<?php
/*
** Zabbix
** Copyright (C) 2001-2022 Zabbix SIA
**
** This program is free software; you can redistribute it and/or modify
** it under the terms of the GNU General Public License as published by
** the Free Software Foundation; either version 2 of the License, or
** (at your option) any later version.
**
** This program is distributed in the hope that it will be useful,
** but WITHOUT ANY WARRANTY; without even the implied warranty of
** MERCHANTABILITY or FITNESS FOR A PARTICULAR PURPOSE. See the
** GNU General Public License for more details.
**
** You should have received a copy of the GNU General Public License
** along with this program; if not, write to the Free Software
** Foundation, Inc., 51 Franklin Street, Fifth Floor, Boston, MA  02110-1301, USA.
**/


/**
 * Convert windows events type constant in to the string representation
 *
 * @param int $logtype
 * @return string
 */
function get_item_logtype_description($logtype) {
	switch ($logtype) {
		case ITEM_LOGTYPE_INFORMATION:
			return _('Information');
		case ITEM_LOGTYPE_WARNING:
			return _('Warning');
		case ITEM_LOGTYPE_ERROR:
			return _('Error');
		case ITEM_LOGTYPE_FAILURE_AUDIT:
			return _('Failure Audit');
		case ITEM_LOGTYPE_SUCCESS_AUDIT:
			return _('Success Audit');
		case ITEM_LOGTYPE_CRITICAL:
			return _('Critical');
		case ITEM_LOGTYPE_VERBOSE:
			return _('Verbose');
		default:
			return _('Unknown');
	}
}

/**
 * Convert windows events type constant in to the CSS style name
 *
 * @param int $logtype
 * @return string
 */
function get_item_logtype_style($logtype) {
	switch ($logtype) {
		case ITEM_LOGTYPE_INFORMATION:
		case ITEM_LOGTYPE_SUCCESS_AUDIT:
		case ITEM_LOGTYPE_VERBOSE:
			return ZBX_STYLE_LOG_INFO_BG;

		case ITEM_LOGTYPE_WARNING:
			return ZBX_STYLE_LOG_WARNING_BG;

		case ITEM_LOGTYPE_ERROR:
		case ITEM_LOGTYPE_FAILURE_AUDIT:
			return ZBX_STYLE_LOG_HIGH_BG;

		case ITEM_LOGTYPE_CRITICAL:
			return ZBX_STYLE_LOG_DISASTER_BG;

		default:
			return ZBX_STYLE_LOG_NA_BG;
	}
}

/**
 * Get item type string name by item type number, or array of all item types if null passed.
 *
 * @param int|null $type
 *
 * @return array|string
 */
function item_type2str($type = null) {
	$types = [
		ITEM_TYPE_ZABBIX => _('Zabbix agent'),
		ITEM_TYPE_ZABBIX_ACTIVE => _('Zabbix agent (active)'),
		ITEM_TYPE_SIMPLE => _('Simple check'),
		ITEM_TYPE_SNMP => _('SNMP agent'),
		ITEM_TYPE_SNMPTRAP => _('SNMP trap'),
		ITEM_TYPE_INTERNAL => _('Zabbix internal'),
		ITEM_TYPE_TRAPPER => _('Zabbix trapper'),
		ITEM_TYPE_EXTERNAL => _('External check'),
		ITEM_TYPE_DB_MONITOR => _('Database monitor'),
		ITEM_TYPE_HTTPAGENT => _('HTTP agent'),
		ITEM_TYPE_IPMI => _('IPMI agent'),
		ITEM_TYPE_SSH => _('SSH agent'),
		ITEM_TYPE_TELNET => _('TELNET agent'),
		ITEM_TYPE_JMX => _('JMX agent'),
		ITEM_TYPE_CALCULATED => _('Calculated'),
		ITEM_TYPE_HTTPTEST => _('Web monitoring'),
		ITEM_TYPE_DEPENDENT => _('Dependent item'),
		ITEM_TYPE_SCRIPT => _('Script')
	];

	if ($type === null) {
		return $types;
	}

	return array_key_exists($type, $types) ? $types[$type] : _('Unknown');
}

/**
 * Returns human readable an item value type
 *
 * @param int $valueType
 *
 * @return string
 */
function itemValueTypeString($valueType) {
	switch ($valueType) {
		case ITEM_VALUE_TYPE_UINT64:
			return _('Numeric (unsigned)');
		case ITEM_VALUE_TYPE_FLOAT:
			return _('Numeric (float)');
		case ITEM_VALUE_TYPE_STR:
			return _('Character');
		case ITEM_VALUE_TYPE_LOG:
			return _('Log');
		case ITEM_VALUE_TYPE_TEXT:
			return _('Text');
	}
	return _('Unknown');
}

function item_status2str($type = null) {
	if (is_null($type)) {
		return [ITEM_STATUS_ACTIVE => _('Enabled'), ITEM_STATUS_DISABLED => _('Disabled')];
	}

	return ($type == ITEM_STATUS_ACTIVE) ? _('Enabled') : _('Disabled');
}

/**
 * Returns the names of supported item states.
 *
 * If the $state parameter is passed, returns the name of the specific state, otherwise - returns an array of all
 * supported states.
 *
 * @param string $state
 *
 * @return array|string
 */
function itemState($state = null) {
	$states = [
		ITEM_STATE_NORMAL => _('Normal'),
		ITEM_STATE_NOTSUPPORTED => _('Not supported')
	];

	if ($state === null) {
		return $states;
	}
	elseif (isset($states[$state])) {
		return $states[$state];
	}
	else {
		return _('Unknown');
	}
}

/**
 * Returns the text indicating the items status and state. If the $state parameter is not given, only the status of
 * the item will be taken into account.
 *
 * @param int $status
 * @param int $state
 *
 * @return string
 */
function itemIndicator($status, $state = null) {
	if ($status == ITEM_STATUS_ACTIVE) {
		return ($state == ITEM_STATE_NOTSUPPORTED) ? _('Not supported') : _('Enabled');
	}

	return _('Disabled');
}

/**
 * Returns the CSS class for the items status and state indicator. If the $state parameter is not given, only the status of
 * the item will be taken into account.
 *
 * @param int $status
 * @param int $state
 *
 * @return string
 */
function itemIndicatorStyle($status, $state = null) {
	if ($status == ITEM_STATUS_ACTIVE) {
		return ($state == ITEM_STATE_NOTSUPPORTED) ?
			ZBX_STYLE_GREY :
			ZBX_STYLE_GREEN;
	}

	return ZBX_STYLE_RED;
}

/**
 * Order items by keep history.
 *
 * @param array  $items
 * @param string $items['history']
 * @param string $sortorder
 */
function orderItemsByHistory(array &$items, $sortorder){
	$simple_interval_parser = new CSimpleIntervalParser();

	foreach ($items as &$item) {
		$item['history_sort'] = ($simple_interval_parser->parse($item['history']) == CParser::PARSE_SUCCESS)
			? timeUnitToSeconds($item['history'])
			: $item['history'];
	}
	unset($item);

	order_result($items, 'history_sort', $sortorder);

	foreach ($items as &$item) {
		unset($item['history_sort']);
	}
	unset($item);
}

/**
 * Order items by keep trends.
 *
 * @param array  $items
 * @param int    $items['value_type']
 * @param string $items['trends']
 * @param string $sortorder
 */
function orderItemsByTrends(array &$items, $sortorder){
	$simple_interval_parser = new CSimpleIntervalParser();

	foreach ($items as &$item) {
		if (in_array($item['value_type'], [ITEM_VALUE_TYPE_STR, ITEM_VALUE_TYPE_LOG, ITEM_VALUE_TYPE_TEXT])) {
			$item['trends_sort'] = '';
		}
		else {
			$item['trends_sort'] = ($simple_interval_parser->parse($item['trends']) == CParser::PARSE_SUCCESS)
				? timeUnitToSeconds($item['trends'])
				: $item['trends'];
		}
	}
	unset($item);

	order_result($items, 'trends_sort', $sortorder);

	foreach ($items as &$item) {
		unset($item['trends_sort']);
	}
	unset($item);
}

/**
 * Order items by update interval.
 *
 * @param array  $items
 * @param int    $items['type']
 * @param string $items['delay']
 * @param string $items['key_']
 * @param string $sortorder
 * @param array  $options
 * @param bool   $options['usermacros']
 * @param bool   $options['lldmacros']
 */
function orderItemsByDelay(array &$items, $sortorder, array $options){
	$update_interval_parser = new CUpdateIntervalParser($options);

	foreach ($items as &$item) {
		if (in_array($item['type'], [ITEM_TYPE_TRAPPER, ITEM_TYPE_SNMPTRAP, ITEM_TYPE_DEPENDENT])
				|| ($item['type'] == ITEM_TYPE_ZABBIX_ACTIVE && strncmp($item['key_'], 'mqtt.get', 8) === 0)) {
			$item['delay_sort'] = '';
		}
		elseif ($update_interval_parser->parse($item['delay']) == CParser::PARSE_SUCCESS) {
			$item['delay_sort'] = $update_interval_parser->getDelay();

			if ($item['delay_sort'][0] !== '{') {
				$item['delay_sort'] = timeUnitToSeconds($item['delay_sort']);
			}
		}
		else {
			$item['delay_sort'] = $item['delay'];
		}
	}
	unset($item);

	order_result($items, 'delay_sort', $sortorder);

	foreach ($items as &$item) {
		unset($item['delay_sort']);
	}
	unset($item);
}

/**
 * Orders items by both status and state. Items are sorted in the following order: enabled, disabled, not supported.
 *
 * Keep in sync with orderTriggersByStatus().
 *
 * @param array  $items
 * @param string $sortorder
 */
function orderItemsByStatus(array &$items, $sortorder = ZBX_SORT_UP) {
	$sort = [];

	foreach ($items as $key => $item) {
		if ($item['status'] == ITEM_STATUS_ACTIVE) {
			$sort[$key] = ($item['state'] == ITEM_STATE_NOTSUPPORTED) ? 2 : 0;
		}
		else {
			$sort[$key] = 1;
		}
	}

	if ($sortorder == ZBX_SORT_UP) {
		asort($sort);
	}
	else {
		arsort($sort);
	}

	$sortedItems = [];
	foreach ($sort as $key => $val) {
		$sortedItems[$key] = $items[$key];
	}
	$items = $sortedItems;
}

/**
 * Returns the name of the given interface type. Items "status" and "state" properties must be defined.
 *
 * @param int $type
 *
 * @return ?string
 */
function interfaceType2str($type) {
	$interfaceGroupLabels = [
		INTERFACE_TYPE_OPT => _('None'),
		INTERFACE_TYPE_AGENT => _('Agent'),
		INTERFACE_TYPE_SNMP => _('SNMP'),
		INTERFACE_TYPE_JMX => _('JMX'),
		INTERFACE_TYPE_IPMI => _('IPMI')
	];

	return array_key_exists($type, $interfaceGroupLabels) ? $interfaceGroupLabels[$type] : null;
}

function itemTypeInterface($type = null) {
	static $types = [
		ITEM_TYPE_SNMP => INTERFACE_TYPE_SNMP,
		ITEM_TYPE_SNMPTRAP => INTERFACE_TYPE_SNMP,
		ITEM_TYPE_IPMI => INTERFACE_TYPE_IPMI,
		ITEM_TYPE_ZABBIX => INTERFACE_TYPE_AGENT,
		ITEM_TYPE_SIMPLE => INTERFACE_TYPE_ANY,
		ITEM_TYPE_EXTERNAL => INTERFACE_TYPE_ANY,
		ITEM_TYPE_SSH => INTERFACE_TYPE_ANY,
		ITEM_TYPE_TELNET => INTERFACE_TYPE_ANY,
		ITEM_TYPE_JMX => INTERFACE_TYPE_JMX,
		ITEM_TYPE_HTTPAGENT => INTERFACE_TYPE_OPT
	];

	if (is_null($type)) {
		return $types;
	}
	elseif (array_key_exists($type, $types)) {
		return $types[$type];
	}

	return false;
}

/**
 * Convert a list of interfaces to an array of interface type => interfaceids.
 *
 * @param array $interfaces  List of (host) interfaces.
 *
 * @return array  Interface IDs grouped by type.
 */

function interfaceIdsByType(array $interfaces) {
	$interface_ids_by_type = [];

	foreach ($interfaces as $interface) {
		$interface_ids_by_type[$interface['type']][] = $interface['interfaceid'];
	}

	return $interface_ids_by_type;
}

/**
 * Copies the given items to the given hosts or templates.
 *
 * @param array $src_itemids  Items which will be copied to $dst_hostids.
 * @param array $dst_hostids  Hosts and templates to whom add items.
 *
 * @return bool
 */
function copyItemsToHosts($src_itemids, $dst_hostids) {
	$items = API::Item()->get([
		'output' => ['type', 'snmp_oid', 'name', 'key_', 'delay', 'history', 'trends', 'status', 'value_type',
			'trapper_hosts', 'units', 'logtimefmt', 'valuemapid', 'params', 'ipmi_sensor', 'authtype', 'username',
			'password', 'publickey', 'privatekey', 'flags', 'description', 'inventory_link', 'jmx_endpoint',
			'master_itemid', 'timeout', 'url', 'query_fields', 'posts', 'status_codes', 'follow_redirects',
			'post_type', 'http_proxy', 'headers', 'retrieve_mode', 'request_method', 'output_format', 'ssl_cert_file',
			'ssl_key_file', 'ssl_key_password', 'verify_peer', 'verify_host', 'allow_traps', 'parameters'
		],
		'selectPreprocessing' => ['type', 'params', 'error_handler', 'error_handler_params'],
		'selectTags' => ['tag', 'value'],
		'itemids' => $src_itemids,
		'preservekeys' => true
	]);

	// Check if dependent items have master items in same selection. If not, those could be web items.
	$master_itemids = [];

	foreach ($items as $itemid => $item) {
		if ($item['type'] == ITEM_TYPE_DEPENDENT && !array_key_exists($item['master_itemid'], $items)) {
			$master_itemids[$item['master_itemid']] = true;
		}
	}

	// Find same master items (that includes web items) on destination host.
	$dst_master_items = [];

	foreach (array_keys($master_itemids) as $master_itemid) {
		$same_master_item = get_same_item_for_host(['itemid' => $master_itemid], $dst_hostids);

		if ($same_master_item) {
			$dst_master_items[$master_itemid] = $same_master_item;
		}
	}

	$create_order = [];
	$src_itemid_to_key = [];

	// Calculate dependency level between items so that master items are created before dependent items.
	foreach ($items as $itemid => $item) {
		$dependency_level = 0;
		$master_item = $item;
		$src_itemid_to_key[$itemid] = $item['key_'];

		while ($master_item['type'] == ITEM_TYPE_DEPENDENT) {
			if (!array_key_exists($master_item['master_itemid'], $items)) {
				break;
			}

			$master_item = $items[$master_item['master_itemid']];
			++$dependency_level;
		}

		$create_order[$itemid] = $dependency_level;
	}

	asort($create_order);

	$dstHosts = API::Host()->get([
		'output' => ['hostid', 'host', 'status'],
		'selectInterfaces' => ['interfaceid', 'type', 'main'],
		'hostids' => $dst_hostids,
		'preservekeys' => true,
		'nopermissions' => true,
		'templated_hosts' => true
	]);

	$src_valuemapids = array_column($items, 'valuemapid', 'valuemapid');
	unset($src_valuemapids[0]);

	if ($src_valuemapids) {
		$valuemapids_map = [];
		$src_valuemaps = API::ValueMap()->get([
			'output' => ['name'],
			'valuemapids' => $src_valuemapids,
			'preservekeys' => true
		]);
		$dst_valuemaps = API::ValueMap()->get([
			'output' => ['name', 'hostid'],
			'hostids' => $dst_hostids,
			'filter' => ['name' => array_column($src_valuemaps, 'name')],
			'preservekeys' => true
		]);

		foreach ($src_valuemaps as $src_valuemapid => $src_valuemap) {
			foreach ($dst_valuemaps as $dst_valuemapid => $dst_valuemap) {
				if ($dst_valuemap['name'] === $src_valuemap['name']) {
					$valuemapids_map[$src_valuemapid][$dst_valuemap['hostid']] = $dst_valuemapid;
				}
			}
		}
	}

	foreach ($dstHosts as $dstHost) {
		$interfaceids = [];

		foreach ($dstHost['interfaces'] as $interface) {
			if ($interface['main'] == INTERFACE_PRIMARY) {
				$interfaceids[$interface['type']] = $interface['interfaceid'];
			}
		}

		$itemkey_to_id = [];
		$create_items = [];
		$current_dependency = reset($create_order);

		foreach ($create_order as $itemid => $dependency_level) {
			if ($current_dependency != $dependency_level) {
				$current_dependency = $dependency_level;
				$created_itemids = API::Item()->create($create_items);

				if (!$created_itemids) {
					return false;
				}
				$created_itemids = $created_itemids['itemids'];

				foreach ($create_items as $index => $created_item) {
					$itemkey_to_id[$created_item['key_']] = $created_itemids[$index];
				}

				$create_items = [];
			}

			$item = $items[$itemid];

			if ($dstHost['status'] != HOST_STATUS_TEMPLATE) {
				$type = itemTypeInterface($item['type']);

				if ($type == INTERFACE_TYPE_ANY) {
					foreach (CItem::INTERFACE_TYPES_BY_PRIORITY as $itype) {
						if (array_key_exists($type, $interfaceids)) {
							$item['interfaceid'] = $interfaceids[$itype];
							break;
						}
					}
				}
				elseif ($type !== false && $type != INTERFACE_TYPE_OPT) {
					if (!isset($interfaceids[$type])) {
						error(_s('Cannot find host interface on "%1$s" for item key "%2$s".', $dstHost['host'],
							$item['key_']
						));

						return false;
					}

					$item['interfaceid'] = $interfaceids[$type];
				}
			}

			unset($item['itemid']);

			if ($item['valuemapid'] != 0) {
				if (array_key_exists($item['valuemapid'], $valuemapids_map)
						&& array_key_exists($dstHost['hostid'], $valuemapids_map[$item['valuemapid']])) {
					$item['valuemapid'] = $valuemapids_map[$item['valuemapid']][$dstHost['hostid']];
				}
				else {
					$item['valuemapid'] = 0;
				}
			}

			$item['hostid'] = $dstHost['hostid'];

			if ($item['type'] == ITEM_TYPE_DEPENDENT) {
				if (array_key_exists($item['master_itemid'], $items)) {
					$src_item_key = $src_itemid_to_key[$item['master_itemid']];
					$item['master_itemid'] = $itemkey_to_id[$src_item_key];
				}
				else {
					$item_found = false;

					if (array_key_exists($item['master_itemid'], $dst_master_items)) {
						foreach ($dst_master_items[$item['master_itemid']] as $dst_master_item) {
							if ($dst_master_item['hostid'] == $dstHost['hostid']) {
								// A matching item on destination host has been found.

								$item['master_itemid'] = $dst_master_item['itemid'];
								$item_found = true;
							}
						}
					}

					// Master item does not exist on destination host or has not been selected for copying.
					if (!$item_found) {
						error(_s('Item "%1$s" cannot be copied without its master item.', $item['name']));

						return false;
					}
				}
			}
			else {
				unset($item['master_itemid']);
			}

			$create_items[] = $item;
		}

		if ($create_items && !API::Item()->create($create_items)) {
			return false;
		}
	}

	return true;
}

function copyItems($srcHostId, $dstHostId, $assign_opt_interface = false) {
	$srcItems = API::Item()->get([
		'output' => ['type', 'snmp_oid', 'name', 'key_', 'delay', 'history', 'trends', 'status', 'value_type',
			'trapper_hosts', 'units', 'logtimefmt', 'valuemapid', 'params', 'ipmi_sensor', 'authtype', 'username',
<<<<<<< HEAD
			'password', 'publickey', 'privatekey', 'description', 'inventory_link', 'jmx_endpoint',
			'master_itemid', 'templateid', 'url', 'query_fields', 'timeout', 'posts', 'status_codes',
=======
			'password', 'publickey', 'privatekey', 'flags', 'interfaceid', 'description', 'inventory_link',
			'jmx_endpoint', 'master_itemid', 'templateid', 'url', 'query_fields', 'timeout', 'posts', 'status_codes',
>>>>>>> f13a3f88
			'follow_redirects', 'post_type', 'http_proxy', 'headers', 'retrieve_mode', 'request_method',
			'output_format', 'ssl_cert_file', 'ssl_key_file', 'ssl_key_password', 'verify_peer', 'verify_host',
			'allow_traps', 'parameters'
		],
		'selectTags' => ['tag', 'value'],
		'selectPreprocessing' => ['type', 'params', 'error_handler', 'error_handler_params'],
		'selectValueMap' => ['name'],
		'hostids' => $srcHostId,
		'webitems' => true,
		'filter' => ['flags' => ZBX_FLAG_DISCOVERY_NORMAL],
		'preservekeys' => true
	]);
	$dstHosts = API::Host()->get([
		'output' => ['hostid', 'host', 'status'],
		'selectInterfaces' => ['interfaceid', 'type', 'main'],
		'hostids' => $dstHostId,
		'preservekeys' => true,
		'nopermissions' => true,
		'templated_hosts' => true
	]);
	$dstHost = reset($dstHosts);
	$src_valuemap_names = [];
	$valuemap_map = [];

	foreach ($srcItems as $src_item) {
		if ($src_item['valuemap'] && $src_item['templateid'] == 0) {
			$src_valuemap_names[] = $src_item['valuemap']['name'];
		}
	}

	if ($src_valuemap_names) {
		$valuemap_map = array_column(API::ValueMap()->get([
			'output' => ['valuemapid', 'name'],
			'hostids' => $dstHostId,
			'filter' => ['name' => $src_valuemap_names]
		]), 'valuemapid', 'name');
	}

	$create_order = [];
	$src_itemid_to_key = [];
	foreach ($srcItems as $itemid => $item) {
		$dependency_level = 0;
		$master_item = $item;
		$src_itemid_to_key[$itemid] = $item['key_'];

		while ($master_item['type'] == ITEM_TYPE_DEPENDENT) {
			$master_item = $srcItems[$master_item['master_itemid']];
			++$dependency_level;
		}

		$create_order[$itemid] = $dependency_level;
	}
	asort($create_order);

	$itemkey_to_id = [];
	$create_items = [];
	$current_dependency = reset($create_order);

	foreach ($create_order as $itemid => $dependency_level) {
		$srcItem = $srcItems[$itemid];

		// Skip creating web items. Those were created before.
		if ($srcItem['type'] == ITEM_TYPE_HTTPTEST) {
			continue;
		}

		if ($current_dependency != $dependency_level && $create_items) {
			$current_dependency = $dependency_level;
			$created_itemids = API::Item()->create($create_items);

			if (!$created_itemids) {
				return false;
			}
			$created_itemids = $created_itemids['itemids'];

			foreach ($create_items as $index => $created_item) {
				$itemkey_to_id[$created_item['key_']] = $created_itemids[$index];
			}

			$create_items = [];
		}

		if ($srcItem['templateid'] != 0) {
			$srcItem = get_same_item_for_host($srcItem, $dstHost['hostid']);

			if (!$srcItem) {
				return false;
			}
			$itemkey_to_id[$srcItem['key_']] = $srcItem['itemid'];
			continue;
		}
		else if ($srcItem['valuemapid'] != 0) {
			$srcItem['valuemapid'] = array_key_exists($srcItem['valuemap']['name'], $valuemap_map)
				? $valuemap_map[$srcItem['valuemap']['name']]
				: 0;
		}
		unset($srcItem['valuemap']);

		if ($dstHost['status'] != HOST_STATUS_TEMPLATE) {
			$interface = CItem::findInterfaceForItem($srcItem['type'], $dstHost['interfaces']);

			if ($interface === false && $assign_opt_interface
					&& itemTypeInterface($srcItem['type']) == INTERFACE_TYPE_OPT
					&& $srcItem['interfaceid'] != 0) {
				$interface = CItem::findInterfaceByPriority($dstHost['interfaces']);
			}

			if ($interface) {
				$srcItem['interfaceid'] = $interface['interfaceid'];
			}
			elseif ($interface !== false) {
				error(_s('Cannot find host interface on "%1$s" for item key "%2$s".', $dstHost['host'], $srcItem['key_']));
			}
		}
		unset($srcItem['itemid']);
		unset($srcItem['templateid']);
		$srcItem['hostid'] = $dstHostId;

		if (!$srcItem['preprocessing']) {
			unset($srcItem['preprocessing']);
		}
		else {
			$srcItem['preprocessing'] = normalizeItemPreprocessingSteps($srcItem['preprocessing']);
		}

		if ($srcItem['type'] == ITEM_TYPE_DEPENDENT) {
			if ($srcItems[$srcItem['master_itemid']]['type'] == ITEM_TYPE_HTTPTEST) {
				// Web items are outside the scope and are created before regular items.
				$web_item = get_same_item_for_host($srcItems[$srcItem['master_itemid']], $dstHost['hostid']);
				$srcItem['master_itemid'] = $web_item['itemid'];
			}
			else {
				$src_item_key = $src_itemid_to_key[$srcItem['master_itemid']];
				$srcItem['master_itemid'] = $itemkey_to_id[$src_item_key];
			}
		}
		else {
			unset($srcItem['master_itemid']);
		}

		if ($srcItem['type'] != ITEM_TYPE_HTTPAGENT) {
			unset($srcItem['allow_traps']);
			unset($srcItem['url']);
			unset($srcItem['query_fields']);
			unset($srcItem['post_type']);
			unset($srcItem['posts']);
			unset($srcItem['status_codes']);
			unset($srcItem['follow_redirects']);
			unset($srcItem['http_proxy']);
			unset($srcItem['headers']);
			unset($srcItem['retrieve_mode']);
			unset($srcItem['request_method']);
			unset($srcItem['output_format']);
			unset($srcItem['ssl_cert_file']);
			unset($srcItem['ssl_key_file']);
			unset($srcItem['ssl_key_password']);
			unset($srcItem['verify_peer']);
			unset($srcItem['verify_host']);
		}

		if ($srcItem['type'] != ITEM_TYPE_SNMP) {
			unset($srcItem['snmp_oid']);
		}

		if ($srcItem['type'] != ITEM_TYPE_IPMI) {
			unset($srcItem['ipmi_sensor']);
		}

		if ($srcItem['type'] != ITEM_TYPE_JMX) {
			unset($srcItem['jmx_endpoint']);
		}

		if ($srcItem['type'] != ITEM_TYPE_SSH) {
			unset($srcItem['publickey']);
			unset($srcItem['privatekey']);
		}

		if ($srcItem['type'] != ITEM_TYPE_SCRIPT) {
			unset($srcItem['parameters']);
		}

		if ($srcItem['value_type'] != ITEM_VALUE_TYPE_LOG) {
			unset($srcItem['logtimefmt']);
		}

		if (!in_array($srcItem['type'], [ITEM_TYPE_DB_MONITOR, ITEM_TYPE_SSH, ITEM_TYPE_TELNET, ITEM_TYPE_SCRIPT,
					ITEM_TYPE_CALCULATED
				])) {
			unset($srcItem['params']);
		}

		if (!in_array($srcItem['value_type'], [ITEM_VALUE_TYPE_FLOAT, ITEM_VALUE_TYPE_UINT64])) {
			unset($srcItem['trends']);
			unset($srcItem['units']);
		}

		if ($srcItem['type'] != ITEM_TYPE_HTTPAGENT && $srcItem['type'] != ITEM_TYPE_TRAPPER) {
			unset($srcItem['trapper_hosts']);
		}

		if ($srcItem['type'] != ITEM_TYPE_HTTPAGENT && $srcItem['type'] != ITEM_TYPE_SSH) {
			unset($srcItem['authtype']);
		}

		if ($srcItem['type'] != ITEM_TYPE_HTTPAGENT && $srcItem['type'] != ITEM_TYPE_SCRIPT) {
			unset($srcItem['timeout']);
		}

		if (!in_array($srcItem['type'], [ITEM_TYPE_SIMPLE, ITEM_TYPE_SSH, ITEM_TYPE_TELNET, ITEM_TYPE_DB_MONITOR,
					ITEM_TYPE_JMX, ITEM_TYPE_HTTPAGENT
				])) {
			unset($srcItem['password']);
			unset($srcItem['username']);
		}

		$create_items[] = $srcItem;
	}

	if ($create_items && !API::Item()->create($create_items)) {
		return false;
	}

	return true;
}

function get_item_by_itemid($itemid) {
	$db_items = DBfetch(DBselect('SELECT i.* FROM items i WHERE i.itemid='.zbx_dbstr($itemid)));
	if ($db_items) {
		return $db_items;
	}
	error(_s('No item with item ID "%1$s".', $itemid));
	return false;
}

/**
 * Description:
 * Replace items for specified host
 *
 * Comments:
 * $error= true : rise Error if item doesn't exist (error generated), false: special processing (NO error generated)
 */
function get_same_item_for_host($item, $dest_hostids) {
	$return_array = is_array($dest_hostids);
	zbx_value2array($dest_hostids);

	if (!is_array($item)) {
		$itemid = $item;
	}
	elseif (isset($item['itemid'])) {
		$itemid = $item['itemid'];
	}

	$same_item = null;
	$same_items = [];

	if (isset($itemid)) {
		$db_items = DBselect(
			'SELECT src.*'.
			' FROM items src,items dest'.
			' WHERE dest.itemid='.zbx_dbstr($itemid).
				' AND src.key_=dest.key_'.
				' AND '.dbConditionInt('src.hostid', $dest_hostids)
		);
		while ($db_item = DBfetch($db_items)) {
			if (is_array($item)) {
				$same_item = $db_item;
				$same_items[$db_item['itemid']] = $db_item;
			}
			else {
				$same_item = $db_item['itemid'];
				$same_items[$db_item['itemid']] = $db_item['itemid'];
			}
		}
		if ($return_array) {
			return $same_items;
		}
		else {
			return $same_item;
		}
	}
	return false;
}

/**
 * Get parent templates for each given item.
 *
 * @param array  $items                  An array of items.
 * @param string $items[]['itemid']      ID of an item.
 * @param string $items[]['templateid']  ID of parent template item.
 * @param int    $flag                   Origin of the item (ZBX_FLAG_DISCOVERY_NORMAL, ZBX_FLAG_DISCOVERY_RULE,
 *                                       ZBX_FLAG_DISCOVERY_PROTOTYPE).
 *
 * @return array
 */
function getItemParentTemplates(array $items, $flag) {
	$parent_itemids = [];
	$data = [
		'links' => [],
		'templates' => []
	];

	foreach ($items as $item) {
		if ($item['templateid'] != 0) {
			$parent_itemids[$item['templateid']] = true;
			$data['links'][$item['itemid']] = ['itemid' => $item['templateid']];
		}
	}

	if (!$parent_itemids) {
		return $data;
	}

	$all_parent_itemids = [];
	$hostids = [];
	if ($flag == ZBX_FLAG_DISCOVERY_PROTOTYPE) {
		$lld_ruleids = [];
	}

	do {
		if ($flag == ZBX_FLAG_DISCOVERY_RULE) {
			$db_items = API::DiscoveryRule()->get([
				'output' => ['itemid', 'hostid', 'templateid'],
				'itemids' => array_keys($parent_itemids)
			]);
		}
		elseif ($flag == ZBX_FLAG_DISCOVERY_PROTOTYPE) {
			$db_items = API::ItemPrototype()->get([
				'output' => ['itemid', 'hostid', 'templateid'],
				'itemids' => array_keys($parent_itemids),
				'selectDiscoveryRule' => ['itemid']
			]);
		}
		// ZBX_FLAG_DISCOVERY_NORMAL
		else {
			$db_items = API::Item()->get([
				'output' => ['itemid', 'hostid', 'templateid'],
				'itemids' => array_keys($parent_itemids),
				'webitems' => true
			]);
		}

		$all_parent_itemids += $parent_itemids;
		$parent_itemids = [];

		foreach ($db_items as $db_item) {
			$data['templates'][$db_item['hostid']] = [];
			$hostids[$db_item['itemid']] = $db_item['hostid'];

			if ($flag == ZBX_FLAG_DISCOVERY_PROTOTYPE) {
				$lld_ruleids[$db_item['itemid']] = $db_item['discoveryRule']['itemid'];
			}

			if ($db_item['templateid'] != 0) {
				if (!array_key_exists($db_item['templateid'], $all_parent_itemids)) {
					$parent_itemids[$db_item['templateid']] = true;
				}

				$data['links'][$db_item['itemid']] = ['itemid' => $db_item['templateid']];
			}
		}
	}
	while ($parent_itemids);

	foreach ($data['links'] as &$parent_item) {
		$parent_item['hostid'] = array_key_exists($parent_item['itemid'], $hostids)
			? $hostids[$parent_item['itemid']]
			: 0;

		if ($flag == ZBX_FLAG_DISCOVERY_PROTOTYPE) {
			$parent_item['lld_ruleid'] = array_key_exists($parent_item['itemid'], $lld_ruleids)
				? $lld_ruleids[$parent_item['itemid']]
				: 0;
		}
	}
	unset($parent_item);

	$db_templates = $data['templates']
		? API::Template()->get([
			'output' => ['name'],
			'templateids' => array_keys($data['templates']),
			'preservekeys' => true
		])
		: [];

	$rw_templates = $db_templates
		? API::Template()->get([
			'output' => [],
			'templateids' => array_keys($db_templates),
			'editable' => true,
			'preservekeys' => true
		])
		: [];

	$data['templates'][0] = [];

	foreach ($data['templates'] as $hostid => &$template) {
		$template = array_key_exists($hostid, $db_templates)
			? [
				'hostid' => $hostid,
				'name' => $db_templates[$hostid]['name'],
				'permission' => array_key_exists($hostid, $rw_templates) ? PERM_READ_WRITE : PERM_READ
			]
			: [
				'hostid' => $hostid,
				'name' => _('Inaccessible template'),
				'permission' => PERM_DENY
			];
	}
	unset($template);

	return $data;
}

/**
 * Returns a template prefix for selected item.
 *
 * @param string $itemid
 * @param array  $parent_templates  The list of the templates, prepared by getItemParentTemplates() function.
 * @param int    $flag              Origin of the item (ZBX_FLAG_DISCOVERY_NORMAL, ZBX_FLAG_DISCOVERY_RULE,
 *                                  ZBX_FLAG_DISCOVERY_PROTOTYPE).
 * @param bool   $provide_links     If this parameter is false, prefix will not contain links.
 *
 * @return array|null
 */
function makeItemTemplatePrefix($itemid, array $parent_templates, $flag, bool $provide_links) {
	if (!array_key_exists($itemid, $parent_templates['links'])) {
		return null;
	}

	while (array_key_exists($parent_templates['links'][$itemid]['itemid'], $parent_templates['links'])) {
		$itemid = $parent_templates['links'][$itemid]['itemid'];
	}

	$template = $parent_templates['templates'][$parent_templates['links'][$itemid]['hostid']];

	if ($provide_links && $template['permission'] == PERM_READ_WRITE) {
		if ($flag == ZBX_FLAG_DISCOVERY_RULE) {
			$url = (new CUrl('host_discovery.php'))
				->setArgument('filter_set', '1')
				->setArgument('filter_hostids', [$template['hostid']])
				->setArgument('context', 'template');
		}
		elseif ($flag == ZBX_FLAG_DISCOVERY_PROTOTYPE) {
			$url = (new CUrl('disc_prototypes.php'))
				->setArgument('parent_discoveryid', $parent_templates['links'][$itemid]['lld_ruleid'])
				->setArgument('context', 'template');
		}
		// ZBX_FLAG_DISCOVERY_NORMAL
		else {
			$url = (new CUrl('items.php'))
				->setArgument('filter_set', '1')
				->setArgument('filter_hostids', [$template['hostid']])
				->setArgument('context', 'template');
		}

		$name = (new CLink(CHtml::encode($template['name']), $url))->addClass(ZBX_STYLE_LINK_ALT);
	}
	else {
		$name = new CSpan(CHtml::encode($template['name']));
	}

	return [$name->addClass(ZBX_STYLE_GREY), NAME_DELIMITER];
}

/**
 * Returns a list of item templates.
 *
 * @param string $itemid
 * @param array  $parent_templates  The list of the templates, prepared by getItemParentTemplates() function.
 * @param int    $flag              Origin of the item (ZBX_FLAG_DISCOVERY_NORMAL, ZBX_FLAG_DISCOVERY_RULE,
 *                                  ZBX_FLAG_DISCOVERY_PROTOTYPE).
 * @param bool   $provide_links     If this parameter is false, prefix will not contain links.
 *
 * @return array
 */
function makeItemTemplatesHtml($itemid, array $parent_templates, $flag, bool $provide_links) {
	$list = [];

	while (array_key_exists($itemid, $parent_templates['links'])) {
		$template = $parent_templates['templates'][$parent_templates['links'][$itemid]['hostid']];

		if ($provide_links && $template['permission'] == PERM_READ_WRITE) {
			if ($flag == ZBX_FLAG_DISCOVERY_RULE) {
				$url = (new CUrl('host_discovery.php'))
					->setArgument('form', 'update')
					->setArgument('itemid', $parent_templates['links'][$itemid]['itemid'])
					->setArgument('context', 'template');
			}
			elseif ($flag == ZBX_FLAG_DISCOVERY_PROTOTYPE) {
				$url = (new CUrl('disc_prototypes.php'))
					->setArgument('form', 'update')
					->setArgument('itemid', $parent_templates['links'][$itemid]['itemid'])
					->setArgument('parent_discoveryid', $parent_templates['links'][$itemid]['lld_ruleid'])
					->setArgument('context', 'template');
			}
			// ZBX_FLAG_DISCOVERY_NORMAL
			else {
				$url = (new CUrl('items.php'))
					->setArgument('form', 'update')
					->setArgument('itemid', $parent_templates['links'][$itemid]['itemid'])
					->setArgument('context', 'template');
			}

			$name = new CLink(CHtml::encode($template['name']), $url);
		}
		else {
			$name = (new CSpan(CHtml::encode($template['name'])))->addClass(ZBX_STYLE_GREY);
		}

		array_unshift($list, $name, '&nbsp;&rArr;&nbsp;');

		$itemid = $parent_templates['links'][$itemid]['itemid'];
	}

	if ($list) {
		array_pop($list);
	}

	return $list;
}

/**
 * Collect latest value and actual severity value for each item of Data overview table.
 *
 * @param array $db_items
 * @param array $data
 * @param int   $show_suppressed
 *
 * @return array
 */
function getDataOverviewCellData(array $db_items, array $data, int $show_suppressed): array {
	$history = Manager::History()->getLastValues($db_items, 1,
		timeUnitToSeconds(CSettingsHelper::get(CSettingsHelper::HISTORY_PERIOD))
	);

	$db_triggers = getTriggersWithActualSeverity([
		'output' => ['triggerid', 'priority', 'value'],
		'selectItems' => ['itemid'],
		'itemids' => array_keys($db_items),
		'monitored' => true,
		'preservekeys' => true
	], ['show_suppressed' => $show_suppressed]);

	$itemid_to_triggerids = [];
	foreach ($db_triggers as $triggerid => $db_trigger) {
		foreach ($db_trigger['items'] as $item) {
			if (!array_key_exists($item['itemid'], $itemid_to_triggerids)) {
				$itemid_to_triggerids[$item['itemid']] = [];
			}
			$itemid_to_triggerids[$item['itemid']][] = $triggerid;
		}
	}

	// Apply values and trigger severity to each $data cell.
	foreach ($data as &$data_clusters) {
		foreach ($data_clusters as &$data_cluster) {
			foreach ($data_cluster as &$item) {
				$itemid = $item['itemid'];

				if (array_key_exists($itemid, $itemid_to_triggerids)) {
					$max_priority = -1;
					$max_priority_triggerid = -1;
					foreach ($itemid_to_triggerids[$itemid] as $triggerid) {
						$trigger = $db_triggers[$triggerid];

						// Bump lower priority triggers of value "true" ahead of triggers with value "false".
						$multiplier = ($trigger['value'] == TRIGGER_VALUE_TRUE) ? TRIGGER_SEVERITY_COUNT : 0;
						if ($trigger['priority'] + $multiplier > $max_priority) {
							$max_priority_triggerid = $triggerid;
							$max_priority = $trigger['priority'] + $multiplier;
						}
					}
					$trigger = $db_triggers[$max_priority_triggerid];
				}
				else {
					$trigger = null;
				}

				$item += [
					'value' => array_key_exists($itemid, $history) ? $history[$itemid][0]['value'] : null,
					'trigger' => $trigger
				];
			}
		}
	}
	unset($data_clusters, $data_cluster, $item);

	return $data;
}

/**
 * @param array  $groupids
 * @param array  $hostids
 * @param array  $tags
 * @param int    $evaltype
 *
 * @return array
 */
function getDataOverviewItems(?array $groupids, ?array $hostids, ?array $tags, int $evaltype): array {

	if ($hostids === null) {
		$limit = (int) CSettingsHelper::get(CSettingsHelper::MAX_OVERVIEW_TABLE_SIZE) + 1;
		$db_hosts = API::Host()->get([
			'output' => [],
			'groupids' => $groupids,
			'monitored_hosts' => true,
			'with_monitored_items' => true,
			'preservekeys' => true,
			'limit' => $limit
		]);
		$hostids = array_keys($db_hosts);
	}

	$db_items = API::Item()->get([
		'output' => ['itemid', 'hostid', 'name', 'value_type', 'units', 'valuemapid'],
		'selectHosts' => ['name'],
		'selectValueMap' => ['mappings'],
		'hostids' => $hostids,
		'groupids' => $groupids,
		'evaltype' => $evaltype,
		'tags' => $tags,
		'monitored' => true,
		'webitems' => true,
		'preservekeys' => true
	]);

	CArrayHelper::sort($db_items, [
		['field' => 'name', 'order' => ZBX_SORT_UP],
		['field' => 'itemid', 'order' => ZBX_SORT_UP]
	]);

	return [$db_items, $hostids];
}

/**
 * @param array  $groupids
 * @param array  $hostids
 * @param array  $filter
 * @param array  $filter['tags']
 * @param int    $filter['evaltype']
 * @param int    $filter['show_suppressed']
 *
 * @return array
 */
function getDataOverview(?array $groupids, ?array $hostids, array $filter): array {
	$tags = (array_key_exists('tags', $filter) && $filter['tags']) ? $filter['tags'] : null;
	$evaltype = array_key_exists('evaltype', $filter) ? $filter['evaltype'] : TAG_EVAL_TYPE_AND_OR;

	[$db_items, $hostids] = getDataOverviewItems($groupids, $hostids, $tags, $evaltype);

	$data = [];
	$item_counter = [];
	$db_hosts = [];

	foreach ($db_items as $db_item) {
		$item_name = $db_item['name'];
		$host_name = $db_item['hosts'][0]['name'];
		$db_hosts[$db_item['hostid']] = $db_item['hosts'][0];

		if (!array_key_exists($host_name, $item_counter)) {
			$item_counter[$host_name] = [];
		}

		if (!array_key_exists($item_name, $item_counter[$host_name])) {
			$item_counter[$host_name][$item_name] = 0;
		}

		$item_place = $item_counter[$host_name][$item_name];
		$item_counter[$host_name][$item_name]++;

		$item = [
			'itemid' => $db_item['itemid'],
			'value_type' => $db_item['value_type'],
			'units' => $db_item['units'],
			'valuemap' => $db_item['valuemap'],
			'acknowledged' => array_key_exists('acknowledged', $db_item) ? $db_item['acknowledged'] : 0
		];

		if (array_key_exists('triggerid', $db_item)) {
			$item += [
				'triggerid' => $db_item['triggerid'],
				'severity' => $db_item['priority'],
				'tr_value' => $db_item['value']
			];
		}
		else {
			$item += [
				'triggerid' => null,
				'severity' => null,
				'tr_value' => null
			];
		}

		$data[$item_name][$item_place][$host_name] = $item;
	}

	CArrayHelper::sort($db_hosts, [
		['field' => 'name', 'order' => ZBX_SORT_UP]
	]);

	$data_display_limit = (int) CSettingsHelper::get(CSettingsHelper::MAX_OVERVIEW_TABLE_SIZE);
	$has_hidden_hosts = (count($db_hosts) > $data_display_limit);
	$db_hosts = array_slice($db_hosts, 0, $data_display_limit, true);

	$data = array_slice($data, 0, $data_display_limit, true);
	$items_left = $data_display_limit;
	$itemids = [];
	array_walk($data, function (array &$item_columns) use ($data_display_limit, &$itemids, &$items_left) {
		if ($items_left != 0) {
			$item_columns = array_slice($item_columns, 0, min($data_display_limit, $items_left));
			$items_left -= count($item_columns);
		}
		else {
			$item_columns = null;
			return;
		}

		array_walk($item_columns, function (array &$item_column) use ($data_display_limit, &$itemids) {
			$item_column = array_slice($item_column, 0, $data_display_limit, true);
			$itemids += array_column($item_column, 'itemid', 'itemid');
		});
	});
	$data = array_filter($data);

	$has_hidden_items = (count($db_items) != count($itemids));

	$db_items = array_intersect_key($db_items, $itemids);
	$data = getDataOverviewCellData($db_items, $data, $filter['show_suppressed']);

	return [$data, $db_hosts, ($has_hidden_items || $has_hidden_hosts)];
}

/**
 * Prepares interfaces select element with options.
 *
 * @param array $interfaces
 *
 * @return CSelect
 */
function getInterfaceSelect(array $interfaces): CSelect {
	$interface_select = new CSelect('interfaceid');

	/** @var CSelectOption[] $options_by_type */
	$options_by_type = [];

	$interface_select->addOption(new CSelectOption(INTERFACE_TYPE_OPT, interfaceType2str(INTERFACE_TYPE_OPT)));

	foreach ($interfaces as $interface) {
		$option = new CSelectOption($interface['interfaceid'], getHostInterface($interface));

		if ($interface['type'] == INTERFACE_TYPE_SNMP) {
			$option->setExtra('description', getSnmpInterfaceDescription($interface));
		}

		$options_by_type[$interface['type']][] = $option;
	}

	foreach (CItem::INTERFACE_TYPES_BY_PRIORITY as $interface_type) {
		if (array_key_exists($interface_type, $options_by_type)) {
			$interface_group = new CSelectOptionGroup((string) interfaceType2str($interface_type));

			if ($interface_type == INTERFACE_TYPE_SNMP) {
				$interface_group->setOptionTemplate('#{label}'.(new CDiv('#{description}'))->addClass('description'));
			}

			$interface_group->addOptions($options_by_type[$interface_type]);

			$interface_select->addOptionGroup($interface_group);
		}
	}

	return $interface_select;
}

/**
 * Creates SNMP interface description.
 *
 * @param array $interface
 * @param int   $interface['details']['version']        Interface SNMP version.
 * @param int   $interface['details']['contextname']    Interface context name for SNMP version 3.
 * @param int   $interface['details']['community']      Interface community for SNMP non version 3 interface.
 * @param int   $interface['details']['securitylevel']  Security level for SNMP version 3 interface.
 * @param int   $interface['details']['authprotocol']   Authentication protocol for SNMP version 3 interface.
 * @param int   $interface['details']['privprotocol']   Privacy protocol for SNMP version 3 interface.
 *
 * @return string
 */
function getSnmpInterfaceDescription(array $interface): string {
	$snmp_desc = [
		_s('SNMPv%1$d', $interface['details']['version'])
	];

	if ($interface['details']['version'] == SNMP_V3) {
		$snmp_desc[] = _('Context name').': '.$interface['details']['contextname'];

		if ($interface['details']['securitylevel'] == ITEM_SNMPV3_SECURITYLEVEL_AUTHPRIV) {
			[$interface['details']['authprotocol'] => $auth_protocol] = getSnmpV3AuthProtocols();
			[$interface['details']['privprotocol'] => $priv_protocol] = getSnmpV3PrivProtocols();

			$snmp_desc[] = '(priv: '.$priv_protocol.', auth: '.$auth_protocol.')';
		}
		elseif ($interface['details']['securitylevel'] == ITEM_SNMPV3_SECURITYLEVEL_AUTHNOPRIV) {
			[$interface['details']['authprotocol'] => $auth_protocol] = getSnmpV3AuthProtocols();

			$snmp_desc[] = '(auth: '.$auth_protocol.')';
		}

	} else {
		$snmp_desc[] = _x('Community', 'SNMP Community').': '.$interface['details']['community'];
	}

	return implode(', ', $snmp_desc);
}

/**
 * Named SNMPv3 authentication protocols.
 *
 * @return array
 */
function getSnmpV3AuthProtocols(): array {
	return [
		ITEM_SNMPV3_AUTHPROTOCOL_MD5 => 'MD5',
		ITEM_SNMPV3_AUTHPROTOCOL_SHA1 => 'SHA1',
		ITEM_SNMPV3_AUTHPROTOCOL_SHA224 => 'SHA224',
		ITEM_SNMPV3_AUTHPROTOCOL_SHA256 => 'SHA256',
		ITEM_SNMPV3_AUTHPROTOCOL_SHA384 => 'SHA384',
		ITEM_SNMPV3_AUTHPROTOCOL_SHA512 => 'SHA512'
	];
}

/**
 * Named SNMPv3 privacy protocols.
 *
 * @return array
 */
function getSnmpV3PrivProtocols(): array {
	return [
		ITEM_SNMPV3_PRIVPROTOCOL_DES => 'DES',
		ITEM_SNMPV3_PRIVPROTOCOL_AES128 => 'AES128',
		ITEM_SNMPV3_PRIVPROTOCOL_AES192 => 'AES192',
		ITEM_SNMPV3_PRIVPROTOCOL_AES256 => 'AES256',
		ITEM_SNMPV3_PRIVPROTOCOL_AES192C => 'AES192C',
		ITEM_SNMPV3_PRIVPROTOCOL_AES256C => 'AES256C'
	];
}

/**
 * @param array $item
 * @param array $trigger
 *
 * @return CCol
 */
function getItemDataOverviewCell(array $item, ?array $trigger = null): CCol {
	$ack = null;
	$css = '';
	$value = UNKNOWN_VALUE;

	if ($trigger && $trigger['value'] == TRIGGER_VALUE_TRUE) {
		$css = CSeverityHelper::getStyle((int) $trigger['priority']);

		if ($trigger['problem']['acknowledged'] == 1) {
			$ack = [' ', (new CSpan())->addClass(ZBX_STYLE_ICON_ACKN)];
		}
	}

	if ($item['value'] !== null) {
		$value = formatHistoryValue($item['value'], $item);
	}

	$col = (new CCol([$value, $ack]))
		->addClass($css)
		->addClass(ZBX_STYLE_NOWRAP)
		->setMenuPopup(CMenuPopupHelper::getHistory($item['itemid']))
		->addClass(ZBX_STYLE_CURSOR_POINTER);

	return $col;
}

/**
 * Format history value.
 * First format the value according to the configuration of the item. Then apply the value mapping to the formatted (!)
 * value.
 *
 * @param mixed     $value
 * @param array     $item
 * @param int       $item['value_type']  type of the value: ITEM_VALUE_TYPE_FLOAT, ITEM_VALUE_TYPE_UINT64, ...
 * @param string    $item['units']       units of item
 * @param array     $item['valuemap']
 * @param bool      $trim
 *
 * @return string
 */
function formatHistoryValue($value, array $item, $trim = true) {
	$mapping = false;

	// format value
	if ($item['value_type'] == ITEM_VALUE_TYPE_FLOAT || $item['value_type'] == ITEM_VALUE_TYPE_UINT64) {
		$value = convertUnits([
			'value' => $value,
			'units' => $item['units']
		]);
	}
	elseif (!in_array($item['value_type'], [ITEM_VALUE_TYPE_STR, ITEM_VALUE_TYPE_TEXT, ITEM_VALUE_TYPE_LOG])) {
		$value = _('Unknown value type');
	}

	// apply value mapping
	switch ($item['value_type']) {
		case ITEM_VALUE_TYPE_STR:
			$mapping = CValueMapHelper::getMappedValue($item['value_type'], $value, $item['valuemap']);
			// break; is not missing here

		case ITEM_VALUE_TYPE_TEXT:
		case ITEM_VALUE_TYPE_LOG:
			if ($trim && mb_strlen($value) > 20) {
				$value = mb_substr($value, 0, 20).'...';
			}

			if ($mapping !== false) {
				$value = $mapping.' ('.$value.')';
			}

			break;

		default:
			$value = CValueMapHelper::applyValueMap($item['value_type'], $value, $item['valuemap']);
	}

	return $value;
}

/**
 * Retrieves from DB historical data for items and applies functional calculations.
 * If fails for some reason, returns UNRESOLVED_MACRO_STRING.
 *
 * @param array		$item
 * @param string	$item['value_type']	type of item, allowed: ITEM_VALUE_TYPE_FLOAT and ITEM_VALUE_TYPE_UINT64
 * @param string	$item['itemid']		ID of item
 * @param string	$item['units']		units of item
 * @param string	$function			function to apply to time period from param, allowed: min, max and avg
 * @param string	$parameter			formatted parameter for function, example: "2w" meaning 2 weeks
 *
 * @return string item functional value from history
 */
function getItemFunctionalValue($item, $function, $parameter) {
	// Check whether function is allowed and parameter is specified.
	if (!in_array($function, ['min', 'max', 'avg']) || $parameter === '') {
		return UNRESOLVED_MACRO_STRING;
	}

	// Check whether item type is allowed for min, max and avg functions.
	if ($item['value_type'] != ITEM_VALUE_TYPE_FLOAT && $item['value_type'] != ITEM_VALUE_TYPE_UINT64) {
		return UNRESOLVED_MACRO_STRING;
	}

	$number_parser = new CNumberParser(['with_size_suffix' => true, 'with_time_suffix' => true]);

	if ($number_parser->parse($parameter) != CParser::PARSE_SUCCESS) {
		return UNRESOLVED_MACRO_STRING;
	}

	$parameter = $number_parser->calcValue();

	$time_from = time() - $parameter;

	if ($time_from < 0 || $time_from > ZBX_MAX_DATE) {
		return UNRESOLVED_MACRO_STRING;
	}

	$result = Manager::History()->getAggregatedValue($item, $function, $time_from);

	if ($result !== null) {
		return convertUnits(['value' => $result, 'units' => $item['units']]);
	}
	else {
		return UNRESOLVED_MACRO_STRING;
	}
}

/**
 * Check if current time is within the given period.
 *
 * @param string $period	time period format: "wd[-wd2],hh:mm-hh:mm"
 * @param int $now			current timestamp
 *
 * @return bool		true - within period, false - out of period
 */
function checkTimePeriod($period, $now) {
	if (sscanf($period, '%d-%d,%d:%d-%d:%d', $d1, $d2, $h1, $m1, $h2, $m2) != 6) {
		if (sscanf($period, '%d,%d:%d-%d:%d', $d1, $h1, $m1, $h2, $m2) != 5) {
			// delay period format is wrong - skip
			return false;
		}
		$d2 = $d1;
	}

	$tm = localtime($now, true);
	$day = ($tm['tm_wday'] == 0) ? 7 : $tm['tm_wday'];
	$sec = SEC_PER_HOUR * $tm['tm_hour'] + SEC_PER_MIN * $tm['tm_min'] + $tm['tm_sec'];

	$sec1 = SEC_PER_HOUR * $h1 + SEC_PER_MIN * $m1;
	$sec2 = SEC_PER_HOUR * $h2 + SEC_PER_MIN * $m2;

	return $d1 <= $day && $day <= $d2 && $sec1 <= $sec && $sec < $sec2;
}

/**
 * Get item minimum delay.
 *
 * @param string $delay
 * @param array $flexible_intervals
 *
 * @return string
 */
function getItemDelay($delay, array $flexible_intervals) {
	$delay = timeUnitToSeconds($delay);

	if ($delay != 0 || !$flexible_intervals) {
		return $delay;
	}

	$min_delay = SEC_PER_YEAR;

	foreach ($flexible_intervals as $flexible_interval) {
		$flexible_interval_parts = explode('/', $flexible_interval);
		$flexible_delay = timeUnitToSeconds($flexible_interval_parts[0]);

		$min_delay = min($min_delay, $flexible_delay);
	}

	return $min_delay;
}

/**
 * Return delay value that is currently applicable
 *
 * @param int $delay					default delay
 * @param array $flexible_intervals		array of intervals in format: "d/wd[-wd2],hh:mm-hh:mm"
 * @param int $now						current timestamp
 *
 * @return int							delay for a current timestamp
 */
function getCurrentDelay($delay, array $flexible_intervals, $now) {
	if (!$flexible_intervals) {
		return $delay;
	}

	$current_delay = -1;

	foreach ($flexible_intervals as $flexible_interval) {
		list($flexible_delay, $flexible_period) = explode('/', $flexible_interval);
		$flexible_delay = (int) $flexible_delay;

		if (($current_delay == -1 || $flexible_delay < $current_delay) && checkTimePeriod($flexible_period, $now)) {
			$current_delay = $flexible_delay;
		}
	}

	if ($current_delay == -1) {
		return $delay;
	}

	return $current_delay;
}

/**
 * Return time of next flexible interval
 *
 * @param array $flexible_intervals  array of intervals in format: "d/wd[-wd2],hh:mm-hh:mm"
 * @param int $now                   current timestamp
 * @param int $next_interval          timestamp of a next interval
 *
 * @return bool                      false if no flexible intervals defined
 */
function getNextDelayInterval(array $flexible_intervals, $now, &$next_interval) {
	if (!$flexible_intervals) {
		return false;
	}

	$next = 0;
	$tm = localtime($now, true);
	$day = ($tm['tm_wday'] == 0) ? 7 : $tm['tm_wday'];
	$sec = SEC_PER_HOUR * $tm['tm_hour'] + SEC_PER_MIN * $tm['tm_min'] + $tm['tm_sec'];

	foreach ($flexible_intervals as $flexible_interval) {
		$flexible_interval_parts = explode('/', $flexible_interval);

		if (sscanf($flexible_interval_parts[1], '%d-%d,%d:%d-%d:%d', $d1, $d2, $h1, $m1, $h2, $m2) != 6) {
			if (sscanf($flexible_interval_parts[1], '%d,%d:%d-%d:%d', $d1, $h1, $m1, $h2, $m2) != 5) {
				continue;
			}
			$d2 = $d1;
		}

		$sec1 = SEC_PER_HOUR * $h1 + SEC_PER_MIN * $m1;
		$sec2 = SEC_PER_HOUR * $h2 + SEC_PER_MIN * $m2;

		// current period
		if ($d1 <= $day && $day <= $d2 && $sec1 <= $sec && $sec < $sec2) {
			if ($next == 0 || $next > $now - $sec + $sec2) {
				// the next second after the current interval's upper bound
				$next = $now - $sec + $sec2;
			}
		}
		// will be active today
		elseif ($d1 <= $day && $d2 >= $day && $sec < $sec1) {
			if ($next == 0 || $next > $now - $sec + $sec1) {
				$next = $now - $sec + $sec1;
			}
		}
		else {
			$nextDay = ($day + 1 <= 7) ? $day + 1 : 1;

			// will be active tomorrow
			if ($d1 <= $nextDay && $nextDay <= $d2) {
				if ($next == 0 || $next > $now - $sec + SEC_PER_DAY + $sec1) {
					$next = $now - $sec + SEC_PER_DAY + $sec1;
				}
			}
			// later in the future
			else {
				$dayDiff = -1;

				if ($day < $d1) {
					$dayDiff = $d1 - $day;
				}
				if ($day >= $d2) {
					$dayDiff = ($d1 + 7) - $day;
				}
				if ($d1 <= $day && $day < $d2) {
					// should never happen, could not deduce day difference
					$dayDiff = -1;
				}
				if ($dayDiff != -1 && ($next == 0 || $next > $now - $sec + SEC_PER_DAY * $dayDiff + $sec1)) {
					$next = $now - $sec + SEC_PER_DAY * $dayDiff + $sec1;
				}
			}
		}
	}

	if ($next != 0) {
		$next_interval = $next;
	}

	return ($next != 0);
}

/**
 * Calculate nextcheck timestamp for an item using flexible intervals.
 *
 * the parameter $flexible_intervals is an array if strings that are in the following format:
 *
 *           +------------[;]<----------+
 *           |                          |
 *         ->+-[d/wd[-wd2],hh:mm-hh:mm]-+
 *
 *         d       - delay (0-n)
 *         wd, wd2 - day of week (1-7)
 *         hh      - hours (0-24)
 *         mm      - minutes (0-59)
 *
 * @param int $seed						seed value applied to delay to spread item checks over the delay period
 * @param string $delay					default delay, can be overridden
 * @param array $flexible_intervals		array of flexible intervals
 * @param int $now						current timestamp
 *
 * @return int
 */
function calculateItemNextCheck($seed, $delay, $flexible_intervals, $now) {
	/*
	 * Try to find the nearest 'nextcheck' value with condition 'now' < 'nextcheck' < 'now' + SEC_PER_YEAR
	 * If it is not possible to check the item within a year, fail.
	 */

	$t = $now;
	$tMax = $now + SEC_PER_YEAR;
	$try = 0;

	while ($t < $tMax) {
		// Calculate 'nextcheck' value for the current interval.
		$currentDelay = getCurrentDelay($delay, $flexible_intervals, $t);

		if ($currentDelay != 0) {
			$nextCheck = $currentDelay * floor($t / $currentDelay) + ($seed % $currentDelay);

			if ($try == 0) {
				while ($nextCheck <= $t) {
					$nextCheck += $currentDelay;
				}
			}
			else {
				while ($nextCheck < $t) {
					$nextCheck += $currentDelay;
				}
			}
		}
		else {
			$nextCheck = ZBX_JAN_2038;
		}

		/*
		 * Is 'nextcheck' < end of the current interval and the end of the current interval
		 * is the beginning of the next interval - 1.
		 */
		if (getNextDelayInterval($flexible_intervals, $t, $nextInterval) && $nextCheck >= $nextInterval) {
			// 'nextcheck' is beyond the current interval.
			$t = $nextInterval;
			$try++;
		}
		else {
			break;
		}
	}

	return $nextCheck;
}

/*
 * Description:
 *	Function returns true if http items exists in the $items array.
 *	The array should contain a field 'type'
 */
function httpItemExists($items) {
	foreach ($items as $item) {
		if ($item['type'] == ITEM_TYPE_HTTPTEST) {
			return true;
		}
	}
	return false;
}

function getParamFieldNameByType($itemType) {
	switch ($itemType) {
		case ITEM_TYPE_SCRIPT:
			return 'script';
		case ITEM_TYPE_SSH:
		case ITEM_TYPE_TELNET:
		case ITEM_TYPE_JMX:
			return 'params_es';
		case ITEM_TYPE_DB_MONITOR:
			return 'params_ap';
		case ITEM_TYPE_CALCULATED:
			return 'params_f';
		default:
			return 'params';
	}
}

function getParamFieldLabelByType($itemType) {
	switch ($itemType) {
		case ITEM_TYPE_SCRIPT:
			return _('Script');
		case ITEM_TYPE_SSH:
		case ITEM_TYPE_TELNET:
		case ITEM_TYPE_JMX:
			return _('Executed script');
		case ITEM_TYPE_DB_MONITOR:
			return _('SQL query');
		case ITEM_TYPE_CALCULATED:
			return _('Formula');
		default:
			return 'params';
	}
}

/**
 * Get either one or all item preprocessing types.
 * If $grouped set to true, returns group labels. Returns empty string if no specific type is found.
 *
 * Usage examples:
 *    - get_preprocessing_types(null, true, [5, 4, 2])             Returns array as defined.
 *    - get_preprocessing_types(4, true, [5, 4, 2])                Returns string: 'Trim'.
 *    - get_preprocessing_types(<wrong type>, true, [5, 4, 2])     Returns an empty string: ''.
 *    - get_preprocessing_types(null, false, [5, 12, 15, 16, 20])  Returns subarrays in one array maintaining index:
 *                                                                     [5] => Regular expression
 *                                                                     [12] => JSONPath
 *                                                                     [15] => Does not match regular expression
 *                                                                     [16] => Check for error in JSON
 *                                                                     [20] => Discard unchanged with heartbeat
 *
 * @param int   $type             Item preprocessing type.
 * @param bool  $grouped          Group label flag. If specific type is given, this parameter does not matter.
 * @param array $supported_types  Array of supported pre-processing types. If none are given, empty array is returned.
 *
 * @return array|string
 */
function get_preprocessing_types($type = null, $grouped = true, array $supported_types = []) {
	$types = [
		ZBX_PREPROC_REGSUB => [
			'group' => _('Text'),
			'name' => _('Regular expression')
		],
		ZBX_PREPROC_STR_REPLACE => [
			'group' => _('Text'),
			'name' => _('Replace')
		],
		ZBX_PREPROC_TRIM => [
			'group' => _('Text'),
			'name' => _('Trim')
		],
		ZBX_PREPROC_RTRIM => [
			'group' => _('Text'),
			'name' => _('Right trim')
		],
		ZBX_PREPROC_LTRIM => [
			'group' => _('Text'),
			'name' => _('Left trim')
		],
		ZBX_PREPROC_XPATH => [
			'group' => _('Structured data'),
			'name' => _('XML XPath')
		],
		ZBX_PREPROC_JSONPATH => [
			'group' => _('Structured data'),
			'name' => _('JSONPath')
		],
		ZBX_PREPROC_CSV_TO_JSON => [
			'group' => _('Structured data'),
			'name' => _('CSV to JSON')
		],
		ZBX_PREPROC_XML_TO_JSON => [
			'group' => _('Structured data'),
			'name' => _('XML to JSON')
		],
		ZBX_PREPROC_MULTIPLIER => [
			'group' => _('Arithmetic'),
			'name' => _('Custom multiplier')
		],
		ZBX_PREPROC_DELTA_VALUE => [
			'group' => _x('Change', 'noun'),
			'name' => _('Simple change')
		],
		ZBX_PREPROC_DELTA_SPEED => [
			'group' => _x('Change', 'noun'),
			'name' => _('Change per second')
		],
		ZBX_PREPROC_BOOL2DEC => [
			'group' => _('Numeral systems'),
			'name' => _('Boolean to decimal')
		],
		ZBX_PREPROC_OCT2DEC => [
			'group' => _('Numeral systems'),
			'name' => _('Octal to decimal')
		],
		ZBX_PREPROC_HEX2DEC => [
			'group' => _('Numeral systems'),
			'name' => _('Hexadecimal to decimal')
		],
		ZBX_PREPROC_SCRIPT => [
			'group' => _('Custom scripts'),
			'name' => _('JavaScript')
		],
		ZBX_PREPROC_VALIDATE_RANGE => [
			'group' => _('Validation'),
			'name' => _('In range')
		],
		ZBX_PREPROC_VALIDATE_REGEX => [
			'group' => _('Validation'),
			'name' => _('Matches regular expression')
		],
		ZBX_PREPROC_VALIDATE_NOT_REGEX => [
			'group' => _('Validation'),
			'name' => _('Does not match regular expression')
		],
		ZBX_PREPROC_ERROR_FIELD_JSON => [
			'group' => _('Validation'),
			'name' => _('Check for error in JSON')
		],
		ZBX_PREPROC_ERROR_FIELD_XML => [
			'group' => _('Validation'),
			'name' => _('Check for error in XML')
		],
		ZBX_PREPROC_ERROR_FIELD_REGEX => [
			'group' => _('Validation'),
			'name' => _('Check for error using regular expression')
		],
		ZBX_PREPROC_VALIDATE_NOT_SUPPORTED => [
			'group' => _('Validation'),
			'name' => _('Check for not supported value')
		],
		ZBX_PREPROC_THROTTLE_VALUE => [
			'group' => _('Throttling'),
			'name' => _('Discard unchanged')
		],
		ZBX_PREPROC_THROTTLE_TIMED_VALUE => [
			'group' => _('Throttling'),
			'name' => _('Discard unchanged with heartbeat')
		],
		ZBX_PREPROC_PROMETHEUS_PATTERN => [
			'group' => _('Prometheus'),
			'name' => _('Prometheus pattern')
		],
		ZBX_PREPROC_PROMETHEUS_TO_JSON => [
			'group' => _('Prometheus'),
			'name' => _('Prometheus to JSON')
		]
	];

	$filtered_types = [];

	foreach ($types as $_type => $data) {
		if (in_array($_type, $supported_types)) {
			$filtered_types[$data['group']][$_type] = $data['name'];
		}
	}

	$groups = [];

	foreach ($filtered_types as $label => $types) {
		$groups[] = [
			'label' => $label,
			'types' => $types
		];
	}

	if ($type !== null) {
		foreach ($groups as $group) {
			if (array_key_exists($type, $group['types'])) {
				return $group['types'][$type];
			}
		}

		return '';
	}
	elseif ($grouped) {
		return $groups;
	}
	else {
		$types = [];

		foreach ($groups as $group) {
			$types += $group['types'];
		}

		return $types;
	}
}

/*
 * Quoting $param if it contain special characters.
 *
 * @param string $param
 * @param bool   $forced
 *
 * @return string
 */
function quoteItemKeyParam($param, $forced = false) {
	if (!$forced) {
		if (!isset($param[0]) || ($param[0] != '"' && false === strpbrk($param, ',]'))) {
			return $param;
		}
	}

	return '"'.str_replace('"', '\\"', $param).'"';
}

/**
 * Expands item name and for dependent item master item name.
 *
 * @param array  $items        Array of items.
 * @param string $data_source  'items' or 'itemprototypes'.
 *
 * @return array
 */
function expandItemNamesWithMasterItems($items, $data_source) {
	$itemids = [];
	$master_itemids = [];

	foreach ($items as $item_index => &$item) {
		if ($item['type'] == ITEM_TYPE_DEPENDENT) {
			$master_itemids[$item['master_itemid']] = true;
		}

		// The "source" is required to tell the frontend where the link should point at - item or item prototype.
		$item['source'] = $data_source;
		$itemids[$item_index] = $item['itemid'];
	}
	unset($item);

	$master_itemids = array_diff(array_keys($master_itemids), $itemids);

	if ($master_itemids) {
		$options = [
			'output' => ['itemid', 'type', 'name'],
			'itemids' => $master_itemids,
			'editable' => true,
			'preservekeys' => true
		];
		$master_items = API::Item()->get($options + ['webitems' => true]);

		foreach ($master_items as &$master_item) {
			$master_item['source'] = 'items';
		}
		unset($master_item);

		$master_item_prototypes = API::ItemPrototype()->get($options);

		foreach ($master_item_prototypes as &$master_item_prototype) {
			$master_item_prototype['source'] = 'itemprototypes';
		}
		unset($master_item_prototype);

		$master_items += $master_item_prototypes;
	}

	foreach ($items as &$item) {
		if ($item['type'] == ITEM_TYPE_DEPENDENT) {
			$master_itemid = $item['master_itemid'];
			$items_index = array_search($master_itemid, $itemids);
			$item['master_item'] = array_fill_keys(['name', 'type', 'source'], '');
			$item['master_item'] = ($items_index === false)
				? array_intersect_key($master_items[$master_itemid], $item['master_item'])
				: array_intersect_key($items[$items_index], $item['master_item']);
			$item['master_item']['itemid'] = $master_itemid;
		}
	}
	unset($item);

	return $items;
}

/**
 * Returns an array of allowed item types for "Check now" functionality.
 *
 * @return array
 */
function checkNowAllowedTypes() {
	return [
		ITEM_TYPE_ZABBIX,
		ITEM_TYPE_SIMPLE,
		ITEM_TYPE_INTERNAL,
		ITEM_TYPE_EXTERNAL,
		ITEM_TYPE_DB_MONITOR,
		ITEM_TYPE_IPMI,
		ITEM_TYPE_SSH,
		ITEM_TYPE_TELNET,
		ITEM_TYPE_CALCULATED,
		ITEM_TYPE_JMX,
		ITEM_TYPE_HTTPAGENT,
		ITEM_TYPE_SCRIPT,
		ITEM_TYPE_SNMP
	];
}

/**
 * Validates update interval for items, item prototypes and low-level discovery rules and their overrides.
 *
 * @param CUpdateIntervalParser $parser [IN]      Parser used for delay validation.
 * @param string                $value  [IN]      Update interval to parse and validate.
 * @param string                $field_name [IN]  Frontend or API field name in the error
 * @param string                $error  [OUT]     Returned error string if delay validation fails.
 *
 * @return bool
 */
function validateDelay(CUpdateIntervalParser $parser, $field_name, $value, &$error) {
	if ($parser->parse($value) != CParser::PARSE_SUCCESS) {
		$error = _s('Incorrect value for field "%1$s": %2$s.', $field_name, _('invalid delay'));

		return false;
	}

	$delay = $parser->getDelay();

	if ($delay[0] !== '{') {
		$delay_sec = timeUnitToSeconds($delay);
		$intervals = $parser->getIntervals();
		$flexible_intervals = $parser->getIntervals(ITEM_DELAY_FLEXIBLE);
		$has_scheduling_intervals = (bool) $parser->getIntervals(ITEM_DELAY_SCHEDULING);
		$has_macros = false;

		foreach ($intervals as $interval) {
			if (strpos($interval['interval'], '{') !== false) {
				$has_macros = true;
				break;
			}
		}

		// If delay is 0, there must be at least one either flexible or scheduling interval.
		if ($delay_sec == 0 && !$intervals) {
			$error = _('Item will not be refreshed. Specified update interval requires having at least one either flexible or scheduling interval.');

			return false;
		}
		elseif ($delay_sec < 0 || $delay_sec > SEC_PER_DAY) {
			$error = _('Item will not be refreshed. Update interval should be between 1s and 1d. Also Scheduled/Flexible intervals can be used.');

			return false;
		}

		// If there are scheduling intervals or intervals with macros, skip the next check calculation.
		if (!$has_macros && !$has_scheduling_intervals && $flexible_intervals
				&& calculateItemNextCheck(0, $delay_sec, $flexible_intervals, time()) == ZBX_JAN_2038) {
			$error = _('Item will not be refreshed. Please enter a correct update interval.');

			return false;
		}
	}

	return true;
}

/**
 * Normalizes item preprocessing step parameters after item preprocessing form submit.
 *
 * @param array $preprocessing  Array of item preprocessing steps, as received from form submit.
 *
 * @return array
 */
function normalizeItemPreprocessingSteps(array $preprocessing): array {
	foreach ($preprocessing as &$step) {
		if (!is_array($step['params'])) {
			$step['params'] = explode("\n", $step['params']);
		}

		switch ($step['type']) {
			case ZBX_PREPROC_MULTIPLIER:
			case ZBX_PREPROC_PROMETHEUS_TO_JSON:
				$step['params'] = trim($step['params'][0]);
				break;

			case ZBX_PREPROC_RTRIM:
			case ZBX_PREPROC_LTRIM:
			case ZBX_PREPROC_TRIM:
			case ZBX_PREPROC_XPATH:
			case ZBX_PREPROC_JSONPATH:
			case ZBX_PREPROC_VALIDATE_REGEX:
			case ZBX_PREPROC_VALIDATE_NOT_REGEX:
			case ZBX_PREPROC_ERROR_FIELD_JSON:
			case ZBX_PREPROC_ERROR_FIELD_XML:
			case ZBX_PREPROC_THROTTLE_TIMED_VALUE:
			case ZBX_PREPROC_SCRIPT:
				$step['params'] = $step['params'][0];
				break;

			case ZBX_PREPROC_VALIDATE_RANGE:
				foreach ($step['params'] as &$param) {
					$param = trim($param);
				}
				unset($param);

				$step['params'] = implode("\n", $step['params']);
				break;

			case ZBX_PREPROC_PROMETHEUS_PATTERN:
				foreach ($step['params'] as &$param) {
					$param = trim($param);
				}
				unset($param);

				if (in_array($step['params'][1], [ZBX_PREPROC_PROMETHEUS_SUM, ZBX_PREPROC_PROMETHEUS_MIN,
						ZBX_PREPROC_PROMETHEUS_MAX, ZBX_PREPROC_PROMETHEUS_AVG, ZBX_PREPROC_PROMETHEUS_COUNT])) {
					$step['params'][2] = $step['params'][1];
					$step['params'][1] = ZBX_PREPROC_PROMETHEUS_FUNCTION;
				}

				if (!array_key_exists(2, $step['params'])) {
					$step['params'][2] = '';
				}

				$step['params'] = implode("\n", $step['params']);
				break;

			case ZBX_PREPROC_REGSUB:
			case ZBX_PREPROC_ERROR_FIELD_REGEX:
			case ZBX_PREPROC_STR_REPLACE:
				$step['params'] = implode("\n", $step['params']);
				break;

			case ZBX_PREPROC_CSV_TO_JSON:
				if (!array_key_exists(2, $step['params'])) {
					$step['params'][2] = ZBX_PREPROC_CSV_NO_HEADER;
				}
				$step['params'] = implode("\n", $step['params']);
				break;

			// Preprocessing types without params.
			case ZBX_PREPROC_BOOL2DEC:
			case ZBX_PREPROC_OCT2DEC:
			case ZBX_PREPROC_HEX2DEC:
			case ZBX_PREPROC_DELTA_VALUE:
			case ZBX_PREPROC_DELTA_SPEED:
			case ZBX_PREPROC_THROTTLE_VALUE:
			case ZBX_PREPROC_VALIDATE_NOT_SUPPORTED:
			case ZBX_PREPROC_XML_TO_JSON:
				unset($step['params']);
				break;

			default:
				$step['params'] = '';
		}

		$step += [
			'error_handler' => ZBX_PREPROC_FAIL_DEFAULT,
			'error_handler_params' => ''
		];

		// Remove fictional fields that don't belong to DB and API.
		unset($step['sortorder'], $step['on_fail']);
	}
	unset($step);

	return $preprocessing;
}<|MERGE_RESOLUTION|>--- conflicted
+++ resolved
@@ -613,13 +613,8 @@
 	$srcItems = API::Item()->get([
 		'output' => ['type', 'snmp_oid', 'name', 'key_', 'delay', 'history', 'trends', 'status', 'value_type',
 			'trapper_hosts', 'units', 'logtimefmt', 'valuemapid', 'params', 'ipmi_sensor', 'authtype', 'username',
-<<<<<<< HEAD
-			'password', 'publickey', 'privatekey', 'description', 'inventory_link', 'jmx_endpoint',
+			'password', 'publickey', 'privatekey', 'interfaceid', 'description', 'inventory_link', 'jmx_endpoint',
 			'master_itemid', 'templateid', 'url', 'query_fields', 'timeout', 'posts', 'status_codes',
-=======
-			'password', 'publickey', 'privatekey', 'flags', 'interfaceid', 'description', 'inventory_link',
-			'jmx_endpoint', 'master_itemid', 'templateid', 'url', 'query_fields', 'timeout', 'posts', 'status_codes',
->>>>>>> f13a3f88
 			'follow_redirects', 'post_type', 'http_proxy', 'headers', 'retrieve_mode', 'request_method',
 			'output_format', 'ssl_cert_file', 'ssl_key_file', 'ssl_key_password', 'verify_peer', 'verify_host',
 			'allow_traps', 'parameters'
