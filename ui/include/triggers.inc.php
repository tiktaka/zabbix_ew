--- conflicted
+++ resolved
@@ -1901,10 +1901,7 @@
 
 		case ($expression->hasTokenOfType(CTriggerExprParserResult::TOKEN_TYPE_FUNCTION)):
 			$expr_part = reset($expr_data->expressions);
-<<<<<<< HEAD
-=======
 			$is_standalone = in_array($expr_part['functionName'], getStandaloneFunctions());
->>>>>>> 32f73b4a
 			$hosts = $expr_data->result->getHosts();
 			$items = $expr_data->result->getItems();
 
@@ -1912,16 +1909,6 @@
 				$result = EXPRESSION_FUNCTION_UNKNOWN;
 				break;
 			}
-<<<<<<< HEAD
-			elseif (!$hosts) {
-				$result = EXPRESSION_HOST_UNKNOWN;
-				break;
-			}
-			elseif (!$items) {
-				$result = EXPRESSION_HOST_ITEM_UNKNOWN;
-				break;
-			}
-=======
 			elseif (!$is_standalone && !$hosts) {
 				$result = EXPRESSION_HOST_UNKNOWN;
 				break;
@@ -1934,7 +1921,6 @@
 				$result = $functions[$expr_part['functionName']]['any'];
 				break;
 			}
->>>>>>> 32f73b4a
 
 			$host = API::Host()->get([
 				'output' => ['hostid'],
