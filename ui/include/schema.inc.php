<?php
return [
	'role' => [
		'key' => 'roleid',
		'fields' => [
			'roleid' => [
				'null' => false,
				'type' => DB::FIELD_TYPE_ID,
				'length' => 20
			],
			'name' => [
				'null' => false,
				'type' => DB::FIELD_TYPE_CHAR,
				'length' => 255,
				'default' => ''
			],
			'type' => [
				'null' => false,
				'type' => DB::FIELD_TYPE_INT,
				'length' => 10,
				'default' => '0'
			],
			'readonly' => [
				'null' => false,
				'type' => DB::FIELD_TYPE_INT,
				'length' => 10,
				'default' => '0'
			]
		]
	],
	'users' => [
		'key' => 'userid',
		'fields' => [
			'userid' => [
				'null' => false,
				'type' => DB::FIELD_TYPE_ID,
				'length' => 20
			],
			'username' => [
				'null' => false,
				'type' => DB::FIELD_TYPE_CHAR,
				'length' => 100,
				'default' => ''
			],
			'name' => [
				'null' => false,
				'type' => DB::FIELD_TYPE_CHAR,
				'length' => 100,
				'default' => ''
			],
			'surname' => [
				'null' => false,
				'type' => DB::FIELD_TYPE_CHAR,
				'length' => 100,
				'default' => ''
			],
			'passwd' => [
				'null' => false,
				'type' => DB::FIELD_TYPE_CHAR,
				'length' => 60,
				'default' => ''
			],
			'url' => [
				'null' => false,
				'type' => DB::FIELD_TYPE_CHAR,
				'length' => 255,
				'default' => ''
			],
			'autologin' => [
				'null' => false,
				'type' => DB::FIELD_TYPE_INT,
				'length' => 10,
				'default' => '0'
			],
			'autologout' => [
				'null' => false,
				'type' => DB::FIELD_TYPE_CHAR,
				'length' => 32,
				'default' => '15m'
			],
			'lang' => [
				'null' => false,
				'type' => DB::FIELD_TYPE_CHAR,
				'length' => 7,
				'default' => 'default'
			],
			'refresh' => [
				'null' => false,
				'type' => DB::FIELD_TYPE_CHAR,
				'length' => 32,
				'default' => '30s'
			],
			'theme' => [
				'null' => false,
				'type' => DB::FIELD_TYPE_CHAR,
				'length' => 128,
				'default' => 'default'
			],
			'attempt_failed' => [
				'null' => false,
				'type' => DB::FIELD_TYPE_INT,
				'length' => 10
			],
			'attempt_ip' => [
				'null' => false,
				'type' => DB::FIELD_TYPE_CHAR,
				'length' => 39,
				'default' => ''
			],
			'attempt_clock' => [
				'null' => false,
				'type' => DB::FIELD_TYPE_INT,
				'length' => 10
			],
			'rows_per_page' => [
				'null' => false,
				'type' => DB::FIELD_TYPE_INT,
				'length' => 10,
				'default' => 50
			],
			'timezone' => [
				'null' => false,
				'type' => DB::FIELD_TYPE_CHAR,
				'length' => 50,
				'default' => 'default'
			],
			'roleid' => [
				'null' => false,
				'type' => DB::FIELD_TYPE_ID,
				'length' => 20,
				'ref_table' => 'role',
				'ref_field' => 'roleid'
			]
		]
	],
	'maintenances' => [
		'key' => 'maintenanceid',
		'fields' => [
			'maintenanceid' => [
				'null' => false,
				'type' => DB::FIELD_TYPE_ID,
				'length' => 20
			],
			'name' => [
				'null' => false,
				'type' => DB::FIELD_TYPE_CHAR,
				'length' => 128,
				'default' => ''
			],
			'maintenance_type' => [
				'null' => false,
				'type' => DB::FIELD_TYPE_INT,
				'length' => 10,
				'default' => '0'
			],
			'description' => [
				'null' => false,
				'type' => DB::FIELD_TYPE_TEXT,
				'default' => ''
			],
			'active_since' => [
				'null' => false,
				'type' => DB::FIELD_TYPE_INT,
				'length' => 10,
				'default' => '0'
			],
			'active_till' => [
				'null' => false,
				'type' => DB::FIELD_TYPE_INT,
				'length' => 10,
				'default' => '0'
			],
			'tags_evaltype' => [
				'null' => false,
				'type' => DB::FIELD_TYPE_INT,
				'length' => 10,
				'default' => '0'
			]
		]
	],
	'hosts' => [
		'key' => 'hostid',
		'fields' => [
			'hostid' => [
				'null' => false,
				'type' => DB::FIELD_TYPE_ID,
				'length' => 20
			],
			'proxy_hostid' => [
				'null' => true,
				'type' => DB::FIELD_TYPE_ID,
				'length' => 20,
				'ref_table' => 'hosts',
				'ref_field' => 'hostid'
			],
			'host' => [
				'null' => false,
				'type' => DB::FIELD_TYPE_CHAR,
				'length' => 128,
				'default' => ''
			],
			'status' => [
				'null' => false,
				'type' => DB::FIELD_TYPE_INT,
				'length' => 10,
				'default' => '0'
			],
			'lastaccess' => [
				'null' => false,
				'type' => DB::FIELD_TYPE_INT,
				'length' => 10,
				'default' => '0'
			],
			'ipmi_authtype' => [
				'null' => false,
				'type' => DB::FIELD_TYPE_INT,
				'length' => 10,
				'default' => '-1'
			],
			'ipmi_privilege' => [
				'null' => false,
				'type' => DB::FIELD_TYPE_INT,
				'length' => 10,
				'default' => '2'
			],
			'ipmi_username' => [
				'null' => false,
				'type' => DB::FIELD_TYPE_CHAR,
				'length' => 16,
				'default' => ''
			],
			'ipmi_password' => [
				'null' => false,
				'type' => DB::FIELD_TYPE_CHAR,
				'length' => 20,
				'default' => ''
			],
			'maintenanceid' => [
				'null' => true,
				'type' => DB::FIELD_TYPE_ID,
				'length' => 20,
				'ref_table' => 'maintenances',
				'ref_field' => 'maintenanceid'
			],
			'maintenance_status' => [
				'null' => false,
				'type' => DB::FIELD_TYPE_INT,
				'length' => 10,
				'default' => '0'
			],
			'maintenance_type' => [
				'null' => false,
				'type' => DB::FIELD_TYPE_INT,
				'length' => 10,
				'default' => '0'
			],
			'maintenance_from' => [
				'null' => false,
				'type' => DB::FIELD_TYPE_INT,
				'length' => 10,
				'default' => '0'
			],
			'name' => [
				'null' => false,
				'type' => DB::FIELD_TYPE_CHAR,
				'length' => 128,
				'default' => ''
			],
			'flags' => [
				'null' => false,
				'type' => DB::FIELD_TYPE_INT,
				'length' => 10,
				'default' => '0'
			],
			'templateid' => [
				'null' => true,
				'type' => DB::FIELD_TYPE_ID,
				'length' => 20,
				'ref_table' => 'hosts',
				'ref_field' => 'hostid'
			],
			'description' => [
				'null' => false,
				'type' => DB::FIELD_TYPE_TEXT,
				'default' => ''
			],
			'tls_connect' => [
				'null' => false,
				'type' => DB::FIELD_TYPE_INT,
				'length' => 10,
				'default' => '1'
			],
			'tls_accept' => [
				'null' => false,
				'type' => DB::FIELD_TYPE_INT,
				'length' => 10,
				'default' => '1'
			],
			'tls_issuer' => [
				'null' => false,
				'type' => DB::FIELD_TYPE_CHAR,
				'length' => 1024,
				'default' => ''
			],
			'tls_subject' => [
				'null' => false,
				'type' => DB::FIELD_TYPE_CHAR,
				'length' => 1024,
				'default' => ''
			],
			'tls_psk_identity' => [
				'null' => false,
				'type' => DB::FIELD_TYPE_CHAR,
				'length' => 128,
				'default' => ''
			],
			'tls_psk' => [
				'null' => false,
				'type' => DB::FIELD_TYPE_CHAR,
				'length' => 512,
				'default' => ''
			],
			'proxy_address' => [
				'null' => false,
				'type' => DB::FIELD_TYPE_CHAR,
				'length' => 255,
				'default' => ''
			],
			'auto_compress' => [
				'null' => false,
				'type' => DB::FIELD_TYPE_INT,
				'length' => 10,
				'default' => '1'
			],
			'discover' => [
				'null' => false,
				'type' => DB::FIELD_TYPE_INT,
				'length' => 10,
				'default' => '0'
			],
			'custom_interfaces' => [
				'null' => false,
				'type' => DB::FIELD_TYPE_INT,
				'length' => 10,
				'default' => '0'
			],
			'uuid' => [
				'null' => false,
				'type' => DB::FIELD_TYPE_CHAR,
				'length' => 32,
				'default' => ''
			]
		]
	],
	'hstgrp' => [
		'key' => 'groupid',
		'fields' => [
			'groupid' => [
				'null' => false,
				'type' => DB::FIELD_TYPE_ID,
				'length' => 20
			],
			'name' => [
				'null' => false,
				'type' => DB::FIELD_TYPE_CHAR,
				'length' => 255,
				'default' => ''
			],
			'internal' => [
				'null' => false,
				'type' => DB::FIELD_TYPE_INT,
				'length' => 10,
				'default' => '0'
			],
			'flags' => [
				'null' => false,
				'type' => DB::FIELD_TYPE_INT,
				'length' => 10,
				'default' => '0'
			],
			'uuid' => [
				'null' => false,
				'type' => DB::FIELD_TYPE_CHAR,
				'length' => 32,
				'default' => ''
			]
		]
	],
	'group_prototype' => [
		'key' => 'group_prototypeid',
		'fields' => [
			'group_prototypeid' => [
				'null' => false,
				'type' => DB::FIELD_TYPE_ID,
				'length' => 20
			],
			'hostid' => [
				'null' => false,
				'type' => DB::FIELD_TYPE_ID,
				'length' => 20,
				'ref_table' => 'hosts',
				'ref_field' => 'hostid'
			],
			'name' => [
				'null' => false,
				'type' => DB::FIELD_TYPE_CHAR,
				'length' => 255,
				'default' => ''
			],
			'groupid' => [
				'null' => true,
				'type' => DB::FIELD_TYPE_ID,
				'length' => 20,
				'ref_table' => 'hstgrp',
				'ref_field' => 'groupid'
			],
			'templateid' => [
				'null' => true,
				'type' => DB::FIELD_TYPE_ID,
				'length' => 20,
				'ref_table' => 'group_prototype',
				'ref_field' => 'group_prototypeid'
			]
		]
	],
	'group_discovery' => [
		'key' => 'groupid',
		'fields' => [
			'groupid' => [
				'null' => false,
				'type' => DB::FIELD_TYPE_ID,
				'length' => 20,
				'ref_table' => 'hstgrp',
				'ref_field' => 'groupid'
			],
			'parent_group_prototypeid' => [
				'null' => false,
				'type' => DB::FIELD_TYPE_ID,
				'length' => 20,
				'ref_table' => 'group_prototype',
				'ref_field' => 'group_prototypeid'
			],
			'name' => [
				'null' => false,
				'type' => DB::FIELD_TYPE_CHAR,
				'length' => 64,
				'default' => ''
			],
			'lastcheck' => [
				'null' => false,
				'type' => DB::FIELD_TYPE_INT,
				'length' => 10,
				'default' => '0'
			],
			'ts_delete' => [
				'null' => false,
				'type' => DB::FIELD_TYPE_INT,
				'length' => 10,
				'default' => '0'
			]
		]
	],
	'drules' => [
		'key' => 'druleid',
		'fields' => [
			'druleid' => [
				'null' => false,
				'type' => DB::FIELD_TYPE_ID,
				'length' => 20
			],
			'proxy_hostid' => [
				'null' => true,
				'type' => DB::FIELD_TYPE_ID,
				'length' => 20,
				'ref_table' => 'hosts',
				'ref_field' => 'hostid'
			],
			'name' => [
				'null' => false,
				'type' => DB::FIELD_TYPE_CHAR,
				'length' => 255,
				'default' => ''
			],
			'iprange' => [
				'null' => false,
				'type' => DB::FIELD_TYPE_CHAR,
				'length' => 2048,
				'default' => ''
			],
			'delay' => [
				'null' => false,
				'type' => DB::FIELD_TYPE_CHAR,
				'length' => 255,
				'default' => '1h'
			],
			'nextcheck' => [
				'null' => false,
				'type' => DB::FIELD_TYPE_INT,
				'length' => 10,
				'default' => '0'
			],
			'status' => [
				'null' => false,
				'type' => DB::FIELD_TYPE_INT,
				'length' => 10,
				'default' => '0'
			]
		]
	],
	'dchecks' => [
		'key' => 'dcheckid',
		'fields' => [
			'dcheckid' => [
				'null' => false,
				'type' => DB::FIELD_TYPE_ID,
				'length' => 20
			],
			'druleid' => [
				'null' => false,
				'type' => DB::FIELD_TYPE_ID,
				'length' => 20,
				'ref_table' => 'drules',
				'ref_field' => 'druleid'
			],
			'type' => [
				'null' => false,
				'type' => DB::FIELD_TYPE_INT,
				'length' => 10,
				'default' => '0'
			],
			'key_' => [
				'null' => false,
				'type' => DB::FIELD_TYPE_CHAR,
				'length' => 2048,
				'default' => ''
			],
			'snmp_community' => [
				'null' => false,
				'type' => DB::FIELD_TYPE_CHAR,
				'length' => 255,
				'default' => ''
			],
			'ports' => [
				'null' => false,
				'type' => DB::FIELD_TYPE_CHAR,
				'length' => 255,
				'default' => '0'
			],
			'snmpv3_securityname' => [
				'null' => false,
				'type' => DB::FIELD_TYPE_CHAR,
				'length' => 64,
				'default' => ''
			],
			'snmpv3_securitylevel' => [
				'null' => false,
				'type' => DB::FIELD_TYPE_INT,
				'length' => 10,
				'default' => '0'
			],
			'snmpv3_authpassphrase' => [
				'null' => false,
				'type' => DB::FIELD_TYPE_CHAR,
				'length' => 64,
				'default' => ''
			],
			'snmpv3_privpassphrase' => [
				'null' => false,
				'type' => DB::FIELD_TYPE_CHAR,
				'length' => 64,
				'default' => ''
			],
			'uniq' => [
				'null' => false,
				'type' => DB::FIELD_TYPE_INT,
				'length' => 10,
				'default' => '0'
			],
			'snmpv3_authprotocol' => [
				'null' => false,
				'type' => DB::FIELD_TYPE_INT,
				'length' => 10,
				'default' => '0'
			],
			'snmpv3_privprotocol' => [
				'null' => false,
				'type' => DB::FIELD_TYPE_INT,
				'length' => 10,
				'default' => '0'
			],
			'snmpv3_contextname' => [
				'null' => false,
				'type' => DB::FIELD_TYPE_CHAR,
				'length' => 255,
				'default' => ''
			],
			'host_source' => [
				'null' => false,
				'type' => DB::FIELD_TYPE_INT,
				'length' => 10,
				'default' => '1'
			],
			'name_source' => [
				'null' => false,
				'type' => DB::FIELD_TYPE_INT,
				'length' => 10,
				'default' => '0'
			]
		]
	],
	'httptest' => [
		'key' => 'httptestid',
		'fields' => [
			'httptestid' => [
				'null' => false,
				'type' => DB::FIELD_TYPE_ID,
				'length' => 20
			],
			'name' => [
				'null' => false,
				'type' => DB::FIELD_TYPE_CHAR,
				'length' => 64,
				'default' => ''
			],
			'nextcheck' => [
				'null' => false,
				'type' => DB::FIELD_TYPE_INT,
				'length' => 10,
				'default' => '0'
			],
			'delay' => [
				'null' => false,
				'type' => DB::FIELD_TYPE_CHAR,
				'length' => 255,
				'default' => '1m'
			],
			'status' => [
				'null' => false,
				'type' => DB::FIELD_TYPE_INT,
				'length' => 10,
				'default' => '0'
			],
			'agent' => [
				'null' => false,
				'type' => DB::FIELD_TYPE_CHAR,
				'length' => 255,
				'default' => 'Zabbix'
			],
			'authentication' => [
				'null' => false,
				'type' => DB::FIELD_TYPE_INT,
				'length' => 10,
				'default' => '0'
			],
			'http_user' => [
				'null' => false,
				'type' => DB::FIELD_TYPE_CHAR,
				'length' => 64,
				'default' => ''
			],
			'http_password' => [
				'null' => false,
				'type' => DB::FIELD_TYPE_CHAR,
				'length' => 64,
				'default' => ''
			],
			'hostid' => [
				'null' => false,
				'type' => DB::FIELD_TYPE_ID,
				'length' => 20,
				'ref_table' => 'hosts',
				'ref_field' => 'hostid'
			],
			'templateid' => [
				'null' => true,
				'type' => DB::FIELD_TYPE_ID,
				'length' => 20,
				'ref_table' => 'httptest',
				'ref_field' => 'httptestid'
			],
			'http_proxy' => [
				'null' => false,
				'type' => DB::FIELD_TYPE_CHAR,
				'length' => 255,
				'default' => ''
			],
			'retries' => [
				'null' => false,
				'type' => DB::FIELD_TYPE_INT,
				'length' => 10,
				'default' => '1'
			],
			'ssl_cert_file' => [
				'null' => false,
				'type' => DB::FIELD_TYPE_CHAR,
				'length' => 255,
				'default' => ''
			],
			'ssl_key_file' => [
				'null' => false,
				'type' => DB::FIELD_TYPE_CHAR,
				'length' => 255,
				'default' => ''
			],
			'ssl_key_password' => [
				'null' => false,
				'type' => DB::FIELD_TYPE_CHAR,
				'length' => 64,
				'default' => ''
			],
			'verify_peer' => [
				'null' => false,
				'type' => DB::FIELD_TYPE_INT,
				'length' => 10,
				'default' => '0'
			],
			'verify_host' => [
				'null' => false,
				'type' => DB::FIELD_TYPE_INT,
				'length' => 10,
				'default' => '0'
			],
			'uuid' => [
				'null' => false,
				'type' => DB::FIELD_TYPE_CHAR,
				'length' => 32,
				'default' => ''
			]
		]
	],
	'httpstep' => [
		'key' => 'httpstepid',
		'fields' => [
			'httpstepid' => [
				'null' => false,
				'type' => DB::FIELD_TYPE_ID,
				'length' => 20
			],
			'httptestid' => [
				'null' => false,
				'type' => DB::FIELD_TYPE_ID,
				'length' => 20,
				'ref_table' => 'httptest',
				'ref_field' => 'httptestid'
			],
			'name' => [
				'null' => false,
				'type' => DB::FIELD_TYPE_CHAR,
				'length' => 64,
				'default' => ''
			],
			'no' => [
				'null' => false,
				'type' => DB::FIELD_TYPE_INT,
				'length' => 10,
				'default' => '0'
			],
			'url' => [
				'null' => false,
				'type' => DB::FIELD_TYPE_CHAR,
				'length' => 2048,
				'default' => ''
			],
			'timeout' => [
				'null' => false,
				'type' => DB::FIELD_TYPE_CHAR,
				'length' => 255,
				'default' => '15s'
			],
			'posts' => [
				'null' => false,
				'type' => DB::FIELD_TYPE_TEXT,
				'default' => ''
			],
			'required' => [
				'null' => false,
				'type' => DB::FIELD_TYPE_CHAR,
				'length' => 255,
				'default' => ''
			],
			'status_codes' => [
				'null' => false,
				'type' => DB::FIELD_TYPE_CHAR,
				'length' => 255,
				'default' => ''
			],
			'follow_redirects' => [
				'null' => false,
				'type' => DB::FIELD_TYPE_INT,
				'length' => 10,
				'default' => '1'
			],
			'retrieve_mode' => [
				'null' => false,
				'type' => DB::FIELD_TYPE_INT,
				'length' => 10,
				'default' => '0'
			],
			'post_type' => [
				'null' => false,
				'type' => DB::FIELD_TYPE_INT,
				'length' => 10,
				'default' => '0'
			]
		]
	],
	'interface' => [
		'key' => 'interfaceid',
		'fields' => [
			'interfaceid' => [
				'null' => false,
				'type' => DB::FIELD_TYPE_ID,
				'length' => 20
			],
			'hostid' => [
				'null' => false,
				'type' => DB::FIELD_TYPE_ID,
				'length' => 20,
				'ref_table' => 'hosts',
				'ref_field' => 'hostid'
			],
			'main' => [
				'null' => false,
				'type' => DB::FIELD_TYPE_INT,
				'length' => 10,
				'default' => '0'
			],
			'type' => [
				'null' => false,
				'type' => DB::FIELD_TYPE_INT,
				'length' => 10,
				'default' => '1'
			],
			'useip' => [
				'null' => false,
				'type' => DB::FIELD_TYPE_INT,
				'length' => 10,
				'default' => '1'
			],
			'ip' => [
				'null' => false,
				'type' => DB::FIELD_TYPE_CHAR,
				'length' => 64,
				'default' => '127.0.0.1'
			],
			'dns' => [
				'null' => false,
				'type' => DB::FIELD_TYPE_CHAR,
				'length' => 255,
				'default' => ''
			],
			'port' => [
				'null' => false,
				'type' => DB::FIELD_TYPE_CHAR,
				'length' => 64,
				'default' => '10050'
			],
			'available' => [
				'null' => false,
				'type' => DB::FIELD_TYPE_INT,
				'length' => 10,
				'default' => '0'
			],
			'error' => [
				'null' => false,
				'type' => DB::FIELD_TYPE_CHAR,
				'length' => 2048,
				'default' => ''
			],
			'errors_from' => [
				'null' => false,
				'type' => DB::FIELD_TYPE_INT,
				'length' => 10,
				'default' => '0'
			],
			'disable_until' => [
				'null' => false,
				'type' => DB::FIELD_TYPE_INT,
				'length' => 10,
				'default' => '0'
			]
		]
	],
	'valuemap' => [
		'key' => 'valuemapid',
		'fields' => [
			'valuemapid' => [
				'null' => false,
				'type' => DB::FIELD_TYPE_ID,
				'length' => 20
			],
			'hostid' => [
				'null' => false,
				'type' => DB::FIELD_TYPE_ID,
				'length' => 20,
				'ref_table' => 'hosts',
				'ref_field' => 'hostid'
			],
			'name' => [
				'null' => false,
				'type' => DB::FIELD_TYPE_CHAR,
				'length' => 64,
				'default' => ''
			],
			'uuid' => [
				'null' => false,
				'type' => DB::FIELD_TYPE_CHAR,
				'length' => 32,
				'default' => ''
			]
		]
	],
	'items' => [
		'key' => 'itemid',
		'fields' => [
			'itemid' => [
				'null' => false,
				'type' => DB::FIELD_TYPE_ID,
				'length' => 20
			],
			'type' => [
				'null' => false,
				'type' => DB::FIELD_TYPE_INT,
				'length' => 10,
				'default' => '0'
			],
			'snmp_oid' => [
				'null' => false,
				'type' => DB::FIELD_TYPE_CHAR,
				'length' => 512,
				'default' => ''
			],
			'hostid' => [
				'null' => false,
				'type' => DB::FIELD_TYPE_ID,
				'length' => 20,
				'ref_table' => 'hosts',
				'ref_field' => 'hostid'
			],
			'name' => [
				'null' => false,
				'type' => DB::FIELD_TYPE_CHAR,
				'length' => 255,
				'default' => ''
			],
			'key_' => [
				'null' => false,
				'type' => DB::FIELD_TYPE_CHAR,
				'length' => 2048,
				'default' => ''
			],
			'delay' => [
				'null' => false,
				'type' => DB::FIELD_TYPE_CHAR,
				'length' => 1024,
				'default' => '0'
			],
			'history' => [
				'null' => false,
				'type' => DB::FIELD_TYPE_CHAR,
				'length' => 255,
				'default' => '90d'
			],
			'trends' => [
				'null' => false,
				'type' => DB::FIELD_TYPE_CHAR,
				'length' => 255,
				'default' => '365d'
			],
			'status' => [
				'null' => false,
				'type' => DB::FIELD_TYPE_INT,
				'length' => 10,
				'default' => '0'
			],
			'value_type' => [
				'null' => false,
				'type' => DB::FIELD_TYPE_INT,
				'length' => 10,
				'default' => '0'
			],
			'trapper_hosts' => [
				'null' => false,
				'type' => DB::FIELD_TYPE_CHAR,
				'length' => 255,
				'default' => ''
			],
			'units' => [
				'null' => false,
				'type' => DB::FIELD_TYPE_CHAR,
				'length' => 255,
				'default' => ''
			],
			'formula' => [
				'null' => false,
				'type' => DB::FIELD_TYPE_CHAR,
				'length' => 255,
				'default' => ''
			],
			'logtimefmt' => [
				'null' => false,
				'type' => DB::FIELD_TYPE_CHAR,
				'length' => 64,
				'default' => ''
			],
			'templateid' => [
				'null' => true,
				'type' => DB::FIELD_TYPE_ID,
				'length' => 20,
				'ref_table' => 'items',
				'ref_field' => 'itemid'
			],
			'valuemapid' => [
				'null' => true,
				'type' => DB::FIELD_TYPE_ID,
				'length' => 20,
				'ref_table' => 'valuemap',
				'ref_field' => 'valuemapid'
			],
			'params' => [
				'null' => false,
				'type' => DB::FIELD_TYPE_NCLOB,
				'default' => ''
			],
			'ipmi_sensor' => [
				'null' => false,
				'type' => DB::FIELD_TYPE_CHAR,
				'length' => 128,
				'default' => ''
			],
			'authtype' => [
				'null' => false,
				'type' => DB::FIELD_TYPE_INT,
				'length' => 10,
				'default' => '0'
			],
			'username' => [
				'null' => false,
				'type' => DB::FIELD_TYPE_CHAR,
				'length' => 64,
				'default' => ''
			],
			'password' => [
				'null' => false,
				'type' => DB::FIELD_TYPE_CHAR,
				'length' => 64,
				'default' => ''
			],
			'publickey' => [
				'null' => false,
				'type' => DB::FIELD_TYPE_CHAR,
				'length' => 64,
				'default' => ''
			],
			'privatekey' => [
				'null' => false,
				'type' => DB::FIELD_TYPE_CHAR,
				'length' => 64,
				'default' => ''
			],
			'flags' => [
				'null' => false,
				'type' => DB::FIELD_TYPE_INT,
				'length' => 10,
				'default' => '0'
			],
			'interfaceid' => [
				'null' => true,
				'type' => DB::FIELD_TYPE_ID,
				'length' => 20,
				'ref_table' => 'interface',
				'ref_field' => 'interfaceid'
			],
			'description' => [
				'null' => false,
				'type' => DB::FIELD_TYPE_NCLOB,
				'default' => ''
			],
			'inventory_link' => [
				'null' => false,
				'type' => DB::FIELD_TYPE_INT,
				'length' => 10,
				'default' => '0'
			],
			'lifetime' => [
				'null' => false,
				'type' => DB::FIELD_TYPE_CHAR,
				'length' => 255,
				'default' => '30d'
			],
			'evaltype' => [
				'null' => false,
				'type' => DB::FIELD_TYPE_INT,
				'length' => 10,
				'default' => '0'
			],
			'jmx_endpoint' => [
				'null' => false,
				'type' => DB::FIELD_TYPE_CHAR,
				'length' => 255,
				'default' => ''
			],
			'master_itemid' => [
				'null' => true,
				'type' => DB::FIELD_TYPE_ID,
				'length' => 20,
				'ref_table' => 'items',
				'ref_field' => 'itemid'
			],
			'timeout' => [
				'null' => false,
				'type' => DB::FIELD_TYPE_CHAR,
				'length' => 255,
				'default' => '3s'
			],
			'url' => [
				'null' => false,
				'type' => DB::FIELD_TYPE_CHAR,
				'length' => 2048,
				'default' => ''
			],
			'query_fields' => [
				'null' => false,
				'type' => DB::FIELD_TYPE_CHAR,
				'length' => 2048,
				'default' => ''
			],
			'posts' => [
				'null' => false,
				'type' => DB::FIELD_TYPE_NCLOB,
				'default' => ''
			],
			'status_codes' => [
				'null' => false,
				'type' => DB::FIELD_TYPE_CHAR,
				'length' => 255,
				'default' => '200'
			],
			'follow_redirects' => [
				'null' => false,
				'type' => DB::FIELD_TYPE_INT,
				'length' => 10,
				'default' => '1'
			],
			'post_type' => [
				'null' => false,
				'type' => DB::FIELD_TYPE_INT,
				'length' => 10,
				'default' => '0'
			],
			'http_proxy' => [
				'null' => false,
				'type' => DB::FIELD_TYPE_CHAR,
				'length' => 255,
				'default' => ''
			],
			'headers' => [
				'null' => false,
				'type' => DB::FIELD_TYPE_NCLOB,
				'default' => ''
			],
			'retrieve_mode' => [
				'null' => false,
				'type' => DB::FIELD_TYPE_INT,
				'length' => 10,
				'default' => '0'
			],
			'request_method' => [
				'null' => false,
				'type' => DB::FIELD_TYPE_INT,
				'length' => 10,
				'default' => '0'
			],
			'output_format' => [
				'null' => false,
				'type' => DB::FIELD_TYPE_INT,
				'length' => 10,
				'default' => '0'
			],
			'ssl_cert_file' => [
				'null' => false,
				'type' => DB::FIELD_TYPE_CHAR,
				'length' => 255,
				'default' => ''
			],
			'ssl_key_file' => [
				'null' => false,
				'type' => DB::FIELD_TYPE_CHAR,
				'length' => 255,
				'default' => ''
			],
			'ssl_key_password' => [
				'null' => false,
				'type' => DB::FIELD_TYPE_CHAR,
				'length' => 64,
				'default' => ''
			],
			'verify_peer' => [
				'null' => false,
				'type' => DB::FIELD_TYPE_INT,
				'length' => 10,
				'default' => '0'
			],
			'verify_host' => [
				'null' => false,
				'type' => DB::FIELD_TYPE_INT,
				'length' => 10,
				'default' => '0'
			],
			'allow_traps' => [
				'null' => false,
				'type' => DB::FIELD_TYPE_INT,
				'length' => 10,
				'default' => '0'
			],
			'discover' => [
				'null' => false,
				'type' => DB::FIELD_TYPE_INT,
				'length' => 10,
				'default' => '0'
			],
			'uuid' => [
				'null' => false,
				'type' => DB::FIELD_TYPE_CHAR,
				'length' => 32,
				'default' => ''
			]
		]
	],
	'httpstepitem' => [
		'key' => 'httpstepitemid',
		'fields' => [
			'httpstepitemid' => [
				'null' => false,
				'type' => DB::FIELD_TYPE_ID,
				'length' => 20
			],
			'httpstepid' => [
				'null' => false,
				'type' => DB::FIELD_TYPE_ID,
				'length' => 20,
				'ref_table' => 'httpstep',
				'ref_field' => 'httpstepid'
			],
			'itemid' => [
				'null' => false,
				'type' => DB::FIELD_TYPE_ID,
				'length' => 20,
				'ref_table' => 'items',
				'ref_field' => 'itemid'
			],
			'type' => [
				'null' => false,
				'type' => DB::FIELD_TYPE_INT,
				'length' => 10,
				'default' => '0'
			]
		]
	],
	'httptestitem' => [
		'key' => 'httptestitemid',
		'fields' => [
			'httptestitemid' => [
				'null' => false,
				'type' => DB::FIELD_TYPE_ID,
				'length' => 20
			],
			'httptestid' => [
				'null' => false,
				'type' => DB::FIELD_TYPE_ID,
				'length' => 20,
				'ref_table' => 'httptest',
				'ref_field' => 'httptestid'
			],
			'itemid' => [
				'null' => false,
				'type' => DB::FIELD_TYPE_ID,
				'length' => 20,
				'ref_table' => 'items',
				'ref_field' => 'itemid'
			],
			'type' => [
				'null' => false,
				'type' => DB::FIELD_TYPE_INT,
				'length' => 10,
				'default' => '0'
			]
		]
	],
	'media_type' => [
		'key' => 'mediatypeid',
		'fields' => [
			'mediatypeid' => [
				'null' => false,
				'type' => DB::FIELD_TYPE_ID,
				'length' => 20
			],
			'type' => [
				'null' => false,
				'type' => DB::FIELD_TYPE_INT,
				'length' => 10,
				'default' => '0'
			],
			'name' => [
				'null' => false,
				'type' => DB::FIELD_TYPE_CHAR,
				'length' => 100,
				'default' => ''
			],
			'smtp_server' => [
				'null' => false,
				'type' => DB::FIELD_TYPE_CHAR,
				'length' => 255,
				'default' => ''
			],
			'smtp_helo' => [
				'null' => false,
				'type' => DB::FIELD_TYPE_CHAR,
				'length' => 255,
				'default' => ''
			],
			'smtp_email' => [
				'null' => false,
				'type' => DB::FIELD_TYPE_CHAR,
				'length' => 255,
				'default' => ''
			],
			'exec_path' => [
				'null' => false,
				'type' => DB::FIELD_TYPE_CHAR,
				'length' => 255,
				'default' => ''
			],
			'gsm_modem' => [
				'null' => false,
				'type' => DB::FIELD_TYPE_CHAR,
				'length' => 255,
				'default' => ''
			],
			'username' => [
				'null' => false,
				'type' => DB::FIELD_TYPE_CHAR,
				'length' => 255,
				'default' => ''
			],
			'passwd' => [
				'null' => false,
				'type' => DB::FIELD_TYPE_CHAR,
				'length' => 255,
				'default' => ''
			],
			'status' => [
				'null' => false,
				'type' => DB::FIELD_TYPE_INT,
				'length' => 10,
				'default' => '0'
			],
			'smtp_port' => [
				'null' => false,
				'type' => DB::FIELD_TYPE_INT,
				'length' => 10,
				'default' => '25'
			],
			'smtp_security' => [
				'null' => false,
				'type' => DB::FIELD_TYPE_INT,
				'length' => 10,
				'default' => '0'
			],
			'smtp_verify_peer' => [
				'null' => false,
				'type' => DB::FIELD_TYPE_INT,
				'length' => 10,
				'default' => '0'
			],
			'smtp_verify_host' => [
				'null' => false,
				'type' => DB::FIELD_TYPE_INT,
				'length' => 10,
				'default' => '0'
			],
			'smtp_authentication' => [
				'null' => false,
				'type' => DB::FIELD_TYPE_INT,
				'length' => 10,
				'default' => '0'
			],
			'exec_params' => [
				'null' => false,
				'type' => DB::FIELD_TYPE_CHAR,
				'length' => 255,
				'default' => ''
			],
			'maxsessions' => [
				'null' => false,
				'type' => DB::FIELD_TYPE_INT,
				'length' => 10,
				'default' => '1'
			],
			'maxattempts' => [
				'null' => false,
				'type' => DB::FIELD_TYPE_INT,
				'length' => 10,
				'default' => '3'
			],
			'attempt_interval' => [
				'null' => false,
				'type' => DB::FIELD_TYPE_CHAR,
				'length' => 32,
				'default' => '10s'
			],
			'content_type' => [
				'null' => false,
				'type' => DB::FIELD_TYPE_INT,
				'length' => 10,
				'default' => '1'
			],
			'script' => [
				'null' => false,
				'type' => DB::FIELD_TYPE_NCLOB,
				'default' => ''
			],
			'timeout' => [
				'null' => false,
				'type' => DB::FIELD_TYPE_CHAR,
				'length' => 32,
				'default' => '30s'
			],
			'process_tags' => [
				'null' => false,
				'type' => DB::FIELD_TYPE_INT,
				'length' => 10,
				'default' => '0'
			],
			'show_event_menu' => [
				'null' => false,
				'type' => DB::FIELD_TYPE_INT,
				'length' => 10,
				'default' => '0'
			],
			'event_menu_url' => [
				'null' => false,
				'type' => DB::FIELD_TYPE_CHAR,
				'length' => 2048,
				'default' => ''
			],
			'event_menu_name' => [
				'null' => false,
				'type' => DB::FIELD_TYPE_CHAR,
				'length' => 255,
				'default' => ''
			],
			'description' => [
				'null' => false,
				'type' => DB::FIELD_TYPE_TEXT,
				'default' => ''
			]
		]
	],
	'media_type_param' => [
		'key' => 'mediatype_paramid',
		'fields' => [
			'mediatype_paramid' => [
				'null' => false,
				'type' => DB::FIELD_TYPE_ID,
				'length' => 20
			],
			'mediatypeid' => [
				'null' => false,
				'type' => DB::FIELD_TYPE_ID,
				'length' => 20,
				'ref_table' => 'media_type',
				'ref_field' => 'mediatypeid'
			],
			'name' => [
				'null' => false,
				'type' => DB::FIELD_TYPE_CHAR,
				'length' => 255,
				'default' => ''
			],
			'value' => [
				'null' => false,
				'type' => DB::FIELD_TYPE_CHAR,
				'length' => 2048,
				'default' => ''
			]
		]
	],
	'media_type_message' => [
		'key' => 'mediatype_messageid',
		'fields' => [
			'mediatype_messageid' => [
				'null' => false,
				'type' => DB::FIELD_TYPE_ID,
				'length' => 20
			],
			'mediatypeid' => [
				'null' => false,
				'type' => DB::FIELD_TYPE_ID,
				'length' => 20,
				'ref_table' => 'media_type',
				'ref_field' => 'mediatypeid'
			],
			'eventsource' => [
				'null' => false,
				'type' => DB::FIELD_TYPE_INT,
				'length' => 10
			],
			'recovery' => [
				'null' => false,
				'type' => DB::FIELD_TYPE_INT,
				'length' => 10
			],
			'subject' => [
				'null' => false,
				'type' => DB::FIELD_TYPE_CHAR,
				'length' => 255,
				'default' => ''
			],
			'message' => [
				'null' => false,
				'type' => DB::FIELD_TYPE_TEXT,
				'default' => ''
			]
		]
	],
	'usrgrp' => [
		'key' => 'usrgrpid',
		'fields' => [
			'usrgrpid' => [
				'null' => false,
				'type' => DB::FIELD_TYPE_ID,
				'length' => 20
			],
			'name' => [
				'null' => false,
				'type' => DB::FIELD_TYPE_CHAR,
				'length' => 64,
				'default' => ''
			],
			'gui_access' => [
				'null' => false,
				'type' => DB::FIELD_TYPE_INT,
				'length' => 10,
				'default' => '0'
			],
			'users_status' => [
				'null' => false,
				'type' => DB::FIELD_TYPE_INT,
				'length' => 10,
				'default' => '0'
			],
			'debug_mode' => [
				'null' => false,
				'type' => DB::FIELD_TYPE_INT,
				'length' => 10,
				'default' => '0'
			]
		]
	],
	'users_groups' => [
		'key' => 'id',
		'fields' => [
			'id' => [
				'null' => false,
				'type' => DB::FIELD_TYPE_ID,
				'length' => 20
			],
			'usrgrpid' => [
				'null' => false,
				'type' => DB::FIELD_TYPE_ID,
				'length' => 20,
				'ref_table' => 'usrgrp',
				'ref_field' => 'usrgrpid'
			],
			'userid' => [
				'null' => false,
				'type' => DB::FIELD_TYPE_ID,
				'length' => 20,
				'ref_table' => 'users',
				'ref_field' => 'userid'
			]
		]
	],
	'scripts' => [
		'key' => 'scriptid',
		'fields' => [
			'scriptid' => [
				'null' => false,
				'type' => DB::FIELD_TYPE_ID,
				'length' => 20
			],
			'name' => [
				'null' => false,
				'type' => DB::FIELD_TYPE_CHAR,
				'length' => 255,
				'default' => ''
			],
			'command' => [
				'null' => false,
				'type' => DB::FIELD_TYPE_NCLOB,
				'default' => ''
			],
			'host_access' => [
				'null' => false,
				'type' => DB::FIELD_TYPE_INT,
				'length' => 10,
				'default' => '2'
			],
			'usrgrpid' => [
				'null' => true,
				'type' => DB::FIELD_TYPE_ID,
				'length' => 20,
				'ref_table' => 'usrgrp',
				'ref_field' => 'usrgrpid'
			],
			'groupid' => [
				'null' => true,
				'type' => DB::FIELD_TYPE_ID,
				'length' => 20,
				'ref_table' => 'hstgrp',
				'ref_field' => 'groupid'
			],
			'description' => [
				'null' => false,
				'type' => DB::FIELD_TYPE_TEXT,
				'default' => ''
			],
			'confirmation' => [
				'null' => false,
				'type' => DB::FIELD_TYPE_CHAR,
				'length' => 255,
				'default' => ''
			],
			'type' => [
				'null' => false,
				'type' => DB::FIELD_TYPE_INT,
				'length' => 10,
				'default' => '5'
			],
			'execute_on' => [
				'null' => false,
				'type' => DB::FIELD_TYPE_INT,
				'length' => 10,
				'default' => '2'
			],
			'timeout' => [
				'null' => false,
				'type' => DB::FIELD_TYPE_CHAR,
				'length' => 32,
				'default' => '30s'
			],
			'scope' => [
				'null' => false,
				'type' => DB::FIELD_TYPE_INT,
				'length' => 10,
				'default' => '1'
			],
			'port' => [
				'null' => false,
				'type' => DB::FIELD_TYPE_CHAR,
				'length' => 64,
				'default' => ''
			],
			'authtype' => [
				'null' => false,
				'type' => DB::FIELD_TYPE_INT,
				'length' => 10,
				'default' => '0'
			],
			'username' => [
				'null' => false,
				'type' => DB::FIELD_TYPE_CHAR,
				'length' => 64,
				'default' => ''
			],
			'password' => [
				'null' => false,
				'type' => DB::FIELD_TYPE_CHAR,
				'length' => 64,
				'default' => ''
			],
			'publickey' => [
				'null' => false,
				'type' => DB::FIELD_TYPE_CHAR,
				'length' => 64,
				'default' => ''
			],
			'privatekey' => [
				'null' => false,
				'type' => DB::FIELD_TYPE_CHAR,
				'length' => 64,
				'default' => ''
			],
			'menu_path' => [
				'null' => false,
				'type' => DB::FIELD_TYPE_CHAR,
				'length' => 255,
				'default' => ''
			]
		]
	],
	'script_param' => [
		'key' => 'script_paramid',
		'fields' => [
			'script_paramid' => [
				'null' => false,
				'type' => DB::FIELD_TYPE_ID,
				'length' => 20
			],
			'scriptid' => [
				'null' => false,
				'type' => DB::FIELD_TYPE_ID,
				'length' => 20,
				'ref_table' => 'scripts',
				'ref_field' => 'scriptid'
			],
			'name' => [
				'null' => false,
				'type' => DB::FIELD_TYPE_CHAR,
				'length' => 255,
				'default' => ''
			],
			'value' => [
				'null' => false,
				'type' => DB::FIELD_TYPE_CHAR,
				'length' => 2048,
				'default' => ''
			]
		]
	],
	'actions' => [
		'key' => 'actionid',
		'fields' => [
			'actionid' => [
				'null' => false,
				'type' => DB::FIELD_TYPE_ID,
				'length' => 20
			],
			'name' => [
				'null' => false,
				'type' => DB::FIELD_TYPE_CHAR,
				'length' => 255,
				'default' => ''
			],
			'eventsource' => [
				'null' => false,
				'type' => DB::FIELD_TYPE_INT,
				'length' => 10,
				'default' => '0'
			],
			'evaltype' => [
				'null' => false,
				'type' => DB::FIELD_TYPE_INT,
				'length' => 10,
				'default' => '0'
			],
			'status' => [
				'null' => false,
				'type' => DB::FIELD_TYPE_INT,
				'length' => 10,
				'default' => '0'
			],
			'esc_period' => [
				'null' => false,
				'type' => DB::FIELD_TYPE_CHAR,
				'length' => 255,
				'default' => '1h'
			],
			'formula' => [
				'null' => false,
				'type' => DB::FIELD_TYPE_CHAR,
				'length' => 255,
				'default' => ''
			],
			'pause_suppressed' => [
				'null' => false,
				'type' => DB::FIELD_TYPE_INT,
				'length' => 10,
				'default' => '1'
			]
		]
	],
	'operations' => [
		'key' => 'operationid',
		'fields' => [
			'operationid' => [
				'null' => false,
				'type' => DB::FIELD_TYPE_ID,
				'length' => 20
			],
			'actionid' => [
				'null' => false,
				'type' => DB::FIELD_TYPE_ID,
				'length' => 20,
				'ref_table' => 'actions',
				'ref_field' => 'actionid'
			],
			'operationtype' => [
				'null' => false,
				'type' => DB::FIELD_TYPE_INT,
				'length' => 10,
				'default' => '0'
			],
			'esc_period' => [
				'null' => false,
				'type' => DB::FIELD_TYPE_CHAR,
				'length' => 255,
				'default' => '0'
			],
			'esc_step_from' => [
				'null' => false,
				'type' => DB::FIELD_TYPE_INT,
				'length' => 10,
				'default' => '1'
			],
			'esc_step_to' => [
				'null' => false,
				'type' => DB::FIELD_TYPE_INT,
				'length' => 10,
				'default' => '1'
			],
			'evaltype' => [
				'null' => false,
				'type' => DB::FIELD_TYPE_INT,
				'length' => 10,
				'default' => '0'
			],
			'recovery' => [
				'null' => false,
				'type' => DB::FIELD_TYPE_INT,
				'length' => 10,
				'default' => '0'
			]
		]
	],
	'opmessage' => [
		'key' => 'operationid',
		'fields' => [
			'operationid' => [
				'null' => false,
				'type' => DB::FIELD_TYPE_ID,
				'length' => 20,
				'ref_table' => 'operations',
				'ref_field' => 'operationid'
			],
			'default_msg' => [
				'null' => false,
				'type' => DB::FIELD_TYPE_INT,
				'length' => 10,
				'default' => '1'
			],
			'subject' => [
				'null' => false,
				'type' => DB::FIELD_TYPE_CHAR,
				'length' => 255,
				'default' => ''
			],
			'message' => [
				'null' => false,
				'type' => DB::FIELD_TYPE_TEXT,
				'default' => ''
			],
			'mediatypeid' => [
				'null' => true,
				'type' => DB::FIELD_TYPE_ID,
				'length' => 20,
				'ref_table' => 'media_type',
				'ref_field' => 'mediatypeid'
			]
		]
	],
	'opmessage_grp' => [
		'key' => 'opmessage_grpid',
		'fields' => [
			'opmessage_grpid' => [
				'null' => false,
				'type' => DB::FIELD_TYPE_ID,
				'length' => 20
			],
			'operationid' => [
				'null' => false,
				'type' => DB::FIELD_TYPE_ID,
				'length' => 20,
				'ref_table' => 'operations',
				'ref_field' => 'operationid'
			],
			'usrgrpid' => [
				'null' => false,
				'type' => DB::FIELD_TYPE_ID,
				'length' => 20,
				'ref_table' => 'usrgrp',
				'ref_field' => 'usrgrpid'
			]
		]
	],
	'opmessage_usr' => [
		'key' => 'opmessage_usrid',
		'fields' => [
			'opmessage_usrid' => [
				'null' => false,
				'type' => DB::FIELD_TYPE_ID,
				'length' => 20
			],
			'operationid' => [
				'null' => false,
				'type' => DB::FIELD_TYPE_ID,
				'length' => 20,
				'ref_table' => 'operations',
				'ref_field' => 'operationid'
			],
			'userid' => [
				'null' => false,
				'type' => DB::FIELD_TYPE_ID,
				'length' => 20,
				'ref_table' => 'users',
				'ref_field' => 'userid'
			]
		]
	],
	'opcommand' => [
		'key' => 'operationid',
		'fields' => [
			'operationid' => [
				'null' => false,
				'type' => DB::FIELD_TYPE_ID,
				'length' => 20,
				'ref_table' => 'operations',
				'ref_field' => 'operationid'
			],
			'scriptid' => [
				'null' => false,
				'type' => DB::FIELD_TYPE_ID,
				'length' => 20,
				'ref_table' => 'scripts',
				'ref_field' => 'scriptid'
			]
		]
	],
	'opcommand_hst' => [
		'key' => 'opcommand_hstid',
		'fields' => [
			'opcommand_hstid' => [
				'null' => false,
				'type' => DB::FIELD_TYPE_ID,
				'length' => 20
			],
			'operationid' => [
				'null' => false,
				'type' => DB::FIELD_TYPE_ID,
				'length' => 20,
				'ref_table' => 'operations',
				'ref_field' => 'operationid'
			],
			'hostid' => [
				'null' => true,
				'type' => DB::FIELD_TYPE_ID,
				'length' => 20,
				'ref_table' => 'hosts',
				'ref_field' => 'hostid'
			]
		]
	],
	'opcommand_grp' => [
		'key' => 'opcommand_grpid',
		'fields' => [
			'opcommand_grpid' => [
				'null' => false,
				'type' => DB::FIELD_TYPE_ID,
				'length' => 20
			],
			'operationid' => [
				'null' => false,
				'type' => DB::FIELD_TYPE_ID,
				'length' => 20,
				'ref_table' => 'operations',
				'ref_field' => 'operationid'
			],
			'groupid' => [
				'null' => false,
				'type' => DB::FIELD_TYPE_ID,
				'length' => 20,
				'ref_table' => 'hstgrp',
				'ref_field' => 'groupid'
			]
		]
	],
	'opgroup' => [
		'key' => 'opgroupid',
		'fields' => [
			'opgroupid' => [
				'null' => false,
				'type' => DB::FIELD_TYPE_ID,
				'length' => 20
			],
			'operationid' => [
				'null' => false,
				'type' => DB::FIELD_TYPE_ID,
				'length' => 20,
				'ref_table' => 'operations',
				'ref_field' => 'operationid'
			],
			'groupid' => [
				'null' => false,
				'type' => DB::FIELD_TYPE_ID,
				'length' => 20,
				'ref_table' => 'hstgrp',
				'ref_field' => 'groupid'
			]
		]
	],
	'optemplate' => [
		'key' => 'optemplateid',
		'fields' => [
			'optemplateid' => [
				'null' => false,
				'type' => DB::FIELD_TYPE_ID,
				'length' => 20
			],
			'operationid' => [
				'null' => false,
				'type' => DB::FIELD_TYPE_ID,
				'length' => 20,
				'ref_table' => 'operations',
				'ref_field' => 'operationid'
			],
			'templateid' => [
				'null' => false,
				'type' => DB::FIELD_TYPE_ID,
				'length' => 20,
				'ref_table' => 'hosts',
				'ref_field' => 'hostid'
			]
		]
	],
	'opconditions' => [
		'key' => 'opconditionid',
		'fields' => [
			'opconditionid' => [
				'null' => false,
				'type' => DB::FIELD_TYPE_ID,
				'length' => 20
			],
			'operationid' => [
				'null' => false,
				'type' => DB::FIELD_TYPE_ID,
				'length' => 20,
				'ref_table' => 'operations',
				'ref_field' => 'operationid'
			],
			'conditiontype' => [
				'null' => false,
				'type' => DB::FIELD_TYPE_INT,
				'length' => 10,
				'default' => '0'
			],
			'operator' => [
				'null' => false,
				'type' => DB::FIELD_TYPE_INT,
				'length' => 10,
				'default' => '0'
			],
			'value' => [
				'null' => false,
				'type' => DB::FIELD_TYPE_CHAR,
				'length' => 255,
				'default' => ''
			]
		]
	],
	'conditions' => [
		'key' => 'conditionid',
		'fields' => [
			'conditionid' => [
				'null' => false,
				'type' => DB::FIELD_TYPE_ID,
				'length' => 20
			],
			'actionid' => [
				'null' => false,
				'type' => DB::FIELD_TYPE_ID,
				'length' => 20,
				'ref_table' => 'actions',
				'ref_field' => 'actionid'
			],
			'conditiontype' => [
				'null' => false,
				'type' => DB::FIELD_TYPE_INT,
				'length' => 10,
				'default' => '0'
			],
			'operator' => [
				'null' => false,
				'type' => DB::FIELD_TYPE_INT,
				'length' => 10,
				'default' => '0'
			],
			'value' => [
				'null' => false,
				'type' => DB::FIELD_TYPE_CHAR,
				'length' => 255,
				'default' => ''
			],
			'value2' => [
				'null' => false,
				'type' => DB::FIELD_TYPE_CHAR,
				'length' => 255,
				'default' => ''
			]
		]
	],
	'config' => [
		'key' => 'configid',
		'fields' => [
			'configid' => [
				'null' => false,
				'type' => DB::FIELD_TYPE_ID,
				'length' => 20
			],
			'work_period' => [
				'null' => false,
				'type' => DB::FIELD_TYPE_CHAR,
				'length' => 255,
				'default' => '1-5,09:00-18:00'
			],
			'alert_usrgrpid' => [
				'null' => true,
				'type' => DB::FIELD_TYPE_ID,
				'length' => 20,
				'ref_table' => 'usrgrp',
				'ref_field' => 'usrgrpid'
			],
			'default_theme' => [
				'null' => false,
				'type' => DB::FIELD_TYPE_CHAR,
				'length' => 128,
				'default' => 'blue-theme'
			],
			'authentication_type' => [
				'null' => false,
				'type' => DB::FIELD_TYPE_INT,
				'length' => 10,
				'default' => '0'
			],
			'ldap_host' => [
				'null' => false,
				'type' => DB::FIELD_TYPE_CHAR,
				'length' => 255,
				'default' => ''
			],
			'ldap_port' => [
				'null' => false,
				'type' => DB::FIELD_TYPE_INT,
				'length' => 10,
				'default' => 389
			],
			'ldap_base_dn' => [
				'null' => false,
				'type' => DB::FIELD_TYPE_CHAR,
				'length' => 255,
				'default' => ''
			],
			'ldap_bind_dn' => [
				'null' => false,
				'type' => DB::FIELD_TYPE_CHAR,
				'length' => 255,
				'default' => ''
			],
			'ldap_bind_password' => [
				'null' => false,
				'type' => DB::FIELD_TYPE_CHAR,
				'length' => 128,
				'default' => ''
			],
			'ldap_search_attribute' => [
				'null' => false,
				'type' => DB::FIELD_TYPE_CHAR,
				'length' => 128,
				'default' => ''
			],
			'discovery_groupid' => [
				'null' => false,
				'type' => DB::FIELD_TYPE_ID,
				'length' => 20,
				'ref_table' => 'hstgrp',
				'ref_field' => 'groupid'
			],
			'max_in_table' => [
				'null' => false,
				'type' => DB::FIELD_TYPE_INT,
				'length' => 10,
				'default' => '50'
			],
			'search_limit' => [
				'null' => false,
				'type' => DB::FIELD_TYPE_INT,
				'length' => 10,
				'default' => '1000'
			],
			'severity_color_0' => [
				'null' => false,
				'type' => DB::FIELD_TYPE_CHAR,
				'length' => 6,
				'default' => '97AAB3'
			],
			'severity_color_1' => [
				'null' => false,
				'type' => DB::FIELD_TYPE_CHAR,
				'length' => 6,
				'default' => '7499FF'
			],
			'severity_color_2' => [
				'null' => false,
				'type' => DB::FIELD_TYPE_CHAR,
				'length' => 6,
				'default' => 'FFC859'
			],
			'severity_color_3' => [
				'null' => false,
				'type' => DB::FIELD_TYPE_CHAR,
				'length' => 6,
				'default' => 'FFA059'
			],
			'severity_color_4' => [
				'null' => false,
				'type' => DB::FIELD_TYPE_CHAR,
				'length' => 6,
				'default' => 'E97659'
			],
			'severity_color_5' => [
				'null' => false,
				'type' => DB::FIELD_TYPE_CHAR,
				'length' => 6,
				'default' => 'E45959'
			],
			'severity_name_0' => [
				'null' => false,
				'type' => DB::FIELD_TYPE_CHAR,
				'length' => 32,
				'default' => 'Not classified'
			],
			'severity_name_1' => [
				'null' => false,
				'type' => DB::FIELD_TYPE_CHAR,
				'length' => 32,
				'default' => 'Information'
			],
			'severity_name_2' => [
				'null' => false,
				'type' => DB::FIELD_TYPE_CHAR,
				'length' => 32,
				'default' => 'Warning'
			],
			'severity_name_3' => [
				'null' => false,
				'type' => DB::FIELD_TYPE_CHAR,
				'length' => 32,
				'default' => 'Average'
			],
			'severity_name_4' => [
				'null' => false,
				'type' => DB::FIELD_TYPE_CHAR,
				'length' => 32,
				'default' => 'High'
			],
			'severity_name_5' => [
				'null' => false,
				'type' => DB::FIELD_TYPE_CHAR,
				'length' => 32,
				'default' => 'Disaster'
			],
			'ok_period' => [
				'null' => false,
				'type' => DB::FIELD_TYPE_CHAR,
				'length' => 32,
				'default' => '5m'
			],
			'blink_period' => [
				'null' => false,
				'type' => DB::FIELD_TYPE_CHAR,
				'length' => 32,
				'default' => '2m'
			],
			'problem_unack_color' => [
				'null' => false,
				'type' => DB::FIELD_TYPE_CHAR,
				'length' => 6,
				'default' => 'CC0000'
			],
			'problem_ack_color' => [
				'null' => false,
				'type' => DB::FIELD_TYPE_CHAR,
				'length' => 6,
				'default' => 'CC0000'
			],
			'ok_unack_color' => [
				'null' => false,
				'type' => DB::FIELD_TYPE_CHAR,
				'length' => 6,
				'default' => '009900'
			],
			'ok_ack_color' => [
				'null' => false,
				'type' => DB::FIELD_TYPE_CHAR,
				'length' => 6,
				'default' => '009900'
			],
			'problem_unack_style' => [
				'null' => false,
				'type' => DB::FIELD_TYPE_INT,
				'length' => 10,
				'default' => '1'
			],
			'problem_ack_style' => [
				'null' => false,
				'type' => DB::FIELD_TYPE_INT,
				'length' => 10,
				'default' => '1'
			],
			'ok_unack_style' => [
				'null' => false,
				'type' => DB::FIELD_TYPE_INT,
				'length' => 10,
				'default' => '1'
			],
			'ok_ack_style' => [
				'null' => false,
				'type' => DB::FIELD_TYPE_INT,
				'length' => 10,
				'default' => '1'
			],
			'snmptrap_logging' => [
				'null' => false,
				'type' => DB::FIELD_TYPE_INT,
				'length' => 10,
				'default' => '1'
			],
			'server_check_interval' => [
				'null' => false,
				'type' => DB::FIELD_TYPE_INT,
				'length' => 10,
				'default' => '10'
			],
			'hk_events_mode' => [
				'null' => false,
				'type' => DB::FIELD_TYPE_INT,
				'length' => 10,
				'default' => '1'
			],
			'hk_events_trigger' => [
				'null' => false,
				'type' => DB::FIELD_TYPE_CHAR,
				'length' => 32,
				'default' => '365d'
			],
			'hk_events_internal' => [
				'null' => false,
				'type' => DB::FIELD_TYPE_CHAR,
				'length' => 32,
				'default' => '1d'
			],
			'hk_events_discovery' => [
				'null' => false,
				'type' => DB::FIELD_TYPE_CHAR,
				'length' => 32,
				'default' => '1d'
			],
			'hk_events_autoreg' => [
				'null' => false,
				'type' => DB::FIELD_TYPE_CHAR,
				'length' => 32,
				'default' => '1d'
			],
			'hk_services_mode' => [
				'null' => false,
				'type' => DB::FIELD_TYPE_INT,
				'length' => 10,
				'default' => '1'
			],
			'hk_services' => [
				'null' => false,
				'type' => DB::FIELD_TYPE_CHAR,
				'length' => 32,
				'default' => '365d'
			],
			'hk_audit_mode' => [
				'null' => false,
				'type' => DB::FIELD_TYPE_INT,
				'length' => 10,
				'default' => '1'
			],
			'hk_audit' => [
				'null' => false,
				'type' => DB::FIELD_TYPE_CHAR,
				'length' => 32,
				'default' => '365d'
			],
			'hk_sessions_mode' => [
				'null' => false,
				'type' => DB::FIELD_TYPE_INT,
				'length' => 10,
				'default' => '1'
			],
			'hk_sessions' => [
				'null' => false,
				'type' => DB::FIELD_TYPE_CHAR,
				'length' => 32,
				'default' => '365d'
			],
			'hk_history_mode' => [
				'null' => false,
				'type' => DB::FIELD_TYPE_INT,
				'length' => 10,
				'default' => '1'
			],
			'hk_history_global' => [
				'null' => false,
				'type' => DB::FIELD_TYPE_INT,
				'length' => 10,
				'default' => '0'
			],
			'hk_history' => [
				'null' => false,
				'type' => DB::FIELD_TYPE_CHAR,
				'length' => 32,
				'default' => '90d'
			],
			'hk_trends_mode' => [
				'null' => false,
				'type' => DB::FIELD_TYPE_INT,
				'length' => 10,
				'default' => '1'
			],
			'hk_trends_global' => [
				'null' => false,
				'type' => DB::FIELD_TYPE_INT,
				'length' => 10,
				'default' => '0'
			],
			'hk_trends' => [
				'null' => false,
				'type' => DB::FIELD_TYPE_CHAR,
				'length' => 32,
				'default' => '365d'
			],
			'default_inventory_mode' => [
				'null' => false,
				'type' => DB::FIELD_TYPE_INT,
				'length' => 10,
				'default' => '-1'
			],
			'custom_color' => [
				'null' => false,
				'type' => DB::FIELD_TYPE_INT,
				'length' => 10,
				'default' => '0'
			],
			'http_auth_enabled' => [
				'null' => false,
				'type' => DB::FIELD_TYPE_INT,
				'length' => 10,
				'default' => '0'
			],
			'http_login_form' => [
				'null' => false,
				'type' => DB::FIELD_TYPE_INT,
				'length' => 10,
				'default' => '0'
			],
			'http_strip_domains' => [
				'null' => false,
				'type' => DB::FIELD_TYPE_CHAR,
				'length' => 2048,
				'default' => ''
			],
			'http_case_sensitive' => [
				'null' => false,
				'type' => DB::FIELD_TYPE_INT,
				'length' => 10,
				'default' => '1'
			],
			'ldap_configured' => [
				'null' => false,
				'type' => DB::FIELD_TYPE_INT,
				'length' => 10,
				'default' => '0'
			],
			'ldap_case_sensitive' => [
				'null' => false,
				'type' => DB::FIELD_TYPE_INT,
				'length' => 10,
				'default' => '1'
			],
			'db_extension' => [
				'null' => false,
				'type' => DB::FIELD_TYPE_CHAR,
				'length' => 32,
				'default' => ''
			],
			'autoreg_tls_accept' => [
				'null' => false,
				'type' => DB::FIELD_TYPE_INT,
				'length' => 10,
				'default' => '1'
			],
			'compression_status' => [
				'null' => false,
				'type' => DB::FIELD_TYPE_INT,
				'length' => 10,
				'default' => '0'
			],
			'compress_older' => [
				'null' => false,
				'type' => DB::FIELD_TYPE_CHAR,
				'length' => 32,
				'default' => '7d'
			],
			'instanceid' => [
				'null' => false,
				'type' => DB::FIELD_TYPE_CHAR,
				'length' => 32,
				'default' => ''
			],
			'saml_auth_enabled' => [
				'null' => false,
				'type' => DB::FIELD_TYPE_INT,
				'length' => 10,
				'default' => '0'
			],
			'saml_idp_entityid' => [
				'null' => false,
				'type' => DB::FIELD_TYPE_CHAR,
				'length' => 1024,
				'default' => ''
			],
			'saml_sso_url' => [
				'null' => false,
				'type' => DB::FIELD_TYPE_CHAR,
				'length' => 2048,
				'default' => ''
			],
			'saml_slo_url' => [
				'null' => false,
				'type' => DB::FIELD_TYPE_CHAR,
				'length' => 2048,
				'default' => ''
			],
			'saml_username_attribute' => [
				'null' => false,
				'type' => DB::FIELD_TYPE_CHAR,
				'length' => 128,
				'default' => ''
			],
			'saml_sp_entityid' => [
				'null' => false,
				'type' => DB::FIELD_TYPE_CHAR,
				'length' => 1024,
				'default' => ''
			],
			'saml_nameid_format' => [
				'null' => false,
				'type' => DB::FIELD_TYPE_CHAR,
				'length' => 2048,
				'default' => ''
			],
			'saml_sign_messages' => [
				'null' => false,
				'type' => DB::FIELD_TYPE_INT,
				'length' => 10,
				'default' => '0'
			],
			'saml_sign_assertions' => [
				'null' => false,
				'type' => DB::FIELD_TYPE_INT,
				'length' => 10,
				'default' => '0'
			],
			'saml_sign_authn_requests' => [
				'null' => false,
				'type' => DB::FIELD_TYPE_INT,
				'length' => 10,
				'default' => '0'
			],
			'saml_sign_logout_requests' => [
				'null' => false,
				'type' => DB::FIELD_TYPE_INT,
				'length' => 10,
				'default' => '0'
			],
			'saml_sign_logout_responses' => [
				'null' => false,
				'type' => DB::FIELD_TYPE_INT,
				'length' => 10,
				'default' => '0'
			],
			'saml_encrypt_nameid' => [
				'null' => false,
				'type' => DB::FIELD_TYPE_INT,
				'length' => 10,
				'default' => '0'
			],
			'saml_encrypt_assertions' => [
				'null' => false,
				'type' => DB::FIELD_TYPE_INT,
				'length' => 10,
				'default' => '0'
			],
			'saml_case_sensitive' => [
				'null' => false,
				'type' => DB::FIELD_TYPE_INT,
				'length' => 10,
				'default' => '0'
			],
			'default_lang' => [
				'null' => false,
				'type' => DB::FIELD_TYPE_CHAR,
				'length' => 5,
				'default' => 'en_GB'
			],
			'default_timezone' => [
				'null' => false,
				'type' => DB::FIELD_TYPE_CHAR,
				'length' => 50,
				'default' => 'system'
			],
			'login_attempts' => [
				'null' => false,
				'type' => DB::FIELD_TYPE_INT,
				'length' => 10,
				'default' => '5'
			],
			'login_block' => [
				'null' => false,
				'type' => DB::FIELD_TYPE_CHAR,
				'length' => 32,
				'default' => '30s'
			],
			'show_technical_errors' => [
				'null' => false,
				'type' => DB::FIELD_TYPE_INT,
				'length' => 10,
				'default' => '0'
			],
			'validate_uri_schemes' => [
				'null' => false,
				'type' => DB::FIELD_TYPE_INT,
				'length' => 10,
				'default' => '1'
			],
			'uri_valid_schemes' => [
				'null' => false,
				'type' => DB::FIELD_TYPE_CHAR,
				'length' => 255,
				'default' => 'http,https,ftp,file,mailto,tel,ssh'
			],
			'x_frame_options' => [
				'null' => false,
				'type' => DB::FIELD_TYPE_CHAR,
				'length' => 255,
				'default' => 'SAMEORIGIN'
			],
			'iframe_sandboxing_enabled' => [
				'null' => false,
				'type' => DB::FIELD_TYPE_INT,
				'length' => 10,
				'default' => '1'
			],
			'iframe_sandboxing_exceptions' => [
				'null' => false,
				'type' => DB::FIELD_TYPE_CHAR,
				'length' => 255,
				'default' => ''
			],
			'max_overview_table_size' => [
				'null' => false,
				'type' => DB::FIELD_TYPE_INT,
				'length' => 10,
				'default' => '50'
			],
			'history_period' => [
				'null' => false,
				'type' => DB::FIELD_TYPE_CHAR,
				'length' => 32,
				'default' => '24h'
			],
			'period_default' => [
				'null' => false,
				'type' => DB::FIELD_TYPE_CHAR,
				'length' => 32,
				'default' => '1h'
			],
			'max_period' => [
				'null' => false,
				'type' => DB::FIELD_TYPE_CHAR,
				'length' => 32,
				'default' => '2y'
			],
			'socket_timeout' => [
				'null' => false,
				'type' => DB::FIELD_TYPE_CHAR,
				'length' => 32,
				'default' => '3s'
			],
			'connect_timeout' => [
				'null' => false,
				'type' => DB::FIELD_TYPE_CHAR,
				'length' => 32,
				'default' => '3s'
			],
			'media_type_test_timeout' => [
				'null' => false,
				'type' => DB::FIELD_TYPE_CHAR,
				'length' => 32,
				'default' => '65s'
			],
			'script_timeout' => [
				'null' => false,
				'type' => DB::FIELD_TYPE_CHAR,
				'length' => 32,
				'default' => '60s'
			],
			'item_test_timeout' => [
				'null' => false,
				'type' => DB::FIELD_TYPE_CHAR,
				'length' => 32,
				'default' => '60s'
			],
			'session_key' => [
				'null' => false,
				'type' => DB::FIELD_TYPE_CHAR,
				'length' => 32,
				'default' => ''
			],
			'url' => [
				'null' => false,
				'type' => DB::FIELD_TYPE_CHAR,
				'length' => 255,
				'default' => ''
			],
			'report_test_timeout' => [
				'null' => false,
				'type' => DB::FIELD_TYPE_CHAR,
				'length' => 32,
				'default' => '60s'
			],
			'dbversion_status' => [
				'null' => false,
				'type' => DB::FIELD_TYPE_CHAR,
				'length' => 1024,
				'default' => ''
			],
<<<<<<< HEAD
			'passwd_min_length' => [
				'null' => false,
				'type' => DB::FIELD_TYPE_INT,
				'length' => 10,
				'default' => '8'
			],
			'passwd_check_rules' => [
				'null' => false,
				'type' => DB::FIELD_TYPE_INT,
				'length' => 10,
				'default' => '8'
=======
			'hk_events_service' => [
				'null' => false,
				'type' => DB::FIELD_TYPE_CHAR,
				'length' => 32,
				'default' => '1d'
>>>>>>> bafa6337
			]
		]
	],
	'triggers' => [
		'key' => 'triggerid',
		'fields' => [
			'triggerid' => [
				'null' => false,
				'type' => DB::FIELD_TYPE_ID,
				'length' => 20
			],
			'expression' => [
				'null' => false,
				'type' => DB::FIELD_TYPE_CHAR,
				'length' => 2048,
				'default' => ''
			],
			'description' => [
				'null' => false,
				'type' => DB::FIELD_TYPE_CHAR,
				'length' => 255,
				'default' => ''
			],
			'url' => [
				'null' => false,
				'type' => DB::FIELD_TYPE_CHAR,
				'length' => 255,
				'default' => ''
			],
			'status' => [
				'null' => false,
				'type' => DB::FIELD_TYPE_INT,
				'length' => 10,
				'default' => '0'
			],
			'value' => [
				'null' => false,
				'type' => DB::FIELD_TYPE_INT,
				'length' => 10,
				'default' => '0'
			],
			'priority' => [
				'null' => false,
				'type' => DB::FIELD_TYPE_INT,
				'length' => 10,
				'default' => '0'
			],
			'lastchange' => [
				'null' => false,
				'type' => DB::FIELD_TYPE_INT,
				'length' => 10,
				'default' => '0'
			],
			'comments' => [
				'null' => false,
				'type' => DB::FIELD_TYPE_TEXT,
				'default' => ''
			],
			'error' => [
				'null' => false,
				'type' => DB::FIELD_TYPE_CHAR,
				'length' => 2048,
				'default' => ''
			],
			'templateid' => [
				'null' => true,
				'type' => DB::FIELD_TYPE_ID,
				'length' => 20,
				'ref_table' => 'triggers',
				'ref_field' => 'triggerid'
			],
			'type' => [
				'null' => false,
				'type' => DB::FIELD_TYPE_INT,
				'length' => 10,
				'default' => '0'
			],
			'state' => [
				'null' => false,
				'type' => DB::FIELD_TYPE_INT,
				'length' => 10,
				'default' => '0'
			],
			'flags' => [
				'null' => false,
				'type' => DB::FIELD_TYPE_INT,
				'length' => 10,
				'default' => '0'
			],
			'recovery_mode' => [
				'null' => false,
				'type' => DB::FIELD_TYPE_INT,
				'length' => 10,
				'default' => '0'
			],
			'recovery_expression' => [
				'null' => false,
				'type' => DB::FIELD_TYPE_CHAR,
				'length' => 2048,
				'default' => ''
			],
			'correlation_mode' => [
				'null' => false,
				'type' => DB::FIELD_TYPE_INT,
				'length' => 10,
				'default' => '0'
			],
			'correlation_tag' => [
				'null' => false,
				'type' => DB::FIELD_TYPE_CHAR,
				'length' => 255,
				'default' => ''
			],
			'manual_close' => [
				'null' => false,
				'type' => DB::FIELD_TYPE_INT,
				'length' => 10,
				'default' => '0'
			],
			'opdata' => [
				'null' => false,
				'type' => DB::FIELD_TYPE_CHAR,
				'length' => 255,
				'default' => ''
			],
			'discover' => [
				'null' => false,
				'type' => DB::FIELD_TYPE_INT,
				'length' => 10,
				'default' => '0'
			],
			'event_name' => [
				'null' => false,
				'type' => DB::FIELD_TYPE_CHAR,
				'length' => 2048,
				'default' => ''
			],
			'uuid' => [
				'null' => false,
				'type' => DB::FIELD_TYPE_CHAR,
				'length' => 32,
				'default' => ''
			]
		]
	],
	'trigger_depends' => [
		'key' => 'triggerdepid',
		'fields' => [
			'triggerdepid' => [
				'null' => false,
				'type' => DB::FIELD_TYPE_ID,
				'length' => 20
			],
			'triggerid_down' => [
				'null' => false,
				'type' => DB::FIELD_TYPE_ID,
				'length' => 20,
				'ref_table' => 'triggers',
				'ref_field' => 'triggerid'
			],
			'triggerid_up' => [
				'null' => false,
				'type' => DB::FIELD_TYPE_ID,
				'length' => 20,
				'ref_table' => 'triggers',
				'ref_field' => 'triggerid'
			]
		]
	],
	'functions' => [
		'key' => 'functionid',
		'fields' => [
			'functionid' => [
				'null' => false,
				'type' => DB::FIELD_TYPE_ID,
				'length' => 20
			],
			'itemid' => [
				'null' => false,
				'type' => DB::FIELD_TYPE_ID,
				'length' => 20,
				'ref_table' => 'items',
				'ref_field' => 'itemid'
			],
			'triggerid' => [
				'null' => false,
				'type' => DB::FIELD_TYPE_ID,
				'length' => 20,
				'ref_table' => 'triggers',
				'ref_field' => 'triggerid'
			],
			'name' => [
				'null' => false,
				'type' => DB::FIELD_TYPE_CHAR,
				'length' => 12,
				'default' => ''
			],
			'parameter' => [
				'null' => false,
				'type' => DB::FIELD_TYPE_CHAR,
				'length' => 255,
				'default' => '0'
			]
		]
	],
	'graphs' => [
		'key' => 'graphid',
		'fields' => [
			'graphid' => [
				'null' => false,
				'type' => DB::FIELD_TYPE_ID,
				'length' => 20
			],
			'name' => [
				'null' => false,
				'type' => DB::FIELD_TYPE_CHAR,
				'length' => 128,
				'default' => ''
			],
			'width' => [
				'null' => false,
				'type' => DB::FIELD_TYPE_INT,
				'length' => 10,
				'default' => '900'
			],
			'height' => [
				'null' => false,
				'type' => DB::FIELD_TYPE_INT,
				'length' => 10,
				'default' => '200'
			],
			'yaxismin' => [
				'null' => false,
				'type' => DB::FIELD_TYPE_FLOAT,
				'default' => '0'
			],
			'yaxismax' => [
				'null' => false,
				'type' => DB::FIELD_TYPE_FLOAT,
				'default' => '100'
			],
			'templateid' => [
				'null' => true,
				'type' => DB::FIELD_TYPE_ID,
				'length' => 20,
				'ref_table' => 'graphs',
				'ref_field' => 'graphid'
			],
			'show_work_period' => [
				'null' => false,
				'type' => DB::FIELD_TYPE_INT,
				'length' => 10,
				'default' => '1'
			],
			'show_triggers' => [
				'null' => false,
				'type' => DB::FIELD_TYPE_INT,
				'length' => 10,
				'default' => '1'
			],
			'graphtype' => [
				'null' => false,
				'type' => DB::FIELD_TYPE_INT,
				'length' => 10,
				'default' => '0'
			],
			'show_legend' => [
				'null' => false,
				'type' => DB::FIELD_TYPE_INT,
				'length' => 10,
				'default' => '1'
			],
			'show_3d' => [
				'null' => false,
				'type' => DB::FIELD_TYPE_INT,
				'length' => 10,
				'default' => '0'
			],
			'percent_left' => [
				'null' => false,
				'type' => DB::FIELD_TYPE_FLOAT,
				'default' => '0'
			],
			'percent_right' => [
				'null' => false,
				'type' => DB::FIELD_TYPE_FLOAT,
				'default' => '0'
			],
			'ymin_type' => [
				'null' => false,
				'type' => DB::FIELD_TYPE_INT,
				'length' => 10,
				'default' => '0'
			],
			'ymax_type' => [
				'null' => false,
				'type' => DB::FIELD_TYPE_INT,
				'length' => 10,
				'default' => '0'
			],
			'ymin_itemid' => [
				'null' => true,
				'type' => DB::FIELD_TYPE_ID,
				'length' => 20,
				'ref_table' => 'items',
				'ref_field' => 'itemid'
			],
			'ymax_itemid' => [
				'null' => true,
				'type' => DB::FIELD_TYPE_ID,
				'length' => 20,
				'ref_table' => 'items',
				'ref_field' => 'itemid'
			],
			'flags' => [
				'null' => false,
				'type' => DB::FIELD_TYPE_INT,
				'length' => 10,
				'default' => '0'
			],
			'discover' => [
				'null' => false,
				'type' => DB::FIELD_TYPE_INT,
				'length' => 10,
				'default' => '0'
			],
			'uuid' => [
				'null' => false,
				'type' => DB::FIELD_TYPE_CHAR,
				'length' => 32,
				'default' => ''
			]
		]
	],
	'graphs_items' => [
		'key' => 'gitemid',
		'fields' => [
			'gitemid' => [
				'null' => false,
				'type' => DB::FIELD_TYPE_ID,
				'length' => 20
			],
			'graphid' => [
				'null' => false,
				'type' => DB::FIELD_TYPE_ID,
				'length' => 20,
				'ref_table' => 'graphs',
				'ref_field' => 'graphid'
			],
			'itemid' => [
				'null' => false,
				'type' => DB::FIELD_TYPE_ID,
				'length' => 20,
				'ref_table' => 'items',
				'ref_field' => 'itemid'
			],
			'drawtype' => [
				'null' => false,
				'type' => DB::FIELD_TYPE_INT,
				'length' => 10,
				'default' => '0'
			],
			'sortorder' => [
				'null' => false,
				'type' => DB::FIELD_TYPE_INT,
				'length' => 10,
				'default' => '0'
			],
			'color' => [
				'null' => false,
				'type' => DB::FIELD_TYPE_CHAR,
				'length' => 6,
				'default' => '009600'
			],
			'yaxisside' => [
				'null' => false,
				'type' => DB::FIELD_TYPE_INT,
				'length' => 10,
				'default' => '0'
			],
			'calc_fnc' => [
				'null' => false,
				'type' => DB::FIELD_TYPE_INT,
				'length' => 10,
				'default' => '2'
			],
			'type' => [
				'null' => false,
				'type' => DB::FIELD_TYPE_INT,
				'length' => 10,
				'default' => '0'
			]
		]
	],
	'graph_theme' => [
		'key' => 'graphthemeid',
		'fields' => [
			'graphthemeid' => [
				'null' => false,
				'type' => DB::FIELD_TYPE_ID,
				'length' => 20
			],
			'theme' => [
				'null' => false,
				'type' => DB::FIELD_TYPE_CHAR,
				'length' => 64,
				'default' => ''
			],
			'backgroundcolor' => [
				'null' => false,
				'type' => DB::FIELD_TYPE_CHAR,
				'length' => 6,
				'default' => ''
			],
			'graphcolor' => [
				'null' => false,
				'type' => DB::FIELD_TYPE_CHAR,
				'length' => 6,
				'default' => ''
			],
			'gridcolor' => [
				'null' => false,
				'type' => DB::FIELD_TYPE_CHAR,
				'length' => 6,
				'default' => ''
			],
			'maingridcolor' => [
				'null' => false,
				'type' => DB::FIELD_TYPE_CHAR,
				'length' => 6,
				'default' => ''
			],
			'gridbordercolor' => [
				'null' => false,
				'type' => DB::FIELD_TYPE_CHAR,
				'length' => 6,
				'default' => ''
			],
			'textcolor' => [
				'null' => false,
				'type' => DB::FIELD_TYPE_CHAR,
				'length' => 6,
				'default' => ''
			],
			'highlightcolor' => [
				'null' => false,
				'type' => DB::FIELD_TYPE_CHAR,
				'length' => 6,
				'default' => ''
			],
			'leftpercentilecolor' => [
				'null' => false,
				'type' => DB::FIELD_TYPE_CHAR,
				'length' => 6,
				'default' => ''
			],
			'rightpercentilecolor' => [
				'null' => false,
				'type' => DB::FIELD_TYPE_CHAR,
				'length' => 6,
				'default' => ''
			],
			'nonworktimecolor' => [
				'null' => false,
				'type' => DB::FIELD_TYPE_CHAR,
				'length' => 6,
				'default' => ''
			],
			'colorpalette' => [
				'null' => false,
				'type' => DB::FIELD_TYPE_CHAR,
				'length' => 255,
				'default' => ''
			]
		]
	],
	'globalmacro' => [
		'key' => 'globalmacroid',
		'fields' => [
			'globalmacroid' => [
				'null' => false,
				'type' => DB::FIELD_TYPE_ID,
				'length' => 20
			],
			'macro' => [
				'null' => false,
				'type' => DB::FIELD_TYPE_CHAR,
				'length' => 255,
				'default' => ''
			],
			'value' => [
				'null' => false,
				'type' => DB::FIELD_TYPE_CHAR,
				'length' => 2048,
				'default' => ''
			],
			'description' => [
				'null' => false,
				'type' => DB::FIELD_TYPE_TEXT,
				'default' => ''
			],
			'type' => [
				'null' => false,
				'type' => DB::FIELD_TYPE_INT,
				'length' => 10,
				'default' => '0'
			]
		]
	],
	'hostmacro' => [
		'key' => 'hostmacroid',
		'fields' => [
			'hostmacroid' => [
				'null' => false,
				'type' => DB::FIELD_TYPE_ID,
				'length' => 20
			],
			'hostid' => [
				'null' => false,
				'type' => DB::FIELD_TYPE_ID,
				'length' => 20,
				'ref_table' => 'hosts',
				'ref_field' => 'hostid'
			],
			'macro' => [
				'null' => false,
				'type' => DB::FIELD_TYPE_CHAR,
				'length' => 255,
				'default' => ''
			],
			'value' => [
				'null' => false,
				'type' => DB::FIELD_TYPE_CHAR,
				'length' => 2048,
				'default' => ''
			],
			'description' => [
				'null' => false,
				'type' => DB::FIELD_TYPE_TEXT,
				'default' => ''
			],
			'type' => [
				'null' => false,
				'type' => DB::FIELD_TYPE_INT,
				'length' => 10,
				'default' => '0'
			]
		]
	],
	'hosts_groups' => [
		'key' => 'hostgroupid',
		'fields' => [
			'hostgroupid' => [
				'null' => false,
				'type' => DB::FIELD_TYPE_ID,
				'length' => 20
			],
			'hostid' => [
				'null' => false,
				'type' => DB::FIELD_TYPE_ID,
				'length' => 20,
				'ref_table' => 'hosts',
				'ref_field' => 'hostid'
			],
			'groupid' => [
				'null' => false,
				'type' => DB::FIELD_TYPE_ID,
				'length' => 20,
				'ref_table' => 'hstgrp',
				'ref_field' => 'groupid'
			]
		]
	],
	'hosts_templates' => [
		'key' => 'hosttemplateid',
		'fields' => [
			'hosttemplateid' => [
				'null' => false,
				'type' => DB::FIELD_TYPE_ID,
				'length' => 20
			],
			'hostid' => [
				'null' => false,
				'type' => DB::FIELD_TYPE_ID,
				'length' => 20,
				'ref_table' => 'hosts',
				'ref_field' => 'hostid'
			],
			'templateid' => [
				'null' => false,
				'type' => DB::FIELD_TYPE_ID,
				'length' => 20,
				'ref_table' => 'hosts',
				'ref_field' => 'hostid'
			]
		]
	],
	'valuemap_mapping' => [
		'key' => 'valuemap_mappingid',
		'fields' => [
			'valuemap_mappingid' => [
				'null' => false,
				'type' => DB::FIELD_TYPE_ID,
				'length' => 20
			],
			'valuemapid' => [
				'null' => false,
				'type' => DB::FIELD_TYPE_ID,
				'length' => 20,
				'ref_table' => 'valuemap',
				'ref_field' => 'valuemapid'
			],
			'value' => [
				'null' => false,
				'type' => DB::FIELD_TYPE_CHAR,
				'length' => 64,
				'default' => ''
			],
			'newvalue' => [
				'null' => false,
				'type' => DB::FIELD_TYPE_CHAR,
				'length' => 64,
				'default' => ''
			],
			'type' => [
				'null' => false,
				'type' => DB::FIELD_TYPE_INT,
				'length' => 10,
				'default' => '0'
			],
			'sortorder' => [
				'null' => false,
				'type' => DB::FIELD_TYPE_INT,
				'length' => 10,
				'default' => '0'
			]
		]
	],
	'media' => [
		'key' => 'mediaid',
		'fields' => [
			'mediaid' => [
				'null' => false,
				'type' => DB::FIELD_TYPE_ID,
				'length' => 20
			],
			'userid' => [
				'null' => false,
				'type' => DB::FIELD_TYPE_ID,
				'length' => 20,
				'ref_table' => 'users',
				'ref_field' => 'userid'
			],
			'mediatypeid' => [
				'null' => false,
				'type' => DB::FIELD_TYPE_ID,
				'length' => 20,
				'ref_table' => 'media_type',
				'ref_field' => 'mediatypeid'
			],
			'sendto' => [
				'null' => false,
				'type' => DB::FIELD_TYPE_CHAR,
				'length' => 1024,
				'default' => ''
			],
			'active' => [
				'null' => false,
				'type' => DB::FIELD_TYPE_INT,
				'length' => 10,
				'default' => '0'
			],
			'severity' => [
				'null' => false,
				'type' => DB::FIELD_TYPE_INT,
				'length' => 10,
				'default' => '63'
			],
			'period' => [
				'null' => false,
				'type' => DB::FIELD_TYPE_CHAR,
				'length' => 1024,
				'default' => '1-7,00:00-24:00'
			]
		]
	],
	'rights' => [
		'key' => 'rightid',
		'fields' => [
			'rightid' => [
				'null' => false,
				'type' => DB::FIELD_TYPE_ID,
				'length' => 20
			],
			'groupid' => [
				'null' => false,
				'type' => DB::FIELD_TYPE_ID,
				'length' => 20,
				'ref_table' => 'usrgrp',
				'ref_field' => 'usrgrpid'
			],
			'permission' => [
				'null' => false,
				'type' => DB::FIELD_TYPE_INT,
				'length' => 10,
				'default' => '0'
			],
			'id' => [
				'null' => false,
				'type' => DB::FIELD_TYPE_ID,
				'length' => 20,
				'ref_table' => 'hstgrp',
				'ref_field' => 'groupid'
			]
		]
	],
	'services' => [
		'key' => 'serviceid',
		'fields' => [
			'serviceid' => [
				'null' => false,
				'type' => DB::FIELD_TYPE_ID,
				'length' => 20
			],
			'name' => [
				'null' => false,
				'type' => DB::FIELD_TYPE_CHAR,
				'length' => 128,
				'default' => ''
			],
			'status' => [
				'null' => false,
				'type' => DB::FIELD_TYPE_INT,
				'length' => 10,
				'default' => '0'
			],
			'algorithm' => [
				'null' => false,
				'type' => DB::FIELD_TYPE_INT,
				'length' => 10,
				'default' => '0'
			],
			'showsla' => [
				'null' => false,
				'type' => DB::FIELD_TYPE_INT,
				'length' => 10,
				'default' => '0'
			],
			'goodsla' => [
				'null' => false,
				'type' => DB::FIELD_TYPE_FLOAT,
				'default' => '99.9'
			],
			'sortorder' => [
				'null' => false,
				'type' => DB::FIELD_TYPE_INT,
				'length' => 10,
				'default' => '0'
			]
		]
	],
	'services_links' => [
		'key' => 'linkid',
		'fields' => [
			'linkid' => [
				'null' => false,
				'type' => DB::FIELD_TYPE_ID,
				'length' => 20
			],
			'serviceupid' => [
				'null' => false,
				'type' => DB::FIELD_TYPE_ID,
				'length' => 20,
				'ref_table' => 'services',
				'ref_field' => 'serviceid'
			],
			'servicedownid' => [
				'null' => false,
				'type' => DB::FIELD_TYPE_ID,
				'length' => 20,
				'ref_table' => 'services',
				'ref_field' => 'serviceid'
			]
		]
	],
	'services_times' => [
		'key' => 'timeid',
		'fields' => [
			'timeid' => [
				'null' => false,
				'type' => DB::FIELD_TYPE_ID,
				'length' => 20
			],
			'serviceid' => [
				'null' => false,
				'type' => DB::FIELD_TYPE_ID,
				'length' => 20,
				'ref_table' => 'services',
				'ref_field' => 'serviceid'
			],
			'type' => [
				'null' => false,
				'type' => DB::FIELD_TYPE_INT,
				'length' => 10,
				'default' => '0'
			],
			'ts_from' => [
				'null' => false,
				'type' => DB::FIELD_TYPE_INT,
				'length' => 10,
				'default' => '0'
			],
			'ts_to' => [
				'null' => false,
				'type' => DB::FIELD_TYPE_INT,
				'length' => 10,
				'default' => '0'
			],
			'note' => [
				'null' => false,
				'type' => DB::FIELD_TYPE_CHAR,
				'length' => 255,
				'default' => ''
			]
		]
	],
	'icon_map' => [
		'key' => 'iconmapid',
		'fields' => [
			'iconmapid' => [
				'null' => false,
				'type' => DB::FIELD_TYPE_ID,
				'length' => 20
			],
			'name' => [
				'null' => false,
				'type' => DB::FIELD_TYPE_CHAR,
				'length' => 64,
				'default' => ''
			],
			'default_iconid' => [
				'null' => false,
				'type' => DB::FIELD_TYPE_ID,
				'length' => 20,
				'ref_table' => 'images',
				'ref_field' => 'imageid'
			]
		]
	],
	'icon_mapping' => [
		'key' => 'iconmappingid',
		'fields' => [
			'iconmappingid' => [
				'null' => false,
				'type' => DB::FIELD_TYPE_ID,
				'length' => 20
			],
			'iconmapid' => [
				'null' => false,
				'type' => DB::FIELD_TYPE_ID,
				'length' => 20,
				'ref_table' => 'icon_map',
				'ref_field' => 'iconmapid'
			],
			'iconid' => [
				'null' => false,
				'type' => DB::FIELD_TYPE_ID,
				'length' => 20,
				'ref_table' => 'images',
				'ref_field' => 'imageid'
			],
			'inventory_link' => [
				'null' => false,
				'type' => DB::FIELD_TYPE_INT,
				'length' => 10,
				'default' => '0'
			],
			'expression' => [
				'null' => false,
				'type' => DB::FIELD_TYPE_CHAR,
				'length' => 64,
				'default' => ''
			],
			'sortorder' => [
				'null' => false,
				'type' => DB::FIELD_TYPE_INT,
				'length' => 10,
				'default' => '0'
			]
		]
	],
	'sysmaps' => [
		'key' => 'sysmapid',
		'fields' => [
			'sysmapid' => [
				'null' => false,
				'type' => DB::FIELD_TYPE_ID,
				'length' => 20
			],
			'name' => [
				'null' => false,
				'type' => DB::FIELD_TYPE_CHAR,
				'length' => 128,
				'default' => ''
			],
			'width' => [
				'null' => false,
				'type' => DB::FIELD_TYPE_INT,
				'length' => 10,
				'default' => '600'
			],
			'height' => [
				'null' => false,
				'type' => DB::FIELD_TYPE_INT,
				'length' => 10,
				'default' => '400'
			],
			'backgroundid' => [
				'null' => true,
				'type' => DB::FIELD_TYPE_ID,
				'length' => 20,
				'ref_table' => 'images',
				'ref_field' => 'imageid'
			],
			'label_type' => [
				'null' => false,
				'type' => DB::FIELD_TYPE_INT,
				'length' => 10,
				'default' => '2'
			],
			'label_location' => [
				'null' => false,
				'type' => DB::FIELD_TYPE_INT,
				'length' => 10,
				'default' => '0'
			],
			'highlight' => [
				'null' => false,
				'type' => DB::FIELD_TYPE_INT,
				'length' => 10,
				'default' => '1'
			],
			'expandproblem' => [
				'null' => false,
				'type' => DB::FIELD_TYPE_INT,
				'length' => 10,
				'default' => '1'
			],
			'markelements' => [
				'null' => false,
				'type' => DB::FIELD_TYPE_INT,
				'length' => 10,
				'default' => '0'
			],
			'show_unack' => [
				'null' => false,
				'type' => DB::FIELD_TYPE_INT,
				'length' => 10,
				'default' => '0'
			],
			'grid_size' => [
				'null' => false,
				'type' => DB::FIELD_TYPE_INT,
				'length' => 10,
				'default' => '50'
			],
			'grid_show' => [
				'null' => false,
				'type' => DB::FIELD_TYPE_INT,
				'length' => 10,
				'default' => '1'
			],
			'grid_align' => [
				'null' => false,
				'type' => DB::FIELD_TYPE_INT,
				'length' => 10,
				'default' => '1'
			],
			'label_format' => [
				'null' => false,
				'type' => DB::FIELD_TYPE_INT,
				'length' => 10,
				'default' => '0'
			],
			'label_type_host' => [
				'null' => false,
				'type' => DB::FIELD_TYPE_INT,
				'length' => 10,
				'default' => '2'
			],
			'label_type_hostgroup' => [
				'null' => false,
				'type' => DB::FIELD_TYPE_INT,
				'length' => 10,
				'default' => '2'
			],
			'label_type_trigger' => [
				'null' => false,
				'type' => DB::FIELD_TYPE_INT,
				'length' => 10,
				'default' => '2'
			],
			'label_type_map' => [
				'null' => false,
				'type' => DB::FIELD_TYPE_INT,
				'length' => 10,
				'default' => '2'
			],
			'label_type_image' => [
				'null' => false,
				'type' => DB::FIELD_TYPE_INT,
				'length' => 10,
				'default' => '2'
			],
			'label_string_host' => [
				'null' => false,
				'type' => DB::FIELD_TYPE_CHAR,
				'length' => 255,
				'default' => ''
			],
			'label_string_hostgroup' => [
				'null' => false,
				'type' => DB::FIELD_TYPE_CHAR,
				'length' => 255,
				'default' => ''
			],
			'label_string_trigger' => [
				'null' => false,
				'type' => DB::FIELD_TYPE_CHAR,
				'length' => 255,
				'default' => ''
			],
			'label_string_map' => [
				'null' => false,
				'type' => DB::FIELD_TYPE_CHAR,
				'length' => 255,
				'default' => ''
			],
			'label_string_image' => [
				'null' => false,
				'type' => DB::FIELD_TYPE_CHAR,
				'length' => 255,
				'default' => ''
			],
			'iconmapid' => [
				'null' => true,
				'type' => DB::FIELD_TYPE_ID,
				'length' => 20,
				'ref_table' => 'icon_map',
				'ref_field' => 'iconmapid'
			],
			'expand_macros' => [
				'null' => false,
				'type' => DB::FIELD_TYPE_INT,
				'length' => 10,
				'default' => '0'
			],
			'severity_min' => [
				'null' => false,
				'type' => DB::FIELD_TYPE_INT,
				'length' => 10,
				'default' => '0'
			],
			'userid' => [
				'null' => false,
				'type' => DB::FIELD_TYPE_ID,
				'length' => 20,
				'ref_table' => 'users',
				'ref_field' => 'userid'
			],
			'private' => [
				'null' => false,
				'type' => DB::FIELD_TYPE_INT,
				'length' => 10,
				'default' => '1'
			],
			'show_suppressed' => [
				'null' => false,
				'type' => DB::FIELD_TYPE_INT,
				'length' => 10,
				'default' => '0'
			]
		]
	],
	'sysmaps_elements' => [
		'key' => 'selementid',
		'fields' => [
			'selementid' => [
				'null' => false,
				'type' => DB::FIELD_TYPE_ID,
				'length' => 20
			],
			'sysmapid' => [
				'null' => false,
				'type' => DB::FIELD_TYPE_ID,
				'length' => 20,
				'ref_table' => 'sysmaps',
				'ref_field' => 'sysmapid'
			],
			'elementid' => [
				'null' => false,
				'type' => DB::FIELD_TYPE_ID,
				'length' => 20,
				'default' => '0'
			],
			'elementtype' => [
				'null' => false,
				'type' => DB::FIELD_TYPE_INT,
				'length' => 10,
				'default' => '0'
			],
			'iconid_off' => [
				'null' => true,
				'type' => DB::FIELD_TYPE_ID,
				'length' => 20,
				'ref_table' => 'images',
				'ref_field' => 'imageid'
			],
			'iconid_on' => [
				'null' => true,
				'type' => DB::FIELD_TYPE_ID,
				'length' => 20,
				'ref_table' => 'images',
				'ref_field' => 'imageid'
			],
			'label' => [
				'null' => false,
				'type' => DB::FIELD_TYPE_CHAR,
				'length' => 2048,
				'default' => ''
			],
			'label_location' => [
				'null' => false,
				'type' => DB::FIELD_TYPE_INT,
				'length' => 10,
				'default' => '-1'
			],
			'x' => [
				'null' => false,
				'type' => DB::FIELD_TYPE_INT,
				'length' => 10,
				'default' => '0'
			],
			'y' => [
				'null' => false,
				'type' => DB::FIELD_TYPE_INT,
				'length' => 10,
				'default' => '0'
			],
			'iconid_disabled' => [
				'null' => true,
				'type' => DB::FIELD_TYPE_ID,
				'length' => 20,
				'ref_table' => 'images',
				'ref_field' => 'imageid'
			],
			'iconid_maintenance' => [
				'null' => true,
				'type' => DB::FIELD_TYPE_ID,
				'length' => 20,
				'ref_table' => 'images',
				'ref_field' => 'imageid'
			],
			'elementsubtype' => [
				'null' => false,
				'type' => DB::FIELD_TYPE_INT,
				'length' => 10,
				'default' => '0'
			],
			'areatype' => [
				'null' => false,
				'type' => DB::FIELD_TYPE_INT,
				'length' => 10,
				'default' => '0'
			],
			'width' => [
				'null' => false,
				'type' => DB::FIELD_TYPE_INT,
				'length' => 10,
				'default' => '200'
			],
			'height' => [
				'null' => false,
				'type' => DB::FIELD_TYPE_INT,
				'length' => 10,
				'default' => '200'
			],
			'viewtype' => [
				'null' => false,
				'type' => DB::FIELD_TYPE_INT,
				'length' => 10,
				'default' => '0'
			],
			'use_iconmap' => [
				'null' => false,
				'type' => DB::FIELD_TYPE_INT,
				'length' => 10,
				'default' => '1'
			],
			'evaltype' => [
				'null' => false,
				'type' => DB::FIELD_TYPE_INT,
				'length' => 10,
				'default' => '0'
			]
		]
	],
	'sysmaps_links' => [
		'key' => 'linkid',
		'fields' => [
			'linkid' => [
				'null' => false,
				'type' => DB::FIELD_TYPE_ID,
				'length' => 20
			],
			'sysmapid' => [
				'null' => false,
				'type' => DB::FIELD_TYPE_ID,
				'length' => 20,
				'ref_table' => 'sysmaps',
				'ref_field' => 'sysmapid'
			],
			'selementid1' => [
				'null' => false,
				'type' => DB::FIELD_TYPE_ID,
				'length' => 20,
				'ref_table' => 'sysmaps_elements',
				'ref_field' => 'selementid'
			],
			'selementid2' => [
				'null' => false,
				'type' => DB::FIELD_TYPE_ID,
				'length' => 20,
				'ref_table' => 'sysmaps_elements',
				'ref_field' => 'selementid'
			],
			'drawtype' => [
				'null' => false,
				'type' => DB::FIELD_TYPE_INT,
				'length' => 10,
				'default' => '0'
			],
			'color' => [
				'null' => false,
				'type' => DB::FIELD_TYPE_CHAR,
				'length' => 6,
				'default' => '000000'
			],
			'label' => [
				'null' => false,
				'type' => DB::FIELD_TYPE_CHAR,
				'length' => 2048,
				'default' => ''
			]
		]
	],
	'sysmaps_link_triggers' => [
		'key' => 'linktriggerid',
		'fields' => [
			'linktriggerid' => [
				'null' => false,
				'type' => DB::FIELD_TYPE_ID,
				'length' => 20
			],
			'linkid' => [
				'null' => false,
				'type' => DB::FIELD_TYPE_ID,
				'length' => 20,
				'ref_table' => 'sysmaps_links',
				'ref_field' => 'linkid'
			],
			'triggerid' => [
				'null' => false,
				'type' => DB::FIELD_TYPE_ID,
				'length' => 20,
				'ref_table' => 'triggers',
				'ref_field' => 'triggerid'
			],
			'drawtype' => [
				'null' => false,
				'type' => DB::FIELD_TYPE_INT,
				'length' => 10,
				'default' => '0'
			],
			'color' => [
				'null' => false,
				'type' => DB::FIELD_TYPE_CHAR,
				'length' => 6,
				'default' => '000000'
			]
		]
	],
	'sysmap_element_url' => [
		'key' => 'sysmapelementurlid',
		'fields' => [
			'sysmapelementurlid' => [
				'null' => false,
				'type' => DB::FIELD_TYPE_ID,
				'length' => 20
			],
			'selementid' => [
				'null' => false,
				'type' => DB::FIELD_TYPE_ID,
				'length' => 20,
				'ref_table' => 'sysmaps_elements',
				'ref_field' => 'selementid'
			],
			'name' => [
				'null' => false,
				'type' => DB::FIELD_TYPE_CHAR,
				'length' => 255
			],
			'url' => [
				'null' => false,
				'type' => DB::FIELD_TYPE_CHAR,
				'length' => 255,
				'default' => ''
			]
		]
	],
	'sysmap_url' => [
		'key' => 'sysmapurlid',
		'fields' => [
			'sysmapurlid' => [
				'null' => false,
				'type' => DB::FIELD_TYPE_ID,
				'length' => 20
			],
			'sysmapid' => [
				'null' => false,
				'type' => DB::FIELD_TYPE_ID,
				'length' => 20,
				'ref_table' => 'sysmaps',
				'ref_field' => 'sysmapid'
			],
			'name' => [
				'null' => false,
				'type' => DB::FIELD_TYPE_CHAR,
				'length' => 255
			],
			'url' => [
				'null' => false,
				'type' => DB::FIELD_TYPE_CHAR,
				'length' => 255,
				'default' => ''
			],
			'elementtype' => [
				'null' => false,
				'type' => DB::FIELD_TYPE_INT,
				'length' => 10,
				'default' => '0'
			]
		]
	],
	'sysmap_user' => [
		'key' => 'sysmapuserid',
		'fields' => [
			'sysmapuserid' => [
				'null' => false,
				'type' => DB::FIELD_TYPE_ID,
				'length' => 20
			],
			'sysmapid' => [
				'null' => false,
				'type' => DB::FIELD_TYPE_ID,
				'length' => 20,
				'ref_table' => 'sysmaps',
				'ref_field' => 'sysmapid'
			],
			'userid' => [
				'null' => false,
				'type' => DB::FIELD_TYPE_ID,
				'length' => 20,
				'ref_table' => 'users',
				'ref_field' => 'userid'
			],
			'permission' => [
				'null' => false,
				'type' => DB::FIELD_TYPE_INT,
				'length' => 10,
				'default' => '2'
			]
		]
	],
	'sysmap_usrgrp' => [
		'key' => 'sysmapusrgrpid',
		'fields' => [
			'sysmapusrgrpid' => [
				'null' => false,
				'type' => DB::FIELD_TYPE_ID,
				'length' => 20
			],
			'sysmapid' => [
				'null' => false,
				'type' => DB::FIELD_TYPE_ID,
				'length' => 20,
				'ref_table' => 'sysmaps',
				'ref_field' => 'sysmapid'
			],
			'usrgrpid' => [
				'null' => false,
				'type' => DB::FIELD_TYPE_ID,
				'length' => 20,
				'ref_table' => 'usrgrp',
				'ref_field' => 'usrgrpid'
			],
			'permission' => [
				'null' => false,
				'type' => DB::FIELD_TYPE_INT,
				'length' => 10,
				'default' => '2'
			]
		]
	],
	'maintenances_hosts' => [
		'key' => 'maintenance_hostid',
		'fields' => [
			'maintenance_hostid' => [
				'null' => false,
				'type' => DB::FIELD_TYPE_ID,
				'length' => 20
			],
			'maintenanceid' => [
				'null' => false,
				'type' => DB::FIELD_TYPE_ID,
				'length' => 20,
				'ref_table' => 'maintenances',
				'ref_field' => 'maintenanceid'
			],
			'hostid' => [
				'null' => false,
				'type' => DB::FIELD_TYPE_ID,
				'length' => 20,
				'ref_table' => 'hosts',
				'ref_field' => 'hostid'
			]
		]
	],
	'maintenances_groups' => [
		'key' => 'maintenance_groupid',
		'fields' => [
			'maintenance_groupid' => [
				'null' => false,
				'type' => DB::FIELD_TYPE_ID,
				'length' => 20
			],
			'maintenanceid' => [
				'null' => false,
				'type' => DB::FIELD_TYPE_ID,
				'length' => 20,
				'ref_table' => 'maintenances',
				'ref_field' => 'maintenanceid'
			],
			'groupid' => [
				'null' => false,
				'type' => DB::FIELD_TYPE_ID,
				'length' => 20,
				'ref_table' => 'hstgrp',
				'ref_field' => 'groupid'
			]
		]
	],
	'timeperiods' => [
		'key' => 'timeperiodid',
		'fields' => [
			'timeperiodid' => [
				'null' => false,
				'type' => DB::FIELD_TYPE_ID,
				'length' => 20
			],
			'timeperiod_type' => [
				'null' => false,
				'type' => DB::FIELD_TYPE_INT,
				'length' => 10,
				'default' => '0'
			],
			'every' => [
				'null' => false,
				'type' => DB::FIELD_TYPE_INT,
				'length' => 10,
				'default' => '1'
			],
			'month' => [
				'null' => false,
				'type' => DB::FIELD_TYPE_INT,
				'length' => 10,
				'default' => '0'
			],
			'dayofweek' => [
				'null' => false,
				'type' => DB::FIELD_TYPE_INT,
				'length' => 10,
				'default' => '0'
			],
			'day' => [
				'null' => false,
				'type' => DB::FIELD_TYPE_INT,
				'length' => 10,
				'default' => '0'
			],
			'start_time' => [
				'null' => false,
				'type' => DB::FIELD_TYPE_INT,
				'length' => 10,
				'default' => '0'
			],
			'period' => [
				'null' => false,
				'type' => DB::FIELD_TYPE_INT,
				'length' => 10,
				'default' => '0'
			],
			'start_date' => [
				'null' => false,
				'type' => DB::FIELD_TYPE_INT,
				'length' => 10,
				'default' => '0'
			]
		]
	],
	'maintenances_windows' => [
		'key' => 'maintenance_timeperiodid',
		'fields' => [
			'maintenance_timeperiodid' => [
				'null' => false,
				'type' => DB::FIELD_TYPE_ID,
				'length' => 20
			],
			'maintenanceid' => [
				'null' => false,
				'type' => DB::FIELD_TYPE_ID,
				'length' => 20,
				'ref_table' => 'maintenances',
				'ref_field' => 'maintenanceid'
			],
			'timeperiodid' => [
				'null' => false,
				'type' => DB::FIELD_TYPE_ID,
				'length' => 20,
				'ref_table' => 'timeperiods',
				'ref_field' => 'timeperiodid'
			]
		]
	],
	'regexps' => [
		'key' => 'regexpid',
		'fields' => [
			'regexpid' => [
				'null' => false,
				'type' => DB::FIELD_TYPE_ID,
				'length' => 20
			],
			'name' => [
				'null' => false,
				'type' => DB::FIELD_TYPE_CHAR,
				'length' => 128,
				'default' => ''
			],
			'test_string' => [
				'null' => false,
				'type' => DB::FIELD_TYPE_TEXT,
				'default' => ''
			]
		]
	],
	'expressions' => [
		'key' => 'expressionid',
		'fields' => [
			'expressionid' => [
				'null' => false,
				'type' => DB::FIELD_TYPE_ID,
				'length' => 20
			],
			'regexpid' => [
				'null' => false,
				'type' => DB::FIELD_TYPE_ID,
				'length' => 20,
				'ref_table' => 'regexps',
				'ref_field' => 'regexpid'
			],
			'expression' => [
				'null' => false,
				'type' => DB::FIELD_TYPE_CHAR,
				'length' => 255,
				'default' => ''
			],
			'expression_type' => [
				'null' => false,
				'type' => DB::FIELD_TYPE_INT,
				'length' => 10,
				'default' => '0'
			],
			'exp_delimiter' => [
				'null' => false,
				'type' => DB::FIELD_TYPE_CHAR,
				'length' => 1,
				'default' => ''
			],
			'case_sensitive' => [
				'null' => false,
				'type' => DB::FIELD_TYPE_INT,
				'length' => 10,
				'default' => '0'
			]
		]
	],
	'ids' => [
		'key' => 'table_name,field_name',
		'fields' => [
			'table_name' => [
				'null' => false,
				'type' => DB::FIELD_TYPE_CHAR,
				'length' => 64,
				'default' => ''
			],
			'field_name' => [
				'null' => false,
				'type' => DB::FIELD_TYPE_CHAR,
				'length' => 64,
				'default' => ''
			],
			'nextid' => [
				'null' => false,
				'type' => DB::FIELD_TYPE_ID,
				'length' => 20
			]
		]
	],
	'alerts' => [
		'key' => 'alertid',
		'fields' => [
			'alertid' => [
				'null' => false,
				'type' => DB::FIELD_TYPE_ID,
				'length' => 20
			],
			'actionid' => [
				'null' => false,
				'type' => DB::FIELD_TYPE_ID,
				'length' => 20,
				'ref_table' => 'actions',
				'ref_field' => 'actionid'
			],
			'eventid' => [
				'null' => false,
				'type' => DB::FIELD_TYPE_ID,
				'length' => 20,
				'ref_table' => 'events',
				'ref_field' => 'eventid'
			],
			'userid' => [
				'null' => true,
				'type' => DB::FIELD_TYPE_ID,
				'length' => 20,
				'ref_table' => 'users',
				'ref_field' => 'userid'
			],
			'clock' => [
				'null' => false,
				'type' => DB::FIELD_TYPE_INT,
				'length' => 10,
				'default' => '0'
			],
			'mediatypeid' => [
				'null' => true,
				'type' => DB::FIELD_TYPE_ID,
				'length' => 20,
				'ref_table' => 'media_type',
				'ref_field' => 'mediatypeid'
			],
			'sendto' => [
				'null' => false,
				'type' => DB::FIELD_TYPE_CHAR,
				'length' => 1024,
				'default' => ''
			],
			'subject' => [
				'null' => false,
				'type' => DB::FIELD_TYPE_CHAR,
				'length' => 255,
				'default' => ''
			],
			'message' => [
				'null' => false,
				'type' => DB::FIELD_TYPE_NCLOB,
				'default' => ''
			],
			'status' => [
				'null' => false,
				'type' => DB::FIELD_TYPE_INT,
				'length' => 10,
				'default' => '0'
			],
			'retries' => [
				'null' => false,
				'type' => DB::FIELD_TYPE_INT,
				'length' => 10,
				'default' => '0'
			],
			'error' => [
				'null' => false,
				'type' => DB::FIELD_TYPE_CHAR,
				'length' => 2048,
				'default' => ''
			],
			'esc_step' => [
				'null' => false,
				'type' => DB::FIELD_TYPE_INT,
				'length' => 10,
				'default' => '0'
			],
			'alerttype' => [
				'null' => false,
				'type' => DB::FIELD_TYPE_INT,
				'length' => 10,
				'default' => '0'
			],
			'p_eventid' => [
				'null' => true,
				'type' => DB::FIELD_TYPE_ID,
				'length' => 20,
				'ref_table' => 'events',
				'ref_field' => 'eventid'
			],
			'acknowledgeid' => [
				'null' => true,
				'type' => DB::FIELD_TYPE_ID,
				'length' => 20,
				'ref_table' => 'acknowledges',
				'ref_field' => 'acknowledgeid'
			],
			'parameters' => [
				'null' => false,
				'type' => DB::FIELD_TYPE_TEXT,
				'default' => '{}'
			]
		]
	],
	'history' => [
		'key' => '',
		'fields' => [
			'itemid' => [
				'null' => false,
				'type' => DB::FIELD_TYPE_ID,
				'length' => 20,
				'ref_table' => 'items',
				'ref_field' => 'itemid'
			],
			'clock' => [
				'null' => false,
				'type' => DB::FIELD_TYPE_INT,
				'length' => 10,
				'default' => '0'
			],
			'value' => [
				'null' => false,
				'type' => DB::FIELD_TYPE_FLOAT,
				'default' => '0.0000'
			],
			'ns' => [
				'null' => false,
				'type' => DB::FIELD_TYPE_INT,
				'length' => 10,
				'default' => '0'
			]
		]
	],
	'history_uint' => [
		'key' => '',
		'fields' => [
			'itemid' => [
				'null' => false,
				'type' => DB::FIELD_TYPE_ID,
				'length' => 20,
				'ref_table' => 'items',
				'ref_field' => 'itemid'
			],
			'clock' => [
				'null' => false,
				'type' => DB::FIELD_TYPE_INT,
				'length' => 10,
				'default' => '0'
			],
			'value' => [
				'null' => false,
				'type' => DB::FIELD_TYPE_UINT,
				'length' => 20,
				'default' => '0'
			],
			'ns' => [
				'null' => false,
				'type' => DB::FIELD_TYPE_INT,
				'length' => 10,
				'default' => '0'
			]
		]
	],
	'history_str' => [
		'key' => '',
		'fields' => [
			'itemid' => [
				'null' => false,
				'type' => DB::FIELD_TYPE_ID,
				'length' => 20,
				'ref_table' => 'items',
				'ref_field' => 'itemid'
			],
			'clock' => [
				'null' => false,
				'type' => DB::FIELD_TYPE_INT,
				'length' => 10,
				'default' => '0'
			],
			'value' => [
				'null' => false,
				'type' => DB::FIELD_TYPE_CHAR,
				'length' => 255,
				'default' => ''
			],
			'ns' => [
				'null' => false,
				'type' => DB::FIELD_TYPE_INT,
				'length' => 10,
				'default' => '0'
			]
		]
	],
	'history_log' => [
		'key' => '',
		'fields' => [
			'itemid' => [
				'null' => false,
				'type' => DB::FIELD_TYPE_ID,
				'length' => 20,
				'ref_table' => 'items',
				'ref_field' => 'itemid'
			],
			'clock' => [
				'null' => false,
				'type' => DB::FIELD_TYPE_INT,
				'length' => 10,
				'default' => '0'
			],
			'timestamp' => [
				'null' => false,
				'type' => DB::FIELD_TYPE_INT,
				'length' => 10,
				'default' => '0'
			],
			'source' => [
				'null' => false,
				'type' => DB::FIELD_TYPE_CHAR,
				'length' => 64,
				'default' => ''
			],
			'severity' => [
				'null' => false,
				'type' => DB::FIELD_TYPE_INT,
				'length' => 10,
				'default' => '0'
			],
			'value' => [
				'null' => false,
				'type' => DB::FIELD_TYPE_NCLOB,
				'default' => ''
			],
			'logeventid' => [
				'null' => false,
				'type' => DB::FIELD_TYPE_INT,
				'length' => 10,
				'default' => '0'
			],
			'ns' => [
				'null' => false,
				'type' => DB::FIELD_TYPE_INT,
				'length' => 10,
				'default' => '0'
			]
		]
	],
	'history_text' => [
		'key' => '',
		'fields' => [
			'itemid' => [
				'null' => false,
				'type' => DB::FIELD_TYPE_ID,
				'length' => 20,
				'ref_table' => 'items',
				'ref_field' => 'itemid'
			],
			'clock' => [
				'null' => false,
				'type' => DB::FIELD_TYPE_INT,
				'length' => 10,
				'default' => '0'
			],
			'value' => [
				'null' => false,
				'type' => DB::FIELD_TYPE_NCLOB,
				'default' => ''
			],
			'ns' => [
				'null' => false,
				'type' => DB::FIELD_TYPE_INT,
				'length' => 10,
				'default' => '0'
			]
		]
	],
	'proxy_history' => [
		'key' => 'id',
		'fields' => [
			'id' => [
				'null' => false,
				'type' => DB::FIELD_TYPE_UINT,
				'length' => 20
			],
			'itemid' => [
				'null' => false,
				'type' => DB::FIELD_TYPE_ID,
				'length' => 20,
				'ref_table' => 'items',
				'ref_field' => 'itemid'
			],
			'clock' => [
				'null' => false,
				'type' => DB::FIELD_TYPE_INT,
				'length' => 10,
				'default' => '0'
			],
			'timestamp' => [
				'null' => false,
				'type' => DB::FIELD_TYPE_INT,
				'length' => 10,
				'default' => '0'
			],
			'source' => [
				'null' => false,
				'type' => DB::FIELD_TYPE_CHAR,
				'length' => 64,
				'default' => ''
			],
			'severity' => [
				'null' => false,
				'type' => DB::FIELD_TYPE_INT,
				'length' => 10,
				'default' => '0'
			],
			'value' => [
				'null' => false,
				'type' => DB::FIELD_TYPE_NCLOB,
				'default' => ''
			],
			'logeventid' => [
				'null' => false,
				'type' => DB::FIELD_TYPE_INT,
				'length' => 10,
				'default' => '0'
			],
			'ns' => [
				'null' => false,
				'type' => DB::FIELD_TYPE_INT,
				'length' => 10,
				'default' => '0'
			],
			'state' => [
				'null' => false,
				'type' => DB::FIELD_TYPE_INT,
				'length' => 10,
				'default' => '0'
			],
			'lastlogsize' => [
				'null' => false,
				'type' => DB::FIELD_TYPE_UINT,
				'length' => 20,
				'default' => '0'
			],
			'mtime' => [
				'null' => false,
				'type' => DB::FIELD_TYPE_INT,
				'length' => 10,
				'default' => '0'
			],
			'flags' => [
				'null' => false,
				'type' => DB::FIELD_TYPE_INT,
				'length' => 10,
				'default' => '0'
			],
			'write_clock' => [
				'null' => false,
				'type' => DB::FIELD_TYPE_INT,
				'length' => 10,
				'default' => '0'
			]
		]
	],
	'proxy_dhistory' => [
		'key' => 'id',
		'fields' => [
			'id' => [
				'null' => false,
				'type' => DB::FIELD_TYPE_UINT,
				'length' => 20
			],
			'clock' => [
				'null' => false,
				'type' => DB::FIELD_TYPE_INT,
				'length' => 10,
				'default' => '0'
			],
			'druleid' => [
				'null' => false,
				'type' => DB::FIELD_TYPE_ID,
				'length' => 20,
				'ref_table' => 'drules',
				'ref_field' => 'druleid'
			],
			'ip' => [
				'null' => false,
				'type' => DB::FIELD_TYPE_CHAR,
				'length' => 39,
				'default' => ''
			],
			'port' => [
				'null' => false,
				'type' => DB::FIELD_TYPE_INT,
				'length' => 10,
				'default' => '0'
			],
			'value' => [
				'null' => false,
				'type' => DB::FIELD_TYPE_CHAR,
				'length' => 255,
				'default' => ''
			],
			'status' => [
				'null' => false,
				'type' => DB::FIELD_TYPE_INT,
				'length' => 10,
				'default' => '0'
			],
			'dcheckid' => [
				'null' => true,
				'type' => DB::FIELD_TYPE_ID,
				'length' => 20,
				'ref_table' => 'dchecks',
				'ref_field' => 'dcheckid'
			],
			'dns' => [
				'null' => false,
				'type' => DB::FIELD_TYPE_CHAR,
				'length' => 255,
				'default' => ''
			]
		]
	],
	'events' => [
		'key' => 'eventid',
		'fields' => [
			'eventid' => [
				'null' => false,
				'type' => DB::FIELD_TYPE_ID,
				'length' => 20
			],
			'source' => [
				'null' => false,
				'type' => DB::FIELD_TYPE_INT,
				'length' => 10,
				'default' => '0'
			],
			'object' => [
				'null' => false,
				'type' => DB::FIELD_TYPE_INT,
				'length' => 10,
				'default' => '0'
			],
			'objectid' => [
				'null' => false,
				'type' => DB::FIELD_TYPE_ID,
				'length' => 20,
				'default' => '0'
			],
			'clock' => [
				'null' => false,
				'type' => DB::FIELD_TYPE_INT,
				'length' => 10,
				'default' => '0'
			],
			'value' => [
				'null' => false,
				'type' => DB::FIELD_TYPE_INT,
				'length' => 10,
				'default' => '0'
			],
			'acknowledged' => [
				'null' => false,
				'type' => DB::FIELD_TYPE_INT,
				'length' => 10,
				'default' => '0'
			],
			'ns' => [
				'null' => false,
				'type' => DB::FIELD_TYPE_INT,
				'length' => 10,
				'default' => '0'
			],
			'name' => [
				'null' => false,
				'type' => DB::FIELD_TYPE_CHAR,
				'length' => 2048,
				'default' => ''
			],
			'severity' => [
				'null' => false,
				'type' => DB::FIELD_TYPE_INT,
				'length' => 10,
				'default' => '0'
			]
		]
	],
	'trends' => [
		'key' => 'itemid,clock',
		'fields' => [
			'itemid' => [
				'null' => false,
				'type' => DB::FIELD_TYPE_ID,
				'length' => 20,
				'ref_table' => 'items',
				'ref_field' => 'itemid'
			],
			'clock' => [
				'null' => false,
				'type' => DB::FIELD_TYPE_INT,
				'length' => 10,
				'default' => '0'
			],
			'num' => [
				'null' => false,
				'type' => DB::FIELD_TYPE_INT,
				'length' => 10,
				'default' => '0'
			],
			'value_min' => [
				'null' => false,
				'type' => DB::FIELD_TYPE_FLOAT,
				'default' => '0.0000'
			],
			'value_avg' => [
				'null' => false,
				'type' => DB::FIELD_TYPE_FLOAT,
				'default' => '0.0000'
			],
			'value_max' => [
				'null' => false,
				'type' => DB::FIELD_TYPE_FLOAT,
				'default' => '0.0000'
			]
		]
	],
	'trends_uint' => [
		'key' => 'itemid,clock',
		'fields' => [
			'itemid' => [
				'null' => false,
				'type' => DB::FIELD_TYPE_ID,
				'length' => 20,
				'ref_table' => 'items',
				'ref_field' => 'itemid'
			],
			'clock' => [
				'null' => false,
				'type' => DB::FIELD_TYPE_INT,
				'length' => 10,
				'default' => '0'
			],
			'num' => [
				'null' => false,
				'type' => DB::FIELD_TYPE_INT,
				'length' => 10,
				'default' => '0'
			],
			'value_min' => [
				'null' => false,
				'type' => DB::FIELD_TYPE_UINT,
				'length' => 20,
				'default' => '0'
			],
			'value_avg' => [
				'null' => false,
				'type' => DB::FIELD_TYPE_UINT,
				'length' => 20,
				'default' => '0'
			],
			'value_max' => [
				'null' => false,
				'type' => DB::FIELD_TYPE_UINT,
				'length' => 20,
				'default' => '0'
			]
		]
	],
	'acknowledges' => [
		'key' => 'acknowledgeid',
		'fields' => [
			'acknowledgeid' => [
				'null' => false,
				'type' => DB::FIELD_TYPE_ID,
				'length' => 20
			],
			'userid' => [
				'null' => false,
				'type' => DB::FIELD_TYPE_ID,
				'length' => 20,
				'ref_table' => 'users',
				'ref_field' => 'userid'
			],
			'eventid' => [
				'null' => false,
				'type' => DB::FIELD_TYPE_ID,
				'length' => 20,
				'ref_table' => 'events',
				'ref_field' => 'eventid'
			],
			'clock' => [
				'null' => false,
				'type' => DB::FIELD_TYPE_INT,
				'length' => 10,
				'default' => '0'
			],
			'message' => [
				'null' => false,
				'type' => DB::FIELD_TYPE_CHAR,
				'length' => 2048,
				'default' => ''
			],
			'action' => [
				'null' => false,
				'type' => DB::FIELD_TYPE_INT,
				'length' => 10,
				'default' => '0'
			],
			'old_severity' => [
				'null' => false,
				'type' => DB::FIELD_TYPE_INT,
				'length' => 10,
				'default' => '0'
			],
			'new_severity' => [
				'null' => false,
				'type' => DB::FIELD_TYPE_INT,
				'length' => 10,
				'default' => '0'
			]
		]
	],
	'auditlog' => [
		'key' => 'auditid',
		'fields' => [
			'auditid' => [
				'null' => false,
				'type' => DB::FIELD_TYPE_ID,
				'length' => 20
			],
			'userid' => [
				'null' => false,
				'type' => DB::FIELD_TYPE_ID,
				'length' => 20,
				'ref_table' => 'users',
				'ref_field' => 'userid'
			],
			'clock' => [
				'null' => false,
				'type' => DB::FIELD_TYPE_INT,
				'length' => 10,
				'default' => '0'
			],
			'action' => [
				'null' => false,
				'type' => DB::FIELD_TYPE_INT,
				'length' => 10,
				'default' => '0'
			],
			'resourcetype' => [
				'null' => false,
				'type' => DB::FIELD_TYPE_INT,
				'length' => 10,
				'default' => '0'
			],
			'note' => [
				'null' => false,
				'type' => DB::FIELD_TYPE_CHAR,
				'length' => 128,
				'default' => ''
			],
			'ip' => [
				'null' => false,
				'type' => DB::FIELD_TYPE_CHAR,
				'length' => 39,
				'default' => ''
			],
			'resourceid' => [
				'null' => true,
				'type' => DB::FIELD_TYPE_ID,
				'length' => 20
			],
			'resourcename' => [
				'null' => false,
				'type' => DB::FIELD_TYPE_CHAR,
				'length' => 255,
				'default' => ''
			]
		]
	],
	'auditlog_details' => [
		'key' => 'auditdetailid',
		'fields' => [
			'auditdetailid' => [
				'null' => false,
				'type' => DB::FIELD_TYPE_ID,
				'length' => 20
			],
			'auditid' => [
				'null' => false,
				'type' => DB::FIELD_TYPE_ID,
				'length' => 20,
				'ref_table' => 'auditlog',
				'ref_field' => 'auditid'
			],
			'table_name' => [
				'null' => false,
				'type' => DB::FIELD_TYPE_CHAR,
				'length' => 64,
				'default' => ''
			],
			'field_name' => [
				'null' => false,
				'type' => DB::FIELD_TYPE_CHAR,
				'length' => 64,
				'default' => ''
			],
			'oldvalue' => [
				'null' => false,
				'type' => DB::FIELD_TYPE_NCLOB,
				'default' => ''
			],
			'newvalue' => [
				'null' => false,
				'type' => DB::FIELD_TYPE_NCLOB,
				'default' => ''
			]
		]
	],
	'service_alarms' => [
		'key' => 'servicealarmid',
		'fields' => [
			'servicealarmid' => [
				'null' => false,
				'type' => DB::FIELD_TYPE_ID,
				'length' => 20
			],
			'serviceid' => [
				'null' => false,
				'type' => DB::FIELD_TYPE_ID,
				'length' => 20,
				'ref_table' => 'services',
				'ref_field' => 'serviceid'
			],
			'clock' => [
				'null' => false,
				'type' => DB::FIELD_TYPE_INT,
				'length' => 10,
				'default' => '0'
			],
			'value' => [
				'null' => false,
				'type' => DB::FIELD_TYPE_INT,
				'length' => 10,
				'default' => '0'
			]
		]
	],
	'autoreg_host' => [
		'key' => 'autoreg_hostid',
		'fields' => [
			'autoreg_hostid' => [
				'null' => false,
				'type' => DB::FIELD_TYPE_ID,
				'length' => 20
			],
			'proxy_hostid' => [
				'null' => true,
				'type' => DB::FIELD_TYPE_ID,
				'length' => 20,
				'ref_table' => 'hosts',
				'ref_field' => 'hostid'
			],
			'host' => [
				'null' => false,
				'type' => DB::FIELD_TYPE_CHAR,
				'length' => 128,
				'default' => ''
			],
			'listen_ip' => [
				'null' => false,
				'type' => DB::FIELD_TYPE_CHAR,
				'length' => 39,
				'default' => ''
			],
			'listen_port' => [
				'null' => false,
				'type' => DB::FIELD_TYPE_INT,
				'length' => 10,
				'default' => '0'
			],
			'listen_dns' => [
				'null' => false,
				'type' => DB::FIELD_TYPE_CHAR,
				'length' => 255,
				'default' => ''
			],
			'host_metadata' => [
				'null' => false,
				'type' => DB::FIELD_TYPE_CHAR,
				'length' => 255,
				'default' => ''
			],
			'flags' => [
				'null' => false,
				'type' => DB::FIELD_TYPE_INT,
				'length' => 10,
				'default' => '0'
			],
			'tls_accepted' => [
				'null' => false,
				'type' => DB::FIELD_TYPE_INT,
				'length' => 10,
				'default' => '1'
			]
		]
	],
	'proxy_autoreg_host' => [
		'key' => 'id',
		'fields' => [
			'id' => [
				'null' => false,
				'type' => DB::FIELD_TYPE_UINT,
				'length' => 20
			],
			'clock' => [
				'null' => false,
				'type' => DB::FIELD_TYPE_INT,
				'length' => 10,
				'default' => '0'
			],
			'host' => [
				'null' => false,
				'type' => DB::FIELD_TYPE_CHAR,
				'length' => 128,
				'default' => ''
			],
			'listen_ip' => [
				'null' => false,
				'type' => DB::FIELD_TYPE_CHAR,
				'length' => 39,
				'default' => ''
			],
			'listen_port' => [
				'null' => false,
				'type' => DB::FIELD_TYPE_INT,
				'length' => 10,
				'default' => '0'
			],
			'listen_dns' => [
				'null' => false,
				'type' => DB::FIELD_TYPE_CHAR,
				'length' => 255,
				'default' => ''
			],
			'host_metadata' => [
				'null' => false,
				'type' => DB::FIELD_TYPE_CHAR,
				'length' => 255,
				'default' => ''
			],
			'flags' => [
				'null' => false,
				'type' => DB::FIELD_TYPE_INT,
				'length' => 10,
				'default' => '0'
			],
			'tls_accepted' => [
				'null' => false,
				'type' => DB::FIELD_TYPE_INT,
				'length' => 10,
				'default' => '1'
			]
		]
	],
	'dhosts' => [
		'key' => 'dhostid',
		'fields' => [
			'dhostid' => [
				'null' => false,
				'type' => DB::FIELD_TYPE_ID,
				'length' => 20
			],
			'druleid' => [
				'null' => false,
				'type' => DB::FIELD_TYPE_ID,
				'length' => 20,
				'ref_table' => 'drules',
				'ref_field' => 'druleid'
			],
			'status' => [
				'null' => false,
				'type' => DB::FIELD_TYPE_INT,
				'length' => 10,
				'default' => '0'
			],
			'lastup' => [
				'null' => false,
				'type' => DB::FIELD_TYPE_INT,
				'length' => 10,
				'default' => '0'
			],
			'lastdown' => [
				'null' => false,
				'type' => DB::FIELD_TYPE_INT,
				'length' => 10,
				'default' => '0'
			]
		]
	],
	'dservices' => [
		'key' => 'dserviceid',
		'fields' => [
			'dserviceid' => [
				'null' => false,
				'type' => DB::FIELD_TYPE_ID,
				'length' => 20
			],
			'dhostid' => [
				'null' => false,
				'type' => DB::FIELD_TYPE_ID,
				'length' => 20,
				'ref_table' => 'dhosts',
				'ref_field' => 'dhostid'
			],
			'value' => [
				'null' => false,
				'type' => DB::FIELD_TYPE_CHAR,
				'length' => 255,
				'default' => ''
			],
			'port' => [
				'null' => false,
				'type' => DB::FIELD_TYPE_INT,
				'length' => 10,
				'default' => '0'
			],
			'status' => [
				'null' => false,
				'type' => DB::FIELD_TYPE_INT,
				'length' => 10,
				'default' => '0'
			],
			'lastup' => [
				'null' => false,
				'type' => DB::FIELD_TYPE_INT,
				'length' => 10,
				'default' => '0'
			],
			'lastdown' => [
				'null' => false,
				'type' => DB::FIELD_TYPE_INT,
				'length' => 10,
				'default' => '0'
			],
			'dcheckid' => [
				'null' => false,
				'type' => DB::FIELD_TYPE_ID,
				'length' => 20,
				'ref_table' => 'dchecks',
				'ref_field' => 'dcheckid'
			],
			'ip' => [
				'null' => false,
				'type' => DB::FIELD_TYPE_CHAR,
				'length' => 39,
				'default' => ''
			],
			'dns' => [
				'null' => false,
				'type' => DB::FIELD_TYPE_CHAR,
				'length' => 255,
				'default' => ''
			]
		]
	],
	'escalations' => [
		'key' => 'escalationid',
		'fields' => [
			'escalationid' => [
				'null' => false,
				'type' => DB::FIELD_TYPE_ID,
				'length' => 20
			],
			'actionid' => [
				'null' => false,
				'type' => DB::FIELD_TYPE_ID,
				'length' => 20,
				'ref_table' => 'actions',
				'ref_field' => 'actionid'
			],
			'triggerid' => [
				'null' => true,
				'type' => DB::FIELD_TYPE_ID,
				'length' => 20,
				'ref_table' => 'triggers',
				'ref_field' => 'triggerid'
			],
			'eventid' => [
				'null' => true,
				'type' => DB::FIELD_TYPE_ID,
				'length' => 20,
				'ref_table' => 'events',
				'ref_field' => 'eventid'
			],
			'r_eventid' => [
				'null' => true,
				'type' => DB::FIELD_TYPE_ID,
				'length' => 20,
				'ref_table' => 'events',
				'ref_field' => 'eventid'
			],
			'nextcheck' => [
				'null' => false,
				'type' => DB::FIELD_TYPE_INT,
				'length' => 10,
				'default' => '0'
			],
			'esc_step' => [
				'null' => false,
				'type' => DB::FIELD_TYPE_INT,
				'length' => 10,
				'default' => '0'
			],
			'status' => [
				'null' => false,
				'type' => DB::FIELD_TYPE_INT,
				'length' => 10,
				'default' => '0'
			],
			'itemid' => [
				'null' => true,
				'type' => DB::FIELD_TYPE_ID,
				'length' => 20,
				'ref_table' => 'items',
				'ref_field' => 'itemid'
			],
			'acknowledgeid' => [
				'null' => true,
				'type' => DB::FIELD_TYPE_ID,
				'length' => 20,
				'ref_table' => 'acknowledges',
				'ref_field' => 'acknowledgeid'
			],
			'servicealarmid' => [
				'null' => true,
				'type' => DB::FIELD_TYPE_ID,
				'length' => 20,
				'ref_table' => 'service_alarms',
				'ref_field' => 'servicealarmid'
			],
			'serviceid' => [
				'null' => true,
				'type' => DB::FIELD_TYPE_ID,
				'length' => 20,
				'ref_table' => 'services',
				'ref_field' => 'serviceid'
			]
		]
	],
	'globalvars' => [
		'key' => 'globalvarid',
		'fields' => [
			'globalvarid' => [
				'null' => false,
				'type' => DB::FIELD_TYPE_ID,
				'length' => 20
			],
			'snmp_lastsize' => [
				'null' => false,
				'type' => DB::FIELD_TYPE_UINT,
				'length' => 20,
				'default' => '0'
			]
		]
	],
	'graph_discovery' => [
		'key' => 'graphid',
		'fields' => [
			'graphid' => [
				'null' => false,
				'type' => DB::FIELD_TYPE_ID,
				'length' => 20,
				'ref_table' => 'graphs',
				'ref_field' => 'graphid'
			],
			'parent_graphid' => [
				'null' => false,
				'type' => DB::FIELD_TYPE_ID,
				'length' => 20,
				'ref_table' => 'graphs',
				'ref_field' => 'graphid'
			],
			'lastcheck' => [
				'null' => false,
				'type' => DB::FIELD_TYPE_INT,
				'length' => 10,
				'default' => '0'
			],
			'ts_delete' => [
				'null' => false,
				'type' => DB::FIELD_TYPE_INT,
				'length' => 10,
				'default' => '0'
			]
		]
	],
	'host_inventory' => [
		'key' => 'hostid',
		'fields' => [
			'hostid' => [
				'null' => false,
				'type' => DB::FIELD_TYPE_ID,
				'length' => 20,
				'ref_table' => 'hosts',
				'ref_field' => 'hostid'
			],
			'inventory_mode' => [
				'null' => false,
				'type' => DB::FIELD_TYPE_INT,
				'length' => 10,
				'default' => '0'
			],
			'type' => [
				'null' => false,
				'type' => DB::FIELD_TYPE_CHAR,
				'length' => 64,
				'default' => ''
			],
			'type_full' => [
				'null' => false,
				'type' => DB::FIELD_TYPE_CHAR,
				'length' => 64,
				'default' => ''
			],
			'name' => [
				'null' => false,
				'type' => DB::FIELD_TYPE_CHAR,
				'length' => 128,
				'default' => ''
			],
			'alias' => [
				'null' => false,
				'type' => DB::FIELD_TYPE_CHAR,
				'length' => 128,
				'default' => ''
			],
			'os' => [
				'null' => false,
				'type' => DB::FIELD_TYPE_CHAR,
				'length' => 128,
				'default' => ''
			],
			'os_full' => [
				'null' => false,
				'type' => DB::FIELD_TYPE_CHAR,
				'length' => 255,
				'default' => ''
			],
			'os_short' => [
				'null' => false,
				'type' => DB::FIELD_TYPE_CHAR,
				'length' => 128,
				'default' => ''
			],
			'serialno_a' => [
				'null' => false,
				'type' => DB::FIELD_TYPE_CHAR,
				'length' => 64,
				'default' => ''
			],
			'serialno_b' => [
				'null' => false,
				'type' => DB::FIELD_TYPE_CHAR,
				'length' => 64,
				'default' => ''
			],
			'tag' => [
				'null' => false,
				'type' => DB::FIELD_TYPE_CHAR,
				'length' => 64,
				'default' => ''
			],
			'asset_tag' => [
				'null' => false,
				'type' => DB::FIELD_TYPE_CHAR,
				'length' => 64,
				'default' => ''
			],
			'macaddress_a' => [
				'null' => false,
				'type' => DB::FIELD_TYPE_CHAR,
				'length' => 64,
				'default' => ''
			],
			'macaddress_b' => [
				'null' => false,
				'type' => DB::FIELD_TYPE_CHAR,
				'length' => 64,
				'default' => ''
			],
			'hardware' => [
				'null' => false,
				'type' => DB::FIELD_TYPE_CHAR,
				'length' => 255,
				'default' => ''
			],
			'hardware_full' => [
				'null' => false,
				'type' => DB::FIELD_TYPE_TEXT,
				'default' => ''
			],
			'software' => [
				'null' => false,
				'type' => DB::FIELD_TYPE_CHAR,
				'length' => 255,
				'default' => ''
			],
			'software_full' => [
				'null' => false,
				'type' => DB::FIELD_TYPE_TEXT,
				'default' => ''
			],
			'software_app_a' => [
				'null' => false,
				'type' => DB::FIELD_TYPE_CHAR,
				'length' => 64,
				'default' => ''
			],
			'software_app_b' => [
				'null' => false,
				'type' => DB::FIELD_TYPE_CHAR,
				'length' => 64,
				'default' => ''
			],
			'software_app_c' => [
				'null' => false,
				'type' => DB::FIELD_TYPE_CHAR,
				'length' => 64,
				'default' => ''
			],
			'software_app_d' => [
				'null' => false,
				'type' => DB::FIELD_TYPE_CHAR,
				'length' => 64,
				'default' => ''
			],
			'software_app_e' => [
				'null' => false,
				'type' => DB::FIELD_TYPE_CHAR,
				'length' => 64,
				'default' => ''
			],
			'contact' => [
				'null' => false,
				'type' => DB::FIELD_TYPE_TEXT,
				'default' => ''
			],
			'location' => [
				'null' => false,
				'type' => DB::FIELD_TYPE_TEXT,
				'default' => ''
			],
			'location_lat' => [
				'null' => false,
				'type' => DB::FIELD_TYPE_CHAR,
				'length' => 16,
				'default' => ''
			],
			'location_lon' => [
				'null' => false,
				'type' => DB::FIELD_TYPE_CHAR,
				'length' => 16,
				'default' => ''
			],
			'notes' => [
				'null' => false,
				'type' => DB::FIELD_TYPE_TEXT,
				'default' => ''
			],
			'chassis' => [
				'null' => false,
				'type' => DB::FIELD_TYPE_CHAR,
				'length' => 64,
				'default' => ''
			],
			'model' => [
				'null' => false,
				'type' => DB::FIELD_TYPE_CHAR,
				'length' => 64,
				'default' => ''
			],
			'hw_arch' => [
				'null' => false,
				'type' => DB::FIELD_TYPE_CHAR,
				'length' => 32,
				'default' => ''
			],
			'vendor' => [
				'null' => false,
				'type' => DB::FIELD_TYPE_CHAR,
				'length' => 64,
				'default' => ''
			],
			'contract_number' => [
				'null' => false,
				'type' => DB::FIELD_TYPE_CHAR,
				'length' => 64,
				'default' => ''
			],
			'installer_name' => [
				'null' => false,
				'type' => DB::FIELD_TYPE_CHAR,
				'length' => 64,
				'default' => ''
			],
			'deployment_status' => [
				'null' => false,
				'type' => DB::FIELD_TYPE_CHAR,
				'length' => 64,
				'default' => ''
			],
			'url_a' => [
				'null' => false,
				'type' => DB::FIELD_TYPE_CHAR,
				'length' => 255,
				'default' => ''
			],
			'url_b' => [
				'null' => false,
				'type' => DB::FIELD_TYPE_CHAR,
				'length' => 255,
				'default' => ''
			],
			'url_c' => [
				'null' => false,
				'type' => DB::FIELD_TYPE_CHAR,
				'length' => 255,
				'default' => ''
			],
			'host_networks' => [
				'null' => false,
				'type' => DB::FIELD_TYPE_TEXT,
				'default' => ''
			],
			'host_netmask' => [
				'null' => false,
				'type' => DB::FIELD_TYPE_CHAR,
				'length' => 39,
				'default' => ''
			],
			'host_router' => [
				'null' => false,
				'type' => DB::FIELD_TYPE_CHAR,
				'length' => 39,
				'default' => ''
			],
			'oob_ip' => [
				'null' => false,
				'type' => DB::FIELD_TYPE_CHAR,
				'length' => 39,
				'default' => ''
			],
			'oob_netmask' => [
				'null' => false,
				'type' => DB::FIELD_TYPE_CHAR,
				'length' => 39,
				'default' => ''
			],
			'oob_router' => [
				'null' => false,
				'type' => DB::FIELD_TYPE_CHAR,
				'length' => 39,
				'default' => ''
			],
			'date_hw_purchase' => [
				'null' => false,
				'type' => DB::FIELD_TYPE_CHAR,
				'length' => 64,
				'default' => ''
			],
			'date_hw_install' => [
				'null' => false,
				'type' => DB::FIELD_TYPE_CHAR,
				'length' => 64,
				'default' => ''
			],
			'date_hw_expiry' => [
				'null' => false,
				'type' => DB::FIELD_TYPE_CHAR,
				'length' => 64,
				'default' => ''
			],
			'date_hw_decomm' => [
				'null' => false,
				'type' => DB::FIELD_TYPE_CHAR,
				'length' => 64,
				'default' => ''
			],
			'site_address_a' => [
				'null' => false,
				'type' => DB::FIELD_TYPE_CHAR,
				'length' => 128,
				'default' => ''
			],
			'site_address_b' => [
				'null' => false,
				'type' => DB::FIELD_TYPE_CHAR,
				'length' => 128,
				'default' => ''
			],
			'site_address_c' => [
				'null' => false,
				'type' => DB::FIELD_TYPE_CHAR,
				'length' => 128,
				'default' => ''
			],
			'site_city' => [
				'null' => false,
				'type' => DB::FIELD_TYPE_CHAR,
				'length' => 128,
				'default' => ''
			],
			'site_state' => [
				'null' => false,
				'type' => DB::FIELD_TYPE_CHAR,
				'length' => 64,
				'default' => ''
			],
			'site_country' => [
				'null' => false,
				'type' => DB::FIELD_TYPE_CHAR,
				'length' => 64,
				'default' => ''
			],
			'site_zip' => [
				'null' => false,
				'type' => DB::FIELD_TYPE_CHAR,
				'length' => 64,
				'default' => ''
			],
			'site_rack' => [
				'null' => false,
				'type' => DB::FIELD_TYPE_CHAR,
				'length' => 128,
				'default' => ''
			],
			'site_notes' => [
				'null' => false,
				'type' => DB::FIELD_TYPE_TEXT,
				'default' => ''
			],
			'poc_1_name' => [
				'null' => false,
				'type' => DB::FIELD_TYPE_CHAR,
				'length' => 128,
				'default' => ''
			],
			'poc_1_email' => [
				'null' => false,
				'type' => DB::FIELD_TYPE_CHAR,
				'length' => 128,
				'default' => ''
			],
			'poc_1_phone_a' => [
				'null' => false,
				'type' => DB::FIELD_TYPE_CHAR,
				'length' => 64,
				'default' => ''
			],
			'poc_1_phone_b' => [
				'null' => false,
				'type' => DB::FIELD_TYPE_CHAR,
				'length' => 64,
				'default' => ''
			],
			'poc_1_cell' => [
				'null' => false,
				'type' => DB::FIELD_TYPE_CHAR,
				'length' => 64,
				'default' => ''
			],
			'poc_1_screen' => [
				'null' => false,
				'type' => DB::FIELD_TYPE_CHAR,
				'length' => 64,
				'default' => ''
			],
			'poc_1_notes' => [
				'null' => false,
				'type' => DB::FIELD_TYPE_TEXT,
				'default' => ''
			],
			'poc_2_name' => [
				'null' => false,
				'type' => DB::FIELD_TYPE_CHAR,
				'length' => 128,
				'default' => ''
			],
			'poc_2_email' => [
				'null' => false,
				'type' => DB::FIELD_TYPE_CHAR,
				'length' => 128,
				'default' => ''
			],
			'poc_2_phone_a' => [
				'null' => false,
				'type' => DB::FIELD_TYPE_CHAR,
				'length' => 64,
				'default' => ''
			],
			'poc_2_phone_b' => [
				'null' => false,
				'type' => DB::FIELD_TYPE_CHAR,
				'length' => 64,
				'default' => ''
			],
			'poc_2_cell' => [
				'null' => false,
				'type' => DB::FIELD_TYPE_CHAR,
				'length' => 64,
				'default' => ''
			],
			'poc_2_screen' => [
				'null' => false,
				'type' => DB::FIELD_TYPE_CHAR,
				'length' => 64,
				'default' => ''
			],
			'poc_2_notes' => [
				'null' => false,
				'type' => DB::FIELD_TYPE_TEXT,
				'default' => ''
			]
		]
	],
	'housekeeper' => [
		'key' => 'housekeeperid',
		'fields' => [
			'housekeeperid' => [
				'null' => false,
				'type' => DB::FIELD_TYPE_ID,
				'length' => 20
			],
			'tablename' => [
				'null' => false,
				'type' => DB::FIELD_TYPE_CHAR,
				'length' => 64,
				'default' => ''
			],
			'field' => [
				'null' => false,
				'type' => DB::FIELD_TYPE_CHAR,
				'length' => 64,
				'default' => ''
			],
			'value' => [
				'null' => false,
				'type' => DB::FIELD_TYPE_ID,
				'length' => 20,
				'ref_table' => 'items',
				'ref_field' => 'value'
			]
		]
	],
	'images' => [
		'key' => 'imageid',
		'fields' => [
			'imageid' => [
				'null' => false,
				'type' => DB::FIELD_TYPE_ID,
				'length' => 20
			],
			'imagetype' => [
				'null' => false,
				'type' => DB::FIELD_TYPE_INT,
				'length' => 10,
				'default' => '0'
			],
			'name' => [
				'null' => false,
				'type' => DB::FIELD_TYPE_CHAR,
				'length' => 64,
				'default' => '0'
			],
			'image' => [
				'null' => false,
				'type' => DB::FIELD_TYPE_BLOB,
				'length' => 2048,
				'default' => ''
			]
		]
	],
	'item_discovery' => [
		'key' => 'itemdiscoveryid',
		'fields' => [
			'itemdiscoveryid' => [
				'null' => false,
				'type' => DB::FIELD_TYPE_ID,
				'length' => 20
			],
			'itemid' => [
				'null' => false,
				'type' => DB::FIELD_TYPE_ID,
				'length' => 20,
				'ref_table' => 'items',
				'ref_field' => 'itemid'
			],
			'parent_itemid' => [
				'null' => false,
				'type' => DB::FIELD_TYPE_ID,
				'length' => 20,
				'ref_table' => 'items',
				'ref_field' => 'itemid'
			],
			'key_' => [
				'null' => false,
				'type' => DB::FIELD_TYPE_CHAR,
				'length' => 2048,
				'default' => ''
			],
			'lastcheck' => [
				'null' => false,
				'type' => DB::FIELD_TYPE_INT,
				'length' => 10,
				'default' => '0'
			],
			'ts_delete' => [
				'null' => false,
				'type' => DB::FIELD_TYPE_INT,
				'length' => 10,
				'default' => '0'
			]
		]
	],
	'host_discovery' => [
		'key' => 'hostid',
		'fields' => [
			'hostid' => [
				'null' => false,
				'type' => DB::FIELD_TYPE_ID,
				'length' => 20,
				'ref_table' => 'hosts',
				'ref_field' => 'hostid'
			],
			'parent_hostid' => [
				'null' => true,
				'type' => DB::FIELD_TYPE_ID,
				'length' => 20,
				'ref_table' => 'hosts',
				'ref_field' => 'hostid'
			],
			'parent_itemid' => [
				'null' => true,
				'type' => DB::FIELD_TYPE_ID,
				'length' => 20,
				'ref_table' => 'items',
				'ref_field' => 'itemid'
			],
			'host' => [
				'null' => false,
				'type' => DB::FIELD_TYPE_CHAR,
				'length' => 128,
				'default' => ''
			],
			'lastcheck' => [
				'null' => false,
				'type' => DB::FIELD_TYPE_INT,
				'length' => 10,
				'default' => '0'
			],
			'ts_delete' => [
				'null' => false,
				'type' => DB::FIELD_TYPE_INT,
				'length' => 10,
				'default' => '0'
			]
		]
	],
	'interface_discovery' => [
		'key' => 'interfaceid',
		'fields' => [
			'interfaceid' => [
				'null' => false,
				'type' => DB::FIELD_TYPE_ID,
				'length' => 20,
				'ref_table' => 'interface',
				'ref_field' => 'interfaceid'
			],
			'parent_interfaceid' => [
				'null' => false,
				'type' => DB::FIELD_TYPE_ID,
				'length' => 20,
				'ref_table' => 'interface',
				'ref_field' => 'interfaceid'
			]
		]
	],
	'profiles' => [
		'key' => 'profileid',
		'fields' => [
			'profileid' => [
				'null' => false,
				'type' => DB::FIELD_TYPE_ID,
				'length' => 20
			],
			'userid' => [
				'null' => false,
				'type' => DB::FIELD_TYPE_ID,
				'length' => 20,
				'ref_table' => 'users',
				'ref_field' => 'userid'
			],
			'idx' => [
				'null' => false,
				'type' => DB::FIELD_TYPE_CHAR,
				'length' => 96,
				'default' => ''
			],
			'idx2' => [
				'null' => false,
				'type' => DB::FIELD_TYPE_ID,
				'length' => 20,
				'default' => '0'
			],
			'value_id' => [
				'null' => false,
				'type' => DB::FIELD_TYPE_ID,
				'length' => 20,
				'default' => '0'
			],
			'value_int' => [
				'null' => false,
				'type' => DB::FIELD_TYPE_INT,
				'length' => 10,
				'default' => '0'
			],
			'value_str' => [
				'null' => false,
				'type' => DB::FIELD_TYPE_NCLOB,
				'default' => ''
			],
			'source' => [
				'null' => false,
				'type' => DB::FIELD_TYPE_CHAR,
				'length' => 96,
				'default' => ''
			],
			'type' => [
				'null' => false,
				'type' => DB::FIELD_TYPE_INT,
				'length' => 10,
				'default' => '0'
			]
		]
	],
	'sessions' => [
		'key' => 'sessionid',
		'fields' => [
			'sessionid' => [
				'null' => false,
				'type' => DB::FIELD_TYPE_CHAR,
				'length' => 32,
				'default' => ''
			],
			'userid' => [
				'null' => false,
				'type' => DB::FIELD_TYPE_ID,
				'length' => 20,
				'ref_table' => 'users',
				'ref_field' => 'userid'
			],
			'lastaccess' => [
				'null' => false,
				'type' => DB::FIELD_TYPE_INT,
				'length' => 10,
				'default' => '0'
			],
			'status' => [
				'null' => false,
				'type' => DB::FIELD_TYPE_INT,
				'length' => 10,
				'default' => '0'
			]
		]
	],
	'trigger_discovery' => [
		'key' => 'triggerid',
		'fields' => [
			'triggerid' => [
				'null' => false,
				'type' => DB::FIELD_TYPE_ID,
				'length' => 20,
				'ref_table' => 'triggers',
				'ref_field' => 'triggerid'
			],
			'parent_triggerid' => [
				'null' => false,
				'type' => DB::FIELD_TYPE_ID,
				'length' => 20,
				'ref_table' => 'triggers',
				'ref_field' => 'triggerid'
			],
			'lastcheck' => [
				'null' => false,
				'type' => DB::FIELD_TYPE_INT,
				'length' => 10,
				'default' => '0'
			],
			'ts_delete' => [
				'null' => false,
				'type' => DB::FIELD_TYPE_INT,
				'length' => 10,
				'default' => '0'
			]
		]
	],
	'item_condition' => [
		'key' => 'item_conditionid',
		'fields' => [
			'item_conditionid' => [
				'null' => false,
				'type' => DB::FIELD_TYPE_ID,
				'length' => 20
			],
			'itemid' => [
				'null' => false,
				'type' => DB::FIELD_TYPE_ID,
				'length' => 20,
				'ref_table' => 'items',
				'ref_field' => 'itemid'
			],
			'operator' => [
				'null' => false,
				'type' => DB::FIELD_TYPE_INT,
				'length' => 10,
				'default' => '8'
			],
			'macro' => [
				'null' => false,
				'type' => DB::FIELD_TYPE_CHAR,
				'length' => 64,
				'default' => ''
			],
			'value' => [
				'null' => false,
				'type' => DB::FIELD_TYPE_CHAR,
				'length' => 255,
				'default' => ''
			]
		]
	],
	'item_rtdata' => [
		'key' => 'itemid',
		'fields' => [
			'itemid' => [
				'null' => false,
				'type' => DB::FIELD_TYPE_ID,
				'length' => 20,
				'ref_table' => 'items',
				'ref_field' => 'itemid'
			],
			'lastlogsize' => [
				'null' => false,
				'type' => DB::FIELD_TYPE_UINT,
				'length' => 20,
				'default' => '0'
			],
			'state' => [
				'null' => false,
				'type' => DB::FIELD_TYPE_INT,
				'length' => 10,
				'default' => '0'
			],
			'mtime' => [
				'null' => false,
				'type' => DB::FIELD_TYPE_INT,
				'length' => 10,
				'default' => '0'
			],
			'error' => [
				'null' => false,
				'type' => DB::FIELD_TYPE_CHAR,
				'length' => 2048,
				'default' => ''
			]
		]
	],
	'opinventory' => [
		'key' => 'operationid',
		'fields' => [
			'operationid' => [
				'null' => false,
				'type' => DB::FIELD_TYPE_ID,
				'length' => 20,
				'ref_table' => 'operations',
				'ref_field' => 'operationid'
			],
			'inventory_mode' => [
				'null' => false,
				'type' => DB::FIELD_TYPE_INT,
				'length' => 10,
				'default' => '0'
			]
		]
	],
	'trigger_tag' => [
		'key' => 'triggertagid',
		'fields' => [
			'triggertagid' => [
				'null' => false,
				'type' => DB::FIELD_TYPE_ID,
				'length' => 20
			],
			'triggerid' => [
				'null' => false,
				'type' => DB::FIELD_TYPE_ID,
				'length' => 20,
				'ref_table' => 'triggers',
				'ref_field' => 'triggerid'
			],
			'tag' => [
				'null' => false,
				'type' => DB::FIELD_TYPE_CHAR,
				'length' => 255,
				'default' => ''
			],
			'value' => [
				'null' => false,
				'type' => DB::FIELD_TYPE_CHAR,
				'length' => 255,
				'default' => ''
			]
		]
	],
	'event_tag' => [
		'key' => 'eventtagid',
		'fields' => [
			'eventtagid' => [
				'null' => false,
				'type' => DB::FIELD_TYPE_ID,
				'length' => 20
			],
			'eventid' => [
				'null' => false,
				'type' => DB::FIELD_TYPE_ID,
				'length' => 20,
				'ref_table' => 'events',
				'ref_field' => 'eventid'
			],
			'tag' => [
				'null' => false,
				'type' => DB::FIELD_TYPE_CHAR,
				'length' => 255,
				'default' => ''
			],
			'value' => [
				'null' => false,
				'type' => DB::FIELD_TYPE_CHAR,
				'length' => 255,
				'default' => ''
			]
		]
	],
	'problem' => [
		'key' => 'eventid',
		'fields' => [
			'eventid' => [
				'null' => false,
				'type' => DB::FIELD_TYPE_ID,
				'length' => 20,
				'ref_table' => 'events',
				'ref_field' => 'eventid'
			],
			'source' => [
				'null' => false,
				'type' => DB::FIELD_TYPE_INT,
				'length' => 10,
				'default' => '0'
			],
			'object' => [
				'null' => false,
				'type' => DB::FIELD_TYPE_INT,
				'length' => 10,
				'default' => '0'
			],
			'objectid' => [
				'null' => false,
				'type' => DB::FIELD_TYPE_ID,
				'length' => 20,
				'default' => '0'
			],
			'clock' => [
				'null' => false,
				'type' => DB::FIELD_TYPE_INT,
				'length' => 10,
				'default' => '0'
			],
			'ns' => [
				'null' => false,
				'type' => DB::FIELD_TYPE_INT,
				'length' => 10,
				'default' => '0'
			],
			'r_eventid' => [
				'null' => true,
				'type' => DB::FIELD_TYPE_ID,
				'length' => 20,
				'ref_table' => 'events',
				'ref_field' => 'eventid'
			],
			'r_clock' => [
				'null' => false,
				'type' => DB::FIELD_TYPE_INT,
				'length' => 10,
				'default' => '0'
			],
			'r_ns' => [
				'null' => false,
				'type' => DB::FIELD_TYPE_INT,
				'length' => 10,
				'default' => '0'
			],
			'correlationid' => [
				'null' => true,
				'type' => DB::FIELD_TYPE_ID,
				'length' => 20,
				'ref_table' => 'correlation',
				'ref_field' => 'correlationid'
			],
			'userid' => [
				'null' => true,
				'type' => DB::FIELD_TYPE_ID,
				'length' => 20,
				'ref_table' => 'users',
				'ref_field' => 'userid'
			],
			'name' => [
				'null' => false,
				'type' => DB::FIELD_TYPE_CHAR,
				'length' => 2048,
				'default' => ''
			],
			'acknowledged' => [
				'null' => false,
				'type' => DB::FIELD_TYPE_INT,
				'length' => 10,
				'default' => '0'
			],
			'severity' => [
				'null' => false,
				'type' => DB::FIELD_TYPE_INT,
				'length' => 10,
				'default' => '0'
			]
		]
	],
	'problem_tag' => [
		'key' => 'problemtagid',
		'fields' => [
			'problemtagid' => [
				'null' => false,
				'type' => DB::FIELD_TYPE_ID,
				'length' => 20
			],
			'eventid' => [
				'null' => false,
				'type' => DB::FIELD_TYPE_ID,
				'length' => 20,
				'ref_table' => 'problem',
				'ref_field' => 'eventid'
			],
			'tag' => [
				'null' => false,
				'type' => DB::FIELD_TYPE_CHAR,
				'length' => 255,
				'default' => ''
			],
			'value' => [
				'null' => false,
				'type' => DB::FIELD_TYPE_CHAR,
				'length' => 255,
				'default' => ''
			]
		]
	],
	'tag_filter' => [
		'key' => 'tag_filterid',
		'fields' => [
			'tag_filterid' => [
				'null' => false,
				'type' => DB::FIELD_TYPE_ID,
				'length' => 20
			],
			'usrgrpid' => [
				'null' => false,
				'type' => DB::FIELD_TYPE_ID,
				'length' => 20,
				'ref_table' => 'usrgrp',
				'ref_field' => 'usrgrpid'
			],
			'groupid' => [
				'null' => false,
				'type' => DB::FIELD_TYPE_ID,
				'length' => 20,
				'ref_table' => 'hstgrp',
				'ref_field' => 'groupid'
			],
			'tag' => [
				'null' => false,
				'type' => DB::FIELD_TYPE_CHAR,
				'length' => 255,
				'default' => ''
			],
			'value' => [
				'null' => false,
				'type' => DB::FIELD_TYPE_CHAR,
				'length' => 255,
				'default' => ''
			]
		]
	],
	'event_recovery' => [
		'key' => 'eventid',
		'fields' => [
			'eventid' => [
				'null' => false,
				'type' => DB::FIELD_TYPE_ID,
				'length' => 20,
				'ref_table' => 'events',
				'ref_field' => 'eventid'
			],
			'r_eventid' => [
				'null' => false,
				'type' => DB::FIELD_TYPE_ID,
				'length' => 20,
				'ref_table' => 'events',
				'ref_field' => 'eventid'
			],
			'c_eventid' => [
				'null' => true,
				'type' => DB::FIELD_TYPE_ID,
				'length' => 20,
				'ref_table' => 'events',
				'ref_field' => 'eventid'
			],
			'correlationid' => [
				'null' => true,
				'type' => DB::FIELD_TYPE_ID,
				'length' => 20,
				'ref_table' => 'correlation',
				'ref_field' => 'correlationid'
			],
			'userid' => [
				'null' => true,
				'type' => DB::FIELD_TYPE_ID,
				'length' => 20,
				'ref_table' => 'users',
				'ref_field' => 'userid'
			]
		]
	],
	'correlation' => [
		'key' => 'correlationid',
		'fields' => [
			'correlationid' => [
				'null' => false,
				'type' => DB::FIELD_TYPE_ID,
				'length' => 20
			],
			'name' => [
				'null' => false,
				'type' => DB::FIELD_TYPE_CHAR,
				'length' => 255,
				'default' => ''
			],
			'description' => [
				'null' => false,
				'type' => DB::FIELD_TYPE_TEXT,
				'default' => ''
			],
			'evaltype' => [
				'null' => false,
				'type' => DB::FIELD_TYPE_INT,
				'length' => 10,
				'default' => '0'
			],
			'status' => [
				'null' => false,
				'type' => DB::FIELD_TYPE_INT,
				'length' => 10,
				'default' => '0'
			],
			'formula' => [
				'null' => false,
				'type' => DB::FIELD_TYPE_CHAR,
				'length' => 255,
				'default' => ''
			]
		]
	],
	'corr_condition' => [
		'key' => 'corr_conditionid',
		'fields' => [
			'corr_conditionid' => [
				'null' => false,
				'type' => DB::FIELD_TYPE_ID,
				'length' => 20
			],
			'correlationid' => [
				'null' => false,
				'type' => DB::FIELD_TYPE_ID,
				'length' => 20,
				'ref_table' => 'correlation',
				'ref_field' => 'correlationid'
			],
			'type' => [
				'null' => false,
				'type' => DB::FIELD_TYPE_INT,
				'length' => 10,
				'default' => '0'
			]
		]
	],
	'corr_condition_tag' => [
		'key' => 'corr_conditionid',
		'fields' => [
			'corr_conditionid' => [
				'null' => false,
				'type' => DB::FIELD_TYPE_ID,
				'length' => 20,
				'ref_table' => 'corr_condition',
				'ref_field' => 'corr_conditionid'
			],
			'tag' => [
				'null' => false,
				'type' => DB::FIELD_TYPE_CHAR,
				'length' => 255,
				'default' => ''
			]
		]
	],
	'corr_condition_group' => [
		'key' => 'corr_conditionid',
		'fields' => [
			'corr_conditionid' => [
				'null' => false,
				'type' => DB::FIELD_TYPE_ID,
				'length' => 20,
				'ref_table' => 'corr_condition',
				'ref_field' => 'corr_conditionid'
			],
			'operator' => [
				'null' => false,
				'type' => DB::FIELD_TYPE_INT,
				'length' => 10,
				'default' => '0'
			],
			'groupid' => [
				'null' => false,
				'type' => DB::FIELD_TYPE_ID,
				'length' => 20,
				'ref_table' => 'hstgrp',
				'ref_field' => 'groupid'
			]
		]
	],
	'corr_condition_tagpair' => [
		'key' => 'corr_conditionid',
		'fields' => [
			'corr_conditionid' => [
				'null' => false,
				'type' => DB::FIELD_TYPE_ID,
				'length' => 20,
				'ref_table' => 'corr_condition',
				'ref_field' => 'corr_conditionid'
			],
			'oldtag' => [
				'null' => false,
				'type' => DB::FIELD_TYPE_CHAR,
				'length' => 255,
				'default' => ''
			],
			'newtag' => [
				'null' => false,
				'type' => DB::FIELD_TYPE_CHAR,
				'length' => 255,
				'default' => ''
			]
		]
	],
	'corr_condition_tagvalue' => [
		'key' => 'corr_conditionid',
		'fields' => [
			'corr_conditionid' => [
				'null' => false,
				'type' => DB::FIELD_TYPE_ID,
				'length' => 20,
				'ref_table' => 'corr_condition',
				'ref_field' => 'corr_conditionid'
			],
			'tag' => [
				'null' => false,
				'type' => DB::FIELD_TYPE_CHAR,
				'length' => 255,
				'default' => ''
			],
			'operator' => [
				'null' => false,
				'type' => DB::FIELD_TYPE_INT,
				'length' => 10,
				'default' => '0'
			],
			'value' => [
				'null' => false,
				'type' => DB::FIELD_TYPE_CHAR,
				'length' => 255,
				'default' => ''
			]
		]
	],
	'corr_operation' => [
		'key' => 'corr_operationid',
		'fields' => [
			'corr_operationid' => [
				'null' => false,
				'type' => DB::FIELD_TYPE_ID,
				'length' => 20
			],
			'correlationid' => [
				'null' => false,
				'type' => DB::FIELD_TYPE_ID,
				'length' => 20,
				'ref_table' => 'correlation',
				'ref_field' => 'correlationid'
			],
			'type' => [
				'null' => false,
				'type' => DB::FIELD_TYPE_INT,
				'length' => 10,
				'default' => '0'
			]
		]
	],
	'task' => [
		'key' => 'taskid',
		'fields' => [
			'taskid' => [
				'null' => false,
				'type' => DB::FIELD_TYPE_ID,
				'length' => 20
			],
			'type' => [
				'null' => false,
				'type' => DB::FIELD_TYPE_INT,
				'length' => 10
			],
			'status' => [
				'null' => false,
				'type' => DB::FIELD_TYPE_INT,
				'length' => 10,
				'default' => '0'
			],
			'clock' => [
				'null' => false,
				'type' => DB::FIELD_TYPE_INT,
				'length' => 10,
				'default' => '0'
			],
			'ttl' => [
				'null' => false,
				'type' => DB::FIELD_TYPE_INT,
				'length' => 10,
				'default' => '0'
			],
			'proxy_hostid' => [
				'null' => true,
				'type' => DB::FIELD_TYPE_ID,
				'length' => 20,
				'ref_table' => 'hosts',
				'ref_field' => 'hostid'
			]
		]
	],
	'task_close_problem' => [
		'key' => 'taskid',
		'fields' => [
			'taskid' => [
				'null' => false,
				'type' => DB::FIELD_TYPE_ID,
				'length' => 20,
				'ref_table' => 'task',
				'ref_field' => 'taskid'
			],
			'acknowledgeid' => [
				'null' => false,
				'type' => DB::FIELD_TYPE_ID,
				'length' => 20,
				'ref_table' => 'acknowledges',
				'ref_field' => 'acknowledgeid'
			]
		]
	],
	'item_preproc' => [
		'key' => 'item_preprocid',
		'fields' => [
			'item_preprocid' => [
				'null' => false,
				'type' => DB::FIELD_TYPE_ID,
				'length' => 20
			],
			'itemid' => [
				'null' => false,
				'type' => DB::FIELD_TYPE_ID,
				'length' => 20,
				'ref_table' => 'items',
				'ref_field' => 'itemid'
			],
			'step' => [
				'null' => false,
				'type' => DB::FIELD_TYPE_INT,
				'length' => 10,
				'default' => '0'
			],
			'type' => [
				'null' => false,
				'type' => DB::FIELD_TYPE_INT,
				'length' => 10,
				'default' => '0'
			],
			'params' => [
				'null' => false,
				'type' => DB::FIELD_TYPE_TEXT,
				'default' => ''
			],
			'error_handler' => [
				'null' => false,
				'type' => DB::FIELD_TYPE_INT,
				'length' => 10,
				'default' => '0'
			],
			'error_handler_params' => [
				'null' => false,
				'type' => DB::FIELD_TYPE_CHAR,
				'length' => 255,
				'default' => ''
			]
		]
	],
	'task_remote_command' => [
		'key' => 'taskid',
		'fields' => [
			'taskid' => [
				'null' => false,
				'type' => DB::FIELD_TYPE_ID,
				'length' => 20,
				'ref_table' => 'task',
				'ref_field' => 'taskid'
			],
			'command_type' => [
				'null' => false,
				'type' => DB::FIELD_TYPE_INT,
				'length' => 10,
				'default' => '0'
			],
			'execute_on' => [
				'null' => false,
				'type' => DB::FIELD_TYPE_INT,
				'length' => 10,
				'default' => '0'
			],
			'port' => [
				'null' => false,
				'type' => DB::FIELD_TYPE_INT,
				'length' => 10,
				'default' => '0'
			],
			'authtype' => [
				'null' => false,
				'type' => DB::FIELD_TYPE_INT,
				'length' => 10,
				'default' => '0'
			],
			'username' => [
				'null' => false,
				'type' => DB::FIELD_TYPE_CHAR,
				'length' => 64,
				'default' => ''
			],
			'password' => [
				'null' => false,
				'type' => DB::FIELD_TYPE_CHAR,
				'length' => 64,
				'default' => ''
			],
			'publickey' => [
				'null' => false,
				'type' => DB::FIELD_TYPE_CHAR,
				'length' => 64,
				'default' => ''
			],
			'privatekey' => [
				'null' => false,
				'type' => DB::FIELD_TYPE_CHAR,
				'length' => 64,
				'default' => ''
			],
			'command' => [
				'null' => false,
				'type' => DB::FIELD_TYPE_NCLOB,
				'default' => ''
			],
			'alertid' => [
				'null' => true,
				'type' => DB::FIELD_TYPE_ID,
				'length' => 20,
				'ref_table' => 'alerts',
				'ref_field' => 'alertid'
			],
			'parent_taskid' => [
				'null' => false,
				'type' => DB::FIELD_TYPE_ID,
				'length' => 20,
				'ref_table' => 'task',
				'ref_field' => 'taskid'
			],
			'hostid' => [
				'null' => false,
				'type' => DB::FIELD_TYPE_ID,
				'length' => 20,
				'ref_table' => 'hosts',
				'ref_field' => 'hostid'
			]
		]
	],
	'task_remote_command_result' => [
		'key' => 'taskid',
		'fields' => [
			'taskid' => [
				'null' => false,
				'type' => DB::FIELD_TYPE_ID,
				'length' => 20,
				'ref_table' => 'task',
				'ref_field' => 'taskid'
			],
			'status' => [
				'null' => false,
				'type' => DB::FIELD_TYPE_INT,
				'length' => 10,
				'default' => '0'
			],
			'parent_taskid' => [
				'null' => false,
				'type' => DB::FIELD_TYPE_ID,
				'length' => 20,
				'ref_table' => 'task',
				'ref_field' => 'taskid'
			],
			'info' => [
				'null' => false,
				'type' => DB::FIELD_TYPE_TEXT,
				'default' => ''
			]
		]
	],
	'task_data' => [
		'key' => 'taskid',
		'fields' => [
			'taskid' => [
				'null' => false,
				'type' => DB::FIELD_TYPE_ID,
				'length' => 20,
				'ref_table' => 'task',
				'ref_field' => 'taskid'
			],
			'type' => [
				'null' => false,
				'type' => DB::FIELD_TYPE_INT,
				'length' => 10,
				'default' => '0'
			],
			'data' => [
				'null' => false,
				'type' => DB::FIELD_TYPE_NCLOB,
				'default' => ''
			],
			'parent_taskid' => [
				'null' => false,
				'type' => DB::FIELD_TYPE_ID,
				'length' => 20,
				'ref_table' => 'task',
				'ref_field' => 'taskid'
			]
		]
	],
	'task_result' => [
		'key' => 'taskid',
		'fields' => [
			'taskid' => [
				'null' => false,
				'type' => DB::FIELD_TYPE_ID,
				'length' => 20,
				'ref_table' => 'task',
				'ref_field' => 'taskid'
			],
			'status' => [
				'null' => false,
				'type' => DB::FIELD_TYPE_INT,
				'length' => 10,
				'default' => '0'
			],
			'parent_taskid' => [
				'null' => false,
				'type' => DB::FIELD_TYPE_ID,
				'length' => 20,
				'ref_table' => 'task',
				'ref_field' => 'taskid'
			],
			'info' => [
				'null' => false,
				'type' => DB::FIELD_TYPE_NCLOB,
				'default' => ''
			]
		]
	],
	'task_acknowledge' => [
		'key' => 'taskid',
		'fields' => [
			'taskid' => [
				'null' => false,
				'type' => DB::FIELD_TYPE_ID,
				'length' => 20,
				'ref_table' => 'task',
				'ref_field' => 'taskid'
			],
			'acknowledgeid' => [
				'null' => false,
				'type' => DB::FIELD_TYPE_ID,
				'length' => 20,
				'ref_table' => 'acknowledges',
				'ref_field' => 'acknowledgeid'
			]
		]
	],
	'sysmap_shape' => [
		'key' => 'sysmap_shapeid',
		'fields' => [
			'sysmap_shapeid' => [
				'null' => false,
				'type' => DB::FIELD_TYPE_ID,
				'length' => 20
			],
			'sysmapid' => [
				'null' => false,
				'type' => DB::FIELD_TYPE_ID,
				'length' => 20,
				'ref_table' => 'sysmaps',
				'ref_field' => 'sysmapid'
			],
			'type' => [
				'null' => false,
				'type' => DB::FIELD_TYPE_INT,
				'length' => 10,
				'default' => '0'
			],
			'x' => [
				'null' => false,
				'type' => DB::FIELD_TYPE_INT,
				'length' => 10,
				'default' => '0'
			],
			'y' => [
				'null' => false,
				'type' => DB::FIELD_TYPE_INT,
				'length' => 10,
				'default' => '0'
			],
			'width' => [
				'null' => false,
				'type' => DB::FIELD_TYPE_INT,
				'length' => 10,
				'default' => '200'
			],
			'height' => [
				'null' => false,
				'type' => DB::FIELD_TYPE_INT,
				'length' => 10,
				'default' => '200'
			],
			'text' => [
				'null' => false,
				'type' => DB::FIELD_TYPE_TEXT,
				'default' => ''
			],
			'font' => [
				'null' => false,
				'type' => DB::FIELD_TYPE_INT,
				'length' => 10,
				'default' => '9'
			],
			'font_size' => [
				'null' => false,
				'type' => DB::FIELD_TYPE_INT,
				'length' => 10,
				'default' => '11'
			],
			'font_color' => [
				'null' => false,
				'type' => DB::FIELD_TYPE_CHAR,
				'length' => 6,
				'default' => '000000'
			],
			'text_halign' => [
				'null' => false,
				'type' => DB::FIELD_TYPE_INT,
				'length' => 10,
				'default' => '0'
			],
			'text_valign' => [
				'null' => false,
				'type' => DB::FIELD_TYPE_INT,
				'length' => 10,
				'default' => '0'
			],
			'border_type' => [
				'null' => false,
				'type' => DB::FIELD_TYPE_INT,
				'length' => 10,
				'default' => '0'
			],
			'border_width' => [
				'null' => false,
				'type' => DB::FIELD_TYPE_INT,
				'length' => 10,
				'default' => '1'
			],
			'border_color' => [
				'null' => false,
				'type' => DB::FIELD_TYPE_CHAR,
				'length' => 6,
				'default' => '000000'
			],
			'background_color' => [
				'null' => false,
				'type' => DB::FIELD_TYPE_CHAR,
				'length' => 6,
				'default' => ''
			],
			'zindex' => [
				'null' => false,
				'type' => DB::FIELD_TYPE_INT,
				'length' => 10,
				'default' => '0'
			]
		]
	],
	'sysmap_element_trigger' => [
		'key' => 'selement_triggerid',
		'fields' => [
			'selement_triggerid' => [
				'null' => false,
				'type' => DB::FIELD_TYPE_ID,
				'length' => 20
			],
			'selementid' => [
				'null' => false,
				'type' => DB::FIELD_TYPE_ID,
				'length' => 20,
				'ref_table' => 'sysmaps_elements',
				'ref_field' => 'selementid'
			],
			'triggerid' => [
				'null' => false,
				'type' => DB::FIELD_TYPE_ID,
				'length' => 20,
				'ref_table' => 'triggers',
				'ref_field' => 'triggerid'
			]
		]
	],
	'httptest_field' => [
		'key' => 'httptest_fieldid',
		'fields' => [
			'httptest_fieldid' => [
				'null' => false,
				'type' => DB::FIELD_TYPE_ID,
				'length' => 20
			],
			'httptestid' => [
				'null' => false,
				'type' => DB::FIELD_TYPE_ID,
				'length' => 20,
				'ref_table' => 'httptest',
				'ref_field' => 'httptestid'
			],
			'type' => [
				'null' => false,
				'type' => DB::FIELD_TYPE_INT,
				'length' => 10,
				'default' => '0'
			],
			'name' => [
				'null' => false,
				'type' => DB::FIELD_TYPE_CHAR,
				'length' => 255,
				'default' => ''
			],
			'value' => [
				'null' => false,
				'type' => DB::FIELD_TYPE_TEXT,
				'default' => ''
			]
		]
	],
	'httpstep_field' => [
		'key' => 'httpstep_fieldid',
		'fields' => [
			'httpstep_fieldid' => [
				'null' => false,
				'type' => DB::FIELD_TYPE_ID,
				'length' => 20
			],
			'httpstepid' => [
				'null' => false,
				'type' => DB::FIELD_TYPE_ID,
				'length' => 20,
				'ref_table' => 'httpstep',
				'ref_field' => 'httpstepid'
			],
			'type' => [
				'null' => false,
				'type' => DB::FIELD_TYPE_INT,
				'length' => 10,
				'default' => '0'
			],
			'name' => [
				'null' => false,
				'type' => DB::FIELD_TYPE_CHAR,
				'length' => 255,
				'default' => ''
			],
			'value' => [
				'null' => false,
				'type' => DB::FIELD_TYPE_TEXT,
				'default' => ''
			]
		]
	],
	'dashboard' => [
		'key' => 'dashboardid',
		'fields' => [
			'dashboardid' => [
				'null' => false,
				'type' => DB::FIELD_TYPE_ID,
				'length' => 20
			],
			'name' => [
				'null' => false,
				'type' => DB::FIELD_TYPE_CHAR,
				'length' => 255
			],
			'userid' => [
				'null' => true,
				'type' => DB::FIELD_TYPE_ID,
				'length' => 20,
				'ref_table' => 'users',
				'ref_field' => 'userid'
			],
			'private' => [
				'null' => false,
				'type' => DB::FIELD_TYPE_INT,
				'length' => 10,
				'default' => '1'
			],
			'templateid' => [
				'null' => true,
				'type' => DB::FIELD_TYPE_ID,
				'length' => 20,
				'ref_table' => 'hosts',
				'ref_field' => 'hostid'
			],
			'display_period' => [
				'null' => false,
				'type' => DB::FIELD_TYPE_INT,
				'length' => 10,
				'default' => '30'
			],
			'auto_start' => [
				'null' => false,
				'type' => DB::FIELD_TYPE_INT,
				'length' => 10,
				'default' => '1'
			],
			'uuid' => [
				'null' => false,
				'type' => DB::FIELD_TYPE_CHAR,
				'length' => 32,
				'default' => ''
			]
		]
	],
	'dashboard_user' => [
		'key' => 'dashboard_userid',
		'fields' => [
			'dashboard_userid' => [
				'null' => false,
				'type' => DB::FIELD_TYPE_ID,
				'length' => 20
			],
			'dashboardid' => [
				'null' => false,
				'type' => DB::FIELD_TYPE_ID,
				'length' => 20,
				'ref_table' => 'dashboard',
				'ref_field' => 'dashboardid'
			],
			'userid' => [
				'null' => false,
				'type' => DB::FIELD_TYPE_ID,
				'length' => 20,
				'ref_table' => 'users',
				'ref_field' => 'userid'
			],
			'permission' => [
				'null' => false,
				'type' => DB::FIELD_TYPE_INT,
				'length' => 10,
				'default' => '2'
			]
		]
	],
	'dashboard_usrgrp' => [
		'key' => 'dashboard_usrgrpid',
		'fields' => [
			'dashboard_usrgrpid' => [
				'null' => false,
				'type' => DB::FIELD_TYPE_ID,
				'length' => 20
			],
			'dashboardid' => [
				'null' => false,
				'type' => DB::FIELD_TYPE_ID,
				'length' => 20,
				'ref_table' => 'dashboard',
				'ref_field' => 'dashboardid'
			],
			'usrgrpid' => [
				'null' => false,
				'type' => DB::FIELD_TYPE_ID,
				'length' => 20,
				'ref_table' => 'usrgrp',
				'ref_field' => 'usrgrpid'
			],
			'permission' => [
				'null' => false,
				'type' => DB::FIELD_TYPE_INT,
				'length' => 10,
				'default' => '2'
			]
		]
	],
	'dashboard_page' => [
		'key' => 'dashboard_pageid',
		'fields' => [
			'dashboard_pageid' => [
				'null' => false,
				'type' => DB::FIELD_TYPE_ID,
				'length' => 20
			],
			'dashboardid' => [
				'null' => false,
				'type' => DB::FIELD_TYPE_ID,
				'length' => 20,
				'ref_table' => 'dashboard',
				'ref_field' => 'dashboardid'
			],
			'name' => [
				'null' => false,
				'type' => DB::FIELD_TYPE_CHAR,
				'length' => 255,
				'default' => ''
			],
			'display_period' => [
				'null' => false,
				'type' => DB::FIELD_TYPE_INT,
				'length' => 10,
				'default' => '0'
			],
			'sortorder' => [
				'null' => false,
				'type' => DB::FIELD_TYPE_INT,
				'length' => 10,
				'default' => '0'
			]
		]
	],
	'widget' => [
		'key' => 'widgetid',
		'fields' => [
			'widgetid' => [
				'null' => false,
				'type' => DB::FIELD_TYPE_ID,
				'length' => 20
			],
			'type' => [
				'null' => false,
				'type' => DB::FIELD_TYPE_CHAR,
				'length' => 255,
				'default' => ''
			],
			'name' => [
				'null' => false,
				'type' => DB::FIELD_TYPE_CHAR,
				'length' => 255,
				'default' => ''
			],
			'x' => [
				'null' => false,
				'type' => DB::FIELD_TYPE_INT,
				'length' => 10,
				'default' => '0'
			],
			'y' => [
				'null' => false,
				'type' => DB::FIELD_TYPE_INT,
				'length' => 10,
				'default' => '0'
			],
			'width' => [
				'null' => false,
				'type' => DB::FIELD_TYPE_INT,
				'length' => 10,
				'default' => '1'
			],
			'height' => [
				'null' => false,
				'type' => DB::FIELD_TYPE_INT,
				'length' => 10,
				'default' => '2'
			],
			'view_mode' => [
				'null' => false,
				'type' => DB::FIELD_TYPE_INT,
				'length' => 10,
				'default' => '0'
			],
			'dashboard_pageid' => [
				'null' => false,
				'type' => DB::FIELD_TYPE_ID,
				'length' => 20,
				'ref_table' => 'dashboard_page',
				'ref_field' => 'dashboard_pageid'
			]
		]
	],
	'widget_field' => [
		'key' => 'widget_fieldid',
		'fields' => [
			'widget_fieldid' => [
				'null' => false,
				'type' => DB::FIELD_TYPE_ID,
				'length' => 20
			],
			'widgetid' => [
				'null' => false,
				'type' => DB::FIELD_TYPE_ID,
				'length' => 20,
				'ref_table' => 'widget',
				'ref_field' => 'widgetid'
			],
			'type' => [
				'null' => false,
				'type' => DB::FIELD_TYPE_INT,
				'length' => 10,
				'default' => '0'
			],
			'name' => [
				'null' => false,
				'type' => DB::FIELD_TYPE_CHAR,
				'length' => 255,
				'default' => ''
			],
			'value_int' => [
				'null' => false,
				'type' => DB::FIELD_TYPE_INT,
				'length' => 10,
				'default' => '0'
			],
			'value_str' => [
				'null' => false,
				'type' => DB::FIELD_TYPE_CHAR,
				'length' => 255,
				'default' => ''
			],
			'value_groupid' => [
				'null' => true,
				'type' => DB::FIELD_TYPE_ID,
				'length' => 20,
				'ref_table' => 'hstgrp',
				'ref_field' => 'groupid'
			],
			'value_hostid' => [
				'null' => true,
				'type' => DB::FIELD_TYPE_ID,
				'length' => 20,
				'ref_table' => 'hosts',
				'ref_field' => 'hostid'
			],
			'value_itemid' => [
				'null' => true,
				'type' => DB::FIELD_TYPE_ID,
				'length' => 20,
				'ref_table' => 'items',
				'ref_field' => 'itemid'
			],
			'value_graphid' => [
				'null' => true,
				'type' => DB::FIELD_TYPE_ID,
				'length' => 20,
				'ref_table' => 'graphs',
				'ref_field' => 'graphid'
			],
			'value_sysmapid' => [
				'null' => true,
				'type' => DB::FIELD_TYPE_ID,
				'length' => 20,
				'ref_table' => 'sysmaps',
				'ref_field' => 'sysmapid'
			]
		]
	],
	'task_check_now' => [
		'key' => 'taskid',
		'fields' => [
			'taskid' => [
				'null' => false,
				'type' => DB::FIELD_TYPE_ID,
				'length' => 20,
				'ref_table' => 'task',
				'ref_field' => 'taskid'
			],
			'itemid' => [
				'null' => false,
				'type' => DB::FIELD_TYPE_ID,
				'length' => 20,
				'ref_table' => 'items',
				'ref_field' => 'itemid'
			]
		]
	],
	'event_suppress' => [
		'key' => 'event_suppressid',
		'fields' => [
			'event_suppressid' => [
				'null' => false,
				'type' => DB::FIELD_TYPE_ID,
				'length' => 20
			],
			'eventid' => [
				'null' => false,
				'type' => DB::FIELD_TYPE_ID,
				'length' => 20,
				'ref_table' => 'events',
				'ref_field' => 'eventid'
			],
			'maintenanceid' => [
				'null' => true,
				'type' => DB::FIELD_TYPE_ID,
				'length' => 20,
				'ref_table' => 'maintenances',
				'ref_field' => 'maintenanceid'
			],
			'suppress_until' => [
				'null' => false,
				'type' => DB::FIELD_TYPE_INT,
				'length' => 10,
				'default' => '0'
			]
		]
	],
	'maintenance_tag' => [
		'key' => 'maintenancetagid',
		'fields' => [
			'maintenancetagid' => [
				'null' => false,
				'type' => DB::FIELD_TYPE_ID,
				'length' => 20
			],
			'maintenanceid' => [
				'null' => false,
				'type' => DB::FIELD_TYPE_ID,
				'length' => 20,
				'ref_table' => 'maintenances',
				'ref_field' => 'maintenanceid'
			],
			'tag' => [
				'null' => false,
				'type' => DB::FIELD_TYPE_CHAR,
				'length' => 255,
				'default' => ''
			],
			'operator' => [
				'null' => false,
				'type' => DB::FIELD_TYPE_INT,
				'length' => 10,
				'default' => '2'
			],
			'value' => [
				'null' => false,
				'type' => DB::FIELD_TYPE_CHAR,
				'length' => 255,
				'default' => ''
			]
		]
	],
	'lld_macro_path' => [
		'key' => 'lld_macro_pathid',
		'fields' => [
			'lld_macro_pathid' => [
				'null' => false,
				'type' => DB::FIELD_TYPE_ID,
				'length' => 20
			],
			'itemid' => [
				'null' => false,
				'type' => DB::FIELD_TYPE_ID,
				'length' => 20,
				'ref_table' => 'items',
				'ref_field' => 'itemid'
			],
			'lld_macro' => [
				'null' => false,
				'type' => DB::FIELD_TYPE_CHAR,
				'length' => 255,
				'default' => ''
			],
			'path' => [
				'null' => false,
				'type' => DB::FIELD_TYPE_CHAR,
				'length' => 255,
				'default' => ''
			]
		]
	],
	'host_tag' => [
		'key' => 'hosttagid',
		'fields' => [
			'hosttagid' => [
				'null' => false,
				'type' => DB::FIELD_TYPE_ID,
				'length' => 20
			],
			'hostid' => [
				'null' => false,
				'type' => DB::FIELD_TYPE_ID,
				'length' => 20,
				'ref_table' => 'hosts',
				'ref_field' => 'hostid'
			],
			'tag' => [
				'null' => false,
				'type' => DB::FIELD_TYPE_CHAR,
				'length' => 255,
				'default' => ''
			],
			'value' => [
				'null' => false,
				'type' => DB::FIELD_TYPE_CHAR,
				'length' => 255,
				'default' => ''
			]
		]
	],
	'config_autoreg_tls' => [
		'key' => 'autoreg_tlsid',
		'fields' => [
			'autoreg_tlsid' => [
				'null' => false,
				'type' => DB::FIELD_TYPE_ID,
				'length' => 20
			],
			'tls_psk_identity' => [
				'null' => false,
				'type' => DB::FIELD_TYPE_CHAR,
				'length' => 128,
				'default' => ''
			],
			'tls_psk' => [
				'null' => false,
				'type' => DB::FIELD_TYPE_CHAR,
				'length' => 512,
				'default' => ''
			]
		]
	],
	'module' => [
		'key' => 'moduleid',
		'fields' => [
			'moduleid' => [
				'null' => false,
				'type' => DB::FIELD_TYPE_ID,
				'length' => 20
			],
			'id' => [
				'null' => false,
				'type' => DB::FIELD_TYPE_CHAR,
				'length' => 255,
				'default' => ''
			],
			'relative_path' => [
				'null' => false,
				'type' => DB::FIELD_TYPE_CHAR,
				'length' => 255,
				'default' => ''
			],
			'status' => [
				'null' => false,
				'type' => DB::FIELD_TYPE_INT,
				'length' => 10,
				'default' => '0'
			],
			'config' => [
				'null' => false,
				'type' => DB::FIELD_TYPE_TEXT,
				'default' => ''
			]
		]
	],
	'interface_snmp' => [
		'key' => 'interfaceid',
		'fields' => [
			'interfaceid' => [
				'null' => false,
				'type' => DB::FIELD_TYPE_ID,
				'length' => 20,
				'ref_table' => 'interface',
				'ref_field' => 'interfaceid'
			],
			'version' => [
				'null' => false,
				'type' => DB::FIELD_TYPE_INT,
				'length' => 10,
				'default' => '2'
			],
			'bulk' => [
				'null' => false,
				'type' => DB::FIELD_TYPE_INT,
				'length' => 10,
				'default' => '1'
			],
			'community' => [
				'null' => false,
				'type' => DB::FIELD_TYPE_CHAR,
				'length' => 64,
				'default' => ''
			],
			'securityname' => [
				'null' => false,
				'type' => DB::FIELD_TYPE_CHAR,
				'length' => 64,
				'default' => ''
			],
			'securitylevel' => [
				'null' => false,
				'type' => DB::FIELD_TYPE_INT,
				'length' => 10,
				'default' => '0'
			],
			'authpassphrase' => [
				'null' => false,
				'type' => DB::FIELD_TYPE_CHAR,
				'length' => 64,
				'default' => ''
			],
			'privpassphrase' => [
				'null' => false,
				'type' => DB::FIELD_TYPE_CHAR,
				'length' => 64,
				'default' => ''
			],
			'authprotocol' => [
				'null' => false,
				'type' => DB::FIELD_TYPE_INT,
				'length' => 10,
				'default' => '0'
			],
			'privprotocol' => [
				'null' => false,
				'type' => DB::FIELD_TYPE_INT,
				'length' => 10,
				'default' => '0'
			],
			'contextname' => [
				'null' => false,
				'type' => DB::FIELD_TYPE_CHAR,
				'length' => 255,
				'default' => ''
			]
		]
	],
	'lld_override' => [
		'key' => 'lld_overrideid',
		'fields' => [
			'lld_overrideid' => [
				'null' => false,
				'type' => DB::FIELD_TYPE_ID,
				'length' => 20
			],
			'itemid' => [
				'null' => false,
				'type' => DB::FIELD_TYPE_ID,
				'length' => 20,
				'ref_table' => 'items',
				'ref_field' => 'itemid'
			],
			'name' => [
				'null' => false,
				'type' => DB::FIELD_TYPE_CHAR,
				'length' => 255,
				'default' => ''
			],
			'step' => [
				'null' => false,
				'type' => DB::FIELD_TYPE_INT,
				'length' => 10,
				'default' => '0'
			],
			'evaltype' => [
				'null' => false,
				'type' => DB::FIELD_TYPE_INT,
				'length' => 10,
				'default' => '0'
			],
			'formula' => [
				'null' => false,
				'type' => DB::FIELD_TYPE_CHAR,
				'length' => 255,
				'default' => ''
			],
			'stop' => [
				'null' => false,
				'type' => DB::FIELD_TYPE_INT,
				'length' => 10,
				'default' => '0'
			]
		]
	],
	'lld_override_condition' => [
		'key' => 'lld_override_conditionid',
		'fields' => [
			'lld_override_conditionid' => [
				'null' => false,
				'type' => DB::FIELD_TYPE_ID,
				'length' => 20
			],
			'lld_overrideid' => [
				'null' => false,
				'type' => DB::FIELD_TYPE_ID,
				'length' => 20,
				'ref_table' => 'lld_override',
				'ref_field' => 'lld_overrideid'
			],
			'operator' => [
				'null' => false,
				'type' => DB::FIELD_TYPE_INT,
				'length' => 10,
				'default' => '8'
			],
			'macro' => [
				'null' => false,
				'type' => DB::FIELD_TYPE_CHAR,
				'length' => 64,
				'default' => ''
			],
			'value' => [
				'null' => false,
				'type' => DB::FIELD_TYPE_CHAR,
				'length' => 255,
				'default' => ''
			]
		]
	],
	'lld_override_operation' => [
		'key' => 'lld_override_operationid',
		'fields' => [
			'lld_override_operationid' => [
				'null' => false,
				'type' => DB::FIELD_TYPE_ID,
				'length' => 20
			],
			'lld_overrideid' => [
				'null' => false,
				'type' => DB::FIELD_TYPE_ID,
				'length' => 20,
				'ref_table' => 'lld_override',
				'ref_field' => 'lld_overrideid'
			],
			'operationobject' => [
				'null' => false,
				'type' => DB::FIELD_TYPE_INT,
				'length' => 10,
				'default' => '0'
			],
			'operator' => [
				'null' => false,
				'type' => DB::FIELD_TYPE_INT,
				'length' => 10,
				'default' => '0'
			],
			'value' => [
				'null' => false,
				'type' => DB::FIELD_TYPE_CHAR,
				'length' => 255,
				'default' => ''
			]
		]
	],
	'lld_override_opstatus' => [
		'key' => 'lld_override_operationid',
		'fields' => [
			'lld_override_operationid' => [
				'null' => false,
				'type' => DB::FIELD_TYPE_ID,
				'length' => 20,
				'ref_table' => 'lld_override_operation',
				'ref_field' => 'lld_override_operationid'
			],
			'status' => [
				'null' => false,
				'type' => DB::FIELD_TYPE_INT,
				'length' => 10,
				'default' => '0'
			]
		]
	],
	'lld_override_opdiscover' => [
		'key' => 'lld_override_operationid',
		'fields' => [
			'lld_override_operationid' => [
				'null' => false,
				'type' => DB::FIELD_TYPE_ID,
				'length' => 20,
				'ref_table' => 'lld_override_operation',
				'ref_field' => 'lld_override_operationid'
			],
			'discover' => [
				'null' => false,
				'type' => DB::FIELD_TYPE_INT,
				'length' => 10,
				'default' => '0'
			]
		]
	],
	'lld_override_opperiod' => [
		'key' => 'lld_override_operationid',
		'fields' => [
			'lld_override_operationid' => [
				'null' => false,
				'type' => DB::FIELD_TYPE_ID,
				'length' => 20,
				'ref_table' => 'lld_override_operation',
				'ref_field' => 'lld_override_operationid'
			],
			'delay' => [
				'null' => false,
				'type' => DB::FIELD_TYPE_CHAR,
				'length' => 1024,
				'default' => '0'
			]
		]
	],
	'lld_override_ophistory' => [
		'key' => 'lld_override_operationid',
		'fields' => [
			'lld_override_operationid' => [
				'null' => false,
				'type' => DB::FIELD_TYPE_ID,
				'length' => 20,
				'ref_table' => 'lld_override_operation',
				'ref_field' => 'lld_override_operationid'
			],
			'history' => [
				'null' => false,
				'type' => DB::FIELD_TYPE_CHAR,
				'length' => 255,
				'default' => '90d'
			]
		]
	],
	'lld_override_optrends' => [
		'key' => 'lld_override_operationid',
		'fields' => [
			'lld_override_operationid' => [
				'null' => false,
				'type' => DB::FIELD_TYPE_ID,
				'length' => 20,
				'ref_table' => 'lld_override_operation',
				'ref_field' => 'lld_override_operationid'
			],
			'trends' => [
				'null' => false,
				'type' => DB::FIELD_TYPE_CHAR,
				'length' => 255,
				'default' => '365d'
			]
		]
	],
	'lld_override_opseverity' => [
		'key' => 'lld_override_operationid',
		'fields' => [
			'lld_override_operationid' => [
				'null' => false,
				'type' => DB::FIELD_TYPE_ID,
				'length' => 20,
				'ref_table' => 'lld_override_operation',
				'ref_field' => 'lld_override_operationid'
			],
			'severity' => [
				'null' => false,
				'type' => DB::FIELD_TYPE_INT,
				'length' => 10,
				'default' => '0'
			]
		]
	],
	'lld_override_optag' => [
		'key' => 'lld_override_optagid',
		'fields' => [
			'lld_override_optagid' => [
				'null' => false,
				'type' => DB::FIELD_TYPE_ID,
				'length' => 20
			],
			'lld_override_operationid' => [
				'null' => false,
				'type' => DB::FIELD_TYPE_ID,
				'length' => 20,
				'ref_table' => 'lld_override_operation',
				'ref_field' => 'lld_override_operationid'
			],
			'tag' => [
				'null' => false,
				'type' => DB::FIELD_TYPE_CHAR,
				'length' => 255,
				'default' => ''
			],
			'value' => [
				'null' => false,
				'type' => DB::FIELD_TYPE_CHAR,
				'length' => 255,
				'default' => ''
			]
		]
	],
	'lld_override_optemplate' => [
		'key' => 'lld_override_optemplateid',
		'fields' => [
			'lld_override_optemplateid' => [
				'null' => false,
				'type' => DB::FIELD_TYPE_ID,
				'length' => 20
			],
			'lld_override_operationid' => [
				'null' => false,
				'type' => DB::FIELD_TYPE_ID,
				'length' => 20,
				'ref_table' => 'lld_override_operation',
				'ref_field' => 'lld_override_operationid'
			],
			'templateid' => [
				'null' => false,
				'type' => DB::FIELD_TYPE_ID,
				'length' => 20,
				'ref_table' => 'hosts',
				'ref_field' => 'hostid'
			]
		]
	],
	'lld_override_opinventory' => [
		'key' => 'lld_override_operationid',
		'fields' => [
			'lld_override_operationid' => [
				'null' => false,
				'type' => DB::FIELD_TYPE_ID,
				'length' => 20,
				'ref_table' => 'lld_override_operation',
				'ref_field' => 'lld_override_operationid'
			],
			'inventory_mode' => [
				'null' => false,
				'type' => DB::FIELD_TYPE_INT,
				'length' => 10,
				'default' => '0'
			]
		]
	],
	'trigger_queue' => [
		'key' => 'trigger_queueid',
		'fields' => [
			'trigger_queueid' => [
				'null' => false,
				'type' => DB::FIELD_TYPE_ID,
				'length' => 20
			],
			'objectid' => [
				'null' => false,
				'type' => DB::FIELD_TYPE_ID,
				'length' => 20
			],
			'type' => [
				'null' => false,
				'type' => DB::FIELD_TYPE_INT,
				'length' => 10,
				'default' => '0'
			],
			'clock' => [
				'null' => false,
				'type' => DB::FIELD_TYPE_INT,
				'length' => 10,
				'default' => '0'
			],
			'ns' => [
				'null' => false,
				'type' => DB::FIELD_TYPE_INT,
				'length' => 10,
				'default' => '0'
			]
		]
	],
	'item_parameter' => [
		'key' => 'item_parameterid',
		'fields' => [
			'item_parameterid' => [
				'null' => false,
				'type' => DB::FIELD_TYPE_ID,
				'length' => 20
			],
			'itemid' => [
				'null' => false,
				'type' => DB::FIELD_TYPE_ID,
				'length' => 20,
				'ref_table' => 'items',
				'ref_field' => 'itemid'
			],
			'name' => [
				'null' => false,
				'type' => DB::FIELD_TYPE_CHAR,
				'length' => 255,
				'default' => ''
			],
			'value' => [
				'null' => false,
				'type' => DB::FIELD_TYPE_CHAR,
				'length' => 2048,
				'default' => ''
			]
		]
	],
	'role_rule' => [
		'key' => 'role_ruleid',
		'fields' => [
			'role_ruleid' => [
				'null' => false,
				'type' => DB::FIELD_TYPE_ID,
				'length' => 20
			],
			'roleid' => [
				'null' => false,
				'type' => DB::FIELD_TYPE_ID,
				'length' => 20,
				'ref_table' => 'role',
				'ref_field' => 'roleid'
			],
			'type' => [
				'null' => false,
				'type' => DB::FIELD_TYPE_INT,
				'length' => 10,
				'default' => '0'
			],
			'name' => [
				'null' => false,
				'type' => DB::FIELD_TYPE_CHAR,
				'length' => 255,
				'default' => ''
			],
			'value_int' => [
				'null' => false,
				'type' => DB::FIELD_TYPE_INT,
				'length' => 10,
				'default' => '0'
			],
			'value_str' => [
				'null' => false,
				'type' => DB::FIELD_TYPE_CHAR,
				'length' => 255,
				'default' => ''
			],
			'value_moduleid' => [
				'null' => true,
				'type' => DB::FIELD_TYPE_ID,
				'length' => 20,
				'ref_table' => 'module',
				'ref_field' => 'moduleid'
			]
		]
	],
	'token' => [
		'key' => 'tokenid',
		'fields' => [
			'tokenid' => [
				'null' => false,
				'type' => DB::FIELD_TYPE_ID,
				'length' => 20
			],
			'name' => [
				'null' => false,
				'type' => DB::FIELD_TYPE_CHAR,
				'length' => 64,
				'default' => ''
			],
			'description' => [
				'null' => false,
				'type' => DB::FIELD_TYPE_TEXT,
				'default' => ''
			],
			'userid' => [
				'null' => false,
				'type' => DB::FIELD_TYPE_ID,
				'length' => 20,
				'ref_table' => 'users',
				'ref_field' => 'userid'
			],
			'token' => [
				'null' => true,
				'type' => DB::FIELD_TYPE_CHAR,
				'length' => 128
			],
			'lastaccess' => [
				'null' => false,
				'type' => DB::FIELD_TYPE_INT,
				'length' => 10,
				'default' => '0'
			],
			'status' => [
				'null' => false,
				'type' => DB::FIELD_TYPE_INT,
				'length' => 10,
				'default' => '0'
			],
			'expires_at' => [
				'null' => false,
				'type' => DB::FIELD_TYPE_INT,
				'length' => 10,
				'default' => '0'
			],
			'created_at' => [
				'null' => false,
				'type' => DB::FIELD_TYPE_INT,
				'length' => 10,
				'default' => '0'
			],
			'creator_userid' => [
				'null' => true,
				'type' => DB::FIELD_TYPE_ID,
				'length' => 20,
				'ref_table' => 'users',
				'ref_field' => 'userid'
			]
		]
	],
	'item_tag' => [
		'key' => 'itemtagid',
		'fields' => [
			'itemtagid' => [
				'null' => false,
				'type' => DB::FIELD_TYPE_ID,
				'length' => 20
			],
			'itemid' => [
				'null' => false,
				'type' => DB::FIELD_TYPE_ID,
				'length' => 20,
				'ref_table' => 'items',
				'ref_field' => 'itemid'
			],
			'tag' => [
				'null' => false,
				'type' => DB::FIELD_TYPE_CHAR,
				'length' => 255,
				'default' => ''
			],
			'value' => [
				'null' => false,
				'type' => DB::FIELD_TYPE_CHAR,
				'length' => 255,
				'default' => ''
			]
		]
	],
	'httptest_tag' => [
		'key' => 'httptesttagid',
		'fields' => [
			'httptesttagid' => [
				'null' => false,
				'type' => DB::FIELD_TYPE_ID,
				'length' => 20
			],
			'httptestid' => [
				'null' => false,
				'type' => DB::FIELD_TYPE_ID,
				'length' => 20,
				'ref_table' => 'httptest',
				'ref_field' => 'httptestid'
			],
			'tag' => [
				'null' => false,
				'type' => DB::FIELD_TYPE_CHAR,
				'length' => 255,
				'default' => ''
			],
			'value' => [
				'null' => false,
				'type' => DB::FIELD_TYPE_CHAR,
				'length' => 255,
				'default' => ''
			]
		]
	],
	'sysmaps_element_tag' => [
		'key' => 'selementtagid',
		'fields' => [
			'selementtagid' => [
				'null' => false,
				'type' => DB::FIELD_TYPE_ID,
				'length' => 20
			],
			'selementid' => [
				'null' => false,
				'type' => DB::FIELD_TYPE_ID,
				'length' => 20,
				'ref_table' => 'sysmaps_elements',
				'ref_field' => 'selementid'
			],
			'tag' => [
				'null' => false,
				'type' => DB::FIELD_TYPE_CHAR,
				'length' => 255,
				'default' => ''
			],
			'value' => [
				'null' => false,
				'type' => DB::FIELD_TYPE_CHAR,
				'length' => 255,
				'default' => ''
			],
			'operator' => [
				'null' => false,
				'type' => DB::FIELD_TYPE_INT,
				'length' => 10,
				'default' => '0'
			]
		]
	],
	'report' => [
		'key' => 'reportid',
		'fields' => [
			'reportid' => [
				'null' => false,
				'type' => DB::FIELD_TYPE_ID,
				'length' => 20
			],
			'userid' => [
				'null' => false,
				'type' => DB::FIELD_TYPE_ID,
				'length' => 20,
				'ref_table' => 'users',
				'ref_field' => 'userid'
			],
			'name' => [
				'null' => false,
				'type' => DB::FIELD_TYPE_CHAR,
				'length' => 255,
				'default' => ''
			],
			'description' => [
				'null' => false,
				'type' => DB::FIELD_TYPE_CHAR,
				'length' => 2048,
				'default' => ''
			],
			'status' => [
				'null' => false,
				'type' => DB::FIELD_TYPE_INT,
				'length' => 10,
				'default' => '0'
			],
			'dashboardid' => [
				'null' => false,
				'type' => DB::FIELD_TYPE_ID,
				'length' => 20,
				'ref_table' => 'dashboard',
				'ref_field' => 'dashboardid'
			],
			'period' => [
				'null' => false,
				'type' => DB::FIELD_TYPE_INT,
				'length' => 10,
				'default' => '0'
			],
			'cycle' => [
				'null' => false,
				'type' => DB::FIELD_TYPE_INT,
				'length' => 10,
				'default' => '0'
			],
			'weekdays' => [
				'null' => false,
				'type' => DB::FIELD_TYPE_INT,
				'length' => 10,
				'default' => '0'
			],
			'start_time' => [
				'null' => false,
				'type' => DB::FIELD_TYPE_INT,
				'length' => 10,
				'default' => '0'
			],
			'active_since' => [
				'null' => false,
				'type' => DB::FIELD_TYPE_INT,
				'length' => 10,
				'default' => '0'
			],
			'active_till' => [
				'null' => false,
				'type' => DB::FIELD_TYPE_INT,
				'length' => 10,
				'default' => '0'
			],
			'state' => [
				'null' => false,
				'type' => DB::FIELD_TYPE_INT,
				'length' => 10,
				'default' => '0'
			],
			'lastsent' => [
				'null' => false,
				'type' => DB::FIELD_TYPE_INT,
				'length' => 10,
				'default' => '0'
			],
			'info' => [
				'null' => false,
				'type' => DB::FIELD_TYPE_CHAR,
				'length' => 2048,
				'default' => ''
			]
		]
	],
	'report_param' => [
		'key' => 'reportparamid',
		'fields' => [
			'reportparamid' => [
				'null' => false,
				'type' => DB::FIELD_TYPE_ID,
				'length' => 20
			],
			'reportid' => [
				'null' => false,
				'type' => DB::FIELD_TYPE_ID,
				'length' => 20,
				'ref_table' => 'report',
				'ref_field' => 'reportid'
			],
			'name' => [
				'null' => false,
				'type' => DB::FIELD_TYPE_CHAR,
				'length' => 255,
				'default' => ''
			],
			'value' => [
				'null' => false,
				'type' => DB::FIELD_TYPE_TEXT,
				'default' => ''
			]
		]
	],
	'report_user' => [
		'key' => 'reportuserid',
		'fields' => [
			'reportuserid' => [
				'null' => false,
				'type' => DB::FIELD_TYPE_ID,
				'length' => 20
			],
			'reportid' => [
				'null' => false,
				'type' => DB::FIELD_TYPE_ID,
				'length' => 20,
				'ref_table' => 'report',
				'ref_field' => 'reportid'
			],
			'userid' => [
				'null' => false,
				'type' => DB::FIELD_TYPE_ID,
				'length' => 20,
				'ref_table' => 'users',
				'ref_field' => 'userid'
			],
			'exclude' => [
				'null' => false,
				'type' => DB::FIELD_TYPE_INT,
				'length' => 10,
				'default' => '0'
			],
			'access_userid' => [
				'null' => true,
				'type' => DB::FIELD_TYPE_ID,
				'length' => 20,
				'ref_table' => 'users',
				'ref_field' => 'userid'
			]
		]
	],
	'report_usrgrp' => [
		'key' => 'reportusrgrpid',
		'fields' => [
			'reportusrgrpid' => [
				'null' => false,
				'type' => DB::FIELD_TYPE_ID,
				'length' => 20
			],
			'reportid' => [
				'null' => false,
				'type' => DB::FIELD_TYPE_ID,
				'length' => 20,
				'ref_table' => 'report',
				'ref_field' => 'reportid'
			],
			'usrgrpid' => [
				'null' => false,
				'type' => DB::FIELD_TYPE_ID,
				'length' => 20,
				'ref_table' => 'usrgrp',
				'ref_field' => 'usrgrpid'
			],
			'access_userid' => [
				'null' => true,
				'type' => DB::FIELD_TYPE_ID,
				'length' => 20,
				'ref_table' => 'users',
				'ref_field' => 'userid'
			]
		]
	],
	'service_problem_tag' => [
		'key' => 'service_problem_tagid',
		'fields' => [
			'service_problem_tagid' => [
				'null' => false,
				'type' => DB::FIELD_TYPE_ID,
				'length' => 20
			],
			'serviceid' => [
				'null' => false,
				'type' => DB::FIELD_TYPE_ID,
				'length' => 20,
				'ref_table' => 'services',
				'ref_field' => 'serviceid'
			],
			'tag' => [
				'null' => false,
				'type' => DB::FIELD_TYPE_CHAR,
				'length' => 255,
				'default' => ''
			],
			'operator' => [
				'null' => false,
				'type' => DB::FIELD_TYPE_INT,
				'length' => 10,
				'default' => '0'
			],
			'value' => [
				'null' => false,
				'type' => DB::FIELD_TYPE_CHAR,
				'length' => 255,
				'default' => ''
			]
		]
	],
	'service_problem' => [
		'key' => 'service_problemid',
		'fields' => [
			'service_problemid' => [
				'null' => false,
				'type' => DB::FIELD_TYPE_ID,
				'length' => 20
			],
			'eventid' => [
				'null' => false,
				'type' => DB::FIELD_TYPE_ID,
				'length' => 20,
				'ref_table' => 'problem',
				'ref_field' => 'eventid'
			],
			'serviceid' => [
				'null' => false,
				'type' => DB::FIELD_TYPE_ID,
				'length' => 20,
				'ref_table' => 'services',
				'ref_field' => 'serviceid'
			],
			'severity' => [
				'null' => false,
				'type' => DB::FIELD_TYPE_INT,
				'length' => 10,
				'default' => '0'
			]
		]
	],
	'service_tag' => [
		'key' => 'servicetagid',
		'fields' => [
			'servicetagid' => [
				'null' => false,
				'type' => DB::FIELD_TYPE_ID,
				'length' => 20
			],
			'serviceid' => [
				'null' => false,
				'type' => DB::FIELD_TYPE_ID,
				'length' => 20,
				'ref_table' => 'services',
				'ref_field' => 'serviceid'
			],
			'tag' => [
				'null' => false,
				'type' => DB::FIELD_TYPE_CHAR,
				'length' => 255,
				'default' => ''
			],
			'value' => [
				'null' => false,
				'type' => DB::FIELD_TYPE_CHAR,
				'length' => 255,
				'default' => ''
			]
		]
	],
	'dbversion' => [
		'key' => '',
		'fields' => [
			'mandatory' => [
				'null' => false,
				'type' => DB::FIELD_TYPE_INT,
				'length' => 10,
				'default' => '0'
			],
			'optional' => [
				'null' => false,
				'type' => DB::FIELD_TYPE_INT,
				'length' => 10,
				'default' => '0'
			]
		]
	]
];<|MERGE_RESOLUTION|>--- conflicted
+++ resolved
@@ -2749,25 +2749,23 @@
 				'length' => 1024,
 				'default' => ''
 			],
-<<<<<<< HEAD
-			'passwd_min_length' => [
-				'null' => false,
-				'type' => DB::FIELD_TYPE_INT,
-				'length' => 10,
-				'default' => '8'
-			],
-			'passwd_check_rules' => [
-				'null' => false,
-				'type' => DB::FIELD_TYPE_INT,
-				'length' => 10,
-				'default' => '8'
-=======
 			'hk_events_service' => [
 				'null' => false,
 				'type' => DB::FIELD_TYPE_CHAR,
 				'length' => 32,
 				'default' => '1d'
->>>>>>> bafa6337
+			],
+			'passwd_min_length' => [
+				'null' => false,
+				'type' => DB::FIELD_TYPE_INT,
+				'length' => 10,
+				'default' => '8'
+			],
+			'passwd_check_rules' => [
+				'null' => false,
+				'type' => DB::FIELD_TYPE_INT,
+				'length' => 10,
+				'default' => '8'
 			]
 		]
 	],
