<?php
return [
	'role' => [
		'key' => 'roleid',
		'fields' => [
			'roleid' => [
				'null' => false,
				'type' => DB::FIELD_TYPE_ID,
				'length' => 20
			],
			'name' => [
				'null' => false,
				'type' => DB::FIELD_TYPE_CHAR,
				'length' => 255,
				'default' => ''
			],
			'type' => [
				'null' => false,
				'type' => DB::FIELD_TYPE_INT,
				'length' => 10,
				'default' => '0'
			],
			'readonly' => [
				'null' => false,
				'type' => DB::FIELD_TYPE_INT,
				'length' => 10,
				'default' => '0'
			]
		]
	],
	'users' => [
		'key' => 'userid',
		'fields' => [
			'userid' => [
				'null' => false,
				'type' => DB::FIELD_TYPE_ID,
				'length' => 20
			],
			'alias' => [
				'null' => false,
				'type' => DB::FIELD_TYPE_CHAR,
				'length' => 100,
				'default' => ''
			],
			'name' => [
				'null' => false,
				'type' => DB::FIELD_TYPE_CHAR,
				'length' => 100,
				'default' => ''
			],
			'surname' => [
				'null' => false,
				'type' => DB::FIELD_TYPE_CHAR,
				'length' => 100,
				'default' => ''
			],
			'passwd' => [
				'null' => false,
				'type' => DB::FIELD_TYPE_CHAR,
				'length' => 60,
				'default' => ''
			],
			'url' => [
				'null' => false,
				'type' => DB::FIELD_TYPE_CHAR,
				'length' => 255,
				'default' => ''
			],
			'autologin' => [
				'null' => false,
				'type' => DB::FIELD_TYPE_INT,
				'length' => 10,
				'default' => '0'
			],
			'autologout' => [
				'null' => false,
				'type' => DB::FIELD_TYPE_CHAR,
				'length' => 32,
				'default' => '15m'
			],
			'lang' => [
				'null' => false,
				'type' => DB::FIELD_TYPE_CHAR,
				'length' => 7,
				'default' => 'default'
			],
			'refresh' => [
				'null' => false,
				'type' => DB::FIELD_TYPE_CHAR,
				'length' => 32,
				'default' => '30s'
			],
			'theme' => [
				'null' => false,
				'type' => DB::FIELD_TYPE_CHAR,
				'length' => 128,
				'default' => 'default'
			],
			'attempt_failed' => [
				'null' => false,
				'type' => DB::FIELD_TYPE_INT,
				'length' => 10
			],
			'attempt_ip' => [
				'null' => false,
				'type' => DB::FIELD_TYPE_CHAR,
				'length' => 39,
				'default' => ''
			],
			'attempt_clock' => [
				'null' => false,
				'type' => DB::FIELD_TYPE_INT,
				'length' => 10
			],
			'rows_per_page' => [
				'null' => false,
				'type' => DB::FIELD_TYPE_INT,
				'length' => 10,
				'default' => 50
			],
			'timezone' => [
				'null' => false,
				'type' => DB::FIELD_TYPE_CHAR,
				'length' => 50,
				'default' => 'default'
			],
			'roleid' => [
				'null' => false,
				'type' => DB::FIELD_TYPE_ID,
				'length' => 20,
				'ref_table' => 'role',
				'ref_field' => 'roleid'
			]
		]
	],
	'maintenances' => [
		'key' => 'maintenanceid',
		'fields' => [
			'maintenanceid' => [
				'null' => false,
				'type' => DB::FIELD_TYPE_ID,
				'length' => 20
			],
			'name' => [
				'null' => false,
				'type' => DB::FIELD_TYPE_CHAR,
				'length' => 128,
				'default' => ''
			],
			'maintenance_type' => [
				'null' => false,
				'type' => DB::FIELD_TYPE_INT,
				'length' => 10,
				'default' => '0'
			],
			'description' => [
				'null' => false,
				'type' => DB::FIELD_TYPE_TEXT,
				'default' => ''
			],
			'active_since' => [
				'null' => false,
				'type' => DB::FIELD_TYPE_INT,
				'length' => 10,
				'default' => '0'
			],
			'active_till' => [
				'null' => false,
				'type' => DB::FIELD_TYPE_INT,
				'length' => 10,
				'default' => '0'
			],
			'tags_evaltype' => [
				'null' => false,
				'type' => DB::FIELD_TYPE_INT,
				'length' => 10,
				'default' => '0'
			]
		]
	],
	'hosts' => [
		'key' => 'hostid',
		'fields' => [
			'hostid' => [
				'null' => false,
				'type' => DB::FIELD_TYPE_ID,
				'length' => 20
			],
			'proxy_hostid' => [
				'null' => true,
				'type' => DB::FIELD_TYPE_ID,
				'length' => 20,
				'ref_table' => 'hosts',
				'ref_field' => 'hostid'
			],
			'host' => [
				'null' => false,
				'type' => DB::FIELD_TYPE_CHAR,
				'length' => 128,
				'default' => ''
			],
			'status' => [
				'null' => false,
				'type' => DB::FIELD_TYPE_INT,
				'length' => 10,
				'default' => '0'
			],
			'disable_until' => [
				'null' => false,
				'type' => DB::FIELD_TYPE_INT,
				'length' => 10,
				'default' => '0'
			],
			'error' => [
				'null' => false,
				'type' => DB::FIELD_TYPE_CHAR,
				'length' => 2048,
				'default' => ''
			],
			'available' => [
				'null' => false,
				'type' => DB::FIELD_TYPE_INT,
				'length' => 10,
				'default' => '0'
			],
			'errors_from' => [
				'null' => false,
				'type' => DB::FIELD_TYPE_INT,
				'length' => 10,
				'default' => '0'
			],
			'lastaccess' => [
				'null' => false,
				'type' => DB::FIELD_TYPE_INT,
				'length' => 10,
				'default' => '0'
			],
			'ipmi_authtype' => [
				'null' => false,
				'type' => DB::FIELD_TYPE_INT,
				'length' => 10,
				'default' => '-1'
			],
			'ipmi_privilege' => [
				'null' => false,
				'type' => DB::FIELD_TYPE_INT,
				'length' => 10,
				'default' => '2'
			],
			'ipmi_username' => [
				'null' => false,
				'type' => DB::FIELD_TYPE_CHAR,
				'length' => 16,
				'default' => ''
			],
			'ipmi_password' => [
				'null' => false,
				'type' => DB::FIELD_TYPE_CHAR,
				'length' => 20,
				'default' => ''
			],
			'ipmi_disable_until' => [
				'null' => false,
				'type' => DB::FIELD_TYPE_INT,
				'length' => 10,
				'default' => '0'
			],
			'ipmi_available' => [
				'null' => false,
				'type' => DB::FIELD_TYPE_INT,
				'length' => 10,
				'default' => '0'
			],
			'snmp_disable_until' => [
				'null' => false,
				'type' => DB::FIELD_TYPE_INT,
				'length' => 10,
				'default' => '0'
			],
			'snmp_available' => [
				'null' => false,
				'type' => DB::FIELD_TYPE_INT,
				'length' => 10,
				'default' => '0'
			],
			'maintenanceid' => [
				'null' => true,
				'type' => DB::FIELD_TYPE_ID,
				'length' => 20,
				'ref_table' => 'maintenances',
				'ref_field' => 'maintenanceid'
			],
			'maintenance_status' => [
				'null' => false,
				'type' => DB::FIELD_TYPE_INT,
				'length' => 10,
				'default' => '0'
			],
			'maintenance_type' => [
				'null' => false,
				'type' => DB::FIELD_TYPE_INT,
				'length' => 10,
				'default' => '0'
			],
			'maintenance_from' => [
				'null' => false,
				'type' => DB::FIELD_TYPE_INT,
				'length' => 10,
				'default' => '0'
			],
			'ipmi_errors_from' => [
				'null' => false,
				'type' => DB::FIELD_TYPE_INT,
				'length' => 10,
				'default' => '0'
			],
			'snmp_errors_from' => [
				'null' => false,
				'type' => DB::FIELD_TYPE_INT,
				'length' => 10,
				'default' => '0'
			],
			'ipmi_error' => [
				'null' => false,
				'type' => DB::FIELD_TYPE_CHAR,
				'length' => 2048,
				'default' => ''
			],
			'snmp_error' => [
				'null' => false,
				'type' => DB::FIELD_TYPE_CHAR,
				'length' => 2048,
				'default' => ''
			],
			'jmx_disable_until' => [
				'null' => false,
				'type' => DB::FIELD_TYPE_INT,
				'length' => 10,
				'default' => '0'
			],
			'jmx_available' => [
				'null' => false,
				'type' => DB::FIELD_TYPE_INT,
				'length' => 10,
				'default' => '0'
			],
			'jmx_errors_from' => [
				'null' => false,
				'type' => DB::FIELD_TYPE_INT,
				'length' => 10,
				'default' => '0'
			],
			'jmx_error' => [
				'null' => false,
				'type' => DB::FIELD_TYPE_CHAR,
				'length' => 2048,
				'default' => ''
			],
			'name' => [
				'null' => false,
				'type' => DB::FIELD_TYPE_CHAR,
				'length' => 128,
				'default' => ''
			],
			'flags' => [
				'null' => false,
				'type' => DB::FIELD_TYPE_INT,
				'length' => 10,
				'default' => '0'
			],
			'templateid' => [
				'null' => true,
				'type' => DB::FIELD_TYPE_ID,
				'length' => 20,
				'ref_table' => 'hosts',
				'ref_field' => 'hostid'
			],
			'description' => [
				'null' => false,
				'type' => DB::FIELD_TYPE_TEXT,
				'default' => ''
			],
			'tls_connect' => [
				'null' => false,
				'type' => DB::FIELD_TYPE_INT,
				'length' => 10,
				'default' => '1'
			],
			'tls_accept' => [
				'null' => false,
				'type' => DB::FIELD_TYPE_INT,
				'length' => 10,
				'default' => '1'
			],
			'tls_issuer' => [
				'null' => false,
				'type' => DB::FIELD_TYPE_CHAR,
				'length' => 1024,
				'default' => ''
			],
			'tls_subject' => [
				'null' => false,
				'type' => DB::FIELD_TYPE_CHAR,
				'length' => 1024,
				'default' => ''
			],
			'tls_psk_identity' => [
				'null' => false,
				'type' => DB::FIELD_TYPE_CHAR,
				'length' => 128,
				'default' => ''
			],
			'tls_psk' => [
				'null' => false,
				'type' => DB::FIELD_TYPE_CHAR,
				'length' => 512,
				'default' => ''
			],
			'proxy_address' => [
				'null' => false,
				'type' => DB::FIELD_TYPE_CHAR,
				'length' => 255,
				'default' => ''
			],
			'auto_compress' => [
				'null' => false,
				'type' => DB::FIELD_TYPE_INT,
				'length' => 10,
				'default' => '1'
			],
			'discover' => [
				'null' => false,
				'type' => DB::FIELD_TYPE_INT,
				'length' => 10,
				'default' => '0'
			],
			'custom_interfaces' => [
				'null' => false,
				'type' => DB::FIELD_TYPE_INT,
				'length' => 10,
				'default' => '0'
			]
		]
	],
	'hstgrp' => [
		'key' => 'groupid',
		'fields' => [
			'groupid' => [
				'null' => false,
				'type' => DB::FIELD_TYPE_ID,
				'length' => 20
			],
			'name' => [
				'null' => false,
				'type' => DB::FIELD_TYPE_CHAR,
				'length' => 255,
				'default' => ''
			],
			'internal' => [
				'null' => false,
				'type' => DB::FIELD_TYPE_INT,
				'length' => 10,
				'default' => '0'
			],
			'flags' => [
				'null' => false,
				'type' => DB::FIELD_TYPE_INT,
				'length' => 10,
				'default' => '0'
			]
		]
	],
	'group_prototype' => [
		'key' => 'group_prototypeid',
		'fields' => [
			'group_prototypeid' => [
				'null' => false,
				'type' => DB::FIELD_TYPE_ID,
				'length' => 20
			],
			'hostid' => [
				'null' => false,
				'type' => DB::FIELD_TYPE_ID,
				'length' => 20,
				'ref_table' => 'hosts',
				'ref_field' => 'hostid'
			],
			'name' => [
				'null' => false,
				'type' => DB::FIELD_TYPE_CHAR,
				'length' => 255,
				'default' => ''
			],
			'groupid' => [
				'null' => true,
				'type' => DB::FIELD_TYPE_ID,
				'length' => 20,
				'ref_table' => 'hstgrp',
				'ref_field' => 'groupid'
			],
			'templateid' => [
				'null' => true,
				'type' => DB::FIELD_TYPE_ID,
				'length' => 20,
				'ref_table' => 'group_prototype',
				'ref_field' => 'group_prototypeid'
			]
		]
	],
	'group_discovery' => [
		'key' => 'groupid',
		'fields' => [
			'groupid' => [
				'null' => false,
				'type' => DB::FIELD_TYPE_ID,
				'length' => 20,
				'ref_table' => 'hstgrp',
				'ref_field' => 'groupid'
			],
			'parent_group_prototypeid' => [
				'null' => false,
				'type' => DB::FIELD_TYPE_ID,
				'length' => 20,
				'ref_table' => 'group_prototype',
				'ref_field' => 'group_prototypeid'
			],
			'name' => [
				'null' => false,
				'type' => DB::FIELD_TYPE_CHAR,
				'length' => 64,
				'default' => ''
			],
			'lastcheck' => [
				'null' => false,
				'type' => DB::FIELD_TYPE_INT,
				'length' => 10,
				'default' => '0'
			],
			'ts_delete' => [
				'null' => false,
				'type' => DB::FIELD_TYPE_INT,
				'length' => 10,
				'default' => '0'
			]
		]
	],
	'screens' => [
		'key' => 'screenid',
		'fields' => [
			'screenid' => [
				'null' => false,
				'type' => DB::FIELD_TYPE_ID,
				'length' => 20
			],
			'name' => [
				'null' => false,
				'type' => DB::FIELD_TYPE_CHAR,
				'length' => 255
			],
			'hsize' => [
				'null' => false,
				'type' => DB::FIELD_TYPE_INT,
				'length' => 10,
				'default' => '1'
			],
			'vsize' => [
				'null' => false,
				'type' => DB::FIELD_TYPE_INT,
				'length' => 10,
				'default' => '1'
			],
			'userid' => [
				'null' => true,
				'type' => DB::FIELD_TYPE_ID,
				'length' => 20,
				'ref_table' => 'users',
				'ref_field' => 'userid'
			],
			'private' => [
				'null' => false,
				'type' => DB::FIELD_TYPE_INT,
				'length' => 10,
				'default' => '1'
			]
		]
	],
	'screens_items' => [
		'key' => 'screenitemid',
		'fields' => [
			'screenitemid' => [
				'null' => false,
				'type' => DB::FIELD_TYPE_ID,
				'length' => 20
			],
			'screenid' => [
				'null' => false,
				'type' => DB::FIELD_TYPE_ID,
				'length' => 20,
				'ref_table' => 'screens',
				'ref_field' => 'screenid'
			],
			'resourcetype' => [
				'null' => false,
				'type' => DB::FIELD_TYPE_INT,
				'length' => 10,
				'default' => '0'
			],
			'resourceid' => [
				'null' => false,
				'type' => DB::FIELD_TYPE_ID,
				'length' => 20,
				'default' => '0'
			],
			'width' => [
				'null' => false,
				'type' => DB::FIELD_TYPE_INT,
				'length' => 10,
				'default' => '320'
			],
			'height' => [
				'null' => false,
				'type' => DB::FIELD_TYPE_INT,
				'length' => 10,
				'default' => '200'
			],
			'x' => [
				'null' => false,
				'type' => DB::FIELD_TYPE_INT,
				'length' => 10,
				'default' => '0'
			],
			'y' => [
				'null' => false,
				'type' => DB::FIELD_TYPE_INT,
				'length' => 10,
				'default' => '0'
			],
			'colspan' => [
				'null' => false,
				'type' => DB::FIELD_TYPE_INT,
				'length' => 10,
				'default' => '1'
			],
			'rowspan' => [
				'null' => false,
				'type' => DB::FIELD_TYPE_INT,
				'length' => 10,
				'default' => '1'
			],
			'elements' => [
				'null' => false,
				'type' => DB::FIELD_TYPE_INT,
				'length' => 10,
				'default' => '25'
			],
			'valign' => [
				'null' => false,
				'type' => DB::FIELD_TYPE_INT,
				'length' => 10,
				'default' => '0'
			],
			'halign' => [
				'null' => false,
				'type' => DB::FIELD_TYPE_INT,
				'length' => 10,
				'default' => '0'
			],
			'style' => [
				'null' => false,
				'type' => DB::FIELD_TYPE_INT,
				'length' => 10,
				'default' => '0'
			],
			'url' => [
				'null' => false,
				'type' => DB::FIELD_TYPE_CHAR,
				'length' => 255,
				'default' => ''
			],
			'dynamic' => [
				'null' => false,
				'type' => DB::FIELD_TYPE_INT,
				'length' => 10,
				'default' => '0'
			],
			'sort_triggers' => [
				'null' => false,
				'type' => DB::FIELD_TYPE_INT,
				'length' => 10,
				'default' => '0'
			],
			'application' => [
				'null' => false,
				'type' => DB::FIELD_TYPE_CHAR,
				'length' => 255,
				'default' => ''
			],
			'max_columns' => [
				'null' => false,
				'type' => DB::FIELD_TYPE_INT,
				'length' => 10,
				'default' => '3'
			]
		]
	],
	'screen_user' => [
		'key' => 'screenuserid',
		'fields' => [
			'screenuserid' => [
				'null' => false,
				'type' => DB::FIELD_TYPE_ID,
				'length' => 20
			],
			'screenid' => [
				'null' => false,
				'type' => DB::FIELD_TYPE_ID,
				'length' => 20,
				'ref_table' => 'screens',
				'ref_field' => 'screenid'
			],
			'userid' => [
				'null' => false,
				'type' => DB::FIELD_TYPE_ID,
				'length' => 20,
				'ref_table' => 'users',
				'ref_field' => 'userid'
			],
			'permission' => [
				'null' => false,
				'type' => DB::FIELD_TYPE_INT,
				'length' => 10,
				'default' => '2'
			]
		]
	],
	'screen_usrgrp' => [
		'key' => 'screenusrgrpid',
		'fields' => [
			'screenusrgrpid' => [
				'null' => false,
				'type' => DB::FIELD_TYPE_ID,
				'length' => 20
			],
			'screenid' => [
				'null' => false,
				'type' => DB::FIELD_TYPE_ID,
				'length' => 20,
				'ref_table' => 'screens',
				'ref_field' => 'screenid'
			],
			'usrgrpid' => [
				'null' => false,
				'type' => DB::FIELD_TYPE_ID,
				'length' => 20,
				'ref_table' => 'usrgrp',
				'ref_field' => 'usrgrpid'
			],
			'permission' => [
				'null' => false,
				'type' => DB::FIELD_TYPE_INT,
				'length' => 10,
				'default' => '2'
			]
		]
	],
	'slideshows' => [
		'key' => 'slideshowid',
		'fields' => [
			'slideshowid' => [
				'null' => false,
				'type' => DB::FIELD_TYPE_ID,
				'length' => 20
			],
			'name' => [
				'null' => false,
				'type' => DB::FIELD_TYPE_CHAR,
				'length' => 255,
				'default' => ''
			],
			'delay' => [
				'null' => false,
				'type' => DB::FIELD_TYPE_CHAR,
				'length' => 32,
				'default' => '30s'
			],
			'userid' => [
				'null' => false,
				'type' => DB::FIELD_TYPE_ID,
				'length' => 20,
				'ref_table' => 'users',
				'ref_field' => 'userid'
			],
			'private' => [
				'null' => false,
				'type' => DB::FIELD_TYPE_INT,
				'length' => 10,
				'default' => '1'
			]
		]
	],
	'slideshow_user' => [
		'key' => 'slideshowuserid',
		'fields' => [
			'slideshowuserid' => [
				'null' => false,
				'type' => DB::FIELD_TYPE_ID,
				'length' => 20
			],
			'slideshowid' => [
				'null' => false,
				'type' => DB::FIELD_TYPE_ID,
				'length' => 20,
				'ref_table' => 'slideshows',
				'ref_field' => 'slideshowid'
			],
			'userid' => [
				'null' => false,
				'type' => DB::FIELD_TYPE_ID,
				'length' => 20,
				'ref_table' => 'users',
				'ref_field' => 'userid'
			],
			'permission' => [
				'null' => false,
				'type' => DB::FIELD_TYPE_INT,
				'length' => 10,
				'default' => '2'
			]
		]
	],
	'slideshow_usrgrp' => [
		'key' => 'slideshowusrgrpid',
		'fields' => [
			'slideshowusrgrpid' => [
				'null' => false,
				'type' => DB::FIELD_TYPE_ID,
				'length' => 20
			],
			'slideshowid' => [
				'null' => false,
				'type' => DB::FIELD_TYPE_ID,
				'length' => 20,
				'ref_table' => 'slideshows',
				'ref_field' => 'slideshowid'
			],
			'usrgrpid' => [
				'null' => false,
				'type' => DB::FIELD_TYPE_ID,
				'length' => 20,
				'ref_table' => 'usrgrp',
				'ref_field' => 'usrgrpid'
			],
			'permission' => [
				'null' => false,
				'type' => DB::FIELD_TYPE_INT,
				'length' => 10,
				'default' => '2'
			]
		]
	],
	'slides' => [
		'key' => 'slideid',
		'fields' => [
			'slideid' => [
				'null' => false,
				'type' => DB::FIELD_TYPE_ID,
				'length' => 20
			],
			'slideshowid' => [
				'null' => false,
				'type' => DB::FIELD_TYPE_ID,
				'length' => 20,
				'ref_table' => 'slideshows',
				'ref_field' => 'slideshowid'
			],
			'screenid' => [
				'null' => false,
				'type' => DB::FIELD_TYPE_ID,
				'length' => 20,
				'ref_table' => 'screens',
				'ref_field' => 'screenid'
			],
			'step' => [
				'null' => false,
				'type' => DB::FIELD_TYPE_INT,
				'length' => 10,
				'default' => '0'
			],
			'delay' => [
				'null' => false,
				'type' => DB::FIELD_TYPE_CHAR,
				'length' => 32,
				'default' => '0'
			]
		]
	],
	'drules' => [
		'key' => 'druleid',
		'fields' => [
			'druleid' => [
				'null' => false,
				'type' => DB::FIELD_TYPE_ID,
				'length' => 20
			],
			'proxy_hostid' => [
				'null' => true,
				'type' => DB::FIELD_TYPE_ID,
				'length' => 20,
				'ref_table' => 'hosts',
				'ref_field' => 'hostid'
			],
			'name' => [
				'null' => false,
				'type' => DB::FIELD_TYPE_CHAR,
				'length' => 255,
				'default' => ''
			],
			'iprange' => [
				'null' => false,
				'type' => DB::FIELD_TYPE_CHAR,
				'length' => 2048,
				'default' => ''
			],
			'delay' => [
				'null' => false,
				'type' => DB::FIELD_TYPE_CHAR,
				'length' => 255,
				'default' => '1h'
			],
			'nextcheck' => [
				'null' => false,
				'type' => DB::FIELD_TYPE_INT,
				'length' => 10,
				'default' => '0'
			],
			'status' => [
				'null' => false,
				'type' => DB::FIELD_TYPE_INT,
				'length' => 10,
				'default' => '0'
			]
		]
	],
	'dchecks' => [
		'key' => 'dcheckid',
		'fields' => [
			'dcheckid' => [
				'null' => false,
				'type' => DB::FIELD_TYPE_ID,
				'length' => 20
			],
			'druleid' => [
				'null' => false,
				'type' => DB::FIELD_TYPE_ID,
				'length' => 20,
				'ref_table' => 'drules',
				'ref_field' => 'druleid'
			],
			'type' => [
				'null' => false,
				'type' => DB::FIELD_TYPE_INT,
				'length' => 10,
				'default' => '0'
			],
			'key_' => [
				'null' => false,
				'type' => DB::FIELD_TYPE_CHAR,
				'length' => 2048,
				'default' => ''
			],
			'snmp_community' => [
				'null' => false,
				'type' => DB::FIELD_TYPE_CHAR,
				'length' => 255,
				'default' => ''
			],
			'ports' => [
				'null' => false,
				'type' => DB::FIELD_TYPE_CHAR,
				'length' => 255,
				'default' => '0'
			],
			'snmpv3_securityname' => [
				'null' => false,
				'type' => DB::FIELD_TYPE_CHAR,
				'length' => 64,
				'default' => ''
			],
			'snmpv3_securitylevel' => [
				'null' => false,
				'type' => DB::FIELD_TYPE_INT,
				'length' => 10,
				'default' => '0'
			],
			'snmpv3_authpassphrase' => [
				'null' => false,
				'type' => DB::FIELD_TYPE_CHAR,
				'length' => 64,
				'default' => ''
			],
			'snmpv3_privpassphrase' => [
				'null' => false,
				'type' => DB::FIELD_TYPE_CHAR,
				'length' => 64,
				'default' => ''
			],
			'uniq' => [
				'null' => false,
				'type' => DB::FIELD_TYPE_INT,
				'length' => 10,
				'default' => '0'
			],
			'snmpv3_authprotocol' => [
				'null' => false,
				'type' => DB::FIELD_TYPE_INT,
				'length' => 10,
				'default' => '0'
			],
			'snmpv3_privprotocol' => [
				'null' => false,
				'type' => DB::FIELD_TYPE_INT,
				'length' => 10,
				'default' => '0'
			],
			'snmpv3_contextname' => [
				'null' => false,
				'type' => DB::FIELD_TYPE_CHAR,
				'length' => 255,
				'default' => ''
			],
			'host_source' => [
				'null' => false,
				'type' => DB::FIELD_TYPE_INT,
				'length' => 10,
				'default' => '1'
			],
			'name_source' => [
				'null' => false,
				'type' => DB::FIELD_TYPE_INT,
				'length' => 10,
				'default' => '0'
			]
		]
	],
	'applications' => [
		'key' => 'applicationid',
		'fields' => [
			'applicationid' => [
				'null' => false,
				'type' => DB::FIELD_TYPE_ID,
				'length' => 20
			],
			'hostid' => [
				'null' => false,
				'type' => DB::FIELD_TYPE_ID,
				'length' => 20,
				'ref_table' => 'hosts',
				'ref_field' => 'hostid'
			],
			'name' => [
				'null' => false,
				'type' => DB::FIELD_TYPE_CHAR,
				'length' => 255,
				'default' => ''
			],
			'flags' => [
				'null' => false,
				'type' => DB::FIELD_TYPE_INT,
				'length' => 10,
				'default' => '0'
			]
		]
	],
	'httptest' => [
		'key' => 'httptestid',
		'fields' => [
			'httptestid' => [
				'null' => false,
				'type' => DB::FIELD_TYPE_ID,
				'length' => 20
			],
			'name' => [
				'null' => false,
				'type' => DB::FIELD_TYPE_CHAR,
				'length' => 64,
				'default' => ''
			],
			'applicationid' => [
				'null' => true,
				'type' => DB::FIELD_TYPE_ID,
				'length' => 20,
				'ref_table' => 'applications',
				'ref_field' => 'applicationid'
			],
			'nextcheck' => [
				'null' => false,
				'type' => DB::FIELD_TYPE_INT,
				'length' => 10,
				'default' => '0'
			],
			'delay' => [
				'null' => false,
				'type' => DB::FIELD_TYPE_CHAR,
				'length' => 255,
				'default' => '1m'
			],
			'status' => [
				'null' => false,
				'type' => DB::FIELD_TYPE_INT,
				'length' => 10,
				'default' => '0'
			],
			'agent' => [
				'null' => false,
				'type' => DB::FIELD_TYPE_CHAR,
				'length' => 255,
				'default' => 'Zabbix'
			],
			'authentication' => [
				'null' => false,
				'type' => DB::FIELD_TYPE_INT,
				'length' => 10,
				'default' => '0'
			],
			'http_user' => [
				'null' => false,
				'type' => DB::FIELD_TYPE_CHAR,
				'length' => 64,
				'default' => ''
			],
			'http_password' => [
				'null' => false,
				'type' => DB::FIELD_TYPE_CHAR,
				'length' => 64,
				'default' => ''
			],
			'hostid' => [
				'null' => false,
				'type' => DB::FIELD_TYPE_ID,
				'length' => 20,
				'ref_table' => 'hosts',
				'ref_field' => 'hostid'
			],
			'templateid' => [
				'null' => true,
				'type' => DB::FIELD_TYPE_ID,
				'length' => 20,
				'ref_table' => 'httptest',
				'ref_field' => 'httptestid'
			],
			'http_proxy' => [
				'null' => false,
				'type' => DB::FIELD_TYPE_CHAR,
				'length' => 255,
				'default' => ''
			],
			'retries' => [
				'null' => false,
				'type' => DB::FIELD_TYPE_INT,
				'length' => 10,
				'default' => '1'
			],
			'ssl_cert_file' => [
				'null' => false,
				'type' => DB::FIELD_TYPE_CHAR,
				'length' => 255,
				'default' => ''
			],
			'ssl_key_file' => [
				'null' => false,
				'type' => DB::FIELD_TYPE_CHAR,
				'length' => 255,
				'default' => ''
			],
			'ssl_key_password' => [
				'null' => false,
				'type' => DB::FIELD_TYPE_CHAR,
				'length' => 64,
				'default' => ''
			],
			'verify_peer' => [
				'null' => false,
				'type' => DB::FIELD_TYPE_INT,
				'length' => 10,
				'default' => '0'
			],
			'verify_host' => [
				'null' => false,
				'type' => DB::FIELD_TYPE_INT,
				'length' => 10,
				'default' => '0'
			]
		]
	],
	'httpstep' => [
		'key' => 'httpstepid',
		'fields' => [
			'httpstepid' => [
				'null' => false,
				'type' => DB::FIELD_TYPE_ID,
				'length' => 20
			],
			'httptestid' => [
				'null' => false,
				'type' => DB::FIELD_TYPE_ID,
				'length' => 20,
				'ref_table' => 'httptest',
				'ref_field' => 'httptestid'
			],
			'name' => [
				'null' => false,
				'type' => DB::FIELD_TYPE_CHAR,
				'length' => 64,
				'default' => ''
			],
			'no' => [
				'null' => false,
				'type' => DB::FIELD_TYPE_INT,
				'length' => 10,
				'default' => '0'
			],
			'url' => [
				'null' => false,
				'type' => DB::FIELD_TYPE_CHAR,
				'length' => 2048,
				'default' => ''
			],
			'timeout' => [
				'null' => false,
				'type' => DB::FIELD_TYPE_CHAR,
				'length' => 255,
				'default' => '15s'
			],
			'posts' => [
				'null' => false,
				'type' => DB::FIELD_TYPE_TEXT,
				'default' => ''
			],
			'required' => [
				'null' => false,
				'type' => DB::FIELD_TYPE_CHAR,
				'length' => 255,
				'default' => ''
			],
			'status_codes' => [
				'null' => false,
				'type' => DB::FIELD_TYPE_CHAR,
				'length' => 255,
				'default' => ''
			],
			'follow_redirects' => [
				'null' => false,
				'type' => DB::FIELD_TYPE_INT,
				'length' => 10,
				'default' => '1'
			],
			'retrieve_mode' => [
				'null' => false,
				'type' => DB::FIELD_TYPE_INT,
				'length' => 10,
				'default' => '0'
			],
			'post_type' => [
				'null' => false,
				'type' => DB::FIELD_TYPE_INT,
				'length' => 10,
				'default' => '0'
			]
		]
	],
	'interface' => [
		'key' => 'interfaceid',
		'fields' => [
			'interfaceid' => [
				'null' => false,
				'type' => DB::FIELD_TYPE_ID,
				'length' => 20
			],
			'hostid' => [
				'null' => false,
				'type' => DB::FIELD_TYPE_ID,
				'length' => 20,
				'ref_table' => 'hosts',
				'ref_field' => 'hostid'
			],
			'main' => [
				'null' => false,
				'type' => DB::FIELD_TYPE_INT,
				'length' => 10,
				'default' => '0'
			],
			'type' => [
				'null' => false,
				'type' => DB::FIELD_TYPE_INT,
				'length' => 10,
				'default' => '1'
			],
			'useip' => [
				'null' => false,
				'type' => DB::FIELD_TYPE_INT,
				'length' => 10,
				'default' => '1'
			],
			'ip' => [
				'null' => false,
				'type' => DB::FIELD_TYPE_CHAR,
				'length' => 64,
				'default' => '127.0.0.1'
			],
			'dns' => [
				'null' => false,
				'type' => DB::FIELD_TYPE_CHAR,
				'length' => 255,
				'default' => ''
			],
			'port' => [
				'null' => false,
				'type' => DB::FIELD_TYPE_CHAR,
				'length' => 64,
				'default' => '10050'
			]
		]
	],
	'valuemaps' => [
		'key' => 'valuemapid',
		'fields' => [
			'valuemapid' => [
				'null' => false,
				'type' => DB::FIELD_TYPE_ID,
				'length' => 20
			],
			'name' => [
				'null' => false,
				'type' => DB::FIELD_TYPE_CHAR,
				'length' => 64,
				'default' => ''
			]
		]
	],
	'items' => [
		'key' => 'itemid',
		'fields' => [
			'itemid' => [
				'null' => false,
				'type' => DB::FIELD_TYPE_ID,
				'length' => 20
			],
			'type' => [
				'null' => false,
				'type' => DB::FIELD_TYPE_INT,
				'length' => 10,
				'default' => '0'
			],
			'snmp_oid' => [
				'null' => false,
				'type' => DB::FIELD_TYPE_CHAR,
				'length' => 512,
				'default' => ''
			],
			'hostid' => [
				'null' => false,
				'type' => DB::FIELD_TYPE_ID,
				'length' => 20,
				'ref_table' => 'hosts',
				'ref_field' => 'hostid'
			],
			'name' => [
				'null' => false,
				'type' => DB::FIELD_TYPE_CHAR,
				'length' => 255,
				'default' => ''
			],
			'key_' => [
				'null' => false,
				'type' => DB::FIELD_TYPE_CHAR,
				'length' => 2048,
				'default' => ''
			],
			'delay' => [
				'null' => false,
				'type' => DB::FIELD_TYPE_CHAR,
				'length' => 1024,
				'default' => '0'
			],
			'history' => [
				'null' => false,
				'type' => DB::FIELD_TYPE_CHAR,
				'length' => 255,
				'default' => '90d'
			],
			'trends' => [
				'null' => false,
				'type' => DB::FIELD_TYPE_CHAR,
				'length' => 255,
				'default' => '365d'
			],
			'status' => [
				'null' => false,
				'type' => DB::FIELD_TYPE_INT,
				'length' => 10,
				'default' => '0'
			],
			'value_type' => [
				'null' => false,
				'type' => DB::FIELD_TYPE_INT,
				'length' => 10,
				'default' => '0'
			],
			'trapper_hosts' => [
				'null' => false,
				'type' => DB::FIELD_TYPE_CHAR,
				'length' => 255,
				'default' => ''
			],
			'units' => [
				'null' => false,
				'type' => DB::FIELD_TYPE_CHAR,
				'length' => 255,
				'default' => ''
			],
			'formula' => [
				'null' => false,
				'type' => DB::FIELD_TYPE_CHAR,
				'length' => 255,
				'default' => ''
			],
			'logtimefmt' => [
				'null' => false,
				'type' => DB::FIELD_TYPE_CHAR,
				'length' => 64,
				'default' => ''
			],
			'templateid' => [
				'null' => true,
				'type' => DB::FIELD_TYPE_ID,
				'length' => 20,
				'ref_table' => 'items',
				'ref_field' => 'itemid'
			],
			'valuemapid' => [
				'null' => true,
				'type' => DB::FIELD_TYPE_ID,
				'length' => 20,
				'ref_table' => 'valuemaps',
				'ref_field' => 'valuemapid'
			],
			'params' => [
				'null' => false,
				'type' => DB::FIELD_TYPE_NCLOB,
				'default' => ''
			],
			'ipmi_sensor' => [
				'null' => false,
				'type' => DB::FIELD_TYPE_CHAR,
				'length' => 128,
				'default' => ''
			],
			'authtype' => [
				'null' => false,
				'type' => DB::FIELD_TYPE_INT,
				'length' => 10,
				'default' => '0'
			],
			'username' => [
				'null' => false,
				'type' => DB::FIELD_TYPE_CHAR,
				'length' => 64,
				'default' => ''
			],
			'password' => [
				'null' => false,
				'type' => DB::FIELD_TYPE_CHAR,
				'length' => 64,
				'default' => ''
			],
			'publickey' => [
				'null' => false,
				'type' => DB::FIELD_TYPE_CHAR,
				'length' => 64,
				'default' => ''
			],
			'privatekey' => [
				'null' => false,
				'type' => DB::FIELD_TYPE_CHAR,
				'length' => 64,
				'default' => ''
			],
			'flags' => [
				'null' => false,
				'type' => DB::FIELD_TYPE_INT,
				'length' => 10,
				'default' => '0'
			],
			'interfaceid' => [
				'null' => true,
				'type' => DB::FIELD_TYPE_ID,
				'length' => 20,
				'ref_table' => 'interface',
				'ref_field' => 'interfaceid'
			],
			'description' => [
				'null' => false,
				'type' => DB::FIELD_TYPE_NCLOB,
				'default' => ''
			],
			'inventory_link' => [
				'null' => false,
				'type' => DB::FIELD_TYPE_INT,
				'length' => 10,
				'default' => '0'
			],
			'lifetime' => [
				'null' => false,
				'type' => DB::FIELD_TYPE_CHAR,
				'length' => 255,
				'default' => '30d'
			],
			'evaltype' => [
				'null' => false,
				'type' => DB::FIELD_TYPE_INT,
				'length' => 10,
				'default' => '0'
			],
			'jmx_endpoint' => [
				'null' => false,
				'type' => DB::FIELD_TYPE_CHAR,
				'length' => 255,
				'default' => ''
			],
			'master_itemid' => [
				'null' => true,
				'type' => DB::FIELD_TYPE_ID,
				'length' => 20,
				'ref_table' => 'items',
				'ref_field' => 'itemid'
			],
			'timeout' => [
				'null' => false,
				'type' => DB::FIELD_TYPE_CHAR,
				'length' => 255,
				'default' => '3s'
			],
			'url' => [
				'null' => false,
				'type' => DB::FIELD_TYPE_CHAR,
				'length' => 2048,
				'default' => ''
			],
			'query_fields' => [
				'null' => false,
				'type' => DB::FIELD_TYPE_CHAR,
				'length' => 2048,
				'default' => ''
			],
			'posts' => [
				'null' => false,
				'type' => DB::FIELD_TYPE_NCLOB,
				'default' => ''
			],
			'status_codes' => [
				'null' => false,
				'type' => DB::FIELD_TYPE_CHAR,
				'length' => 255,
				'default' => '200'
			],
			'follow_redirects' => [
				'null' => false,
				'type' => DB::FIELD_TYPE_INT,
				'length' => 10,
				'default' => '1'
			],
			'post_type' => [
				'null' => false,
				'type' => DB::FIELD_TYPE_INT,
				'length' => 10,
				'default' => '0'
			],
			'http_proxy' => [
				'null' => false,
				'type' => DB::FIELD_TYPE_CHAR,
				'length' => 255,
				'default' => ''
			],
			'headers' => [
				'null' => false,
				'type' => DB::FIELD_TYPE_NCLOB,
				'default' => ''
			],
			'retrieve_mode' => [
				'null' => false,
				'type' => DB::FIELD_TYPE_INT,
				'length' => 10,
				'default' => '0'
			],
			'request_method' => [
				'null' => false,
				'type' => DB::FIELD_TYPE_INT,
				'length' => 10,
				'default' => '0'
			],
			'output_format' => [
				'null' => false,
				'type' => DB::FIELD_TYPE_INT,
				'length' => 10,
				'default' => '0'
			],
			'ssl_cert_file' => [
				'null' => false,
				'type' => DB::FIELD_TYPE_CHAR,
				'length' => 255,
				'default' => ''
			],
			'ssl_key_file' => [
				'null' => false,
				'type' => DB::FIELD_TYPE_CHAR,
				'length' => 255,
				'default' => ''
			],
			'ssl_key_password' => [
				'null' => false,
				'type' => DB::FIELD_TYPE_CHAR,
				'length' => 64,
				'default' => ''
			],
			'verify_peer' => [
				'null' => false,
				'type' => DB::FIELD_TYPE_INT,
				'length' => 10,
				'default' => '0'
			],
			'verify_host' => [
				'null' => false,
				'type' => DB::FIELD_TYPE_INT,
				'length' => 10,
				'default' => '0'
			],
			'allow_traps' => [
				'null' => false,
				'type' => DB::FIELD_TYPE_INT,
				'length' => 10,
				'default' => '0'
			],
			'discover' => [
				'null' => false,
				'type' => DB::FIELD_TYPE_INT,
				'length' => 10,
				'default' => '0'
			]
		]
	],
	'httpstepitem' => [
		'key' => 'httpstepitemid',
		'fields' => [
			'httpstepitemid' => [
				'null' => false,
				'type' => DB::FIELD_TYPE_ID,
				'length' => 20
			],
			'httpstepid' => [
				'null' => false,
				'type' => DB::FIELD_TYPE_ID,
				'length' => 20,
				'ref_table' => 'httpstep',
				'ref_field' => 'httpstepid'
			],
			'itemid' => [
				'null' => false,
				'type' => DB::FIELD_TYPE_ID,
				'length' => 20,
				'ref_table' => 'items',
				'ref_field' => 'itemid'
			],
			'type' => [
				'null' => false,
				'type' => DB::FIELD_TYPE_INT,
				'length' => 10,
				'default' => '0'
			]
		]
	],
	'httptestitem' => [
		'key' => 'httptestitemid',
		'fields' => [
			'httptestitemid' => [
				'null' => false,
				'type' => DB::FIELD_TYPE_ID,
				'length' => 20
			],
			'httptestid' => [
				'null' => false,
				'type' => DB::FIELD_TYPE_ID,
				'length' => 20,
				'ref_table' => 'httptest',
				'ref_field' => 'httptestid'
			],
			'itemid' => [
				'null' => false,
				'type' => DB::FIELD_TYPE_ID,
				'length' => 20,
				'ref_table' => 'items',
				'ref_field' => 'itemid'
			],
			'type' => [
				'null' => false,
				'type' => DB::FIELD_TYPE_INT,
				'length' => 10,
				'default' => '0'
			]
		]
	],
	'media_type' => [
		'key' => 'mediatypeid',
		'fields' => [
			'mediatypeid' => [
				'null' => false,
				'type' => DB::FIELD_TYPE_ID,
				'length' => 20
			],
			'type' => [
				'null' => false,
				'type' => DB::FIELD_TYPE_INT,
				'length' => 10,
				'default' => '0'
			],
			'name' => [
				'null' => false,
				'type' => DB::FIELD_TYPE_CHAR,
				'length' => 100,
				'default' => ''
			],
			'smtp_server' => [
				'null' => false,
				'type' => DB::FIELD_TYPE_CHAR,
				'length' => 255,
				'default' => ''
			],
			'smtp_helo' => [
				'null' => false,
				'type' => DB::FIELD_TYPE_CHAR,
				'length' => 255,
				'default' => ''
			],
			'smtp_email' => [
				'null' => false,
				'type' => DB::FIELD_TYPE_CHAR,
				'length' => 255,
				'default' => ''
			],
			'exec_path' => [
				'null' => false,
				'type' => DB::FIELD_TYPE_CHAR,
				'length' => 255,
				'default' => ''
			],
			'gsm_modem' => [
				'null' => false,
				'type' => DB::FIELD_TYPE_CHAR,
				'length' => 255,
				'default' => ''
			],
			'username' => [
				'null' => false,
				'type' => DB::FIELD_TYPE_CHAR,
				'length' => 255,
				'default' => ''
			],
			'passwd' => [
				'null' => false,
				'type' => DB::FIELD_TYPE_CHAR,
				'length' => 255,
				'default' => ''
			],
			'status' => [
				'null' => false,
				'type' => DB::FIELD_TYPE_INT,
				'length' => 10,
				'default' => '0'
			],
			'smtp_port' => [
				'null' => false,
				'type' => DB::FIELD_TYPE_INT,
				'length' => 10,
				'default' => '25'
			],
			'smtp_security' => [
				'null' => false,
				'type' => DB::FIELD_TYPE_INT,
				'length' => 10,
				'default' => '0'
			],
			'smtp_verify_peer' => [
				'null' => false,
				'type' => DB::FIELD_TYPE_INT,
				'length' => 10,
				'default' => '0'
			],
			'smtp_verify_host' => [
				'null' => false,
				'type' => DB::FIELD_TYPE_INT,
				'length' => 10,
				'default' => '0'
			],
			'smtp_authentication' => [
				'null' => false,
				'type' => DB::FIELD_TYPE_INT,
				'length' => 10,
				'default' => '0'
			],
			'exec_params' => [
				'null' => false,
				'type' => DB::FIELD_TYPE_CHAR,
				'length' => 255,
				'default' => ''
			],
			'maxsessions' => [
				'null' => false,
				'type' => DB::FIELD_TYPE_INT,
				'length' => 10,
				'default' => '1'
			],
			'maxattempts' => [
				'null' => false,
				'type' => DB::FIELD_TYPE_INT,
				'length' => 10,
				'default' => '3'
			],
			'attempt_interval' => [
				'null' => false,
				'type' => DB::FIELD_TYPE_CHAR,
				'length' => 32,
				'default' => '10s'
			],
			'content_type' => [
				'null' => false,
				'type' => DB::FIELD_TYPE_INT,
				'length' => 10,
				'default' => '1'
			],
			'script' => [
				'null' => false,
				'type' => DB::FIELD_TYPE_NCLOB,
				'default' => ''
			],
			'timeout' => [
				'null' => false,
				'type' => DB::FIELD_TYPE_CHAR,
				'length' => 32,
				'default' => '30s'
			],
			'process_tags' => [
				'null' => false,
				'type' => DB::FIELD_TYPE_INT,
				'length' => 10,
				'default' => '0'
			],
			'show_event_menu' => [
				'null' => false,
				'type' => DB::FIELD_TYPE_INT,
				'length' => 10,
				'default' => '0'
			],
			'event_menu_url' => [
				'null' => false,
				'type' => DB::FIELD_TYPE_CHAR,
				'length' => 2048,
				'default' => ''
			],
			'event_menu_name' => [
				'null' => false,
				'type' => DB::FIELD_TYPE_CHAR,
				'length' => 255,
				'default' => ''
			],
			'description' => [
				'null' => false,
				'type' => DB::FIELD_TYPE_TEXT,
				'default' => ''
			]
		]
	],
	'media_type_param' => [
		'key' => 'mediatype_paramid',
		'fields' => [
			'mediatype_paramid' => [
				'null' => false,
				'type' => DB::FIELD_TYPE_ID,
				'length' => 20
			],
			'mediatypeid' => [
				'null' => false,
				'type' => DB::FIELD_TYPE_ID,
				'length' => 20,
				'ref_table' => 'media_type',
				'ref_field' => 'mediatypeid'
			],
			'name' => [
				'null' => false,
				'type' => DB::FIELD_TYPE_CHAR,
				'length' => 255,
				'default' => ''
			],
			'value' => [
				'null' => false,
				'type' => DB::FIELD_TYPE_CHAR,
				'length' => 2048,
				'default' => ''
			]
		]
	],
	'media_type_message' => [
		'key' => 'mediatype_messageid',
		'fields' => [
			'mediatype_messageid' => [
				'null' => false,
				'type' => DB::FIELD_TYPE_ID,
				'length' => 20
			],
			'mediatypeid' => [
				'null' => false,
				'type' => DB::FIELD_TYPE_ID,
				'length' => 20,
				'ref_table' => 'media_type',
				'ref_field' => 'mediatypeid'
			],
			'eventsource' => [
				'null' => false,
				'type' => DB::FIELD_TYPE_INT,
				'length' => 10
			],
			'recovery' => [
				'null' => false,
				'type' => DB::FIELD_TYPE_INT,
				'length' => 10
			],
			'subject' => [
				'null' => false,
				'type' => DB::FIELD_TYPE_CHAR,
				'length' => 255,
				'default' => ''
			],
			'message' => [
				'null' => false,
				'type' => DB::FIELD_TYPE_TEXT,
				'default' => ''
			]
		]
	],
	'usrgrp' => [
		'key' => 'usrgrpid',
		'fields' => [
			'usrgrpid' => [
				'null' => false,
				'type' => DB::FIELD_TYPE_ID,
				'length' => 20
			],
			'name' => [
				'null' => false,
				'type' => DB::FIELD_TYPE_CHAR,
				'length' => 64,
				'default' => ''
			],
			'gui_access' => [
				'null' => false,
				'type' => DB::FIELD_TYPE_INT,
				'length' => 10,
				'default' => '0'
			],
			'users_status' => [
				'null' => false,
				'type' => DB::FIELD_TYPE_INT,
				'length' => 10,
				'default' => '0'
			],
			'debug_mode' => [
				'null' => false,
				'type' => DB::FIELD_TYPE_INT,
				'length' => 10,
				'default' => '0'
			]
		]
	],
	'users_groups' => [
		'key' => 'id',
		'fields' => [
			'id' => [
				'null' => false,
				'type' => DB::FIELD_TYPE_ID,
				'length' => 20
			],
			'usrgrpid' => [
				'null' => false,
				'type' => DB::FIELD_TYPE_ID,
				'length' => 20,
				'ref_table' => 'usrgrp',
				'ref_field' => 'usrgrpid'
			],
			'userid' => [
				'null' => false,
				'type' => DB::FIELD_TYPE_ID,
				'length' => 20,
				'ref_table' => 'users',
				'ref_field' => 'userid'
			]
		]
	],
	'scripts' => [
		'key' => 'scriptid',
		'fields' => [
			'scriptid' => [
				'null' => false,
				'type' => DB::FIELD_TYPE_ID,
				'length' => 20
			],
			'name' => [
				'null' => false,
				'type' => DB::FIELD_TYPE_CHAR,
				'length' => 255,
				'default' => ''
			],
			'command' => [
				'null' => false,
				'type' => DB::FIELD_TYPE_CHAR,
				'length' => 255,
				'default' => ''
			],
			'host_access' => [
				'null' => false,
				'type' => DB::FIELD_TYPE_INT,
				'length' => 10,
				'default' => '2'
			],
			'usrgrpid' => [
				'null' => true,
				'type' => DB::FIELD_TYPE_ID,
				'length' => 20,
				'ref_table' => 'usrgrp',
				'ref_field' => 'usrgrpid'
			],
			'groupid' => [
				'null' => true,
				'type' => DB::FIELD_TYPE_ID,
				'length' => 20,
				'ref_table' => 'hstgrp',
				'ref_field' => 'groupid'
			],
			'description' => [
				'null' => false,
				'type' => DB::FIELD_TYPE_TEXT,
				'default' => ''
			],
			'confirmation' => [
				'null' => false,
				'type' => DB::FIELD_TYPE_CHAR,
				'length' => 255,
				'default' => ''
			],
			'type' => [
				'null' => false,
				'type' => DB::FIELD_TYPE_INT,
				'length' => 10,
				'default' => '0'
			],
			'execute_on' => [
				'null' => false,
				'type' => DB::FIELD_TYPE_INT,
				'length' => 10,
				'default' => '2'
			]
		]
	],
	'actions' => [
		'key' => 'actionid',
		'fields' => [
			'actionid' => [
				'null' => false,
				'type' => DB::FIELD_TYPE_ID,
				'length' => 20
			],
			'name' => [
				'null' => false,
				'type' => DB::FIELD_TYPE_CHAR,
				'length' => 255,
				'default' => ''
			],
			'eventsource' => [
				'null' => false,
				'type' => DB::FIELD_TYPE_INT,
				'length' => 10,
				'default' => '0'
			],
			'evaltype' => [
				'null' => false,
				'type' => DB::FIELD_TYPE_INT,
				'length' => 10,
				'default' => '0'
			],
			'status' => [
				'null' => false,
				'type' => DB::FIELD_TYPE_INT,
				'length' => 10,
				'default' => '0'
			],
			'esc_period' => [
				'null' => false,
				'type' => DB::FIELD_TYPE_CHAR,
				'length' => 255,
				'default' => '1h'
			],
			'formula' => [
				'null' => false,
				'type' => DB::FIELD_TYPE_CHAR,
				'length' => 255,
				'default' => ''
			],
			'pause_suppressed' => [
				'null' => false,
				'type' => DB::FIELD_TYPE_INT,
				'length' => 10,
				'default' => '1'
			]
		]
	],
	'operations' => [
		'key' => 'operationid',
		'fields' => [
			'operationid' => [
				'null' => false,
				'type' => DB::FIELD_TYPE_ID,
				'length' => 20
			],
			'actionid' => [
				'null' => false,
				'type' => DB::FIELD_TYPE_ID,
				'length' => 20,
				'ref_table' => 'actions',
				'ref_field' => 'actionid'
			],
			'operationtype' => [
				'null' => false,
				'type' => DB::FIELD_TYPE_INT,
				'length' => 10,
				'default' => '0'
			],
			'esc_period' => [
				'null' => false,
				'type' => DB::FIELD_TYPE_CHAR,
				'length' => 255,
				'default' => '0'
			],
			'esc_step_from' => [
				'null' => false,
				'type' => DB::FIELD_TYPE_INT,
				'length' => 10,
				'default' => '1'
			],
			'esc_step_to' => [
				'null' => false,
				'type' => DB::FIELD_TYPE_INT,
				'length' => 10,
				'default' => '1'
			],
			'evaltype' => [
				'null' => false,
				'type' => DB::FIELD_TYPE_INT,
				'length' => 10,
				'default' => '0'
			],
			'recovery' => [
				'null' => false,
				'type' => DB::FIELD_TYPE_INT,
				'length' => 10,
				'default' => '0'
			]
		]
	],
	'opmessage' => [
		'key' => 'operationid',
		'fields' => [
			'operationid' => [
				'null' => false,
				'type' => DB::FIELD_TYPE_ID,
				'length' => 20,
				'ref_table' => 'operations',
				'ref_field' => 'operationid'
			],
			'default_msg' => [
				'null' => false,
				'type' => DB::FIELD_TYPE_INT,
				'length' => 10,
				'default' => '1'
			],
			'subject' => [
				'null' => false,
				'type' => DB::FIELD_TYPE_CHAR,
				'length' => 255,
				'default' => ''
			],
			'message' => [
				'null' => false,
				'type' => DB::FIELD_TYPE_TEXT,
				'default' => ''
			],
			'mediatypeid' => [
				'null' => true,
				'type' => DB::FIELD_TYPE_ID,
				'length' => 20,
				'ref_table' => 'media_type',
				'ref_field' => 'mediatypeid'
			]
		]
	],
	'opmessage_grp' => [
		'key' => 'opmessage_grpid',
		'fields' => [
			'opmessage_grpid' => [
				'null' => false,
				'type' => DB::FIELD_TYPE_ID,
				'length' => 20
			],
			'operationid' => [
				'null' => false,
				'type' => DB::FIELD_TYPE_ID,
				'length' => 20,
				'ref_table' => 'operations',
				'ref_field' => 'operationid'
			],
			'usrgrpid' => [
				'null' => false,
				'type' => DB::FIELD_TYPE_ID,
				'length' => 20,
				'ref_table' => 'usrgrp',
				'ref_field' => 'usrgrpid'
			]
		]
	],
	'opmessage_usr' => [
		'key' => 'opmessage_usrid',
		'fields' => [
			'opmessage_usrid' => [
				'null' => false,
				'type' => DB::FIELD_TYPE_ID,
				'length' => 20
			],
			'operationid' => [
				'null' => false,
				'type' => DB::FIELD_TYPE_ID,
				'length' => 20,
				'ref_table' => 'operations',
				'ref_field' => 'operationid'
			],
			'userid' => [
				'null' => false,
				'type' => DB::FIELD_TYPE_ID,
				'length' => 20,
				'ref_table' => 'users',
				'ref_field' => 'userid'
			]
		]
	],
	'opcommand' => [
		'key' => 'operationid',
		'fields' => [
			'operationid' => [
				'null' => false,
				'type' => DB::FIELD_TYPE_ID,
				'length' => 20,
				'ref_table' => 'operations',
				'ref_field' => 'operationid'
			],
			'type' => [
				'null' => false,
				'type' => DB::FIELD_TYPE_INT,
				'length' => 10,
				'default' => '0'
			],
			'scriptid' => [
				'null' => true,
				'type' => DB::FIELD_TYPE_ID,
				'length' => 20,
				'ref_table' => 'scripts',
				'ref_field' => 'scriptid'
			],
			'execute_on' => [
				'null' => false,
				'type' => DB::FIELD_TYPE_INT,
				'length' => 10,
				'default' => '0'
			],
			'port' => [
				'null' => false,
				'type' => DB::FIELD_TYPE_CHAR,
				'length' => 64,
				'default' => ''
			],
			'authtype' => [
				'null' => false,
				'type' => DB::FIELD_TYPE_INT,
				'length' => 10,
				'default' => '0'
			],
			'username' => [
				'null' => false,
				'type' => DB::FIELD_TYPE_CHAR,
				'length' => 64,
				'default' => ''
			],
			'password' => [
				'null' => false,
				'type' => DB::FIELD_TYPE_CHAR,
				'length' => 64,
				'default' => ''
			],
			'publickey' => [
				'null' => false,
				'type' => DB::FIELD_TYPE_CHAR,
				'length' => 64,
				'default' => ''
			],
			'privatekey' => [
				'null' => false,
				'type' => DB::FIELD_TYPE_CHAR,
				'length' => 64,
				'default' => ''
			],
			'command' => [
				'null' => false,
				'type' => DB::FIELD_TYPE_TEXT,
				'default' => ''
			]
		]
	],
	'opcommand_hst' => [
		'key' => 'opcommand_hstid',
		'fields' => [
			'opcommand_hstid' => [
				'null' => false,
				'type' => DB::FIELD_TYPE_ID,
				'length' => 20
			],
			'operationid' => [
				'null' => false,
				'type' => DB::FIELD_TYPE_ID,
				'length' => 20,
				'ref_table' => 'operations',
				'ref_field' => 'operationid'
			],
			'hostid' => [
				'null' => true,
				'type' => DB::FIELD_TYPE_ID,
				'length' => 20,
				'ref_table' => 'hosts',
				'ref_field' => 'hostid'
			]
		]
	],
	'opcommand_grp' => [
		'key' => 'opcommand_grpid',
		'fields' => [
			'opcommand_grpid' => [
				'null' => false,
				'type' => DB::FIELD_TYPE_ID,
				'length' => 20
			],
			'operationid' => [
				'null' => false,
				'type' => DB::FIELD_TYPE_ID,
				'length' => 20,
				'ref_table' => 'operations',
				'ref_field' => 'operationid'
			],
			'groupid' => [
				'null' => false,
				'type' => DB::FIELD_TYPE_ID,
				'length' => 20,
				'ref_table' => 'hstgrp',
				'ref_field' => 'groupid'
			]
		]
	],
	'opgroup' => [
		'key' => 'opgroupid',
		'fields' => [
			'opgroupid' => [
				'null' => false,
				'type' => DB::FIELD_TYPE_ID,
				'length' => 20
			],
			'operationid' => [
				'null' => false,
				'type' => DB::FIELD_TYPE_ID,
				'length' => 20,
				'ref_table' => 'operations',
				'ref_field' => 'operationid'
			],
			'groupid' => [
				'null' => false,
				'type' => DB::FIELD_TYPE_ID,
				'length' => 20,
				'ref_table' => 'hstgrp',
				'ref_field' => 'groupid'
			]
		]
	],
	'optemplate' => [
		'key' => 'optemplateid',
		'fields' => [
			'optemplateid' => [
				'null' => false,
				'type' => DB::FIELD_TYPE_ID,
				'length' => 20
			],
			'operationid' => [
				'null' => false,
				'type' => DB::FIELD_TYPE_ID,
				'length' => 20,
				'ref_table' => 'operations',
				'ref_field' => 'operationid'
			],
			'templateid' => [
				'null' => false,
				'type' => DB::FIELD_TYPE_ID,
				'length' => 20,
				'ref_table' => 'hosts',
				'ref_field' => 'hostid'
			]
		]
	],
	'opconditions' => [
		'key' => 'opconditionid',
		'fields' => [
			'opconditionid' => [
				'null' => false,
				'type' => DB::FIELD_TYPE_ID,
				'length' => 20
			],
			'operationid' => [
				'null' => false,
				'type' => DB::FIELD_TYPE_ID,
				'length' => 20,
				'ref_table' => 'operations',
				'ref_field' => 'operationid'
			],
			'conditiontype' => [
				'null' => false,
				'type' => DB::FIELD_TYPE_INT,
				'length' => 10,
				'default' => '0'
			],
			'operator' => [
				'null' => false,
				'type' => DB::FIELD_TYPE_INT,
				'length' => 10,
				'default' => '0'
			],
			'value' => [
				'null' => false,
				'type' => DB::FIELD_TYPE_CHAR,
				'length' => 255,
				'default' => ''
			]
		]
	],
	'conditions' => [
		'key' => 'conditionid',
		'fields' => [
			'conditionid' => [
				'null' => false,
				'type' => DB::FIELD_TYPE_ID,
				'length' => 20
			],
			'actionid' => [
				'null' => false,
				'type' => DB::FIELD_TYPE_ID,
				'length' => 20,
				'ref_table' => 'actions',
				'ref_field' => 'actionid'
			],
			'conditiontype' => [
				'null' => false,
				'type' => DB::FIELD_TYPE_INT,
				'length' => 10,
				'default' => '0'
			],
			'operator' => [
				'null' => false,
				'type' => DB::FIELD_TYPE_INT,
				'length' => 10,
				'default' => '0'
			],
			'value' => [
				'null' => false,
				'type' => DB::FIELD_TYPE_CHAR,
				'length' => 255,
				'default' => ''
			],
			'value2' => [
				'null' => false,
				'type' => DB::FIELD_TYPE_CHAR,
				'length' => 255,
				'default' => ''
			]
		]
	],
	'config' => [
		'key' => 'configid',
		'fields' => [
			'configid' => [
				'null' => false,
				'type' => DB::FIELD_TYPE_ID,
				'length' => 20
			],
			'work_period' => [
				'null' => false,
				'type' => DB::FIELD_TYPE_CHAR,
				'length' => 255,
				'default' => '1-5,09:00-18:00'
			],
			'alert_usrgrpid' => [
				'null' => true,
				'type' => DB::FIELD_TYPE_ID,
				'length' => 20,
				'ref_table' => 'usrgrp',
				'ref_field' => 'usrgrpid'
			],
			'default_theme' => [
				'null' => false,
				'type' => DB::FIELD_TYPE_CHAR,
				'length' => 128,
				'default' => 'blue-theme'
			],
			'authentication_type' => [
				'null' => false,
				'type' => DB::FIELD_TYPE_INT,
				'length' => 10,
				'default' => '0'
			],
			'ldap_host' => [
				'null' => false,
				'type' => DB::FIELD_TYPE_CHAR,
				'length' => 255,
				'default' => ''
			],
			'ldap_port' => [
				'null' => false,
				'type' => DB::FIELD_TYPE_INT,
				'length' => 10,
				'default' => 389
			],
			'ldap_base_dn' => [
				'null' => false,
				'type' => DB::FIELD_TYPE_CHAR,
				'length' => 255,
				'default' => ''
			],
			'ldap_bind_dn' => [
				'null' => false,
				'type' => DB::FIELD_TYPE_CHAR,
				'length' => 255,
				'default' => ''
			],
			'ldap_bind_password' => [
				'null' => false,
				'type' => DB::FIELD_TYPE_CHAR,
				'length' => 128,
				'default' => ''
			],
			'ldap_search_attribute' => [
				'null' => false,
				'type' => DB::FIELD_TYPE_CHAR,
				'length' => 128,
				'default' => ''
			],
			'discovery_groupid' => [
				'null' => false,
				'type' => DB::FIELD_TYPE_ID,
				'length' => 20,
				'ref_table' => 'hstgrp',
				'ref_field' => 'groupid'
			],
			'max_in_table' => [
				'null' => false,
				'type' => DB::FIELD_TYPE_INT,
				'length' => 10,
				'default' => '50'
			],
			'search_limit' => [
				'null' => false,
				'type' => DB::FIELD_TYPE_INT,
				'length' => 10,
				'default' => '1000'
			],
			'severity_color_0' => [
				'null' => false,
				'type' => DB::FIELD_TYPE_CHAR,
				'length' => 6,
				'default' => '97AAB3'
			],
			'severity_color_1' => [
				'null' => false,
				'type' => DB::FIELD_TYPE_CHAR,
				'length' => 6,
				'default' => '7499FF'
			],
			'severity_color_2' => [
				'null' => false,
				'type' => DB::FIELD_TYPE_CHAR,
				'length' => 6,
				'default' => 'FFC859'
			],
			'severity_color_3' => [
				'null' => false,
				'type' => DB::FIELD_TYPE_CHAR,
				'length' => 6,
				'default' => 'FFA059'
			],
			'severity_color_4' => [
				'null' => false,
				'type' => DB::FIELD_TYPE_CHAR,
				'length' => 6,
				'default' => 'E97659'
			],
			'severity_color_5' => [
				'null' => false,
				'type' => DB::FIELD_TYPE_CHAR,
				'length' => 6,
				'default' => 'E45959'
			],
			'severity_name_0' => [
				'null' => false,
				'type' => DB::FIELD_TYPE_CHAR,
				'length' => 32,
				'default' => 'Not classified'
			],
			'severity_name_1' => [
				'null' => false,
				'type' => DB::FIELD_TYPE_CHAR,
				'length' => 32,
				'default' => 'Information'
			],
			'severity_name_2' => [
				'null' => false,
				'type' => DB::FIELD_TYPE_CHAR,
				'length' => 32,
				'default' => 'Warning'
			],
			'severity_name_3' => [
				'null' => false,
				'type' => DB::FIELD_TYPE_CHAR,
				'length' => 32,
				'default' => 'Average'
			],
			'severity_name_4' => [
				'null' => false,
				'type' => DB::FIELD_TYPE_CHAR,
				'length' => 32,
				'default' => 'High'
			],
			'severity_name_5' => [
				'null' => false,
				'type' => DB::FIELD_TYPE_CHAR,
				'length' => 32,
				'default' => 'Disaster'
			],
			'ok_period' => [
				'null' => false,
				'type' => DB::FIELD_TYPE_CHAR,
				'length' => 32,
				'default' => '5m'
			],
			'blink_period' => [
				'null' => false,
				'type' => DB::FIELD_TYPE_CHAR,
				'length' => 32,
				'default' => '2m'
			],
			'problem_unack_color' => [
				'null' => false,
				'type' => DB::FIELD_TYPE_CHAR,
				'length' => 6,
				'default' => 'CC0000'
			],
			'problem_ack_color' => [
				'null' => false,
				'type' => DB::FIELD_TYPE_CHAR,
				'length' => 6,
				'default' => 'CC0000'
			],
			'ok_unack_color' => [
				'null' => false,
				'type' => DB::FIELD_TYPE_CHAR,
				'length' => 6,
				'default' => '009900'
			],
			'ok_ack_color' => [
				'null' => false,
				'type' => DB::FIELD_TYPE_CHAR,
				'length' => 6,
				'default' => '009900'
			],
			'problem_unack_style' => [
				'null' => false,
				'type' => DB::FIELD_TYPE_INT,
				'length' => 10,
				'default' => '1'
			],
			'problem_ack_style' => [
				'null' => false,
				'type' => DB::FIELD_TYPE_INT,
				'length' => 10,
				'default' => '1'
			],
			'ok_unack_style' => [
				'null' => false,
				'type' => DB::FIELD_TYPE_INT,
				'length' => 10,
				'default' => '1'
			],
			'ok_ack_style' => [
				'null' => false,
				'type' => DB::FIELD_TYPE_INT,
				'length' => 10,
				'default' => '1'
			],
			'snmptrap_logging' => [
				'null' => false,
				'type' => DB::FIELD_TYPE_INT,
				'length' => 10,
				'default' => '1'
			],
			'server_check_interval' => [
				'null' => false,
				'type' => DB::FIELD_TYPE_INT,
				'length' => 10,
				'default' => '10'
			],
			'hk_events_mode' => [
				'null' => false,
				'type' => DB::FIELD_TYPE_INT,
				'length' => 10,
				'default' => '1'
			],
			'hk_events_trigger' => [
				'null' => false,
				'type' => DB::FIELD_TYPE_CHAR,
				'length' => 32,
				'default' => '365d'
			],
			'hk_events_internal' => [
				'null' => false,
				'type' => DB::FIELD_TYPE_CHAR,
				'length' => 32,
				'default' => '1d'
			],
			'hk_events_discovery' => [
				'null' => false,
				'type' => DB::FIELD_TYPE_CHAR,
				'length' => 32,
				'default' => '1d'
			],
			'hk_events_autoreg' => [
				'null' => false,
				'type' => DB::FIELD_TYPE_CHAR,
				'length' => 32,
				'default' => '1d'
			],
			'hk_services_mode' => [
				'null' => false,
				'type' => DB::FIELD_TYPE_INT,
				'length' => 10,
				'default' => '1'
			],
			'hk_services' => [
				'null' => false,
				'type' => DB::FIELD_TYPE_CHAR,
				'length' => 32,
				'default' => '365d'
			],
			'hk_audit_mode' => [
				'null' => false,
				'type' => DB::FIELD_TYPE_INT,
				'length' => 10,
				'default' => '1'
			],
			'hk_audit' => [
				'null' => false,
				'type' => DB::FIELD_TYPE_CHAR,
				'length' => 32,
				'default' => '365d'
			],
			'hk_sessions_mode' => [
				'null' => false,
				'type' => DB::FIELD_TYPE_INT,
				'length' => 10,
				'default' => '1'
			],
			'hk_sessions' => [
				'null' => false,
				'type' => DB::FIELD_TYPE_CHAR,
				'length' => 32,
				'default' => '365d'
			],
			'hk_history_mode' => [
				'null' => false,
				'type' => DB::FIELD_TYPE_INT,
				'length' => 10,
				'default' => '1'
			],
			'hk_history_global' => [
				'null' => false,
				'type' => DB::FIELD_TYPE_INT,
				'length' => 10,
				'default' => '0'
			],
			'hk_history' => [
				'null' => false,
				'type' => DB::FIELD_TYPE_CHAR,
				'length' => 32,
				'default' => '90d'
			],
			'hk_trends_mode' => [
				'null' => false,
				'type' => DB::FIELD_TYPE_INT,
				'length' => 10,
				'default' => '1'
			],
			'hk_trends_global' => [
				'null' => false,
				'type' => DB::FIELD_TYPE_INT,
				'length' => 10,
				'default' => '0'
			],
			'hk_trends' => [
				'null' => false,
				'type' => DB::FIELD_TYPE_CHAR,
				'length' => 32,
				'default' => '365d'
			],
			'default_inventory_mode' => [
				'null' => false,
				'type' => DB::FIELD_TYPE_INT,
				'length' => 10,
				'default' => '-1'
			],
			'custom_color' => [
				'null' => false,
				'type' => DB::FIELD_TYPE_INT,
				'length' => 10,
				'default' => '0'
			],
			'http_auth_enabled' => [
				'null' => false,
				'type' => DB::FIELD_TYPE_INT,
				'length' => 10,
				'default' => '0'
			],
			'http_login_form' => [
				'null' => false,
				'type' => DB::FIELD_TYPE_INT,
				'length' => 10,
				'default' => '0'
			],
			'http_strip_domains' => [
				'null' => false,
				'type' => DB::FIELD_TYPE_CHAR,
				'length' => 2048,
				'default' => ''
			],
			'http_case_sensitive' => [
				'null' => false,
				'type' => DB::FIELD_TYPE_INT,
				'length' => 10,
				'default' => '1'
			],
			'ldap_configured' => [
				'null' => false,
				'type' => DB::FIELD_TYPE_INT,
				'length' => 10,
				'default' => '0'
			],
			'ldap_case_sensitive' => [
				'null' => false,
				'type' => DB::FIELD_TYPE_INT,
				'length' => 10,
				'default' => '1'
			],
			'db_extension' => [
				'null' => false,
				'type' => DB::FIELD_TYPE_CHAR,
				'length' => 32,
				'default' => ''
			],
			'autoreg_tls_accept' => [
				'null' => false,
				'type' => DB::FIELD_TYPE_INT,
				'length' => 10,
				'default' => '1'
			],
			'compression_status' => [
				'null' => false,
				'type' => DB::FIELD_TYPE_INT,
				'length' => 10,
				'default' => '0'
			],
<<<<<<< HEAD
=======
			'compression_availability' => [
				'null' => false,
				'type' => DB::FIELD_TYPE_INT,
				'length' => 10,
				'default' => '0'
			],
>>>>>>> dcb60311
			'compress_older' => [
				'null' => false,
				'type' => DB::FIELD_TYPE_CHAR,
				'length' => 32,
				'default' => '7d'
			],
			'instanceid' => [
				'null' => false,
				'type' => DB::FIELD_TYPE_CHAR,
				'length' => 32,
				'default' => ''
			],
			'saml_auth_enabled' => [
				'null' => false,
				'type' => DB::FIELD_TYPE_INT,
				'length' => 10,
				'default' => '0'
			],
			'saml_idp_entityid' => [
				'null' => false,
				'type' => DB::FIELD_TYPE_CHAR,
				'length' => 1024,
				'default' => ''
			],
			'saml_sso_url' => [
				'null' => false,
				'type' => DB::FIELD_TYPE_CHAR,
				'length' => 2048,
				'default' => ''
			],
			'saml_slo_url' => [
				'null' => false,
				'type' => DB::FIELD_TYPE_CHAR,
				'length' => 2048,
				'default' => ''
			],
			'saml_username_attribute' => [
				'null' => false,
				'type' => DB::FIELD_TYPE_CHAR,
				'length' => 128,
				'default' => ''
			],
			'saml_sp_entityid' => [
				'null' => false,
				'type' => DB::FIELD_TYPE_CHAR,
				'length' => 1024,
				'default' => ''
			],
			'saml_nameid_format' => [
				'null' => false,
				'type' => DB::FIELD_TYPE_CHAR,
				'length' => 2048,
				'default' => ''
			],
			'saml_sign_messages' => [
				'null' => false,
				'type' => DB::FIELD_TYPE_INT,
				'length' => 10,
				'default' => '0'
			],
			'saml_sign_assertions' => [
				'null' => false,
				'type' => DB::FIELD_TYPE_INT,
				'length' => 10,
				'default' => '0'
			],
			'saml_sign_authn_requests' => [
				'null' => false,
				'type' => DB::FIELD_TYPE_INT,
				'length' => 10,
				'default' => '0'
			],
			'saml_sign_logout_requests' => [
				'null' => false,
				'type' => DB::FIELD_TYPE_INT,
				'length' => 10,
				'default' => '0'
			],
			'saml_sign_logout_responses' => [
				'null' => false,
				'type' => DB::FIELD_TYPE_INT,
				'length' => 10,
				'default' => '0'
			],
			'saml_encrypt_nameid' => [
				'null' => false,
				'type' => DB::FIELD_TYPE_INT,
				'length' => 10,
				'default' => '0'
			],
			'saml_encrypt_assertions' => [
				'null' => false,
				'type' => DB::FIELD_TYPE_INT,
				'length' => 10,
				'default' => '0'
			],
			'saml_case_sensitive' => [
				'null' => false,
				'type' => DB::FIELD_TYPE_INT,
				'length' => 10,
				'default' => '0'
			],
			'default_lang' => [
				'null' => false,
				'type' => DB::FIELD_TYPE_CHAR,
				'length' => 5,
				'default' => 'en_GB'
			],
			'default_timezone' => [
				'null' => false,
				'type' => DB::FIELD_TYPE_CHAR,
				'length' => 50,
				'default' => 'system'
			],
			'login_attempts' => [
				'null' => false,
				'type' => DB::FIELD_TYPE_INT,
				'length' => 10,
				'default' => '5'
			],
			'login_block' => [
				'null' => false,
				'type' => DB::FIELD_TYPE_CHAR,
				'length' => 32,
				'default' => '30s'
			],
			'show_technical_errors' => [
				'null' => false,
				'type' => DB::FIELD_TYPE_INT,
				'length' => 10,
				'default' => '0'
			],
			'validate_uri_schemes' => [
				'null' => false,
				'type' => DB::FIELD_TYPE_INT,
				'length' => 10,
				'default' => '1'
			],
			'uri_valid_schemes' => [
				'null' => false,
				'type' => DB::FIELD_TYPE_CHAR,
				'length' => 255,
				'default' => 'http,https,ftp,file,mailto,tel,ssh'
			],
			'x_frame_options' => [
				'null' => false,
				'type' => DB::FIELD_TYPE_CHAR,
				'length' => 255,
				'default' => 'SAMEORIGIN'
			],
			'iframe_sandboxing_enabled' => [
				'null' => false,
				'type' => DB::FIELD_TYPE_INT,
				'length' => 10,
				'default' => '1'
			],
			'iframe_sandboxing_exceptions' => [
				'null' => false,
				'type' => DB::FIELD_TYPE_CHAR,
				'length' => 255,
				'default' => ''
			],
			'max_overview_table_size' => [
				'null' => false,
				'type' => DB::FIELD_TYPE_INT,
				'length' => 10,
				'default' => '50'
			],
			'history_period' => [
				'null' => false,
				'type' => DB::FIELD_TYPE_CHAR,
				'length' => 32,
				'default' => '24h'
			],
			'period_default' => [
				'null' => false,
				'type' => DB::FIELD_TYPE_CHAR,
				'length' => 32,
				'default' => '1h'
			],
			'max_period' => [
				'null' => false,
				'type' => DB::FIELD_TYPE_CHAR,
				'length' => 32,
				'default' => '2y'
			],
			'socket_timeout' => [
				'null' => false,
				'type' => DB::FIELD_TYPE_CHAR,
				'length' => 32,
				'default' => '3s'
			],
			'connect_timeout' => [
				'null' => false,
				'type' => DB::FIELD_TYPE_CHAR,
				'length' => 32,
				'default' => '3s'
			],
			'media_type_test_timeout' => [
				'null' => false,
				'type' => DB::FIELD_TYPE_CHAR,
				'length' => 32,
				'default' => '65s'
			],
			'script_timeout' => [
				'null' => false,
				'type' => DB::FIELD_TYPE_CHAR,
				'length' => 32,
				'default' => '60s'
			],
			'item_test_timeout' => [
				'null' => false,
				'type' => DB::FIELD_TYPE_CHAR,
				'length' => 32,
				'default' => '60s'
			],
			'session_key' => [
				'null' => false,
				'type' => DB::FIELD_TYPE_CHAR,
				'length' => 32,
				'default' => ''
			]
		]
	],
	'triggers' => [
		'key' => 'triggerid',
		'fields' => [
			'triggerid' => [
				'null' => false,
				'type' => DB::FIELD_TYPE_ID,
				'length' => 20
			],
			'expression' => [
				'null' => false,
				'type' => DB::FIELD_TYPE_CHAR,
				'length' => 2048,
				'default' => ''
			],
			'description' => [
				'null' => false,
				'type' => DB::FIELD_TYPE_CHAR,
				'length' => 255,
				'default' => ''
			],
			'url' => [
				'null' => false,
				'type' => DB::FIELD_TYPE_CHAR,
				'length' => 255,
				'default' => ''
			],
			'status' => [
				'null' => false,
				'type' => DB::FIELD_TYPE_INT,
				'length' => 10,
				'default' => '0'
			],
			'value' => [
				'null' => false,
				'type' => DB::FIELD_TYPE_INT,
				'length' => 10,
				'default' => '0'
			],
			'priority' => [
				'null' => false,
				'type' => DB::FIELD_TYPE_INT,
				'length' => 10,
				'default' => '0'
			],
			'lastchange' => [
				'null' => false,
				'type' => DB::FIELD_TYPE_INT,
				'length' => 10,
				'default' => '0'
			],
			'comments' => [
				'null' => false,
				'type' => DB::FIELD_TYPE_TEXT,
				'default' => ''
			],
			'error' => [
				'null' => false,
				'type' => DB::FIELD_TYPE_CHAR,
				'length' => 2048,
				'default' => ''
			],
			'templateid' => [
				'null' => true,
				'type' => DB::FIELD_TYPE_ID,
				'length' => 20,
				'ref_table' => 'triggers',
				'ref_field' => 'triggerid'
			],
			'type' => [
				'null' => false,
				'type' => DB::FIELD_TYPE_INT,
				'length' => 10,
				'default' => '0'
			],
			'state' => [
				'null' => false,
				'type' => DB::FIELD_TYPE_INT,
				'length' => 10,
				'default' => '0'
			],
			'flags' => [
				'null' => false,
				'type' => DB::FIELD_TYPE_INT,
				'length' => 10,
				'default' => '0'
			],
			'recovery_mode' => [
				'null' => false,
				'type' => DB::FIELD_TYPE_INT,
				'length' => 10,
				'default' => '0'
			],
			'recovery_expression' => [
				'null' => false,
				'type' => DB::FIELD_TYPE_CHAR,
				'length' => 2048,
				'default' => ''
			],
			'correlation_mode' => [
				'null' => false,
				'type' => DB::FIELD_TYPE_INT,
				'length' => 10,
				'default' => '0'
			],
			'correlation_tag' => [
				'null' => false,
				'type' => DB::FIELD_TYPE_CHAR,
				'length' => 255,
				'default' => ''
			],
			'manual_close' => [
				'null' => false,
				'type' => DB::FIELD_TYPE_INT,
				'length' => 10,
				'default' => '0'
			],
			'opdata' => [
				'null' => false,
				'type' => DB::FIELD_TYPE_CHAR,
				'length' => 255,
				'default' => ''
			],
			'discover' => [
				'null' => false,
				'type' => DB::FIELD_TYPE_INT,
				'length' => 10,
				'default' => '0'
			],
			'event_name' => [
				'null' => false,
				'type' => DB::FIELD_TYPE_CHAR,
				'length' => 2048,
				'default' => ''
			]
		]
	],
	'trigger_depends' => [
		'key' => 'triggerdepid',
		'fields' => [
			'triggerdepid' => [
				'null' => false,
				'type' => DB::FIELD_TYPE_ID,
				'length' => 20
			],
			'triggerid_down' => [
				'null' => false,
				'type' => DB::FIELD_TYPE_ID,
				'length' => 20,
				'ref_table' => 'triggers',
				'ref_field' => 'triggerid'
			],
			'triggerid_up' => [
				'null' => false,
				'type' => DB::FIELD_TYPE_ID,
				'length' => 20,
				'ref_table' => 'triggers',
				'ref_field' => 'triggerid'
			]
		]
	],
	'functions' => [
		'key' => 'functionid',
		'fields' => [
			'functionid' => [
				'null' => false,
				'type' => DB::FIELD_TYPE_ID,
				'length' => 20
			],
			'itemid' => [
				'null' => false,
				'type' => DB::FIELD_TYPE_ID,
				'length' => 20,
				'ref_table' => 'items',
				'ref_field' => 'itemid'
			],
			'triggerid' => [
				'null' => false,
				'type' => DB::FIELD_TYPE_ID,
				'length' => 20,
				'ref_table' => 'triggers',
				'ref_field' => 'triggerid'
			],
			'name' => [
				'null' => false,
				'type' => DB::FIELD_TYPE_CHAR,
				'length' => 12,
				'default' => ''
			],
			'parameter' => [
				'null' => false,
				'type' => DB::FIELD_TYPE_CHAR,
				'length' => 255,
				'default' => '0'
			]
		]
	],
	'graphs' => [
		'key' => 'graphid',
		'fields' => [
			'graphid' => [
				'null' => false,
				'type' => DB::FIELD_TYPE_ID,
				'length' => 20
			],
			'name' => [
				'null' => false,
				'type' => DB::FIELD_TYPE_CHAR,
				'length' => 128,
				'default' => ''
			],
			'width' => [
				'null' => false,
				'type' => DB::FIELD_TYPE_INT,
				'length' => 10,
				'default' => '900'
			],
			'height' => [
				'null' => false,
				'type' => DB::FIELD_TYPE_INT,
				'length' => 10,
				'default' => '200'
			],
			'yaxismin' => [
				'null' => false,
				'type' => DB::FIELD_TYPE_FLOAT,
				'default' => '0'
			],
			'yaxismax' => [
				'null' => false,
				'type' => DB::FIELD_TYPE_FLOAT,
				'default' => '100'
			],
			'templateid' => [
				'null' => true,
				'type' => DB::FIELD_TYPE_ID,
				'length' => 20,
				'ref_table' => 'graphs',
				'ref_field' => 'graphid'
			],
			'show_work_period' => [
				'null' => false,
				'type' => DB::FIELD_TYPE_INT,
				'length' => 10,
				'default' => '1'
			],
			'show_triggers' => [
				'null' => false,
				'type' => DB::FIELD_TYPE_INT,
				'length' => 10,
				'default' => '1'
			],
			'graphtype' => [
				'null' => false,
				'type' => DB::FIELD_TYPE_INT,
				'length' => 10,
				'default' => '0'
			],
			'show_legend' => [
				'null' => false,
				'type' => DB::FIELD_TYPE_INT,
				'length' => 10,
				'default' => '1'
			],
			'show_3d' => [
				'null' => false,
				'type' => DB::FIELD_TYPE_INT,
				'length' => 10,
				'default' => '0'
			],
			'percent_left' => [
				'null' => false,
				'type' => DB::FIELD_TYPE_FLOAT,
				'default' => '0'
			],
			'percent_right' => [
				'null' => false,
				'type' => DB::FIELD_TYPE_FLOAT,
				'default' => '0'
			],
			'ymin_type' => [
				'null' => false,
				'type' => DB::FIELD_TYPE_INT,
				'length' => 10,
				'default' => '0'
			],
			'ymax_type' => [
				'null' => false,
				'type' => DB::FIELD_TYPE_INT,
				'length' => 10,
				'default' => '0'
			],
			'ymin_itemid' => [
				'null' => true,
				'type' => DB::FIELD_TYPE_ID,
				'length' => 20,
				'ref_table' => 'items',
				'ref_field' => 'itemid'
			],
			'ymax_itemid' => [
				'null' => true,
				'type' => DB::FIELD_TYPE_ID,
				'length' => 20,
				'ref_table' => 'items',
				'ref_field' => 'itemid'
			],
			'flags' => [
				'null' => false,
				'type' => DB::FIELD_TYPE_INT,
				'length' => 10,
				'default' => '0'
			],
			'discover' => [
				'null' => false,
				'type' => DB::FIELD_TYPE_INT,
				'length' => 10,
				'default' => '0'
			]
		]
	],
	'graphs_items' => [
		'key' => 'gitemid',
		'fields' => [
			'gitemid' => [
				'null' => false,
				'type' => DB::FIELD_TYPE_ID,
				'length' => 20
			],
			'graphid' => [
				'null' => false,
				'type' => DB::FIELD_TYPE_ID,
				'length' => 20,
				'ref_table' => 'graphs',
				'ref_field' => 'graphid'
			],
			'itemid' => [
				'null' => false,
				'type' => DB::FIELD_TYPE_ID,
				'length' => 20,
				'ref_table' => 'items',
				'ref_field' => 'itemid'
			],
			'drawtype' => [
				'null' => false,
				'type' => DB::FIELD_TYPE_INT,
				'length' => 10,
				'default' => '0'
			],
			'sortorder' => [
				'null' => false,
				'type' => DB::FIELD_TYPE_INT,
				'length' => 10,
				'default' => '0'
			],
			'color' => [
				'null' => false,
				'type' => DB::FIELD_TYPE_CHAR,
				'length' => 6,
				'default' => '009600'
			],
			'yaxisside' => [
				'null' => false,
				'type' => DB::FIELD_TYPE_INT,
				'length' => 10,
				'default' => '0'
			],
			'calc_fnc' => [
				'null' => false,
				'type' => DB::FIELD_TYPE_INT,
				'length' => 10,
				'default' => '2'
			],
			'type' => [
				'null' => false,
				'type' => DB::FIELD_TYPE_INT,
				'length' => 10,
				'default' => '0'
			]
		]
	],
	'graph_theme' => [
		'key' => 'graphthemeid',
		'fields' => [
			'graphthemeid' => [
				'null' => false,
				'type' => DB::FIELD_TYPE_ID,
				'length' => 20
			],
			'theme' => [
				'null' => false,
				'type' => DB::FIELD_TYPE_CHAR,
				'length' => 64,
				'default' => ''
			],
			'backgroundcolor' => [
				'null' => false,
				'type' => DB::FIELD_TYPE_CHAR,
				'length' => 6,
				'default' => ''
			],
			'graphcolor' => [
				'null' => false,
				'type' => DB::FIELD_TYPE_CHAR,
				'length' => 6,
				'default' => ''
			],
			'gridcolor' => [
				'null' => false,
				'type' => DB::FIELD_TYPE_CHAR,
				'length' => 6,
				'default' => ''
			],
			'maingridcolor' => [
				'null' => false,
				'type' => DB::FIELD_TYPE_CHAR,
				'length' => 6,
				'default' => ''
			],
			'gridbordercolor' => [
				'null' => false,
				'type' => DB::FIELD_TYPE_CHAR,
				'length' => 6,
				'default' => ''
			],
			'textcolor' => [
				'null' => false,
				'type' => DB::FIELD_TYPE_CHAR,
				'length' => 6,
				'default' => ''
			],
			'highlightcolor' => [
				'null' => false,
				'type' => DB::FIELD_TYPE_CHAR,
				'length' => 6,
				'default' => ''
			],
			'leftpercentilecolor' => [
				'null' => false,
				'type' => DB::FIELD_TYPE_CHAR,
				'length' => 6,
				'default' => ''
			],
			'rightpercentilecolor' => [
				'null' => false,
				'type' => DB::FIELD_TYPE_CHAR,
				'length' => 6,
				'default' => ''
			],
			'nonworktimecolor' => [
				'null' => false,
				'type' => DB::FIELD_TYPE_CHAR,
				'length' => 6,
				'default' => ''
			],
			'colorpalette' => [
				'null' => false,
				'type' => DB::FIELD_TYPE_CHAR,
				'length' => 255,
				'default' => ''
			]
		]
	],
	'globalmacro' => [
		'key' => 'globalmacroid',
		'fields' => [
			'globalmacroid' => [
				'null' => false,
				'type' => DB::FIELD_TYPE_ID,
				'length' => 20
			],
			'macro' => [
				'null' => false,
				'type' => DB::FIELD_TYPE_CHAR,
				'length' => 255,
				'default' => ''
			],
			'value' => [
				'null' => false,
				'type' => DB::FIELD_TYPE_CHAR,
				'length' => 2048,
				'default' => ''
			],
			'description' => [
				'null' => false,
				'type' => DB::FIELD_TYPE_TEXT,
				'default' => ''
			],
			'type' => [
				'null' => false,
				'type' => DB::FIELD_TYPE_INT,
				'length' => 10,
				'default' => '0'
			]
		]
	],
	'hostmacro' => [
		'key' => 'hostmacroid',
		'fields' => [
			'hostmacroid' => [
				'null' => false,
				'type' => DB::FIELD_TYPE_ID,
				'length' => 20
			],
			'hostid' => [
				'null' => false,
				'type' => DB::FIELD_TYPE_ID,
				'length' => 20,
				'ref_table' => 'hosts',
				'ref_field' => 'hostid'
			],
			'macro' => [
				'null' => false,
				'type' => DB::FIELD_TYPE_CHAR,
				'length' => 255,
				'default' => ''
			],
			'value' => [
				'null' => false,
				'type' => DB::FIELD_TYPE_CHAR,
				'length' => 2048,
				'default' => ''
			],
			'description' => [
				'null' => false,
				'type' => DB::FIELD_TYPE_TEXT,
				'default' => ''
			],
			'type' => [
				'null' => false,
				'type' => DB::FIELD_TYPE_INT,
				'length' => 10,
				'default' => '0'
			]
		]
	],
	'hosts_groups' => [
		'key' => 'hostgroupid',
		'fields' => [
			'hostgroupid' => [
				'null' => false,
				'type' => DB::FIELD_TYPE_ID,
				'length' => 20
			],
			'hostid' => [
				'null' => false,
				'type' => DB::FIELD_TYPE_ID,
				'length' => 20,
				'ref_table' => 'hosts',
				'ref_field' => 'hostid'
			],
			'groupid' => [
				'null' => false,
				'type' => DB::FIELD_TYPE_ID,
				'length' => 20,
				'ref_table' => 'hstgrp',
				'ref_field' => 'groupid'
			]
		]
	],
	'hosts_templates' => [
		'key' => 'hosttemplateid',
		'fields' => [
			'hosttemplateid' => [
				'null' => false,
				'type' => DB::FIELD_TYPE_ID,
				'length' => 20
			],
			'hostid' => [
				'null' => false,
				'type' => DB::FIELD_TYPE_ID,
				'length' => 20,
				'ref_table' => 'hosts',
				'ref_field' => 'hostid'
			],
			'templateid' => [
				'null' => false,
				'type' => DB::FIELD_TYPE_ID,
				'length' => 20,
				'ref_table' => 'hosts',
				'ref_field' => 'hostid'
			]
		]
	],
	'items_applications' => [
		'key' => 'itemappid',
		'fields' => [
			'itemappid' => [
				'null' => false,
				'type' => DB::FIELD_TYPE_ID,
				'length' => 20
			],
			'applicationid' => [
				'null' => false,
				'type' => DB::FIELD_TYPE_ID,
				'length' => 20,
				'ref_table' => 'applications',
				'ref_field' => 'applicationid'
			],
			'itemid' => [
				'null' => false,
				'type' => DB::FIELD_TYPE_ID,
				'length' => 20,
				'ref_table' => 'items',
				'ref_field' => 'itemid'
			]
		]
	],
	'mappings' => [
		'key' => 'mappingid',
		'fields' => [
			'mappingid' => [
				'null' => false,
				'type' => DB::FIELD_TYPE_ID,
				'length' => 20
			],
			'valuemapid' => [
				'null' => false,
				'type' => DB::FIELD_TYPE_ID,
				'length' => 20,
				'ref_table' => 'valuemaps',
				'ref_field' => 'valuemapid'
			],
			'value' => [
				'null' => false,
				'type' => DB::FIELD_TYPE_CHAR,
				'length' => 64,
				'default' => ''
			],
			'newvalue' => [
				'null' => false,
				'type' => DB::FIELD_TYPE_CHAR,
				'length' => 64,
				'default' => ''
			]
		]
	],
	'media' => [
		'key' => 'mediaid',
		'fields' => [
			'mediaid' => [
				'null' => false,
				'type' => DB::FIELD_TYPE_ID,
				'length' => 20
			],
			'userid' => [
				'null' => false,
				'type' => DB::FIELD_TYPE_ID,
				'length' => 20,
				'ref_table' => 'users',
				'ref_field' => 'userid'
			],
			'mediatypeid' => [
				'null' => false,
				'type' => DB::FIELD_TYPE_ID,
				'length' => 20,
				'ref_table' => 'media_type',
				'ref_field' => 'mediatypeid'
			],
			'sendto' => [
				'null' => false,
				'type' => DB::FIELD_TYPE_CHAR,
				'length' => 1024,
				'default' => ''
			],
			'active' => [
				'null' => false,
				'type' => DB::FIELD_TYPE_INT,
				'length' => 10,
				'default' => '0'
			],
			'severity' => [
				'null' => false,
				'type' => DB::FIELD_TYPE_INT,
				'length' => 10,
				'default' => '63'
			],
			'period' => [
				'null' => false,
				'type' => DB::FIELD_TYPE_CHAR,
				'length' => 1024,
				'default' => '1-7,00:00-24:00'
			]
		]
	],
	'rights' => [
		'key' => 'rightid',
		'fields' => [
			'rightid' => [
				'null' => false,
				'type' => DB::FIELD_TYPE_ID,
				'length' => 20
			],
			'groupid' => [
				'null' => false,
				'type' => DB::FIELD_TYPE_ID,
				'length' => 20,
				'ref_table' => 'usrgrp',
				'ref_field' => 'usrgrpid'
			],
			'permission' => [
				'null' => false,
				'type' => DB::FIELD_TYPE_INT,
				'length' => 10,
				'default' => '0'
			],
			'id' => [
				'null' => false,
				'type' => DB::FIELD_TYPE_ID,
				'length' => 20,
				'ref_table' => 'hstgrp',
				'ref_field' => 'groupid'
			]
		]
	],
	'services' => [
		'key' => 'serviceid',
		'fields' => [
			'serviceid' => [
				'null' => false,
				'type' => DB::FIELD_TYPE_ID,
				'length' => 20
			],
			'name' => [
				'null' => false,
				'type' => DB::FIELD_TYPE_CHAR,
				'length' => 128,
				'default' => ''
			],
			'status' => [
				'null' => false,
				'type' => DB::FIELD_TYPE_INT,
				'length' => 10,
				'default' => '0'
			],
			'algorithm' => [
				'null' => false,
				'type' => DB::FIELD_TYPE_INT,
				'length' => 10,
				'default' => '0'
			],
			'triggerid' => [
				'null' => true,
				'type' => DB::FIELD_TYPE_ID,
				'length' => 20,
				'ref_table' => 'triggers',
				'ref_field' => 'triggerid'
			],
			'showsla' => [
				'null' => false,
				'type' => DB::FIELD_TYPE_INT,
				'length' => 10,
				'default' => '0'
			],
			'goodsla' => [
				'null' => false,
				'type' => DB::FIELD_TYPE_FLOAT,
				'default' => '99.9'
			],
			'sortorder' => [
				'null' => false,
				'type' => DB::FIELD_TYPE_INT,
				'length' => 10,
				'default' => '0'
			]
		]
	],
	'services_links' => [
		'key' => 'linkid',
		'fields' => [
			'linkid' => [
				'null' => false,
				'type' => DB::FIELD_TYPE_ID,
				'length' => 20
			],
			'serviceupid' => [
				'null' => false,
				'type' => DB::FIELD_TYPE_ID,
				'length' => 20,
				'ref_table' => 'services',
				'ref_field' => 'serviceid'
			],
			'servicedownid' => [
				'null' => false,
				'type' => DB::FIELD_TYPE_ID,
				'length' => 20,
				'ref_table' => 'services',
				'ref_field' => 'serviceid'
			],
			'soft' => [
				'null' => false,
				'type' => DB::FIELD_TYPE_INT,
				'length' => 10,
				'default' => '0'
			]
		]
	],
	'services_times' => [
		'key' => 'timeid',
		'fields' => [
			'timeid' => [
				'null' => false,
				'type' => DB::FIELD_TYPE_ID,
				'length' => 20
			],
			'serviceid' => [
				'null' => false,
				'type' => DB::FIELD_TYPE_ID,
				'length' => 20,
				'ref_table' => 'services',
				'ref_field' => 'serviceid'
			],
			'type' => [
				'null' => false,
				'type' => DB::FIELD_TYPE_INT,
				'length' => 10,
				'default' => '0'
			],
			'ts_from' => [
				'null' => false,
				'type' => DB::FIELD_TYPE_INT,
				'length' => 10,
				'default' => '0'
			],
			'ts_to' => [
				'null' => false,
				'type' => DB::FIELD_TYPE_INT,
				'length' => 10,
				'default' => '0'
			],
			'note' => [
				'null' => false,
				'type' => DB::FIELD_TYPE_CHAR,
				'length' => 255,
				'default' => ''
			]
		]
	],
	'icon_map' => [
		'key' => 'iconmapid',
		'fields' => [
			'iconmapid' => [
				'null' => false,
				'type' => DB::FIELD_TYPE_ID,
				'length' => 20
			],
			'name' => [
				'null' => false,
				'type' => DB::FIELD_TYPE_CHAR,
				'length' => 64,
				'default' => ''
			],
			'default_iconid' => [
				'null' => false,
				'type' => DB::FIELD_TYPE_ID,
				'length' => 20,
				'ref_table' => 'images',
				'ref_field' => 'imageid'
			]
		]
	],
	'icon_mapping' => [
		'key' => 'iconmappingid',
		'fields' => [
			'iconmappingid' => [
				'null' => false,
				'type' => DB::FIELD_TYPE_ID,
				'length' => 20
			],
			'iconmapid' => [
				'null' => false,
				'type' => DB::FIELD_TYPE_ID,
				'length' => 20,
				'ref_table' => 'icon_map',
				'ref_field' => 'iconmapid'
			],
			'iconid' => [
				'null' => false,
				'type' => DB::FIELD_TYPE_ID,
				'length' => 20,
				'ref_table' => 'images',
				'ref_field' => 'imageid'
			],
			'inventory_link' => [
				'null' => false,
				'type' => DB::FIELD_TYPE_INT,
				'length' => 10,
				'default' => '0'
			],
			'expression' => [
				'null' => false,
				'type' => DB::FIELD_TYPE_CHAR,
				'length' => 64,
				'default' => ''
			],
			'sortorder' => [
				'null' => false,
				'type' => DB::FIELD_TYPE_INT,
				'length' => 10,
				'default' => '0'
			]
		]
	],
	'sysmaps' => [
		'key' => 'sysmapid',
		'fields' => [
			'sysmapid' => [
				'null' => false,
				'type' => DB::FIELD_TYPE_ID,
				'length' => 20
			],
			'name' => [
				'null' => false,
				'type' => DB::FIELD_TYPE_CHAR,
				'length' => 128,
				'default' => ''
			],
			'width' => [
				'null' => false,
				'type' => DB::FIELD_TYPE_INT,
				'length' => 10,
				'default' => '600'
			],
			'height' => [
				'null' => false,
				'type' => DB::FIELD_TYPE_INT,
				'length' => 10,
				'default' => '400'
			],
			'backgroundid' => [
				'null' => true,
				'type' => DB::FIELD_TYPE_ID,
				'length' => 20,
				'ref_table' => 'images',
				'ref_field' => 'imageid'
			],
			'label_type' => [
				'null' => false,
				'type' => DB::FIELD_TYPE_INT,
				'length' => 10,
				'default' => '2'
			],
			'label_location' => [
				'null' => false,
				'type' => DB::FIELD_TYPE_INT,
				'length' => 10,
				'default' => '0'
			],
			'highlight' => [
				'null' => false,
				'type' => DB::FIELD_TYPE_INT,
				'length' => 10,
				'default' => '1'
			],
			'expandproblem' => [
				'null' => false,
				'type' => DB::FIELD_TYPE_INT,
				'length' => 10,
				'default' => '1'
			],
			'markelements' => [
				'null' => false,
				'type' => DB::FIELD_TYPE_INT,
				'length' => 10,
				'default' => '0'
			],
			'show_unack' => [
				'null' => false,
				'type' => DB::FIELD_TYPE_INT,
				'length' => 10,
				'default' => '0'
			],
			'grid_size' => [
				'null' => false,
				'type' => DB::FIELD_TYPE_INT,
				'length' => 10,
				'default' => '50'
			],
			'grid_show' => [
				'null' => false,
				'type' => DB::FIELD_TYPE_INT,
				'length' => 10,
				'default' => '1'
			],
			'grid_align' => [
				'null' => false,
				'type' => DB::FIELD_TYPE_INT,
				'length' => 10,
				'default' => '1'
			],
			'label_format' => [
				'null' => false,
				'type' => DB::FIELD_TYPE_INT,
				'length' => 10,
				'default' => '0'
			],
			'label_type_host' => [
				'null' => false,
				'type' => DB::FIELD_TYPE_INT,
				'length' => 10,
				'default' => '2'
			],
			'label_type_hostgroup' => [
				'null' => false,
				'type' => DB::FIELD_TYPE_INT,
				'length' => 10,
				'default' => '2'
			],
			'label_type_trigger' => [
				'null' => false,
				'type' => DB::FIELD_TYPE_INT,
				'length' => 10,
				'default' => '2'
			],
			'label_type_map' => [
				'null' => false,
				'type' => DB::FIELD_TYPE_INT,
				'length' => 10,
				'default' => '2'
			],
			'label_type_image' => [
				'null' => false,
				'type' => DB::FIELD_TYPE_INT,
				'length' => 10,
				'default' => '2'
			],
			'label_string_host' => [
				'null' => false,
				'type' => DB::FIELD_TYPE_CHAR,
				'length' => 255,
				'default' => ''
			],
			'label_string_hostgroup' => [
				'null' => false,
				'type' => DB::FIELD_TYPE_CHAR,
				'length' => 255,
				'default' => ''
			],
			'label_string_trigger' => [
				'null' => false,
				'type' => DB::FIELD_TYPE_CHAR,
				'length' => 255,
				'default' => ''
			],
			'label_string_map' => [
				'null' => false,
				'type' => DB::FIELD_TYPE_CHAR,
				'length' => 255,
				'default' => ''
			],
			'label_string_image' => [
				'null' => false,
				'type' => DB::FIELD_TYPE_CHAR,
				'length' => 255,
				'default' => ''
			],
			'iconmapid' => [
				'null' => true,
				'type' => DB::FIELD_TYPE_ID,
				'length' => 20,
				'ref_table' => 'icon_map',
				'ref_field' => 'iconmapid'
			],
			'expand_macros' => [
				'null' => false,
				'type' => DB::FIELD_TYPE_INT,
				'length' => 10,
				'default' => '0'
			],
			'severity_min' => [
				'null' => false,
				'type' => DB::FIELD_TYPE_INT,
				'length' => 10,
				'default' => '0'
			],
			'userid' => [
				'null' => false,
				'type' => DB::FIELD_TYPE_ID,
				'length' => 20,
				'ref_table' => 'users',
				'ref_field' => 'userid'
			],
			'private' => [
				'null' => false,
				'type' => DB::FIELD_TYPE_INT,
				'length' => 10,
				'default' => '1'
			],
			'show_suppressed' => [
				'null' => false,
				'type' => DB::FIELD_TYPE_INT,
				'length' => 10,
				'default' => '0'
			]
		]
	],
	'sysmaps_elements' => [
		'key' => 'selementid',
		'fields' => [
			'selementid' => [
				'null' => false,
				'type' => DB::FIELD_TYPE_ID,
				'length' => 20
			],
			'sysmapid' => [
				'null' => false,
				'type' => DB::FIELD_TYPE_ID,
				'length' => 20,
				'ref_table' => 'sysmaps',
				'ref_field' => 'sysmapid'
			],
			'elementid' => [
				'null' => false,
				'type' => DB::FIELD_TYPE_ID,
				'length' => 20,
				'default' => '0'
			],
			'elementtype' => [
				'null' => false,
				'type' => DB::FIELD_TYPE_INT,
				'length' => 10,
				'default' => '0'
			],
			'iconid_off' => [
				'null' => true,
				'type' => DB::FIELD_TYPE_ID,
				'length' => 20,
				'ref_table' => 'images',
				'ref_field' => 'imageid'
			],
			'iconid_on' => [
				'null' => true,
				'type' => DB::FIELD_TYPE_ID,
				'length' => 20,
				'ref_table' => 'images',
				'ref_field' => 'imageid'
			],
			'label' => [
				'null' => false,
				'type' => DB::FIELD_TYPE_CHAR,
				'length' => 2048,
				'default' => ''
			],
			'label_location' => [
				'null' => false,
				'type' => DB::FIELD_TYPE_INT,
				'length' => 10,
				'default' => '-1'
			],
			'x' => [
				'null' => false,
				'type' => DB::FIELD_TYPE_INT,
				'length' => 10,
				'default' => '0'
			],
			'y' => [
				'null' => false,
				'type' => DB::FIELD_TYPE_INT,
				'length' => 10,
				'default' => '0'
			],
			'iconid_disabled' => [
				'null' => true,
				'type' => DB::FIELD_TYPE_ID,
				'length' => 20,
				'ref_table' => 'images',
				'ref_field' => 'imageid'
			],
			'iconid_maintenance' => [
				'null' => true,
				'type' => DB::FIELD_TYPE_ID,
				'length' => 20,
				'ref_table' => 'images',
				'ref_field' => 'imageid'
			],
			'elementsubtype' => [
				'null' => false,
				'type' => DB::FIELD_TYPE_INT,
				'length' => 10,
				'default' => '0'
			],
			'areatype' => [
				'null' => false,
				'type' => DB::FIELD_TYPE_INT,
				'length' => 10,
				'default' => '0'
			],
			'width' => [
				'null' => false,
				'type' => DB::FIELD_TYPE_INT,
				'length' => 10,
				'default' => '200'
			],
			'height' => [
				'null' => false,
				'type' => DB::FIELD_TYPE_INT,
				'length' => 10,
				'default' => '200'
			],
			'viewtype' => [
				'null' => false,
				'type' => DB::FIELD_TYPE_INT,
				'length' => 10,
				'default' => '0'
			],
			'use_iconmap' => [
				'null' => false,
				'type' => DB::FIELD_TYPE_INT,
				'length' => 10,
				'default' => '1'
			],
			'application' => [
				'null' => false,
				'type' => DB::FIELD_TYPE_CHAR,
				'length' => 255,
				'default' => ''
			]
		]
	],
	'sysmaps_links' => [
		'key' => 'linkid',
		'fields' => [
			'linkid' => [
				'null' => false,
				'type' => DB::FIELD_TYPE_ID,
				'length' => 20
			],
			'sysmapid' => [
				'null' => false,
				'type' => DB::FIELD_TYPE_ID,
				'length' => 20,
				'ref_table' => 'sysmaps',
				'ref_field' => 'sysmapid'
			],
			'selementid1' => [
				'null' => false,
				'type' => DB::FIELD_TYPE_ID,
				'length' => 20,
				'ref_table' => 'sysmaps_elements',
				'ref_field' => 'selementid'
			],
			'selementid2' => [
				'null' => false,
				'type' => DB::FIELD_TYPE_ID,
				'length' => 20,
				'ref_table' => 'sysmaps_elements',
				'ref_field' => 'selementid'
			],
			'drawtype' => [
				'null' => false,
				'type' => DB::FIELD_TYPE_INT,
				'length' => 10,
				'default' => '0'
			],
			'color' => [
				'null' => false,
				'type' => DB::FIELD_TYPE_CHAR,
				'length' => 6,
				'default' => '000000'
			],
			'label' => [
				'null' => false,
				'type' => DB::FIELD_TYPE_CHAR,
				'length' => 2048,
				'default' => ''
			]
		]
	],
	'sysmaps_link_triggers' => [
		'key' => 'linktriggerid',
		'fields' => [
			'linktriggerid' => [
				'null' => false,
				'type' => DB::FIELD_TYPE_ID,
				'length' => 20
			],
			'linkid' => [
				'null' => false,
				'type' => DB::FIELD_TYPE_ID,
				'length' => 20,
				'ref_table' => 'sysmaps_links',
				'ref_field' => 'linkid'
			],
			'triggerid' => [
				'null' => false,
				'type' => DB::FIELD_TYPE_ID,
				'length' => 20,
				'ref_table' => 'triggers',
				'ref_field' => 'triggerid'
			],
			'drawtype' => [
				'null' => false,
				'type' => DB::FIELD_TYPE_INT,
				'length' => 10,
				'default' => '0'
			],
			'color' => [
				'null' => false,
				'type' => DB::FIELD_TYPE_CHAR,
				'length' => 6,
				'default' => '000000'
			]
		]
	],
	'sysmap_element_url' => [
		'key' => 'sysmapelementurlid',
		'fields' => [
			'sysmapelementurlid' => [
				'null' => false,
				'type' => DB::FIELD_TYPE_ID,
				'length' => 20
			],
			'selementid' => [
				'null' => false,
				'type' => DB::FIELD_TYPE_ID,
				'length' => 20,
				'ref_table' => 'sysmaps_elements',
				'ref_field' => 'selementid'
			],
			'name' => [
				'null' => false,
				'type' => DB::FIELD_TYPE_CHAR,
				'length' => 255
			],
			'url' => [
				'null' => false,
				'type' => DB::FIELD_TYPE_CHAR,
				'length' => 255,
				'default' => ''
			]
		]
	],
	'sysmap_url' => [
		'key' => 'sysmapurlid',
		'fields' => [
			'sysmapurlid' => [
				'null' => false,
				'type' => DB::FIELD_TYPE_ID,
				'length' => 20
			],
			'sysmapid' => [
				'null' => false,
				'type' => DB::FIELD_TYPE_ID,
				'length' => 20,
				'ref_table' => 'sysmaps',
				'ref_field' => 'sysmapid'
			],
			'name' => [
				'null' => false,
				'type' => DB::FIELD_TYPE_CHAR,
				'length' => 255
			],
			'url' => [
				'null' => false,
				'type' => DB::FIELD_TYPE_CHAR,
				'length' => 255,
				'default' => ''
			],
			'elementtype' => [
				'null' => false,
				'type' => DB::FIELD_TYPE_INT,
				'length' => 10,
				'default' => '0'
			]
		]
	],
	'sysmap_user' => [
		'key' => 'sysmapuserid',
		'fields' => [
			'sysmapuserid' => [
				'null' => false,
				'type' => DB::FIELD_TYPE_ID,
				'length' => 20
			],
			'sysmapid' => [
				'null' => false,
				'type' => DB::FIELD_TYPE_ID,
				'length' => 20,
				'ref_table' => 'sysmaps',
				'ref_field' => 'sysmapid'
			],
			'userid' => [
				'null' => false,
				'type' => DB::FIELD_TYPE_ID,
				'length' => 20,
				'ref_table' => 'users',
				'ref_field' => 'userid'
			],
			'permission' => [
				'null' => false,
				'type' => DB::FIELD_TYPE_INT,
				'length' => 10,
				'default' => '2'
			]
		]
	],
	'sysmap_usrgrp' => [
		'key' => 'sysmapusrgrpid',
		'fields' => [
			'sysmapusrgrpid' => [
				'null' => false,
				'type' => DB::FIELD_TYPE_ID,
				'length' => 20
			],
			'sysmapid' => [
				'null' => false,
				'type' => DB::FIELD_TYPE_ID,
				'length' => 20,
				'ref_table' => 'sysmaps',
				'ref_field' => 'sysmapid'
			],
			'usrgrpid' => [
				'null' => false,
				'type' => DB::FIELD_TYPE_ID,
				'length' => 20,
				'ref_table' => 'usrgrp',
				'ref_field' => 'usrgrpid'
			],
			'permission' => [
				'null' => false,
				'type' => DB::FIELD_TYPE_INT,
				'length' => 10,
				'default' => '2'
			]
		]
	],
	'maintenances_hosts' => [
		'key' => 'maintenance_hostid',
		'fields' => [
			'maintenance_hostid' => [
				'null' => false,
				'type' => DB::FIELD_TYPE_ID,
				'length' => 20
			],
			'maintenanceid' => [
				'null' => false,
				'type' => DB::FIELD_TYPE_ID,
				'length' => 20,
				'ref_table' => 'maintenances',
				'ref_field' => 'maintenanceid'
			],
			'hostid' => [
				'null' => false,
				'type' => DB::FIELD_TYPE_ID,
				'length' => 20,
				'ref_table' => 'hosts',
				'ref_field' => 'hostid'
			]
		]
	],
	'maintenances_groups' => [
		'key' => 'maintenance_groupid',
		'fields' => [
			'maintenance_groupid' => [
				'null' => false,
				'type' => DB::FIELD_TYPE_ID,
				'length' => 20
			],
			'maintenanceid' => [
				'null' => false,
				'type' => DB::FIELD_TYPE_ID,
				'length' => 20,
				'ref_table' => 'maintenances',
				'ref_field' => 'maintenanceid'
			],
			'groupid' => [
				'null' => false,
				'type' => DB::FIELD_TYPE_ID,
				'length' => 20,
				'ref_table' => 'hstgrp',
				'ref_field' => 'groupid'
			]
		]
	],
	'timeperiods' => [
		'key' => 'timeperiodid',
		'fields' => [
			'timeperiodid' => [
				'null' => false,
				'type' => DB::FIELD_TYPE_ID,
				'length' => 20
			],
			'timeperiod_type' => [
				'null' => false,
				'type' => DB::FIELD_TYPE_INT,
				'length' => 10,
				'default' => '0'
			],
			'every' => [
				'null' => false,
				'type' => DB::FIELD_TYPE_INT,
				'length' => 10,
				'default' => '1'
			],
			'month' => [
				'null' => false,
				'type' => DB::FIELD_TYPE_INT,
				'length' => 10,
				'default' => '0'
			],
			'dayofweek' => [
				'null' => false,
				'type' => DB::FIELD_TYPE_INT,
				'length' => 10,
				'default' => '0'
			],
			'day' => [
				'null' => false,
				'type' => DB::FIELD_TYPE_INT,
				'length' => 10,
				'default' => '0'
			],
			'start_time' => [
				'null' => false,
				'type' => DB::FIELD_TYPE_INT,
				'length' => 10,
				'default' => '0'
			],
			'period' => [
				'null' => false,
				'type' => DB::FIELD_TYPE_INT,
				'length' => 10,
				'default' => '0'
			],
			'start_date' => [
				'null' => false,
				'type' => DB::FIELD_TYPE_INT,
				'length' => 10,
				'default' => '0'
			]
		]
	],
	'maintenances_windows' => [
		'key' => 'maintenance_timeperiodid',
		'fields' => [
			'maintenance_timeperiodid' => [
				'null' => false,
				'type' => DB::FIELD_TYPE_ID,
				'length' => 20
			],
			'maintenanceid' => [
				'null' => false,
				'type' => DB::FIELD_TYPE_ID,
				'length' => 20,
				'ref_table' => 'maintenances',
				'ref_field' => 'maintenanceid'
			],
			'timeperiodid' => [
				'null' => false,
				'type' => DB::FIELD_TYPE_ID,
				'length' => 20,
				'ref_table' => 'timeperiods',
				'ref_field' => 'timeperiodid'
			]
		]
	],
	'regexps' => [
		'key' => 'regexpid',
		'fields' => [
			'regexpid' => [
				'null' => false,
				'type' => DB::FIELD_TYPE_ID,
				'length' => 20
			],
			'name' => [
				'null' => false,
				'type' => DB::FIELD_TYPE_CHAR,
				'length' => 128,
				'default' => ''
			],
			'test_string' => [
				'null' => false,
				'type' => DB::FIELD_TYPE_TEXT,
				'default' => ''
			]
		]
	],
	'expressions' => [
		'key' => 'expressionid',
		'fields' => [
			'expressionid' => [
				'null' => false,
				'type' => DB::FIELD_TYPE_ID,
				'length' => 20
			],
			'regexpid' => [
				'null' => false,
				'type' => DB::FIELD_TYPE_ID,
				'length' => 20,
				'ref_table' => 'regexps',
				'ref_field' => 'regexpid'
			],
			'expression' => [
				'null' => false,
				'type' => DB::FIELD_TYPE_CHAR,
				'length' => 255,
				'default' => ''
			],
			'expression_type' => [
				'null' => false,
				'type' => DB::FIELD_TYPE_INT,
				'length' => 10,
				'default' => '0'
			],
			'exp_delimiter' => [
				'null' => false,
				'type' => DB::FIELD_TYPE_CHAR,
				'length' => 1,
				'default' => ''
			],
			'case_sensitive' => [
				'null' => false,
				'type' => DB::FIELD_TYPE_INT,
				'length' => 10,
				'default' => '0'
			]
		]
	],
	'ids' => [
		'key' => 'table_name,field_name',
		'fields' => [
			'table_name' => [
				'null' => false,
				'type' => DB::FIELD_TYPE_CHAR,
				'length' => 64,
				'default' => ''
			],
			'field_name' => [
				'null' => false,
				'type' => DB::FIELD_TYPE_CHAR,
				'length' => 64,
				'default' => ''
			],
			'nextid' => [
				'null' => false,
				'type' => DB::FIELD_TYPE_ID,
				'length' => 20
			]
		]
	],
	'alerts' => [
		'key' => 'alertid',
		'fields' => [
			'alertid' => [
				'null' => false,
				'type' => DB::FIELD_TYPE_ID,
				'length' => 20
			],
			'actionid' => [
				'null' => false,
				'type' => DB::FIELD_TYPE_ID,
				'length' => 20,
				'ref_table' => 'actions',
				'ref_field' => 'actionid'
			],
			'eventid' => [
				'null' => false,
				'type' => DB::FIELD_TYPE_ID,
				'length' => 20,
				'ref_table' => 'events',
				'ref_field' => 'eventid'
			],
			'userid' => [
				'null' => true,
				'type' => DB::FIELD_TYPE_ID,
				'length' => 20,
				'ref_table' => 'users',
				'ref_field' => 'userid'
			],
			'clock' => [
				'null' => false,
				'type' => DB::FIELD_TYPE_INT,
				'length' => 10,
				'default' => '0'
			],
			'mediatypeid' => [
				'null' => true,
				'type' => DB::FIELD_TYPE_ID,
				'length' => 20,
				'ref_table' => 'media_type',
				'ref_field' => 'mediatypeid'
			],
			'sendto' => [
				'null' => false,
				'type' => DB::FIELD_TYPE_CHAR,
				'length' => 1024,
				'default' => ''
			],
			'subject' => [
				'null' => false,
				'type' => DB::FIELD_TYPE_CHAR,
				'length' => 255,
				'default' => ''
			],
			'message' => [
				'null' => false,
				'type' => DB::FIELD_TYPE_NCLOB,
				'default' => ''
			],
			'status' => [
				'null' => false,
				'type' => DB::FIELD_TYPE_INT,
				'length' => 10,
				'default' => '0'
			],
			'retries' => [
				'null' => false,
				'type' => DB::FIELD_TYPE_INT,
				'length' => 10,
				'default' => '0'
			],
			'error' => [
				'null' => false,
				'type' => DB::FIELD_TYPE_CHAR,
				'length' => 2048,
				'default' => ''
			],
			'esc_step' => [
				'null' => false,
				'type' => DB::FIELD_TYPE_INT,
				'length' => 10,
				'default' => '0'
			],
			'alerttype' => [
				'null' => false,
				'type' => DB::FIELD_TYPE_INT,
				'length' => 10,
				'default' => '0'
			],
			'p_eventid' => [
				'null' => true,
				'type' => DB::FIELD_TYPE_ID,
				'length' => 20,
				'ref_table' => 'events',
				'ref_field' => 'eventid'
			],
			'acknowledgeid' => [
				'null' => true,
				'type' => DB::FIELD_TYPE_ID,
				'length' => 20,
				'ref_table' => 'acknowledges',
				'ref_field' => 'acknowledgeid'
			],
			'parameters' => [
				'null' => false,
				'type' => DB::FIELD_TYPE_TEXT,
				'default' => '{}'
			]
		]
	],
	'history' => [
		'key' => '',
		'fields' => [
			'itemid' => [
				'null' => false,
				'type' => DB::FIELD_TYPE_ID,
				'length' => 20,
				'ref_table' => 'items',
				'ref_field' => 'itemid'
			],
			'clock' => [
				'null' => false,
				'type' => DB::FIELD_TYPE_INT,
				'length' => 10,
				'default' => '0'
			],
			'value' => [
				'null' => false,
				'type' => DB::FIELD_TYPE_FLOAT,
				'default' => '0.0000'
			],
			'ns' => [
				'null' => false,
				'type' => DB::FIELD_TYPE_INT,
				'length' => 10,
				'default' => '0'
			]
		]
	],
	'history_uint' => [
		'key' => '',
		'fields' => [
			'itemid' => [
				'null' => false,
				'type' => DB::FIELD_TYPE_ID,
				'length' => 20,
				'ref_table' => 'items',
				'ref_field' => 'itemid'
			],
			'clock' => [
				'null' => false,
				'type' => DB::FIELD_TYPE_INT,
				'length' => 10,
				'default' => '0'
			],
			'value' => [
				'null' => false,
				'type' => DB::FIELD_TYPE_UINT,
				'length' => 20,
				'default' => '0'
			],
			'ns' => [
				'null' => false,
				'type' => DB::FIELD_TYPE_INT,
				'length' => 10,
				'default' => '0'
			]
		]
	],
	'history_str' => [
		'key' => '',
		'fields' => [
			'itemid' => [
				'null' => false,
				'type' => DB::FIELD_TYPE_ID,
				'length' => 20,
				'ref_table' => 'items',
				'ref_field' => 'itemid'
			],
			'clock' => [
				'null' => false,
				'type' => DB::FIELD_TYPE_INT,
				'length' => 10,
				'default' => '0'
			],
			'value' => [
				'null' => false,
				'type' => DB::FIELD_TYPE_CHAR,
				'length' => 255,
				'default' => ''
			],
			'ns' => [
				'null' => false,
				'type' => DB::FIELD_TYPE_INT,
				'length' => 10,
				'default' => '0'
			]
		]
	],
	'history_log' => [
		'key' => '',
		'fields' => [
			'itemid' => [
				'null' => false,
				'type' => DB::FIELD_TYPE_ID,
				'length' => 20,
				'ref_table' => 'items',
				'ref_field' => 'itemid'
			],
			'clock' => [
				'null' => false,
				'type' => DB::FIELD_TYPE_INT,
				'length' => 10,
				'default' => '0'
			],
			'timestamp' => [
				'null' => false,
				'type' => DB::FIELD_TYPE_INT,
				'length' => 10,
				'default' => '0'
			],
			'source' => [
				'null' => false,
				'type' => DB::FIELD_TYPE_CHAR,
				'length' => 64,
				'default' => ''
			],
			'severity' => [
				'null' => false,
				'type' => DB::FIELD_TYPE_INT,
				'length' => 10,
				'default' => '0'
			],
			'value' => [
				'null' => false,
				'type' => DB::FIELD_TYPE_NCLOB,
				'default' => ''
			],
			'logeventid' => [
				'null' => false,
				'type' => DB::FIELD_TYPE_INT,
				'length' => 10,
				'default' => '0'
			],
			'ns' => [
				'null' => false,
				'type' => DB::FIELD_TYPE_INT,
				'length' => 10,
				'default' => '0'
			]
		]
	],
	'history_text' => [
		'key' => '',
		'fields' => [
			'itemid' => [
				'null' => false,
				'type' => DB::FIELD_TYPE_ID,
				'length' => 20,
				'ref_table' => 'items',
				'ref_field' => 'itemid'
			],
			'clock' => [
				'null' => false,
				'type' => DB::FIELD_TYPE_INT,
				'length' => 10,
				'default' => '0'
			],
			'value' => [
				'null' => false,
				'type' => DB::FIELD_TYPE_NCLOB,
				'default' => ''
			],
			'ns' => [
				'null' => false,
				'type' => DB::FIELD_TYPE_INT,
				'length' => 10,
				'default' => '0'
			]
		]
	],
	'proxy_history' => [
		'key' => 'id',
		'fields' => [
			'id' => [
				'null' => false,
				'type' => DB::FIELD_TYPE_UINT,
				'length' => 20
			],
			'itemid' => [
				'null' => false,
				'type' => DB::FIELD_TYPE_ID,
				'length' => 20,
				'ref_table' => 'items',
				'ref_field' => 'itemid'
			],
			'clock' => [
				'null' => false,
				'type' => DB::FIELD_TYPE_INT,
				'length' => 10,
				'default' => '0'
			],
			'timestamp' => [
				'null' => false,
				'type' => DB::FIELD_TYPE_INT,
				'length' => 10,
				'default' => '0'
			],
			'source' => [
				'null' => false,
				'type' => DB::FIELD_TYPE_CHAR,
				'length' => 64,
				'default' => ''
			],
			'severity' => [
				'null' => false,
				'type' => DB::FIELD_TYPE_INT,
				'length' => 10,
				'default' => '0'
			],
			'value' => [
				'null' => false,
				'type' => DB::FIELD_TYPE_NCLOB,
				'default' => ''
			],
			'logeventid' => [
				'null' => false,
				'type' => DB::FIELD_TYPE_INT,
				'length' => 10,
				'default' => '0'
			],
			'ns' => [
				'null' => false,
				'type' => DB::FIELD_TYPE_INT,
				'length' => 10,
				'default' => '0'
			],
			'state' => [
				'null' => false,
				'type' => DB::FIELD_TYPE_INT,
				'length' => 10,
				'default' => '0'
			],
			'lastlogsize' => [
				'null' => false,
				'type' => DB::FIELD_TYPE_UINT,
				'length' => 20,
				'default' => '0'
			],
			'mtime' => [
				'null' => false,
				'type' => DB::FIELD_TYPE_INT,
				'length' => 10,
				'default' => '0'
			],
			'flags' => [
				'null' => false,
				'type' => DB::FIELD_TYPE_INT,
				'length' => 10,
				'default' => '0'
			],
			'write_clock' => [
				'null' => false,
				'type' => DB::FIELD_TYPE_INT,
				'length' => 10,
				'default' => '0'
			]
		]
	],
	'proxy_dhistory' => [
		'key' => 'id',
		'fields' => [
			'id' => [
				'null' => false,
				'type' => DB::FIELD_TYPE_UINT,
				'length' => 20
			],
			'clock' => [
				'null' => false,
				'type' => DB::FIELD_TYPE_INT,
				'length' => 10,
				'default' => '0'
			],
			'druleid' => [
				'null' => false,
				'type' => DB::FIELD_TYPE_ID,
				'length' => 20,
				'ref_table' => 'drules',
				'ref_field' => 'druleid'
			],
			'ip' => [
				'null' => false,
				'type' => DB::FIELD_TYPE_CHAR,
				'length' => 39,
				'default' => ''
			],
			'port' => [
				'null' => false,
				'type' => DB::FIELD_TYPE_INT,
				'length' => 10,
				'default' => '0'
			],
			'value' => [
				'null' => false,
				'type' => DB::FIELD_TYPE_CHAR,
				'length' => 255,
				'default' => ''
			],
			'status' => [
				'null' => false,
				'type' => DB::FIELD_TYPE_INT,
				'length' => 10,
				'default' => '0'
			],
			'dcheckid' => [
				'null' => true,
				'type' => DB::FIELD_TYPE_ID,
				'length' => 20,
				'ref_table' => 'dchecks',
				'ref_field' => 'dcheckid'
			],
			'dns' => [
				'null' => false,
				'type' => DB::FIELD_TYPE_CHAR,
				'length' => 255,
				'default' => ''
			]
		]
	],
	'events' => [
		'key' => 'eventid',
		'fields' => [
			'eventid' => [
				'null' => false,
				'type' => DB::FIELD_TYPE_ID,
				'length' => 20
			],
			'source' => [
				'null' => false,
				'type' => DB::FIELD_TYPE_INT,
				'length' => 10,
				'default' => '0'
			],
			'object' => [
				'null' => false,
				'type' => DB::FIELD_TYPE_INT,
				'length' => 10,
				'default' => '0'
			],
			'objectid' => [
				'null' => false,
				'type' => DB::FIELD_TYPE_ID,
				'length' => 20,
				'default' => '0'
			],
			'clock' => [
				'null' => false,
				'type' => DB::FIELD_TYPE_INT,
				'length' => 10,
				'default' => '0'
			],
			'value' => [
				'null' => false,
				'type' => DB::FIELD_TYPE_INT,
				'length' => 10,
				'default' => '0'
			],
			'acknowledged' => [
				'null' => false,
				'type' => DB::FIELD_TYPE_INT,
				'length' => 10,
				'default' => '0'
			],
			'ns' => [
				'null' => false,
				'type' => DB::FIELD_TYPE_INT,
				'length' => 10,
				'default' => '0'
			],
			'name' => [
				'null' => false,
				'type' => DB::FIELD_TYPE_CHAR,
				'length' => 2048,
				'default' => ''
			],
			'severity' => [
				'null' => false,
				'type' => DB::FIELD_TYPE_INT,
				'length' => 10,
				'default' => '0'
			]
		]
	],
	'trends' => [
		'key' => 'itemid,clock',
		'fields' => [
			'itemid' => [
				'null' => false,
				'type' => DB::FIELD_TYPE_ID,
				'length' => 20,
				'ref_table' => 'items',
				'ref_field' => 'itemid'
			],
			'clock' => [
				'null' => false,
				'type' => DB::FIELD_TYPE_INT,
				'length' => 10,
				'default' => '0'
			],
			'num' => [
				'null' => false,
				'type' => DB::FIELD_TYPE_INT,
				'length' => 10,
				'default' => '0'
			],
			'value_min' => [
				'null' => false,
				'type' => DB::FIELD_TYPE_FLOAT,
				'default' => '0.0000'
			],
			'value_avg' => [
				'null' => false,
				'type' => DB::FIELD_TYPE_FLOAT,
				'default' => '0.0000'
			],
			'value_max' => [
				'null' => false,
				'type' => DB::FIELD_TYPE_FLOAT,
				'default' => '0.0000'
			]
		]
	],
	'trends_uint' => [
		'key' => 'itemid,clock',
		'fields' => [
			'itemid' => [
				'null' => false,
				'type' => DB::FIELD_TYPE_ID,
				'length' => 20,
				'ref_table' => 'items',
				'ref_field' => 'itemid'
			],
			'clock' => [
				'null' => false,
				'type' => DB::FIELD_TYPE_INT,
				'length' => 10,
				'default' => '0'
			],
			'num' => [
				'null' => false,
				'type' => DB::FIELD_TYPE_INT,
				'length' => 10,
				'default' => '0'
			],
			'value_min' => [
				'null' => false,
				'type' => DB::FIELD_TYPE_UINT,
				'length' => 20,
				'default' => '0'
			],
			'value_avg' => [
				'null' => false,
				'type' => DB::FIELD_TYPE_UINT,
				'length' => 20,
				'default' => '0'
			],
			'value_max' => [
				'null' => false,
				'type' => DB::FIELD_TYPE_UINT,
				'length' => 20,
				'default' => '0'
			]
		]
	],
	'acknowledges' => [
		'key' => 'acknowledgeid',
		'fields' => [
			'acknowledgeid' => [
				'null' => false,
				'type' => DB::FIELD_TYPE_ID,
				'length' => 20
			],
			'userid' => [
				'null' => false,
				'type' => DB::FIELD_TYPE_ID,
				'length' => 20,
				'ref_table' => 'users',
				'ref_field' => 'userid'
			],
			'eventid' => [
				'null' => false,
				'type' => DB::FIELD_TYPE_ID,
				'length' => 20,
				'ref_table' => 'events',
				'ref_field' => 'eventid'
			],
			'clock' => [
				'null' => false,
				'type' => DB::FIELD_TYPE_INT,
				'length' => 10,
				'default' => '0'
			],
			'message' => [
				'null' => false,
				'type' => DB::FIELD_TYPE_CHAR,
				'length' => 2048,
				'default' => ''
			],
			'action' => [
				'null' => false,
				'type' => DB::FIELD_TYPE_INT,
				'length' => 10,
				'default' => '0'
			],
			'old_severity' => [
				'null' => false,
				'type' => DB::FIELD_TYPE_INT,
				'length' => 10,
				'default' => '0'
			],
			'new_severity' => [
				'null' => false,
				'type' => DB::FIELD_TYPE_INT,
				'length' => 10,
				'default' => '0'
			]
		]
	],
	'auditlog' => [
		'key' => 'auditid',
		'fields' => [
			'auditid' => [
				'null' => false,
				'type' => DB::FIELD_TYPE_ID,
				'length' => 20
			],
			'userid' => [
				'null' => false,
				'type' => DB::FIELD_TYPE_ID,
				'length' => 20,
				'ref_table' => 'users',
				'ref_field' => 'userid'
			],
			'clock' => [
				'null' => false,
				'type' => DB::FIELD_TYPE_INT,
				'length' => 10,
				'default' => '0'
			],
			'action' => [
				'null' => false,
				'type' => DB::FIELD_TYPE_INT,
				'length' => 10,
				'default' => '0'
			],
			'resourcetype' => [
				'null' => false,
				'type' => DB::FIELD_TYPE_INT,
				'length' => 10,
				'default' => '0'
			],
			'note' => [
				'null' => false,
				'type' => DB::FIELD_TYPE_CHAR,
				'length' => 128,
				'default' => ''
			],
			'ip' => [
				'null' => false,
				'type' => DB::FIELD_TYPE_CHAR,
				'length' => 39,
				'default' => ''
			],
			'resourceid' => [
				'null' => true,
				'type' => DB::FIELD_TYPE_ID,
				'length' => 20
			],
			'resourcename' => [
				'null' => false,
				'type' => DB::FIELD_TYPE_CHAR,
				'length' => 255,
				'default' => ''
			]
		]
	],
	'auditlog_details' => [
		'key' => 'auditdetailid',
		'fields' => [
			'auditdetailid' => [
				'null' => false,
				'type' => DB::FIELD_TYPE_ID,
				'length' => 20
			],
			'auditid' => [
				'null' => false,
				'type' => DB::FIELD_TYPE_ID,
				'length' => 20,
				'ref_table' => 'auditlog',
				'ref_field' => 'auditid'
			],
			'table_name' => [
				'null' => false,
				'type' => DB::FIELD_TYPE_CHAR,
				'length' => 64,
				'default' => ''
			],
			'field_name' => [
				'null' => false,
				'type' => DB::FIELD_TYPE_CHAR,
				'length' => 64,
				'default' => ''
			],
			'oldvalue' => [
				'null' => false,
				'type' => DB::FIELD_TYPE_NCLOB,
				'default' => ''
			],
			'newvalue' => [
				'null' => false,
				'type' => DB::FIELD_TYPE_NCLOB,
				'default' => ''
			]
		]
	],
	'service_alarms' => [
		'key' => 'servicealarmid',
		'fields' => [
			'servicealarmid' => [
				'null' => false,
				'type' => DB::FIELD_TYPE_ID,
				'length' => 20
			],
			'serviceid' => [
				'null' => false,
				'type' => DB::FIELD_TYPE_ID,
				'length' => 20,
				'ref_table' => 'services',
				'ref_field' => 'serviceid'
			],
			'clock' => [
				'null' => false,
				'type' => DB::FIELD_TYPE_INT,
				'length' => 10,
				'default' => '0'
			],
			'value' => [
				'null' => false,
				'type' => DB::FIELD_TYPE_INT,
				'length' => 10,
				'default' => '0'
			]
		]
	],
	'autoreg_host' => [
		'key' => 'autoreg_hostid',
		'fields' => [
			'autoreg_hostid' => [
				'null' => false,
				'type' => DB::FIELD_TYPE_ID,
				'length' => 20
			],
			'proxy_hostid' => [
				'null' => true,
				'type' => DB::FIELD_TYPE_ID,
				'length' => 20,
				'ref_table' => 'hosts',
				'ref_field' => 'hostid'
			],
			'host' => [
				'null' => false,
				'type' => DB::FIELD_TYPE_CHAR,
				'length' => 128,
				'default' => ''
			],
			'listen_ip' => [
				'null' => false,
				'type' => DB::FIELD_TYPE_CHAR,
				'length' => 39,
				'default' => ''
			],
			'listen_port' => [
				'null' => false,
				'type' => DB::FIELD_TYPE_INT,
				'length' => 10,
				'default' => '0'
			],
			'listen_dns' => [
				'null' => false,
				'type' => DB::FIELD_TYPE_CHAR,
				'length' => 255,
				'default' => ''
			],
			'host_metadata' => [
				'null' => false,
				'type' => DB::FIELD_TYPE_CHAR,
				'length' => 255,
				'default' => ''
			],
			'flags' => [
				'null' => false,
				'type' => DB::FIELD_TYPE_INT,
				'length' => 10,
				'default' => '0'
			],
			'tls_accepted' => [
				'null' => false,
				'type' => DB::FIELD_TYPE_INT,
				'length' => 10,
				'default' => '1'
			]
		]
	],
	'proxy_autoreg_host' => [
		'key' => 'id',
		'fields' => [
			'id' => [
				'null' => false,
				'type' => DB::FIELD_TYPE_UINT,
				'length' => 20
			],
			'clock' => [
				'null' => false,
				'type' => DB::FIELD_TYPE_INT,
				'length' => 10,
				'default' => '0'
			],
			'host' => [
				'null' => false,
				'type' => DB::FIELD_TYPE_CHAR,
				'length' => 128,
				'default' => ''
			],
			'listen_ip' => [
				'null' => false,
				'type' => DB::FIELD_TYPE_CHAR,
				'length' => 39,
				'default' => ''
			],
			'listen_port' => [
				'null' => false,
				'type' => DB::FIELD_TYPE_INT,
				'length' => 10,
				'default' => '0'
			],
			'listen_dns' => [
				'null' => false,
				'type' => DB::FIELD_TYPE_CHAR,
				'length' => 255,
				'default' => ''
			],
			'host_metadata' => [
				'null' => false,
				'type' => DB::FIELD_TYPE_CHAR,
				'length' => 255,
				'default' => ''
			],
			'flags' => [
				'null' => false,
				'type' => DB::FIELD_TYPE_INT,
				'length' => 10,
				'default' => '0'
			],
			'tls_accepted' => [
				'null' => false,
				'type' => DB::FIELD_TYPE_INT,
				'length' => 10,
				'default' => '1'
			]
		]
	],
	'dhosts' => [
		'key' => 'dhostid',
		'fields' => [
			'dhostid' => [
				'null' => false,
				'type' => DB::FIELD_TYPE_ID,
				'length' => 20
			],
			'druleid' => [
				'null' => false,
				'type' => DB::FIELD_TYPE_ID,
				'length' => 20,
				'ref_table' => 'drules',
				'ref_field' => 'druleid'
			],
			'status' => [
				'null' => false,
				'type' => DB::FIELD_TYPE_INT,
				'length' => 10,
				'default' => '0'
			],
			'lastup' => [
				'null' => false,
				'type' => DB::FIELD_TYPE_INT,
				'length' => 10,
				'default' => '0'
			],
			'lastdown' => [
				'null' => false,
				'type' => DB::FIELD_TYPE_INT,
				'length' => 10,
				'default' => '0'
			]
		]
	],
	'dservices' => [
		'key' => 'dserviceid',
		'fields' => [
			'dserviceid' => [
				'null' => false,
				'type' => DB::FIELD_TYPE_ID,
				'length' => 20
			],
			'dhostid' => [
				'null' => false,
				'type' => DB::FIELD_TYPE_ID,
				'length' => 20,
				'ref_table' => 'dhosts',
				'ref_field' => 'dhostid'
			],
			'value' => [
				'null' => false,
				'type' => DB::FIELD_TYPE_CHAR,
				'length' => 255,
				'default' => ''
			],
			'port' => [
				'null' => false,
				'type' => DB::FIELD_TYPE_INT,
				'length' => 10,
				'default' => '0'
			],
			'status' => [
				'null' => false,
				'type' => DB::FIELD_TYPE_INT,
				'length' => 10,
				'default' => '0'
			],
			'lastup' => [
				'null' => false,
				'type' => DB::FIELD_TYPE_INT,
				'length' => 10,
				'default' => '0'
			],
			'lastdown' => [
				'null' => false,
				'type' => DB::FIELD_TYPE_INT,
				'length' => 10,
				'default' => '0'
			],
			'dcheckid' => [
				'null' => false,
				'type' => DB::FIELD_TYPE_ID,
				'length' => 20,
				'ref_table' => 'dchecks',
				'ref_field' => 'dcheckid'
			],
			'ip' => [
				'null' => false,
				'type' => DB::FIELD_TYPE_CHAR,
				'length' => 39,
				'default' => ''
			],
			'dns' => [
				'null' => false,
				'type' => DB::FIELD_TYPE_CHAR,
				'length' => 255,
				'default' => ''
			]
		]
	],
	'escalations' => [
		'key' => 'escalationid',
		'fields' => [
			'escalationid' => [
				'null' => false,
				'type' => DB::FIELD_TYPE_ID,
				'length' => 20
			],
			'actionid' => [
				'null' => false,
				'type' => DB::FIELD_TYPE_ID,
				'length' => 20,
				'ref_table' => 'actions',
				'ref_field' => 'actionid'
			],
			'triggerid' => [
				'null' => true,
				'type' => DB::FIELD_TYPE_ID,
				'length' => 20,
				'ref_table' => 'triggers',
				'ref_field' => 'triggerid'
			],
			'eventid' => [
				'null' => true,
				'type' => DB::FIELD_TYPE_ID,
				'length' => 20,
				'ref_table' => 'events',
				'ref_field' => 'eventid'
			],
			'r_eventid' => [
				'null' => true,
				'type' => DB::FIELD_TYPE_ID,
				'length' => 20,
				'ref_table' => 'events',
				'ref_field' => 'eventid'
			],
			'nextcheck' => [
				'null' => false,
				'type' => DB::FIELD_TYPE_INT,
				'length' => 10,
				'default' => '0'
			],
			'esc_step' => [
				'null' => false,
				'type' => DB::FIELD_TYPE_INT,
				'length' => 10,
				'default' => '0'
			],
			'status' => [
				'null' => false,
				'type' => DB::FIELD_TYPE_INT,
				'length' => 10,
				'default' => '0'
			],
			'itemid' => [
				'null' => true,
				'type' => DB::FIELD_TYPE_ID,
				'length' => 20,
				'ref_table' => 'items',
				'ref_field' => 'itemid'
			],
			'acknowledgeid' => [
				'null' => true,
				'type' => DB::FIELD_TYPE_ID,
				'length' => 20,
				'ref_table' => 'acknowledges',
				'ref_field' => 'acknowledgeid'
			]
		]
	],
	'globalvars' => [
		'key' => 'globalvarid',
		'fields' => [
			'globalvarid' => [
				'null' => false,
				'type' => DB::FIELD_TYPE_ID,
				'length' => 20
			],
			'snmp_lastsize' => [
				'null' => false,
				'type' => DB::FIELD_TYPE_UINT,
				'length' => 20,
				'default' => '0'
			]
		]
	],
	'graph_discovery' => [
		'key' => 'graphid',
		'fields' => [
			'graphid' => [
				'null' => false,
				'type' => DB::FIELD_TYPE_ID,
				'length' => 20,
				'ref_table' => 'graphs',
				'ref_field' => 'graphid'
			],
			'parent_graphid' => [
				'null' => false,
				'type' => DB::FIELD_TYPE_ID,
				'length' => 20,
				'ref_table' => 'graphs',
				'ref_field' => 'graphid'
			],
			'lastcheck' => [
				'null' => false,
				'type' => DB::FIELD_TYPE_INT,
				'length' => 10,
				'default' => '0'
			],
			'ts_delete' => [
				'null' => false,
				'type' => DB::FIELD_TYPE_INT,
				'length' => 10,
				'default' => '0'
			]
		]
	],
	'host_inventory' => [
		'key' => 'hostid',
		'fields' => [
			'hostid' => [
				'null' => false,
				'type' => DB::FIELD_TYPE_ID,
				'length' => 20,
				'ref_table' => 'hosts',
				'ref_field' => 'hostid'
			],
			'inventory_mode' => [
				'null' => false,
				'type' => DB::FIELD_TYPE_INT,
				'length' => 10,
				'default' => '0'
			],
			'type' => [
				'null' => false,
				'type' => DB::FIELD_TYPE_CHAR,
				'length' => 64,
				'default' => ''
			],
			'type_full' => [
				'null' => false,
				'type' => DB::FIELD_TYPE_CHAR,
				'length' => 64,
				'default' => ''
			],
			'name' => [
				'null' => false,
				'type' => DB::FIELD_TYPE_CHAR,
				'length' => 128,
				'default' => ''
			],
			'alias' => [
				'null' => false,
				'type' => DB::FIELD_TYPE_CHAR,
				'length' => 128,
				'default' => ''
			],
			'os' => [
				'null' => false,
				'type' => DB::FIELD_TYPE_CHAR,
				'length' => 128,
				'default' => ''
			],
			'os_full' => [
				'null' => false,
				'type' => DB::FIELD_TYPE_CHAR,
				'length' => 255,
				'default' => ''
			],
			'os_short' => [
				'null' => false,
				'type' => DB::FIELD_TYPE_CHAR,
				'length' => 128,
				'default' => ''
			],
			'serialno_a' => [
				'null' => false,
				'type' => DB::FIELD_TYPE_CHAR,
				'length' => 64,
				'default' => ''
			],
			'serialno_b' => [
				'null' => false,
				'type' => DB::FIELD_TYPE_CHAR,
				'length' => 64,
				'default' => ''
			],
			'tag' => [
				'null' => false,
				'type' => DB::FIELD_TYPE_CHAR,
				'length' => 64,
				'default' => ''
			],
			'asset_tag' => [
				'null' => false,
				'type' => DB::FIELD_TYPE_CHAR,
				'length' => 64,
				'default' => ''
			],
			'macaddress_a' => [
				'null' => false,
				'type' => DB::FIELD_TYPE_CHAR,
				'length' => 64,
				'default' => ''
			],
			'macaddress_b' => [
				'null' => false,
				'type' => DB::FIELD_TYPE_CHAR,
				'length' => 64,
				'default' => ''
			],
			'hardware' => [
				'null' => false,
				'type' => DB::FIELD_TYPE_CHAR,
				'length' => 255,
				'default' => ''
			],
			'hardware_full' => [
				'null' => false,
				'type' => DB::FIELD_TYPE_TEXT,
				'default' => ''
			],
			'software' => [
				'null' => false,
				'type' => DB::FIELD_TYPE_CHAR,
				'length' => 255,
				'default' => ''
			],
			'software_full' => [
				'null' => false,
				'type' => DB::FIELD_TYPE_TEXT,
				'default' => ''
			],
			'software_app_a' => [
				'null' => false,
				'type' => DB::FIELD_TYPE_CHAR,
				'length' => 64,
				'default' => ''
			],
			'software_app_b' => [
				'null' => false,
				'type' => DB::FIELD_TYPE_CHAR,
				'length' => 64,
				'default' => ''
			],
			'software_app_c' => [
				'null' => false,
				'type' => DB::FIELD_TYPE_CHAR,
				'length' => 64,
				'default' => ''
			],
			'software_app_d' => [
				'null' => false,
				'type' => DB::FIELD_TYPE_CHAR,
				'length' => 64,
				'default' => ''
			],
			'software_app_e' => [
				'null' => false,
				'type' => DB::FIELD_TYPE_CHAR,
				'length' => 64,
				'default' => ''
			],
			'contact' => [
				'null' => false,
				'type' => DB::FIELD_TYPE_TEXT,
				'default' => ''
			],
			'location' => [
				'null' => false,
				'type' => DB::FIELD_TYPE_TEXT,
				'default' => ''
			],
			'location_lat' => [
				'null' => false,
				'type' => DB::FIELD_TYPE_CHAR,
				'length' => 16,
				'default' => ''
			],
			'location_lon' => [
				'null' => false,
				'type' => DB::FIELD_TYPE_CHAR,
				'length' => 16,
				'default' => ''
			],
			'notes' => [
				'null' => false,
				'type' => DB::FIELD_TYPE_TEXT,
				'default' => ''
			],
			'chassis' => [
				'null' => false,
				'type' => DB::FIELD_TYPE_CHAR,
				'length' => 64,
				'default' => ''
			],
			'model' => [
				'null' => false,
				'type' => DB::FIELD_TYPE_CHAR,
				'length' => 64,
				'default' => ''
			],
			'hw_arch' => [
				'null' => false,
				'type' => DB::FIELD_TYPE_CHAR,
				'length' => 32,
				'default' => ''
			],
			'vendor' => [
				'null' => false,
				'type' => DB::FIELD_TYPE_CHAR,
				'length' => 64,
				'default' => ''
			],
			'contract_number' => [
				'null' => false,
				'type' => DB::FIELD_TYPE_CHAR,
				'length' => 64,
				'default' => ''
			],
			'installer_name' => [
				'null' => false,
				'type' => DB::FIELD_TYPE_CHAR,
				'length' => 64,
				'default' => ''
			],
			'deployment_status' => [
				'null' => false,
				'type' => DB::FIELD_TYPE_CHAR,
				'length' => 64,
				'default' => ''
			],
			'url_a' => [
				'null' => false,
				'type' => DB::FIELD_TYPE_CHAR,
				'length' => 255,
				'default' => ''
			],
			'url_b' => [
				'null' => false,
				'type' => DB::FIELD_TYPE_CHAR,
				'length' => 255,
				'default' => ''
			],
			'url_c' => [
				'null' => false,
				'type' => DB::FIELD_TYPE_CHAR,
				'length' => 255,
				'default' => ''
			],
			'host_networks' => [
				'null' => false,
				'type' => DB::FIELD_TYPE_TEXT,
				'default' => ''
			],
			'host_netmask' => [
				'null' => false,
				'type' => DB::FIELD_TYPE_CHAR,
				'length' => 39,
				'default' => ''
			],
			'host_router' => [
				'null' => false,
				'type' => DB::FIELD_TYPE_CHAR,
				'length' => 39,
				'default' => ''
			],
			'oob_ip' => [
				'null' => false,
				'type' => DB::FIELD_TYPE_CHAR,
				'length' => 39,
				'default' => ''
			],
			'oob_netmask' => [
				'null' => false,
				'type' => DB::FIELD_TYPE_CHAR,
				'length' => 39,
				'default' => ''
			],
			'oob_router' => [
				'null' => false,
				'type' => DB::FIELD_TYPE_CHAR,
				'length' => 39,
				'default' => ''
			],
			'date_hw_purchase' => [
				'null' => false,
				'type' => DB::FIELD_TYPE_CHAR,
				'length' => 64,
				'default' => ''
			],
			'date_hw_install' => [
				'null' => false,
				'type' => DB::FIELD_TYPE_CHAR,
				'length' => 64,
				'default' => ''
			],
			'date_hw_expiry' => [
				'null' => false,
				'type' => DB::FIELD_TYPE_CHAR,
				'length' => 64,
				'default' => ''
			],
			'date_hw_decomm' => [
				'null' => false,
				'type' => DB::FIELD_TYPE_CHAR,
				'length' => 64,
				'default' => ''
			],
			'site_address_a' => [
				'null' => false,
				'type' => DB::FIELD_TYPE_CHAR,
				'length' => 128,
				'default' => ''
			],
			'site_address_b' => [
				'null' => false,
				'type' => DB::FIELD_TYPE_CHAR,
				'length' => 128,
				'default' => ''
			],
			'site_address_c' => [
				'null' => false,
				'type' => DB::FIELD_TYPE_CHAR,
				'length' => 128,
				'default' => ''
			],
			'site_city' => [
				'null' => false,
				'type' => DB::FIELD_TYPE_CHAR,
				'length' => 128,
				'default' => ''
			],
			'site_state' => [
				'null' => false,
				'type' => DB::FIELD_TYPE_CHAR,
				'length' => 64,
				'default' => ''
			],
			'site_country' => [
				'null' => false,
				'type' => DB::FIELD_TYPE_CHAR,
				'length' => 64,
				'default' => ''
			],
			'site_zip' => [
				'null' => false,
				'type' => DB::FIELD_TYPE_CHAR,
				'length' => 64,
				'default' => ''
			],
			'site_rack' => [
				'null' => false,
				'type' => DB::FIELD_TYPE_CHAR,
				'length' => 128,
				'default' => ''
			],
			'site_notes' => [
				'null' => false,
				'type' => DB::FIELD_TYPE_TEXT,
				'default' => ''
			],
			'poc_1_name' => [
				'null' => false,
				'type' => DB::FIELD_TYPE_CHAR,
				'length' => 128,
				'default' => ''
			],
			'poc_1_email' => [
				'null' => false,
				'type' => DB::FIELD_TYPE_CHAR,
				'length' => 128,
				'default' => ''
			],
			'poc_1_phone_a' => [
				'null' => false,
				'type' => DB::FIELD_TYPE_CHAR,
				'length' => 64,
				'default' => ''
			],
			'poc_1_phone_b' => [
				'null' => false,
				'type' => DB::FIELD_TYPE_CHAR,
				'length' => 64,
				'default' => ''
			],
			'poc_1_cell' => [
				'null' => false,
				'type' => DB::FIELD_TYPE_CHAR,
				'length' => 64,
				'default' => ''
			],
			'poc_1_screen' => [
				'null' => false,
				'type' => DB::FIELD_TYPE_CHAR,
				'length' => 64,
				'default' => ''
			],
			'poc_1_notes' => [
				'null' => false,
				'type' => DB::FIELD_TYPE_TEXT,
				'default' => ''
			],
			'poc_2_name' => [
				'null' => false,
				'type' => DB::FIELD_TYPE_CHAR,
				'length' => 128,
				'default' => ''
			],
			'poc_2_email' => [
				'null' => false,
				'type' => DB::FIELD_TYPE_CHAR,
				'length' => 128,
				'default' => ''
			],
			'poc_2_phone_a' => [
				'null' => false,
				'type' => DB::FIELD_TYPE_CHAR,
				'length' => 64,
				'default' => ''
			],
			'poc_2_phone_b' => [
				'null' => false,
				'type' => DB::FIELD_TYPE_CHAR,
				'length' => 64,
				'default' => ''
			],
			'poc_2_cell' => [
				'null' => false,
				'type' => DB::FIELD_TYPE_CHAR,
				'length' => 64,
				'default' => ''
			],
			'poc_2_screen' => [
				'null' => false,
				'type' => DB::FIELD_TYPE_CHAR,
				'length' => 64,
				'default' => ''
			],
			'poc_2_notes' => [
				'null' => false,
				'type' => DB::FIELD_TYPE_TEXT,
				'default' => ''
			]
		]
	],
	'housekeeper' => [
		'key' => 'housekeeperid',
		'fields' => [
			'housekeeperid' => [
				'null' => false,
				'type' => DB::FIELD_TYPE_ID,
				'length' => 20
			],
			'tablename' => [
				'null' => false,
				'type' => DB::FIELD_TYPE_CHAR,
				'length' => 64,
				'default' => ''
			],
			'field' => [
				'null' => false,
				'type' => DB::FIELD_TYPE_CHAR,
				'length' => 64,
				'default' => ''
			],
			'value' => [
				'null' => false,
				'type' => DB::FIELD_TYPE_ID,
				'length' => 20,
				'ref_table' => 'items',
				'ref_field' => 'value'
			]
		]
	],
	'images' => [
		'key' => 'imageid',
		'fields' => [
			'imageid' => [
				'null' => false,
				'type' => DB::FIELD_TYPE_ID,
				'length' => 20
			],
			'imagetype' => [
				'null' => false,
				'type' => DB::FIELD_TYPE_INT,
				'length' => 10,
				'default' => '0'
			],
			'name' => [
				'null' => false,
				'type' => DB::FIELD_TYPE_CHAR,
				'length' => 64,
				'default' => '0'
			],
			'image' => [
				'null' => false,
				'type' => DB::FIELD_TYPE_BLOB,
				'length' => 2048,
				'default' => ''
			]
		]
	],
	'item_discovery' => [
		'key' => 'itemdiscoveryid',
		'fields' => [
			'itemdiscoveryid' => [
				'null' => false,
				'type' => DB::FIELD_TYPE_ID,
				'length' => 20
			],
			'itemid' => [
				'null' => false,
				'type' => DB::FIELD_TYPE_ID,
				'length' => 20,
				'ref_table' => 'items',
				'ref_field' => 'itemid'
			],
			'parent_itemid' => [
				'null' => false,
				'type' => DB::FIELD_TYPE_ID,
				'length' => 20,
				'ref_table' => 'items',
				'ref_field' => 'itemid'
			],
			'key_' => [
				'null' => false,
				'type' => DB::FIELD_TYPE_CHAR,
				'length' => 2048,
				'default' => ''
			],
			'lastcheck' => [
				'null' => false,
				'type' => DB::FIELD_TYPE_INT,
				'length' => 10,
				'default' => '0'
			],
			'ts_delete' => [
				'null' => false,
				'type' => DB::FIELD_TYPE_INT,
				'length' => 10,
				'default' => '0'
			]
		]
	],
	'host_discovery' => [
		'key' => 'hostid',
		'fields' => [
			'hostid' => [
				'null' => false,
				'type' => DB::FIELD_TYPE_ID,
				'length' => 20,
				'ref_table' => 'hosts',
				'ref_field' => 'hostid'
			],
			'parent_hostid' => [
				'null' => true,
				'type' => DB::FIELD_TYPE_ID,
				'length' => 20,
				'ref_table' => 'hosts',
				'ref_field' => 'hostid'
			],
			'parent_itemid' => [
				'null' => true,
				'type' => DB::FIELD_TYPE_ID,
				'length' => 20,
				'ref_table' => 'items',
				'ref_field' => 'itemid'
			],
			'host' => [
				'null' => false,
				'type' => DB::FIELD_TYPE_CHAR,
				'length' => 128,
				'default' => ''
			],
			'lastcheck' => [
				'null' => false,
				'type' => DB::FIELD_TYPE_INT,
				'length' => 10,
				'default' => '0'
			],
			'ts_delete' => [
				'null' => false,
				'type' => DB::FIELD_TYPE_INT,
				'length' => 10,
				'default' => '0'
			]
		]
	],
	'interface_discovery' => [
		'key' => 'interfaceid',
		'fields' => [
			'interfaceid' => [
				'null' => false,
				'type' => DB::FIELD_TYPE_ID,
				'length' => 20,
				'ref_table' => 'interface',
				'ref_field' => 'interfaceid'
			],
			'parent_interfaceid' => [
				'null' => false,
				'type' => DB::FIELD_TYPE_ID,
				'length' => 20,
				'ref_table' => 'interface',
				'ref_field' => 'interfaceid'
			]
		]
	],
	'profiles' => [
		'key' => 'profileid',
		'fields' => [
			'profileid' => [
				'null' => false,
				'type' => DB::FIELD_TYPE_ID,
				'length' => 20
			],
			'userid' => [
				'null' => false,
				'type' => DB::FIELD_TYPE_ID,
				'length' => 20,
				'ref_table' => 'users',
				'ref_field' => 'userid'
			],
			'idx' => [
				'null' => false,
				'type' => DB::FIELD_TYPE_CHAR,
				'length' => 96,
				'default' => ''
			],
			'idx2' => [
				'null' => false,
				'type' => DB::FIELD_TYPE_ID,
				'length' => 20,
				'default' => '0'
			],
			'value_id' => [
				'null' => false,
				'type' => DB::FIELD_TYPE_ID,
				'length' => 20,
				'default' => '0'
			],
			'value_int' => [
				'null' => false,
				'type' => DB::FIELD_TYPE_INT,
				'length' => 10,
				'default' => '0'
			],
			'value_str' => [
				'null' => false,
				'type' => DB::FIELD_TYPE_NCLOB,
				'default' => ''
			],
			'source' => [
				'null' => false,
				'type' => DB::FIELD_TYPE_CHAR,
				'length' => 96,
				'default' => ''
			],
			'type' => [
				'null' => false,
				'type' => DB::FIELD_TYPE_INT,
				'length' => 10,
				'default' => '0'
			]
		]
	],
	'sessions' => [
		'key' => 'sessionid',
		'fields' => [
			'sessionid' => [
				'null' => false,
				'type' => DB::FIELD_TYPE_CHAR,
				'length' => 32,
				'default' => ''
			],
			'userid' => [
				'null' => false,
				'type' => DB::FIELD_TYPE_ID,
				'length' => 20,
				'ref_table' => 'users',
				'ref_field' => 'userid'
			],
			'lastaccess' => [
				'null' => false,
				'type' => DB::FIELD_TYPE_INT,
				'length' => 10,
				'default' => '0'
			],
			'status' => [
				'null' => false,
				'type' => DB::FIELD_TYPE_INT,
				'length' => 10,
				'default' => '0'
			]
		]
	],
	'trigger_discovery' => [
		'key' => 'triggerid',
		'fields' => [
			'triggerid' => [
				'null' => false,
				'type' => DB::FIELD_TYPE_ID,
				'length' => 20,
				'ref_table' => 'triggers',
				'ref_field' => 'triggerid'
			],
			'parent_triggerid' => [
				'null' => false,
				'type' => DB::FIELD_TYPE_ID,
				'length' => 20,
				'ref_table' => 'triggers',
				'ref_field' => 'triggerid'
			],
			'lastcheck' => [
				'null' => false,
				'type' => DB::FIELD_TYPE_INT,
				'length' => 10,
				'default' => '0'
			],
			'ts_delete' => [
				'null' => false,
				'type' => DB::FIELD_TYPE_INT,
				'length' => 10,
				'default' => '0'
			]
		]
	],
	'application_template' => [
		'key' => 'application_templateid',
		'fields' => [
			'application_templateid' => [
				'null' => false,
				'type' => DB::FIELD_TYPE_ID,
				'length' => 20
			],
			'applicationid' => [
				'null' => false,
				'type' => DB::FIELD_TYPE_ID,
				'length' => 20,
				'ref_table' => 'applications',
				'ref_field' => 'applicationid'
			],
			'templateid' => [
				'null' => false,
				'type' => DB::FIELD_TYPE_ID,
				'length' => 20,
				'ref_table' => 'applications',
				'ref_field' => 'applicationid'
			]
		]
	],
	'item_condition' => [
		'key' => 'item_conditionid',
		'fields' => [
			'item_conditionid' => [
				'null' => false,
				'type' => DB::FIELD_TYPE_ID,
				'length' => 20
			],
			'itemid' => [
				'null' => false,
				'type' => DB::FIELD_TYPE_ID,
				'length' => 20,
				'ref_table' => 'items',
				'ref_field' => 'itemid'
			],
			'operator' => [
				'null' => false,
				'type' => DB::FIELD_TYPE_INT,
				'length' => 10,
				'default' => '8'
			],
			'macro' => [
				'null' => false,
				'type' => DB::FIELD_TYPE_CHAR,
				'length' => 64,
				'default' => ''
			],
			'value' => [
				'null' => false,
				'type' => DB::FIELD_TYPE_CHAR,
				'length' => 255,
				'default' => ''
			]
		]
	],
	'item_rtdata' => [
		'key' => 'itemid',
		'fields' => [
			'itemid' => [
				'null' => false,
				'type' => DB::FIELD_TYPE_ID,
				'length' => 20,
				'ref_table' => 'items',
				'ref_field' => 'itemid'
			],
			'lastlogsize' => [
				'null' => false,
				'type' => DB::FIELD_TYPE_UINT,
				'length' => 20,
				'default' => '0'
			],
			'state' => [
				'null' => false,
				'type' => DB::FIELD_TYPE_INT,
				'length' => 10,
				'default' => '0'
			],
			'mtime' => [
				'null' => false,
				'type' => DB::FIELD_TYPE_INT,
				'length' => 10,
				'default' => '0'
			],
			'error' => [
				'null' => false,
				'type' => DB::FIELD_TYPE_CHAR,
				'length' => 2048,
				'default' => ''
			]
		]
	],
	'application_prototype' => [
		'key' => 'application_prototypeid',
		'fields' => [
			'application_prototypeid' => [
				'null' => false,
				'type' => DB::FIELD_TYPE_ID,
				'length' => 20
			],
			'itemid' => [
				'null' => false,
				'type' => DB::FIELD_TYPE_ID,
				'length' => 20,
				'ref_table' => 'items',
				'ref_field' => 'itemid'
			],
			'templateid' => [
				'null' => true,
				'type' => DB::FIELD_TYPE_ID,
				'length' => 20,
				'ref_table' => 'application_prototype',
				'ref_field' => 'application_prototypeid'
			],
			'name' => [
				'null' => false,
				'type' => DB::FIELD_TYPE_CHAR,
				'length' => 255,
				'default' => ''
			]
		]
	],
	'item_application_prototype' => [
		'key' => 'item_application_prototypeid',
		'fields' => [
			'item_application_prototypeid' => [
				'null' => false,
				'type' => DB::FIELD_TYPE_ID,
				'length' => 20
			],
			'application_prototypeid' => [
				'null' => false,
				'type' => DB::FIELD_TYPE_ID,
				'length' => 20,
				'ref_table' => 'application_prototype',
				'ref_field' => 'application_prototypeid'
			],
			'itemid' => [
				'null' => false,
				'type' => DB::FIELD_TYPE_ID,
				'length' => 20,
				'ref_table' => 'items',
				'ref_field' => 'itemid'
			]
		]
	],
	'application_discovery' => [
		'key' => 'application_discoveryid',
		'fields' => [
			'application_discoveryid' => [
				'null' => false,
				'type' => DB::FIELD_TYPE_ID,
				'length' => 20
			],
			'applicationid' => [
				'null' => false,
				'type' => DB::FIELD_TYPE_ID,
				'length' => 20,
				'ref_table' => 'applications',
				'ref_field' => 'applicationid'
			],
			'application_prototypeid' => [
				'null' => false,
				'type' => DB::FIELD_TYPE_ID,
				'length' => 20,
				'ref_table' => 'application_prototype',
				'ref_field' => 'application_prototypeid'
			],
			'name' => [
				'null' => false,
				'type' => DB::FIELD_TYPE_CHAR,
				'length' => 255,
				'default' => ''
			],
			'lastcheck' => [
				'null' => false,
				'type' => DB::FIELD_TYPE_INT,
				'length' => 10,
				'default' => '0'
			],
			'ts_delete' => [
				'null' => false,
				'type' => DB::FIELD_TYPE_INT,
				'length' => 10,
				'default' => '0'
			]
		]
	],
	'opinventory' => [
		'key' => 'operationid',
		'fields' => [
			'operationid' => [
				'null' => false,
				'type' => DB::FIELD_TYPE_ID,
				'length' => 20,
				'ref_table' => 'operations',
				'ref_field' => 'operationid'
			],
			'inventory_mode' => [
				'null' => false,
				'type' => DB::FIELD_TYPE_INT,
				'length' => 10,
				'default' => '0'
			]
		]
	],
	'trigger_tag' => [
		'key' => 'triggertagid',
		'fields' => [
			'triggertagid' => [
				'null' => false,
				'type' => DB::FIELD_TYPE_ID,
				'length' => 20
			],
			'triggerid' => [
				'null' => false,
				'type' => DB::FIELD_TYPE_ID,
				'length' => 20,
				'ref_table' => 'triggers',
				'ref_field' => 'triggerid'
			],
			'tag' => [
				'null' => false,
				'type' => DB::FIELD_TYPE_CHAR,
				'length' => 255,
				'default' => ''
			],
			'value' => [
				'null' => false,
				'type' => DB::FIELD_TYPE_CHAR,
				'length' => 255,
				'default' => ''
			]
		]
	],
	'event_tag' => [
		'key' => 'eventtagid',
		'fields' => [
			'eventtagid' => [
				'null' => false,
				'type' => DB::FIELD_TYPE_ID,
				'length' => 20
			],
			'eventid' => [
				'null' => false,
				'type' => DB::FIELD_TYPE_ID,
				'length' => 20,
				'ref_table' => 'events',
				'ref_field' => 'eventid'
			],
			'tag' => [
				'null' => false,
				'type' => DB::FIELD_TYPE_CHAR,
				'length' => 255,
				'default' => ''
			],
			'value' => [
				'null' => false,
				'type' => DB::FIELD_TYPE_CHAR,
				'length' => 255,
				'default' => ''
			]
		]
	],
	'problem' => [
		'key' => 'eventid',
		'fields' => [
			'eventid' => [
				'null' => false,
				'type' => DB::FIELD_TYPE_ID,
				'length' => 20,
				'ref_table' => 'events',
				'ref_field' => 'eventid'
			],
			'source' => [
				'null' => false,
				'type' => DB::FIELD_TYPE_INT,
				'length' => 10,
				'default' => '0'
			],
			'object' => [
				'null' => false,
				'type' => DB::FIELD_TYPE_INT,
				'length' => 10,
				'default' => '0'
			],
			'objectid' => [
				'null' => false,
				'type' => DB::FIELD_TYPE_ID,
				'length' => 20,
				'default' => '0'
			],
			'clock' => [
				'null' => false,
				'type' => DB::FIELD_TYPE_INT,
				'length' => 10,
				'default' => '0'
			],
			'ns' => [
				'null' => false,
				'type' => DB::FIELD_TYPE_INT,
				'length' => 10,
				'default' => '0'
			],
			'r_eventid' => [
				'null' => true,
				'type' => DB::FIELD_TYPE_ID,
				'length' => 20,
				'ref_table' => 'events',
				'ref_field' => 'eventid'
			],
			'r_clock' => [
				'null' => false,
				'type' => DB::FIELD_TYPE_INT,
				'length' => 10,
				'default' => '0'
			],
			'r_ns' => [
				'null' => false,
				'type' => DB::FIELD_TYPE_INT,
				'length' => 10,
				'default' => '0'
			],
			'correlationid' => [
				'null' => true,
				'type' => DB::FIELD_TYPE_ID,
				'length' => 20,
				'ref_table' => 'correlation',
				'ref_field' => 'correlationid'
			],
			'userid' => [
				'null' => true,
				'type' => DB::FIELD_TYPE_ID,
				'length' => 20,
				'ref_table' => 'users',
				'ref_field' => 'userid'
			],
			'name' => [
				'null' => false,
				'type' => DB::FIELD_TYPE_CHAR,
				'length' => 2048,
				'default' => ''
			],
			'acknowledged' => [
				'null' => false,
				'type' => DB::FIELD_TYPE_INT,
				'length' => 10,
				'default' => '0'
			],
			'severity' => [
				'null' => false,
				'type' => DB::FIELD_TYPE_INT,
				'length' => 10,
				'default' => '0'
			]
		]
	],
	'problem_tag' => [
		'key' => 'problemtagid',
		'fields' => [
			'problemtagid' => [
				'null' => false,
				'type' => DB::FIELD_TYPE_ID,
				'length' => 20
			],
			'eventid' => [
				'null' => false,
				'type' => DB::FIELD_TYPE_ID,
				'length' => 20,
				'ref_table' => 'problem',
				'ref_field' => 'eventid'
			],
			'tag' => [
				'null' => false,
				'type' => DB::FIELD_TYPE_CHAR,
				'length' => 255,
				'default' => ''
			],
			'value' => [
				'null' => false,
				'type' => DB::FIELD_TYPE_CHAR,
				'length' => 255,
				'default' => ''
			]
		]
	],
	'tag_filter' => [
		'key' => 'tag_filterid',
		'fields' => [
			'tag_filterid' => [
				'null' => false,
				'type' => DB::FIELD_TYPE_ID,
				'length' => 20
			],
			'usrgrpid' => [
				'null' => false,
				'type' => DB::FIELD_TYPE_ID,
				'length' => 20,
				'ref_table' => 'usrgrp',
				'ref_field' => 'usrgrpid'
			],
			'groupid' => [
				'null' => false,
				'type' => DB::FIELD_TYPE_ID,
				'length' => 20,
				'ref_table' => 'hstgrp',
				'ref_field' => 'groupid'
			],
			'tag' => [
				'null' => false,
				'type' => DB::FIELD_TYPE_CHAR,
				'length' => 255,
				'default' => ''
			],
			'value' => [
				'null' => false,
				'type' => DB::FIELD_TYPE_CHAR,
				'length' => 255,
				'default' => ''
			]
		]
	],
	'event_recovery' => [
		'key' => 'eventid',
		'fields' => [
			'eventid' => [
				'null' => false,
				'type' => DB::FIELD_TYPE_ID,
				'length' => 20,
				'ref_table' => 'events',
				'ref_field' => 'eventid'
			],
			'r_eventid' => [
				'null' => false,
				'type' => DB::FIELD_TYPE_ID,
				'length' => 20,
				'ref_table' => 'events',
				'ref_field' => 'eventid'
			],
			'c_eventid' => [
				'null' => true,
				'type' => DB::FIELD_TYPE_ID,
				'length' => 20,
				'ref_table' => 'events',
				'ref_field' => 'eventid'
			],
			'correlationid' => [
				'null' => true,
				'type' => DB::FIELD_TYPE_ID,
				'length' => 20,
				'ref_table' => 'correlation',
				'ref_field' => 'correlationid'
			],
			'userid' => [
				'null' => true,
				'type' => DB::FIELD_TYPE_ID,
				'length' => 20,
				'ref_table' => 'users',
				'ref_field' => 'userid'
			]
		]
	],
	'correlation' => [
		'key' => 'correlationid',
		'fields' => [
			'correlationid' => [
				'null' => false,
				'type' => DB::FIELD_TYPE_ID,
				'length' => 20
			],
			'name' => [
				'null' => false,
				'type' => DB::FIELD_TYPE_CHAR,
				'length' => 255,
				'default' => ''
			],
			'description' => [
				'null' => false,
				'type' => DB::FIELD_TYPE_TEXT,
				'default' => ''
			],
			'evaltype' => [
				'null' => false,
				'type' => DB::FIELD_TYPE_INT,
				'length' => 10,
				'default' => '0'
			],
			'status' => [
				'null' => false,
				'type' => DB::FIELD_TYPE_INT,
				'length' => 10,
				'default' => '0'
			],
			'formula' => [
				'null' => false,
				'type' => DB::FIELD_TYPE_CHAR,
				'length' => 255,
				'default' => ''
			]
		]
	],
	'corr_condition' => [
		'key' => 'corr_conditionid',
		'fields' => [
			'corr_conditionid' => [
				'null' => false,
				'type' => DB::FIELD_TYPE_ID,
				'length' => 20
			],
			'correlationid' => [
				'null' => false,
				'type' => DB::FIELD_TYPE_ID,
				'length' => 20,
				'ref_table' => 'correlation',
				'ref_field' => 'correlationid'
			],
			'type' => [
				'null' => false,
				'type' => DB::FIELD_TYPE_INT,
				'length' => 10,
				'default' => '0'
			]
		]
	],
	'corr_condition_tag' => [
		'key' => 'corr_conditionid',
		'fields' => [
			'corr_conditionid' => [
				'null' => false,
				'type' => DB::FIELD_TYPE_ID,
				'length' => 20,
				'ref_table' => 'corr_condition',
				'ref_field' => 'corr_conditionid'
			],
			'tag' => [
				'null' => false,
				'type' => DB::FIELD_TYPE_CHAR,
				'length' => 255,
				'default' => ''
			]
		]
	],
	'corr_condition_group' => [
		'key' => 'corr_conditionid',
		'fields' => [
			'corr_conditionid' => [
				'null' => false,
				'type' => DB::FIELD_TYPE_ID,
				'length' => 20,
				'ref_table' => 'corr_condition',
				'ref_field' => 'corr_conditionid'
			],
			'operator' => [
				'null' => false,
				'type' => DB::FIELD_TYPE_INT,
				'length' => 10,
				'default' => '0'
			],
			'groupid' => [
				'null' => false,
				'type' => DB::FIELD_TYPE_ID,
				'length' => 20,
				'ref_table' => 'hstgrp',
				'ref_field' => 'groupid'
			]
		]
	],
	'corr_condition_tagpair' => [
		'key' => 'corr_conditionid',
		'fields' => [
			'corr_conditionid' => [
				'null' => false,
				'type' => DB::FIELD_TYPE_ID,
				'length' => 20,
				'ref_table' => 'corr_condition',
				'ref_field' => 'corr_conditionid'
			],
			'oldtag' => [
				'null' => false,
				'type' => DB::FIELD_TYPE_CHAR,
				'length' => 255,
				'default' => ''
			],
			'newtag' => [
				'null' => false,
				'type' => DB::FIELD_TYPE_CHAR,
				'length' => 255,
				'default' => ''
			]
		]
	],
	'corr_condition_tagvalue' => [
		'key' => 'corr_conditionid',
		'fields' => [
			'corr_conditionid' => [
				'null' => false,
				'type' => DB::FIELD_TYPE_ID,
				'length' => 20,
				'ref_table' => 'corr_condition',
				'ref_field' => 'corr_conditionid'
			],
			'tag' => [
				'null' => false,
				'type' => DB::FIELD_TYPE_CHAR,
				'length' => 255,
				'default' => ''
			],
			'operator' => [
				'null' => false,
				'type' => DB::FIELD_TYPE_INT,
				'length' => 10,
				'default' => '0'
			],
			'value' => [
				'null' => false,
				'type' => DB::FIELD_TYPE_CHAR,
				'length' => 255,
				'default' => ''
			]
		]
	],
	'corr_operation' => [
		'key' => 'corr_operationid',
		'fields' => [
			'corr_operationid' => [
				'null' => false,
				'type' => DB::FIELD_TYPE_ID,
				'length' => 20
			],
			'correlationid' => [
				'null' => false,
				'type' => DB::FIELD_TYPE_ID,
				'length' => 20,
				'ref_table' => 'correlation',
				'ref_field' => 'correlationid'
			],
			'type' => [
				'null' => false,
				'type' => DB::FIELD_TYPE_INT,
				'length' => 10,
				'default' => '0'
			]
		]
	],
	'task' => [
		'key' => 'taskid',
		'fields' => [
			'taskid' => [
				'null' => false,
				'type' => DB::FIELD_TYPE_ID,
				'length' => 20
			],
			'type' => [
				'null' => false,
				'type' => DB::FIELD_TYPE_INT,
				'length' => 10
			],
			'status' => [
				'null' => false,
				'type' => DB::FIELD_TYPE_INT,
				'length' => 10,
				'default' => '0'
			],
			'clock' => [
				'null' => false,
				'type' => DB::FIELD_TYPE_INT,
				'length' => 10,
				'default' => '0'
			],
			'ttl' => [
				'null' => false,
				'type' => DB::FIELD_TYPE_INT,
				'length' => 10,
				'default' => '0'
			],
			'proxy_hostid' => [
				'null' => true,
				'type' => DB::FIELD_TYPE_ID,
				'length' => 20,
				'ref_table' => 'hosts',
				'ref_field' => 'hostid'
			]
		]
	],
	'task_close_problem' => [
		'key' => 'taskid',
		'fields' => [
			'taskid' => [
				'null' => false,
				'type' => DB::FIELD_TYPE_ID,
				'length' => 20,
				'ref_table' => 'task',
				'ref_field' => 'taskid'
			],
			'acknowledgeid' => [
				'null' => false,
				'type' => DB::FIELD_TYPE_ID,
				'length' => 20,
				'ref_table' => 'acknowledges',
				'ref_field' => 'acknowledgeid'
			]
		]
	],
	'item_preproc' => [
		'key' => 'item_preprocid',
		'fields' => [
			'item_preprocid' => [
				'null' => false,
				'type' => DB::FIELD_TYPE_ID,
				'length' => 20
			],
			'itemid' => [
				'null' => false,
				'type' => DB::FIELD_TYPE_ID,
				'length' => 20,
				'ref_table' => 'items',
				'ref_field' => 'itemid'
			],
			'step' => [
				'null' => false,
				'type' => DB::FIELD_TYPE_INT,
				'length' => 10,
				'default' => '0'
			],
			'type' => [
				'null' => false,
				'type' => DB::FIELD_TYPE_INT,
				'length' => 10,
				'default' => '0'
			],
			'params' => [
				'null' => false,
				'type' => DB::FIELD_TYPE_TEXT,
				'default' => ''
			],
			'error_handler' => [
				'null' => false,
				'type' => DB::FIELD_TYPE_INT,
				'length' => 10,
				'default' => '0'
			],
			'error_handler_params' => [
				'null' => false,
				'type' => DB::FIELD_TYPE_CHAR,
				'length' => 255,
				'default' => ''
			]
		]
	],
	'task_remote_command' => [
		'key' => 'taskid',
		'fields' => [
			'taskid' => [
				'null' => false,
				'type' => DB::FIELD_TYPE_ID,
				'length' => 20,
				'ref_table' => 'task',
				'ref_field' => 'taskid'
			],
			'command_type' => [
				'null' => false,
				'type' => DB::FIELD_TYPE_INT,
				'length' => 10,
				'default' => '0'
			],
			'execute_on' => [
				'null' => false,
				'type' => DB::FIELD_TYPE_INT,
				'length' => 10,
				'default' => '0'
			],
			'port' => [
				'null' => false,
				'type' => DB::FIELD_TYPE_INT,
				'length' => 10,
				'default' => '0'
			],
			'authtype' => [
				'null' => false,
				'type' => DB::FIELD_TYPE_INT,
				'length' => 10,
				'default' => '0'
			],
			'username' => [
				'null' => false,
				'type' => DB::FIELD_TYPE_CHAR,
				'length' => 64,
				'default' => ''
			],
			'password' => [
				'null' => false,
				'type' => DB::FIELD_TYPE_CHAR,
				'length' => 64,
				'default' => ''
			],
			'publickey' => [
				'null' => false,
				'type' => DB::FIELD_TYPE_CHAR,
				'length' => 64,
				'default' => ''
			],
			'privatekey' => [
				'null' => false,
				'type' => DB::FIELD_TYPE_CHAR,
				'length' => 64,
				'default' => ''
			],
			'command' => [
				'null' => false,
				'type' => DB::FIELD_TYPE_TEXT,
				'default' => ''
			],
			'alertid' => [
				'null' => true,
				'type' => DB::FIELD_TYPE_ID,
				'length' => 20,
				'ref_table' => 'alerts',
				'ref_field' => 'alertid'
			],
			'parent_taskid' => [
				'null' => false,
				'type' => DB::FIELD_TYPE_ID,
				'length' => 20,
				'ref_table' => 'task',
				'ref_field' => 'taskid'
			],
			'hostid' => [
				'null' => false,
				'type' => DB::FIELD_TYPE_ID,
				'length' => 20,
				'ref_table' => 'hosts',
				'ref_field' => 'hostid'
			]
		]
	],
	'task_remote_command_result' => [
		'key' => 'taskid',
		'fields' => [
			'taskid' => [
				'null' => false,
				'type' => DB::FIELD_TYPE_ID,
				'length' => 20,
				'ref_table' => 'task',
				'ref_field' => 'taskid'
			],
			'status' => [
				'null' => false,
				'type' => DB::FIELD_TYPE_INT,
				'length' => 10,
				'default' => '0'
			],
			'parent_taskid' => [
				'null' => false,
				'type' => DB::FIELD_TYPE_ID,
				'length' => 20,
				'ref_table' => 'task',
				'ref_field' => 'taskid'
			],
			'info' => [
				'null' => false,
				'type' => DB::FIELD_TYPE_TEXT,
				'default' => ''
			]
		]
	],
	'task_data' => [
		'key' => 'taskid',
		'fields' => [
			'taskid' => [
				'null' => false,
				'type' => DB::FIELD_TYPE_ID,
				'length' => 20,
				'ref_table' => 'task',
				'ref_field' => 'taskid'
			],
			'type' => [
				'null' => false,
				'type' => DB::FIELD_TYPE_INT,
				'length' => 10,
				'default' => '0'
			],
			'data' => [
				'null' => false,
				'type' => DB::FIELD_TYPE_NCLOB,
				'default' => ''
			],
			'parent_taskid' => [
				'null' => false,
				'type' => DB::FIELD_TYPE_ID,
				'length' => 20,
				'ref_table' => 'task',
				'ref_field' => 'taskid'
			]
		]
	],
	'task_result' => [
		'key' => 'taskid',
		'fields' => [
			'taskid' => [
				'null' => false,
				'type' => DB::FIELD_TYPE_ID,
				'length' => 20,
				'ref_table' => 'task',
				'ref_field' => 'taskid'
			],
			'status' => [
				'null' => false,
				'type' => DB::FIELD_TYPE_INT,
				'length' => 10,
				'default' => '0'
			],
			'parent_taskid' => [
				'null' => false,
				'type' => DB::FIELD_TYPE_ID,
				'length' => 20,
				'ref_table' => 'task',
				'ref_field' => 'taskid'
			],
			'info' => [
				'null' => false,
				'type' => DB::FIELD_TYPE_NCLOB,
				'default' => ''
			]
		]
	],
	'task_acknowledge' => [
		'key' => 'taskid',
		'fields' => [
			'taskid' => [
				'null' => false,
				'type' => DB::FIELD_TYPE_ID,
				'length' => 20,
				'ref_table' => 'task',
				'ref_field' => 'taskid'
			],
			'acknowledgeid' => [
				'null' => false,
				'type' => DB::FIELD_TYPE_ID,
				'length' => 20,
				'ref_table' => 'acknowledges',
				'ref_field' => 'acknowledgeid'
			]
		]
	],
	'sysmap_shape' => [
		'key' => 'sysmap_shapeid',
		'fields' => [
			'sysmap_shapeid' => [
				'null' => false,
				'type' => DB::FIELD_TYPE_ID,
				'length' => 20
			],
			'sysmapid' => [
				'null' => false,
				'type' => DB::FIELD_TYPE_ID,
				'length' => 20,
				'ref_table' => 'sysmaps',
				'ref_field' => 'sysmapid'
			],
			'type' => [
				'null' => false,
				'type' => DB::FIELD_TYPE_INT,
				'length' => 10,
				'default' => '0'
			],
			'x' => [
				'null' => false,
				'type' => DB::FIELD_TYPE_INT,
				'length' => 10,
				'default' => '0'
			],
			'y' => [
				'null' => false,
				'type' => DB::FIELD_TYPE_INT,
				'length' => 10,
				'default' => '0'
			],
			'width' => [
				'null' => false,
				'type' => DB::FIELD_TYPE_INT,
				'length' => 10,
				'default' => '200'
			],
			'height' => [
				'null' => false,
				'type' => DB::FIELD_TYPE_INT,
				'length' => 10,
				'default' => '200'
			],
			'text' => [
				'null' => false,
				'type' => DB::FIELD_TYPE_TEXT,
				'default' => ''
			],
			'font' => [
				'null' => false,
				'type' => DB::FIELD_TYPE_INT,
				'length' => 10,
				'default' => '9'
			],
			'font_size' => [
				'null' => false,
				'type' => DB::FIELD_TYPE_INT,
				'length' => 10,
				'default' => '11'
			],
			'font_color' => [
				'null' => false,
				'type' => DB::FIELD_TYPE_CHAR,
				'length' => 6,
				'default' => '000000'
			],
			'text_halign' => [
				'null' => false,
				'type' => DB::FIELD_TYPE_INT,
				'length' => 10,
				'default' => '0'
			],
			'text_valign' => [
				'null' => false,
				'type' => DB::FIELD_TYPE_INT,
				'length' => 10,
				'default' => '0'
			],
			'border_type' => [
				'null' => false,
				'type' => DB::FIELD_TYPE_INT,
				'length' => 10,
				'default' => '0'
			],
			'border_width' => [
				'null' => false,
				'type' => DB::FIELD_TYPE_INT,
				'length' => 10,
				'default' => '1'
			],
			'border_color' => [
				'null' => false,
				'type' => DB::FIELD_TYPE_CHAR,
				'length' => 6,
				'default' => '000000'
			],
			'background_color' => [
				'null' => false,
				'type' => DB::FIELD_TYPE_CHAR,
				'length' => 6,
				'default' => ''
			],
			'zindex' => [
				'null' => false,
				'type' => DB::FIELD_TYPE_INT,
				'length' => 10,
				'default' => '0'
			]
		]
	],
	'sysmap_element_trigger' => [
		'key' => 'selement_triggerid',
		'fields' => [
			'selement_triggerid' => [
				'null' => false,
				'type' => DB::FIELD_TYPE_ID,
				'length' => 20
			],
			'selementid' => [
				'null' => false,
				'type' => DB::FIELD_TYPE_ID,
				'length' => 20,
				'ref_table' => 'sysmaps_elements',
				'ref_field' => 'selementid'
			],
			'triggerid' => [
				'null' => false,
				'type' => DB::FIELD_TYPE_ID,
				'length' => 20,
				'ref_table' => 'triggers',
				'ref_field' => 'triggerid'
			]
		]
	],
	'httptest_field' => [
		'key' => 'httptest_fieldid',
		'fields' => [
			'httptest_fieldid' => [
				'null' => false,
				'type' => DB::FIELD_TYPE_ID,
				'length' => 20
			],
			'httptestid' => [
				'null' => false,
				'type' => DB::FIELD_TYPE_ID,
				'length' => 20,
				'ref_table' => 'httptest',
				'ref_field' => 'httptestid'
			],
			'type' => [
				'null' => false,
				'type' => DB::FIELD_TYPE_INT,
				'length' => 10,
				'default' => '0'
			],
			'name' => [
				'null' => false,
				'type' => DB::FIELD_TYPE_CHAR,
				'length' => 255,
				'default' => ''
			],
			'value' => [
				'null' => false,
				'type' => DB::FIELD_TYPE_TEXT,
				'default' => ''
			]
		]
	],
	'httpstep_field' => [
		'key' => 'httpstep_fieldid',
		'fields' => [
			'httpstep_fieldid' => [
				'null' => false,
				'type' => DB::FIELD_TYPE_ID,
				'length' => 20
			],
			'httpstepid' => [
				'null' => false,
				'type' => DB::FIELD_TYPE_ID,
				'length' => 20,
				'ref_table' => 'httpstep',
				'ref_field' => 'httpstepid'
			],
			'type' => [
				'null' => false,
				'type' => DB::FIELD_TYPE_INT,
				'length' => 10,
				'default' => '0'
			],
			'name' => [
				'null' => false,
				'type' => DB::FIELD_TYPE_CHAR,
				'length' => 255,
				'default' => ''
			],
			'value' => [
				'null' => false,
				'type' => DB::FIELD_TYPE_TEXT,
				'default' => ''
			]
		]
	],
	'dashboard' => [
		'key' => 'dashboardid',
		'fields' => [
			'dashboardid' => [
				'null' => false,
				'type' => DB::FIELD_TYPE_ID,
				'length' => 20
			],
			'name' => [
				'null' => false,
				'type' => DB::FIELD_TYPE_CHAR,
				'length' => 255
			],
			'userid' => [
				'null' => true,
				'type' => DB::FIELD_TYPE_ID,
				'length' => 20,
				'ref_table' => 'users',
				'ref_field' => 'userid'
			],
			'private' => [
				'null' => false,
				'type' => DB::FIELD_TYPE_INT,
				'length' => 10,
				'default' => '1'
			],
			'templateid' => [
				'null' => true,
				'type' => DB::FIELD_TYPE_ID,
				'length' => 20,
				'ref_table' => 'hosts',
				'ref_field' => 'hostid'
			]
		]
	],
	'dashboard_user' => [
		'key' => 'dashboard_userid',
		'fields' => [
			'dashboard_userid' => [
				'null' => false,
				'type' => DB::FIELD_TYPE_ID,
				'length' => 20
			],
			'dashboardid' => [
				'null' => false,
				'type' => DB::FIELD_TYPE_ID,
				'length' => 20,
				'ref_table' => 'dashboard',
				'ref_field' => 'dashboardid'
			],
			'userid' => [
				'null' => false,
				'type' => DB::FIELD_TYPE_ID,
				'length' => 20,
				'ref_table' => 'users',
				'ref_field' => 'userid'
			],
			'permission' => [
				'null' => false,
				'type' => DB::FIELD_TYPE_INT,
				'length' => 10,
				'default' => '2'
			]
		]
	],
	'dashboard_usrgrp' => [
		'key' => 'dashboard_usrgrpid',
		'fields' => [
			'dashboard_usrgrpid' => [
				'null' => false,
				'type' => DB::FIELD_TYPE_ID,
				'length' => 20
			],
			'dashboardid' => [
				'null' => false,
				'type' => DB::FIELD_TYPE_ID,
				'length' => 20,
				'ref_table' => 'dashboard',
				'ref_field' => 'dashboardid'
			],
			'usrgrpid' => [
				'null' => false,
				'type' => DB::FIELD_TYPE_ID,
				'length' => 20,
				'ref_table' => 'usrgrp',
				'ref_field' => 'usrgrpid'
			],
			'permission' => [
				'null' => false,
				'type' => DB::FIELD_TYPE_INT,
				'length' => 10,
				'default' => '2'
			]
		]
	],
	'widget' => [
		'key' => 'widgetid',
		'fields' => [
			'widgetid' => [
				'null' => false,
				'type' => DB::FIELD_TYPE_ID,
				'length' => 20
			],
			'dashboardid' => [
				'null' => false,
				'type' => DB::FIELD_TYPE_ID,
				'length' => 20,
				'ref_table' => 'dashboard',
				'ref_field' => 'dashboardid'
			],
			'type' => [
				'null' => false,
				'type' => DB::FIELD_TYPE_CHAR,
				'length' => 255,
				'default' => ''
			],
			'name' => [
				'null' => false,
				'type' => DB::FIELD_TYPE_CHAR,
				'length' => 255,
				'default' => ''
			],
			'x' => [
				'null' => false,
				'type' => DB::FIELD_TYPE_INT,
				'length' => 10,
				'default' => '0'
			],
			'y' => [
				'null' => false,
				'type' => DB::FIELD_TYPE_INT,
				'length' => 10,
				'default' => '0'
			],
			'width' => [
				'null' => false,
				'type' => DB::FIELD_TYPE_INT,
				'length' => 10,
				'default' => '1'
			],
			'height' => [
				'null' => false,
				'type' => DB::FIELD_TYPE_INT,
				'length' => 10,
				'default' => '2'
			],
			'view_mode' => [
				'null' => false,
				'type' => DB::FIELD_TYPE_INT,
				'length' => 10,
				'default' => '0'
			]
		]
	],
	'widget_field' => [
		'key' => 'widget_fieldid',
		'fields' => [
			'widget_fieldid' => [
				'null' => false,
				'type' => DB::FIELD_TYPE_ID,
				'length' => 20
			],
			'widgetid' => [
				'null' => false,
				'type' => DB::FIELD_TYPE_ID,
				'length' => 20,
				'ref_table' => 'widget',
				'ref_field' => 'widgetid'
			],
			'type' => [
				'null' => false,
				'type' => DB::FIELD_TYPE_INT,
				'length' => 10,
				'default' => '0'
			],
			'name' => [
				'null' => false,
				'type' => DB::FIELD_TYPE_CHAR,
				'length' => 255,
				'default' => ''
			],
			'value_int' => [
				'null' => false,
				'type' => DB::FIELD_TYPE_INT,
				'length' => 10,
				'default' => '0'
			],
			'value_str' => [
				'null' => false,
				'type' => DB::FIELD_TYPE_CHAR,
				'length' => 255,
				'default' => ''
			],
			'value_groupid' => [
				'null' => true,
				'type' => DB::FIELD_TYPE_ID,
				'length' => 20,
				'ref_table' => 'hstgrp',
				'ref_field' => 'groupid'
			],
			'value_hostid' => [
				'null' => true,
				'type' => DB::FIELD_TYPE_ID,
				'length' => 20,
				'ref_table' => 'hosts',
				'ref_field' => 'hostid'
			],
			'value_itemid' => [
				'null' => true,
				'type' => DB::FIELD_TYPE_ID,
				'length' => 20,
				'ref_table' => 'items',
				'ref_field' => 'itemid'
			],
			'value_graphid' => [
				'null' => true,
				'type' => DB::FIELD_TYPE_ID,
				'length' => 20,
				'ref_table' => 'graphs',
				'ref_field' => 'graphid'
			],
			'value_sysmapid' => [
				'null' => true,
				'type' => DB::FIELD_TYPE_ID,
				'length' => 20,
				'ref_table' => 'sysmaps',
				'ref_field' => 'sysmapid'
			]
		]
	],
	'task_check_now' => [
		'key' => 'taskid',
		'fields' => [
			'taskid' => [
				'null' => false,
				'type' => DB::FIELD_TYPE_ID,
				'length' => 20,
				'ref_table' => 'task',
				'ref_field' => 'taskid'
			],
			'itemid' => [
				'null' => false,
				'type' => DB::FIELD_TYPE_ID,
				'length' => 20,
				'ref_table' => 'items',
				'ref_field' => 'itemid'
			]
		]
	],
	'event_suppress' => [
		'key' => 'event_suppressid',
		'fields' => [
			'event_suppressid' => [
				'null' => false,
				'type' => DB::FIELD_TYPE_ID,
				'length' => 20
			],
			'eventid' => [
				'null' => false,
				'type' => DB::FIELD_TYPE_ID,
				'length' => 20,
				'ref_table' => 'events',
				'ref_field' => 'eventid'
			],
			'maintenanceid' => [
				'null' => true,
				'type' => DB::FIELD_TYPE_ID,
				'length' => 20,
				'ref_table' => 'maintenances',
				'ref_field' => 'maintenanceid'
			],
			'suppress_until' => [
				'null' => false,
				'type' => DB::FIELD_TYPE_INT,
				'length' => 10,
				'default' => '0'
			]
		]
	],
	'maintenance_tag' => [
		'key' => 'maintenancetagid',
		'fields' => [
			'maintenancetagid' => [
				'null' => false,
				'type' => DB::FIELD_TYPE_ID,
				'length' => 20
			],
			'maintenanceid' => [
				'null' => false,
				'type' => DB::FIELD_TYPE_ID,
				'length' => 20,
				'ref_table' => 'maintenances',
				'ref_field' => 'maintenanceid'
			],
			'tag' => [
				'null' => false,
				'type' => DB::FIELD_TYPE_CHAR,
				'length' => 255,
				'default' => ''
			],
			'operator' => [
				'null' => false,
				'type' => DB::FIELD_TYPE_INT,
				'length' => 10,
				'default' => '2'
			],
			'value' => [
				'null' => false,
				'type' => DB::FIELD_TYPE_CHAR,
				'length' => 255,
				'default' => ''
			]
		]
	],
	'lld_macro_path' => [
		'key' => 'lld_macro_pathid',
		'fields' => [
			'lld_macro_pathid' => [
				'null' => false,
				'type' => DB::FIELD_TYPE_ID,
				'length' => 20
			],
			'itemid' => [
				'null' => false,
				'type' => DB::FIELD_TYPE_ID,
				'length' => 20,
				'ref_table' => 'items',
				'ref_field' => 'itemid'
			],
			'lld_macro' => [
				'null' => false,
				'type' => DB::FIELD_TYPE_CHAR,
				'length' => 255,
				'default' => ''
			],
			'path' => [
				'null' => false,
				'type' => DB::FIELD_TYPE_CHAR,
				'length' => 255,
				'default' => ''
			]
		]
	],
	'host_tag' => [
		'key' => 'hosttagid',
		'fields' => [
			'hosttagid' => [
				'null' => false,
				'type' => DB::FIELD_TYPE_ID,
				'length' => 20
			],
			'hostid' => [
				'null' => false,
				'type' => DB::FIELD_TYPE_ID,
				'length' => 20,
				'ref_table' => 'hosts',
				'ref_field' => 'hostid'
			],
			'tag' => [
				'null' => false,
				'type' => DB::FIELD_TYPE_CHAR,
				'length' => 255,
				'default' => ''
			],
			'value' => [
				'null' => false,
				'type' => DB::FIELD_TYPE_CHAR,
				'length' => 255,
				'default' => ''
			]
		]
	],
	'config_autoreg_tls' => [
		'key' => 'autoreg_tlsid',
		'fields' => [
			'autoreg_tlsid' => [
				'null' => false,
				'type' => DB::FIELD_TYPE_ID,
				'length' => 20
			],
			'tls_psk_identity' => [
				'null' => false,
				'type' => DB::FIELD_TYPE_CHAR,
				'length' => 128,
				'default' => ''
			],
			'tls_psk' => [
				'null' => false,
				'type' => DB::FIELD_TYPE_CHAR,
				'length' => 512,
				'default' => ''
			]
		]
	],
	'module' => [
		'key' => 'moduleid',
		'fields' => [
			'moduleid' => [
				'null' => false,
				'type' => DB::FIELD_TYPE_ID,
				'length' => 20
			],
			'id' => [
				'null' => false,
				'type' => DB::FIELD_TYPE_CHAR,
				'length' => 255,
				'default' => ''
			],
			'relative_path' => [
				'null' => false,
				'type' => DB::FIELD_TYPE_CHAR,
				'length' => 255,
				'default' => ''
			],
			'status' => [
				'null' => false,
				'type' => DB::FIELD_TYPE_INT,
				'length' => 10,
				'default' => '0'
			],
			'config' => [
				'null' => false,
				'type' => DB::FIELD_TYPE_TEXT,
				'default' => ''
			]
		]
	],
	'interface_snmp' => [
		'key' => 'interfaceid',
		'fields' => [
			'interfaceid' => [
				'null' => false,
				'type' => DB::FIELD_TYPE_ID,
				'length' => 20,
				'ref_table' => 'interface',
				'ref_field' => 'interfaceid'
			],
			'version' => [
				'null' => false,
				'type' => DB::FIELD_TYPE_INT,
				'length' => 10,
				'default' => '2'
			],
			'bulk' => [
				'null' => false,
				'type' => DB::FIELD_TYPE_INT,
				'length' => 10,
				'default' => '1'
			],
			'community' => [
				'null' => false,
				'type' => DB::FIELD_TYPE_CHAR,
				'length' => 64,
				'default' => ''
			],
			'securityname' => [
				'null' => false,
				'type' => DB::FIELD_TYPE_CHAR,
				'length' => 64,
				'default' => ''
			],
			'securitylevel' => [
				'null' => false,
				'type' => DB::FIELD_TYPE_INT,
				'length' => 10,
				'default' => '0'
			],
			'authpassphrase' => [
				'null' => false,
				'type' => DB::FIELD_TYPE_CHAR,
				'length' => 64,
				'default' => ''
			],
			'privpassphrase' => [
				'null' => false,
				'type' => DB::FIELD_TYPE_CHAR,
				'length' => 64,
				'default' => ''
			],
			'authprotocol' => [
				'null' => false,
				'type' => DB::FIELD_TYPE_INT,
				'length' => 10,
				'default' => '0'
			],
			'privprotocol' => [
				'null' => false,
				'type' => DB::FIELD_TYPE_INT,
				'length' => 10,
				'default' => '0'
			],
			'contextname' => [
				'null' => false,
				'type' => DB::FIELD_TYPE_CHAR,
				'length' => 255,
				'default' => ''
			]
		]
	],
	'lld_override' => [
		'key' => 'lld_overrideid',
		'fields' => [
			'lld_overrideid' => [
				'null' => false,
				'type' => DB::FIELD_TYPE_ID,
				'length' => 20
			],
			'itemid' => [
				'null' => false,
				'type' => DB::FIELD_TYPE_ID,
				'length' => 20,
				'ref_table' => 'items',
				'ref_field' => 'itemid'
			],
			'name' => [
				'null' => false,
				'type' => DB::FIELD_TYPE_CHAR,
				'length' => 255,
				'default' => ''
			],
			'step' => [
				'null' => false,
				'type' => DB::FIELD_TYPE_INT,
				'length' => 10,
				'default' => '0'
			],
			'evaltype' => [
				'null' => false,
				'type' => DB::FIELD_TYPE_INT,
				'length' => 10,
				'default' => '0'
			],
			'formula' => [
				'null' => false,
				'type' => DB::FIELD_TYPE_CHAR,
				'length' => 255,
				'default' => ''
			],
			'stop' => [
				'null' => false,
				'type' => DB::FIELD_TYPE_INT,
				'length' => 10,
				'default' => '0'
			]
		]
	],
	'lld_override_condition' => [
		'key' => 'lld_override_conditionid',
		'fields' => [
			'lld_override_conditionid' => [
				'null' => false,
				'type' => DB::FIELD_TYPE_ID,
				'length' => 20
			],
			'lld_overrideid' => [
				'null' => false,
				'type' => DB::FIELD_TYPE_ID,
				'length' => 20,
				'ref_table' => 'lld_override',
				'ref_field' => 'lld_overrideid'
			],
			'operator' => [
				'null' => false,
				'type' => DB::FIELD_TYPE_INT,
				'length' => 10,
				'default' => '8'
			],
			'macro' => [
				'null' => false,
				'type' => DB::FIELD_TYPE_CHAR,
				'length' => 64,
				'default' => ''
			],
			'value' => [
				'null' => false,
				'type' => DB::FIELD_TYPE_CHAR,
				'length' => 255,
				'default' => ''
			]
		]
	],
	'lld_override_operation' => [
		'key' => 'lld_override_operationid',
		'fields' => [
			'lld_override_operationid' => [
				'null' => false,
				'type' => DB::FIELD_TYPE_ID,
				'length' => 20
			],
			'lld_overrideid' => [
				'null' => false,
				'type' => DB::FIELD_TYPE_ID,
				'length' => 20,
				'ref_table' => 'lld_override',
				'ref_field' => 'lld_overrideid'
			],
			'operationobject' => [
				'null' => false,
				'type' => DB::FIELD_TYPE_INT,
				'length' => 10,
				'default' => '0'
			],
			'operator' => [
				'null' => false,
				'type' => DB::FIELD_TYPE_INT,
				'length' => 10,
				'default' => '0'
			],
			'value' => [
				'null' => false,
				'type' => DB::FIELD_TYPE_CHAR,
				'length' => 255,
				'default' => ''
			]
		]
	],
	'lld_override_opstatus' => [
		'key' => 'lld_override_operationid',
		'fields' => [
			'lld_override_operationid' => [
				'null' => false,
				'type' => DB::FIELD_TYPE_ID,
				'length' => 20,
				'ref_table' => 'lld_override_operation',
				'ref_field' => 'lld_override_operationid'
			],
			'status' => [
				'null' => false,
				'type' => DB::FIELD_TYPE_INT,
				'length' => 10,
				'default' => '0'
			]
		]
	],
	'lld_override_opdiscover' => [
		'key' => 'lld_override_operationid',
		'fields' => [
			'lld_override_operationid' => [
				'null' => false,
				'type' => DB::FIELD_TYPE_ID,
				'length' => 20,
				'ref_table' => 'lld_override_operation',
				'ref_field' => 'lld_override_operationid'
			],
			'discover' => [
				'null' => false,
				'type' => DB::FIELD_TYPE_INT,
				'length' => 10,
				'default' => '0'
			]
		]
	],
	'lld_override_opperiod' => [
		'key' => 'lld_override_operationid',
		'fields' => [
			'lld_override_operationid' => [
				'null' => false,
				'type' => DB::FIELD_TYPE_ID,
				'length' => 20,
				'ref_table' => 'lld_override_operation',
				'ref_field' => 'lld_override_operationid'
			],
			'delay' => [
				'null' => false,
				'type' => DB::FIELD_TYPE_CHAR,
				'length' => 1024,
				'default' => '0'
			]
		]
	],
	'lld_override_ophistory' => [
		'key' => 'lld_override_operationid',
		'fields' => [
			'lld_override_operationid' => [
				'null' => false,
				'type' => DB::FIELD_TYPE_ID,
				'length' => 20,
				'ref_table' => 'lld_override_operation',
				'ref_field' => 'lld_override_operationid'
			],
			'history' => [
				'null' => false,
				'type' => DB::FIELD_TYPE_CHAR,
				'length' => 255,
				'default' => '90d'
			]
		]
	],
	'lld_override_optrends' => [
		'key' => 'lld_override_operationid',
		'fields' => [
			'lld_override_operationid' => [
				'null' => false,
				'type' => DB::FIELD_TYPE_ID,
				'length' => 20,
				'ref_table' => 'lld_override_operation',
				'ref_field' => 'lld_override_operationid'
			],
			'trends' => [
				'null' => false,
				'type' => DB::FIELD_TYPE_CHAR,
				'length' => 255,
				'default' => '365d'
			]
		]
	],
	'lld_override_opseverity' => [
		'key' => 'lld_override_operationid',
		'fields' => [
			'lld_override_operationid' => [
				'null' => false,
				'type' => DB::FIELD_TYPE_ID,
				'length' => 20,
				'ref_table' => 'lld_override_operation',
				'ref_field' => 'lld_override_operationid'
			],
			'severity' => [
				'null' => false,
				'type' => DB::FIELD_TYPE_INT,
				'length' => 10,
				'default' => '0'
			]
		]
	],
	'lld_override_optag' => [
		'key' => 'lld_override_optagid',
		'fields' => [
			'lld_override_optagid' => [
				'null' => false,
				'type' => DB::FIELD_TYPE_ID,
				'length' => 20
			],
			'lld_override_operationid' => [
				'null' => false,
				'type' => DB::FIELD_TYPE_ID,
				'length' => 20,
				'ref_table' => 'lld_override_operation',
				'ref_field' => 'lld_override_operationid'
			],
			'tag' => [
				'null' => false,
				'type' => DB::FIELD_TYPE_CHAR,
				'length' => 255,
				'default' => ''
			],
			'value' => [
				'null' => false,
				'type' => DB::FIELD_TYPE_CHAR,
				'length' => 255,
				'default' => ''
			]
		]
	],
	'lld_override_optemplate' => [
		'key' => 'lld_override_optemplateid',
		'fields' => [
			'lld_override_optemplateid' => [
				'null' => false,
				'type' => DB::FIELD_TYPE_ID,
				'length' => 20
			],
			'lld_override_operationid' => [
				'null' => false,
				'type' => DB::FIELD_TYPE_ID,
				'length' => 20,
				'ref_table' => 'lld_override_operation',
				'ref_field' => 'lld_override_operationid'
			],
			'templateid' => [
				'null' => false,
				'type' => DB::FIELD_TYPE_ID,
				'length' => 20,
				'ref_table' => 'hosts',
				'ref_field' => 'hostid'
			]
		]
	],
	'lld_override_opinventory' => [
		'key' => 'lld_override_operationid',
		'fields' => [
			'lld_override_operationid' => [
				'null' => false,
				'type' => DB::FIELD_TYPE_ID,
				'length' => 20,
				'ref_table' => 'lld_override_operation',
				'ref_field' => 'lld_override_operationid'
			],
			'inventory_mode' => [
				'null' => false,
				'type' => DB::FIELD_TYPE_INT,
				'length' => 10,
				'default' => '0'
			]
		]
	],
	'trigger_queue' => [
		'key' => '',
		'fields' => [
			'objectid' => [
				'null' => false,
				'type' => DB::FIELD_TYPE_ID,
				'length' => 20
			],
			'type' => [
				'null' => false,
				'type' => DB::FIELD_TYPE_INT,
				'length' => 10,
				'default' => '0'
			],
			'clock' => [
				'null' => false,
				'type' => DB::FIELD_TYPE_INT,
				'length' => 10,
				'default' => '0'
			],
			'ns' => [
				'null' => false,
				'type' => DB::FIELD_TYPE_INT,
				'length' => 10,
				'default' => '0'
			]
		]
	],
	'item_parameter' => [
		'key' => 'item_parameterid',
		'fields' => [
			'item_parameterid' => [
				'null' => false,
				'type' => DB::FIELD_TYPE_ID,
				'length' => 20
			],
			'itemid' => [
				'null' => false,
				'type' => DB::FIELD_TYPE_ID,
				'length' => 20,
				'ref_table' => 'items',
				'ref_field' => 'itemid'
			],
			'name' => [
				'null' => false,
				'type' => DB::FIELD_TYPE_CHAR,
				'length' => 255,
				'default' => ''
			],
			'value' => [
				'null' => false,
				'type' => DB::FIELD_TYPE_CHAR,
				'length' => 2048,
				'default' => ''
			]
		]
	],
	'role_rule' => [
		'key' => 'role_ruleid',
		'fields' => [
			'role_ruleid' => [
				'null' => false,
				'type' => DB::FIELD_TYPE_ID,
				'length' => 20
			],
			'roleid' => [
				'null' => false,
				'type' => DB::FIELD_TYPE_ID,
				'length' => 20,
				'ref_table' => 'role',
				'ref_field' => 'roleid'
			],
			'type' => [
				'null' => false,
				'type' => DB::FIELD_TYPE_INT,
				'length' => 10,
				'default' => '0'
			],
			'name' => [
				'null' => false,
				'type' => DB::FIELD_TYPE_CHAR,
				'length' => 255,
				'default' => ''
			],
			'value_int' => [
				'null' => false,
				'type' => DB::FIELD_TYPE_INT,
				'length' => 10,
				'default' => '0'
			],
			'value_str' => [
				'null' => false,
				'type' => DB::FIELD_TYPE_CHAR,
				'length' => 255,
				'default' => ''
			],
			'value_moduleid' => [
				'null' => true,
				'type' => DB::FIELD_TYPE_ID,
				'length' => 20,
				'ref_table' => 'module',
				'ref_field' => 'moduleid'
			]
		]
	],
	'dbversion' => [
		'key' => '',
		'fields' => [
			'mandatory' => [
				'null' => false,
				'type' => DB::FIELD_TYPE_INT,
				'length' => 10,
				'default' => '0'
			],
			'optional' => [
				'null' => false,
				'type' => DB::FIELD_TYPE_INT,
				'length' => 10,
				'default' => '0'
			]
		]
	]
];<|MERGE_RESOLUTION|>--- conflicted
+++ resolved
@@ -2901,15 +2901,12 @@
 				'length' => 10,
 				'default' => '0'
 			],
-<<<<<<< HEAD
-=======
 			'compression_availability' => [
 				'null' => false,
 				'type' => DB::FIELD_TYPE_INT,
 				'length' => 10,
 				'default' => '0'
 			],
->>>>>>> dcb60311
 			'compress_older' => [
 				'null' => false,
 				'type' => DB::FIELD_TYPE_CHAR,
