<?php
return [
	'role' => [
		'key' => 'roleid',
		'fields' => [
			'roleid' => [
				'null' => false,
				'type' => DB::FIELD_TYPE_ID,
				'length' => 20
			],
			'name' => [
				'null' => false,
				'type' => DB::FIELD_TYPE_CHAR,
				'length' => 255,
				'default' => ''
			],
			'type' => [
				'null' => false,
				'type' => DB::FIELD_TYPE_INT,
				'length' => 10,
				'default' => '0'
			],
			'readonly' => [
				'null' => false,
				'type' => DB::FIELD_TYPE_INT,
				'length' => 10,
				'default' => '0'
			]
		]
	],
	'users' => [
		'key' => 'userid',
		'fields' => [
			'userid' => [
				'null' => false,
				'type' => DB::FIELD_TYPE_ID,
				'length' => 20
			],
			'alias' => [
				'null' => false,
				'type' => DB::FIELD_TYPE_CHAR,
				'length' => 100,
				'default' => ''
			],
			'name' => [
				'null' => false,
				'type' => DB::FIELD_TYPE_CHAR,
				'length' => 100,
				'default' => ''
			],
			'surname' => [
				'null' => false,
				'type' => DB::FIELD_TYPE_CHAR,
				'length' => 100,
				'default' => ''
			],
			'passwd' => [
				'null' => false,
				'type' => DB::FIELD_TYPE_CHAR,
				'length' => 60,
				'default' => ''
			],
			'url' => [
				'null' => false,
				'type' => DB::FIELD_TYPE_CHAR,
				'length' => 255,
				'default' => ''
			],
			'autologin' => [
				'null' => false,
				'type' => DB::FIELD_TYPE_INT,
				'length' => 10,
				'default' => '0'
			],
			'autologout' => [
				'null' => false,
				'type' => DB::FIELD_TYPE_CHAR,
				'length' => 32,
				'default' => '15m'
			],
			'lang' => [
				'null' => false,
				'type' => DB::FIELD_TYPE_CHAR,
				'length' => 7,
				'default' => 'default'
			],
			'refresh' => [
				'null' => false,
				'type' => DB::FIELD_TYPE_CHAR,
				'length' => 32,
				'default' => '30s'
			],
			'theme' => [
				'null' => false,
				'type' => DB::FIELD_TYPE_CHAR,
				'length' => 128,
				'default' => 'default'
			],
			'attempt_failed' => [
				'null' => false,
				'type' => DB::FIELD_TYPE_INT,
				'length' => 10
			],
			'attempt_ip' => [
				'null' => false,
				'type' => DB::FIELD_TYPE_CHAR,
				'length' => 39,
				'default' => ''
			],
			'attempt_clock' => [
				'null' => false,
				'type' => DB::FIELD_TYPE_INT,
				'length' => 10
			],
			'rows_per_page' => [
				'null' => false,
				'type' => DB::FIELD_TYPE_INT,
				'length' => 10,
				'default' => 50
			],
			'timezone' => [
				'null' => false,
				'type' => DB::FIELD_TYPE_CHAR,
				'length' => 50,
				'default' => 'default'
			],
			'roleid' => [
				'null' => false,
				'type' => DB::FIELD_TYPE_ID,
				'length' => 20,
				'ref_table' => 'role',
				'ref_field' => 'roleid'
			]
		]
	],
	'maintenances' => [
		'key' => 'maintenanceid',
		'fields' => [
			'maintenanceid' => [
				'null' => false,
				'type' => DB::FIELD_TYPE_ID,
				'length' => 20
			],
			'name' => [
				'null' => false,
				'type' => DB::FIELD_TYPE_CHAR,
				'length' => 128,
				'default' => ''
			],
			'maintenance_type' => [
				'null' => false,
				'type' => DB::FIELD_TYPE_INT,
				'length' => 10,
				'default' => '0'
			],
			'description' => [
				'null' => false,
				'type' => DB::FIELD_TYPE_TEXT,
				'default' => ''
			],
			'active_since' => [
				'null' => false,
				'type' => DB::FIELD_TYPE_INT,
				'length' => 10,
				'default' => '0'
			],
			'active_till' => [
				'null' => false,
				'type' => DB::FIELD_TYPE_INT,
				'length' => 10,
				'default' => '0'
			],
			'tags_evaltype' => [
				'null' => false,
				'type' => DB::FIELD_TYPE_INT,
				'length' => 10,
				'default' => '0'
			]
		]
	],
	'hosts' => [
		'key' => 'hostid',
		'fields' => [
			'hostid' => [
				'null' => false,
				'type' => DB::FIELD_TYPE_ID,
				'length' => 20
			],
			'proxy_hostid' => [
				'null' => true,
				'type' => DB::FIELD_TYPE_ID,
				'length' => 20,
				'ref_table' => 'hosts',
				'ref_field' => 'hostid'
			],
			'host' => [
				'null' => false,
				'type' => DB::FIELD_TYPE_CHAR,
				'length' => 128,
				'default' => ''
			],
			'status' => [
				'null' => false,
				'type' => DB::FIELD_TYPE_INT,
				'length' => 10,
				'default' => '0'
			],
			'lastaccess' => [
				'null' => false,
				'type' => DB::FIELD_TYPE_INT,
				'length' => 10,
				'default' => '0'
			],
			'ipmi_authtype' => [
				'null' => false,
				'type' => DB::FIELD_TYPE_INT,
				'length' => 10,
				'default' => '-1'
			],
			'ipmi_privilege' => [
				'null' => false,
				'type' => DB::FIELD_TYPE_INT,
				'length' => 10,
				'default' => '2'
			],
			'ipmi_username' => [
				'null' => false,
				'type' => DB::FIELD_TYPE_CHAR,
				'length' => 16,
				'default' => ''
			],
			'ipmi_password' => [
				'null' => false,
				'type' => DB::FIELD_TYPE_CHAR,
				'length' => 20,
				'default' => ''
			],
			'maintenanceid' => [
				'null' => true,
				'type' => DB::FIELD_TYPE_ID,
				'length' => 20,
				'ref_table' => 'maintenances',
				'ref_field' => 'maintenanceid'
			],
			'maintenance_status' => [
				'null' => false,
				'type' => DB::FIELD_TYPE_INT,
				'length' => 10,
				'default' => '0'
			],
			'maintenance_type' => [
				'null' => false,
				'type' => DB::FIELD_TYPE_INT,
				'length' => 10,
				'default' => '0'
			],
			'maintenance_from' => [
				'null' => false,
				'type' => DB::FIELD_TYPE_INT,
				'length' => 10,
				'default' => '0'
			],
			'name' => [
				'null' => false,
				'type' => DB::FIELD_TYPE_CHAR,
				'length' => 128,
				'default' => ''
			],
			'flags' => [
				'null' => false,
				'type' => DB::FIELD_TYPE_INT,
				'length' => 10,
				'default' => '0'
			],
			'templateid' => [
				'null' => true,
				'type' => DB::FIELD_TYPE_ID,
				'length' => 20,
				'ref_table' => 'hosts',
				'ref_field' => 'hostid'
			],
			'description' => [
				'null' => false,
				'type' => DB::FIELD_TYPE_TEXT,
				'default' => ''
			],
			'tls_connect' => [
				'null' => false,
				'type' => DB::FIELD_TYPE_INT,
				'length' => 10,
				'default' => '1'
			],
			'tls_accept' => [
				'null' => false,
				'type' => DB::FIELD_TYPE_INT,
				'length' => 10,
				'default' => '1'
			],
			'tls_issuer' => [
				'null' => false,
				'type' => DB::FIELD_TYPE_CHAR,
				'length' => 1024,
				'default' => ''
			],
			'tls_subject' => [
				'null' => false,
				'type' => DB::FIELD_TYPE_CHAR,
				'length' => 1024,
				'default' => ''
			],
			'tls_psk_identity' => [
				'null' => false,
				'type' => DB::FIELD_TYPE_CHAR,
				'length' => 128,
				'default' => ''
			],
			'tls_psk' => [
				'null' => false,
				'type' => DB::FIELD_TYPE_CHAR,
				'length' => 512,
				'default' => ''
			],
			'proxy_address' => [
				'null' => false,
				'type' => DB::FIELD_TYPE_CHAR,
				'length' => 255,
				'default' => ''
			],
			'auto_compress' => [
				'null' => false,
				'type' => DB::FIELD_TYPE_INT,
				'length' => 10,
				'default' => '1'
			],
			'discover' => [
				'null' => false,
				'type' => DB::FIELD_TYPE_INT,
				'length' => 10,
				'default' => '0'
			],
			'custom_interfaces' => [
				'null' => false,
				'type' => DB::FIELD_TYPE_INT,
				'length' => 10,
				'default' => '0'
			]
		]
	],
	'hstgrp' => [
		'key' => 'groupid',
		'fields' => [
			'groupid' => [
				'null' => false,
				'type' => DB::FIELD_TYPE_ID,
				'length' => 20
			],
			'name' => [
				'null' => false,
				'type' => DB::FIELD_TYPE_CHAR,
				'length' => 255,
				'default' => ''
			],
			'internal' => [
				'null' => false,
				'type' => DB::FIELD_TYPE_INT,
				'length' => 10,
				'default' => '0'
			],
			'flags' => [
				'null' => false,
				'type' => DB::FIELD_TYPE_INT,
				'length' => 10,
				'default' => '0'
			]
		]
	],
	'group_prototype' => [
		'key' => 'group_prototypeid',
		'fields' => [
			'group_prototypeid' => [
				'null' => false,
				'type' => DB::FIELD_TYPE_ID,
				'length' => 20
			],
			'hostid' => [
				'null' => false,
				'type' => DB::FIELD_TYPE_ID,
				'length' => 20,
				'ref_table' => 'hosts',
				'ref_field' => 'hostid'
			],
			'name' => [
				'null' => false,
				'type' => DB::FIELD_TYPE_CHAR,
				'length' => 255,
				'default' => ''
			],
			'groupid' => [
				'null' => true,
				'type' => DB::FIELD_TYPE_ID,
				'length' => 20,
				'ref_table' => 'hstgrp',
				'ref_field' => 'groupid'
			],
			'templateid' => [
				'null' => true,
				'type' => DB::FIELD_TYPE_ID,
				'length' => 20,
				'ref_table' => 'group_prototype',
				'ref_field' => 'group_prototypeid'
			]
		]
	],
	'group_discovery' => [
		'key' => 'groupid',
		'fields' => [
			'groupid' => [
				'null' => false,
				'type' => DB::FIELD_TYPE_ID,
				'length' => 20,
				'ref_table' => 'hstgrp',
				'ref_field' => 'groupid'
			],
			'parent_group_prototypeid' => [
				'null' => false,
				'type' => DB::FIELD_TYPE_ID,
				'length' => 20,
				'ref_table' => 'group_prototype',
				'ref_field' => 'group_prototypeid'
			],
			'name' => [
				'null' => false,
				'type' => DB::FIELD_TYPE_CHAR,
				'length' => 64,
				'default' => ''
			],
			'lastcheck' => [
				'null' => false,
				'type' => DB::FIELD_TYPE_INT,
				'length' => 10,
				'default' => '0'
			],
			'ts_delete' => [
				'null' => false,
				'type' => DB::FIELD_TYPE_INT,
				'length' => 10,
				'default' => '0'
			]
		]
	],
	'screens' => [
		'key' => 'screenid',
		'fields' => [
			'screenid' => [
				'null' => false,
				'type' => DB::FIELD_TYPE_ID,
				'length' => 20
			],
			'name' => [
				'null' => false,
				'type' => DB::FIELD_TYPE_CHAR,
				'length' => 255
			],
			'hsize' => [
				'null' => false,
				'type' => DB::FIELD_TYPE_INT,
				'length' => 10,
				'default' => '1'
			],
			'vsize' => [
				'null' => false,
				'type' => DB::FIELD_TYPE_INT,
				'length' => 10,
				'default' => '1'
			],
			'userid' => [
				'null' => true,
				'type' => DB::FIELD_TYPE_ID,
				'length' => 20,
				'ref_table' => 'users',
				'ref_field' => 'userid'
			],
			'private' => [
				'null' => false,
				'type' => DB::FIELD_TYPE_INT,
				'length' => 10,
				'default' => '1'
			]
		]
	],
	'screens_items' => [
		'key' => 'screenitemid',
		'fields' => [
			'screenitemid' => [
				'null' => false,
				'type' => DB::FIELD_TYPE_ID,
				'length' => 20
			],
			'screenid' => [
				'null' => false,
				'type' => DB::FIELD_TYPE_ID,
				'length' => 20,
				'ref_table' => 'screens',
				'ref_field' => 'screenid'
			],
			'resourcetype' => [
				'null' => false,
				'type' => DB::FIELD_TYPE_INT,
				'length' => 10,
				'default' => '0'
			],
			'resourceid' => [
				'null' => false,
				'type' => DB::FIELD_TYPE_ID,
				'length' => 20,
				'default' => '0'
			],
			'width' => [
				'null' => false,
				'type' => DB::FIELD_TYPE_INT,
				'length' => 10,
				'default' => '320'
			],
			'height' => [
				'null' => false,
				'type' => DB::FIELD_TYPE_INT,
				'length' => 10,
				'default' => '200'
			],
			'x' => [
				'null' => false,
				'type' => DB::FIELD_TYPE_INT,
				'length' => 10,
				'default' => '0'
			],
			'y' => [
				'null' => false,
				'type' => DB::FIELD_TYPE_INT,
				'length' => 10,
				'default' => '0'
			],
			'colspan' => [
				'null' => false,
				'type' => DB::FIELD_TYPE_INT,
				'length' => 10,
				'default' => '1'
			],
			'rowspan' => [
				'null' => false,
				'type' => DB::FIELD_TYPE_INT,
				'length' => 10,
				'default' => '1'
			],
			'elements' => [
				'null' => false,
				'type' => DB::FIELD_TYPE_INT,
				'length' => 10,
				'default' => '25'
			],
			'valign' => [
				'null' => false,
				'type' => DB::FIELD_TYPE_INT,
				'length' => 10,
				'default' => '0'
			],
			'halign' => [
				'null' => false,
				'type' => DB::FIELD_TYPE_INT,
				'length' => 10,
				'default' => '0'
			],
			'style' => [
				'null' => false,
				'type' => DB::FIELD_TYPE_INT,
				'length' => 10,
				'default' => '0'
			],
			'url' => [
				'null' => false,
				'type' => DB::FIELD_TYPE_CHAR,
				'length' => 255,
				'default' => ''
			],
			'dynamic' => [
				'null' => false,
				'type' => DB::FIELD_TYPE_INT,
				'length' => 10,
				'default' => '0'
			],
			'sort_triggers' => [
				'null' => false,
				'type' => DB::FIELD_TYPE_INT,
				'length' => 10,
				'default' => '0'
			],
			'application' => [
				'null' => false,
				'type' => DB::FIELD_TYPE_CHAR,
				'length' => 255,
				'default' => ''
			],
			'max_columns' => [
				'null' => false,
				'type' => DB::FIELD_TYPE_INT,
				'length' => 10,
				'default' => '3'
			]
		]
	],
	'screen_user' => [
		'key' => 'screenuserid',
		'fields' => [
			'screenuserid' => [
				'null' => false,
				'type' => DB::FIELD_TYPE_ID,
				'length' => 20
			],
			'screenid' => [
				'null' => false,
				'type' => DB::FIELD_TYPE_ID,
				'length' => 20,
				'ref_table' => 'screens',
				'ref_field' => 'screenid'
			],
			'userid' => [
				'null' => false,
				'type' => DB::FIELD_TYPE_ID,
				'length' => 20,
				'ref_table' => 'users',
				'ref_field' => 'userid'
			],
			'permission' => [
				'null' => false,
				'type' => DB::FIELD_TYPE_INT,
				'length' => 10,
				'default' => '2'
			]
		]
	],
	'screen_usrgrp' => [
		'key' => 'screenusrgrpid',
		'fields' => [
			'screenusrgrpid' => [
				'null' => false,
				'type' => DB::FIELD_TYPE_ID,
				'length' => 20
			],
			'screenid' => [
				'null' => false,
				'type' => DB::FIELD_TYPE_ID,
				'length' => 20,
				'ref_table' => 'screens',
				'ref_field' => 'screenid'
			],
			'usrgrpid' => [
				'null' => false,
				'type' => DB::FIELD_TYPE_ID,
				'length' => 20,
				'ref_table' => 'usrgrp',
				'ref_field' => 'usrgrpid'
			],
			'permission' => [
				'null' => false,
				'type' => DB::FIELD_TYPE_INT,
				'length' => 10,
				'default' => '2'
			]
		]
	],
	'slideshows' => [
		'key' => 'slideshowid',
		'fields' => [
			'slideshowid' => [
				'null' => false,
				'type' => DB::FIELD_TYPE_ID,
				'length' => 20
			],
			'name' => [
				'null' => false,
				'type' => DB::FIELD_TYPE_CHAR,
				'length' => 255,
				'default' => ''
			],
			'delay' => [
				'null' => false,
				'type' => DB::FIELD_TYPE_CHAR,
				'length' => 32,
				'default' => '30s'
			],
			'userid' => [
				'null' => false,
				'type' => DB::FIELD_TYPE_ID,
				'length' => 20,
				'ref_table' => 'users',
				'ref_field' => 'userid'
			],
			'private' => [
				'null' => false,
				'type' => DB::FIELD_TYPE_INT,
				'length' => 10,
				'default' => '1'
			]
		]
	],
	'slideshow_user' => [
		'key' => 'slideshowuserid',
		'fields' => [
			'slideshowuserid' => [
				'null' => false,
				'type' => DB::FIELD_TYPE_ID,
				'length' => 20
			],
			'slideshowid' => [
				'null' => false,
				'type' => DB::FIELD_TYPE_ID,
				'length' => 20,
				'ref_table' => 'slideshows',
				'ref_field' => 'slideshowid'
			],
			'userid' => [
				'null' => false,
				'type' => DB::FIELD_TYPE_ID,
				'length' => 20,
				'ref_table' => 'users',
				'ref_field' => 'userid'
			],
			'permission' => [
				'null' => false,
				'type' => DB::FIELD_TYPE_INT,
				'length' => 10,
				'default' => '2'
			]
		]
	],
	'slideshow_usrgrp' => [
		'key' => 'slideshowusrgrpid',
		'fields' => [
			'slideshowusrgrpid' => [
				'null' => false,
				'type' => DB::FIELD_TYPE_ID,
				'length' => 20
			],
			'slideshowid' => [
				'null' => false,
				'type' => DB::FIELD_TYPE_ID,
				'length' => 20,
				'ref_table' => 'slideshows',
				'ref_field' => 'slideshowid'
			],
			'usrgrpid' => [
				'null' => false,
				'type' => DB::FIELD_TYPE_ID,
				'length' => 20,
				'ref_table' => 'usrgrp',
				'ref_field' => 'usrgrpid'
			],
			'permission' => [
				'null' => false,
				'type' => DB::FIELD_TYPE_INT,
				'length' => 10,
				'default' => '2'
			]
		]
	],
	'slides' => [
		'key' => 'slideid',
		'fields' => [
			'slideid' => [
				'null' => false,
				'type' => DB::FIELD_TYPE_ID,
				'length' => 20
			],
			'slideshowid' => [
				'null' => false,
				'type' => DB::FIELD_TYPE_ID,
				'length' => 20,
				'ref_table' => 'slideshows',
				'ref_field' => 'slideshowid'
			],
			'screenid' => [
				'null' => false,
				'type' => DB::FIELD_TYPE_ID,
				'length' => 20,
				'ref_table' => 'screens',
				'ref_field' => 'screenid'
			],
			'step' => [
				'null' => false,
				'type' => DB::FIELD_TYPE_INT,
				'length' => 10,
				'default' => '0'
			],
			'delay' => [
				'null' => false,
				'type' => DB::FIELD_TYPE_CHAR,
				'length' => 32,
				'default' => '0'
			]
		]
	],
	'drules' => [
		'key' => 'druleid',
		'fields' => [
			'druleid' => [
				'null' => false,
				'type' => DB::FIELD_TYPE_ID,
				'length' => 20
			],
			'proxy_hostid' => [
				'null' => true,
				'type' => DB::FIELD_TYPE_ID,
				'length' => 20,
				'ref_table' => 'hosts',
				'ref_field' => 'hostid'
			],
			'name' => [
				'null' => false,
				'type' => DB::FIELD_TYPE_CHAR,
				'length' => 255,
				'default' => ''
			],
			'iprange' => [
				'null' => false,
				'type' => DB::FIELD_TYPE_CHAR,
				'length' => 2048,
				'default' => ''
			],
			'delay' => [
				'null' => false,
				'type' => DB::FIELD_TYPE_CHAR,
				'length' => 255,
				'default' => '1h'
			],
			'nextcheck' => [
				'null' => false,
				'type' => DB::FIELD_TYPE_INT,
				'length' => 10,
				'default' => '0'
			],
			'status' => [
				'null' => false,
				'type' => DB::FIELD_TYPE_INT,
				'length' => 10,
				'default' => '0'
			]
		]
	],
	'dchecks' => [
		'key' => 'dcheckid',
		'fields' => [
			'dcheckid' => [
				'null' => false,
				'type' => DB::FIELD_TYPE_ID,
				'length' => 20
			],
			'druleid' => [
				'null' => false,
				'type' => DB::FIELD_TYPE_ID,
				'length' => 20,
				'ref_table' => 'drules',
				'ref_field' => 'druleid'
			],
			'type' => [
				'null' => false,
				'type' => DB::FIELD_TYPE_INT,
				'length' => 10,
				'default' => '0'
			],
			'key_' => [
				'null' => false,
				'type' => DB::FIELD_TYPE_CHAR,
				'length' => 2048,
				'default' => ''
			],
			'snmp_community' => [
				'null' => false,
				'type' => DB::FIELD_TYPE_CHAR,
				'length' => 255,
				'default' => ''
			],
			'ports' => [
				'null' => false,
				'type' => DB::FIELD_TYPE_CHAR,
				'length' => 255,
				'default' => '0'
			],
			'snmpv3_securityname' => [
				'null' => false,
				'type' => DB::FIELD_TYPE_CHAR,
				'length' => 64,
				'default' => ''
			],
			'snmpv3_securitylevel' => [
				'null' => false,
				'type' => DB::FIELD_TYPE_INT,
				'length' => 10,
				'default' => '0'
			],
			'snmpv3_authpassphrase' => [
				'null' => false,
				'type' => DB::FIELD_TYPE_CHAR,
				'length' => 64,
				'default' => ''
			],
			'snmpv3_privpassphrase' => [
				'null' => false,
				'type' => DB::FIELD_TYPE_CHAR,
				'length' => 64,
				'default' => ''
			],
			'uniq' => [
				'null' => false,
				'type' => DB::FIELD_TYPE_INT,
				'length' => 10,
				'default' => '0'
			],
			'snmpv3_authprotocol' => [
				'null' => false,
				'type' => DB::FIELD_TYPE_INT,
				'length' => 10,
				'default' => '0'
			],
			'snmpv3_privprotocol' => [
				'null' => false,
				'type' => DB::FIELD_TYPE_INT,
				'length' => 10,
				'default' => '0'
			],
			'snmpv3_contextname' => [
				'null' => false,
				'type' => DB::FIELD_TYPE_CHAR,
				'length' => 255,
				'default' => ''
			],
			'host_source' => [
				'null' => false,
				'type' => DB::FIELD_TYPE_INT,
				'length' => 10,
				'default' => '1'
			],
			'name_source' => [
				'null' => false,
				'type' => DB::FIELD_TYPE_INT,
				'length' => 10,
				'default' => '0'
			]
		]
	],
	'applications' => [
		'key' => 'applicationid',
		'fields' => [
			'applicationid' => [
				'null' => false,
				'type' => DB::FIELD_TYPE_ID,
				'length' => 20
			],
			'hostid' => [
				'null' => false,
				'type' => DB::FIELD_TYPE_ID,
				'length' => 20,
				'ref_table' => 'hosts',
				'ref_field' => 'hostid'
			],
			'name' => [
				'null' => false,
				'type' => DB::FIELD_TYPE_CHAR,
				'length' => 255,
				'default' => ''
			],
			'flags' => [
				'null' => false,
				'type' => DB::FIELD_TYPE_INT,
				'length' => 10,
				'default' => '0'
			]
		]
	],
	'httptest' => [
		'key' => 'httptestid',
		'fields' => [
			'httptestid' => [
				'null' => false,
				'type' => DB::FIELD_TYPE_ID,
				'length' => 20
			],
			'name' => [
				'null' => false,
				'type' => DB::FIELD_TYPE_CHAR,
				'length' => 64,
				'default' => ''
			],
			'applicationid' => [
				'null' => true,
				'type' => DB::FIELD_TYPE_ID,
				'length' => 20,
				'ref_table' => 'applications',
				'ref_field' => 'applicationid'
			],
			'nextcheck' => [
				'null' => false,
				'type' => DB::FIELD_TYPE_INT,
				'length' => 10,
				'default' => '0'
			],
			'delay' => [
				'null' => false,
				'type' => DB::FIELD_TYPE_CHAR,
				'length' => 255,
				'default' => '1m'
			],
			'status' => [
				'null' => false,
				'type' => DB::FIELD_TYPE_INT,
				'length' => 10,
				'default' => '0'
			],
			'agent' => [
				'null' => false,
				'type' => DB::FIELD_TYPE_CHAR,
				'length' => 255,
				'default' => 'Zabbix'
			],
			'authentication' => [
				'null' => false,
				'type' => DB::FIELD_TYPE_INT,
				'length' => 10,
				'default' => '0'
			],
			'http_user' => [
				'null' => false,
				'type' => DB::FIELD_TYPE_CHAR,
				'length' => 64,
				'default' => ''
			],
			'http_password' => [
				'null' => false,
				'type' => DB::FIELD_TYPE_CHAR,
				'length' => 64,
				'default' => ''
			],
			'hostid' => [
				'null' => false,
				'type' => DB::FIELD_TYPE_ID,
				'length' => 20,
				'ref_table' => 'hosts',
				'ref_field' => 'hostid'
			],
			'templateid' => [
				'null' => true,
				'type' => DB::FIELD_TYPE_ID,
				'length' => 20,
				'ref_table' => 'httptest',
				'ref_field' => 'httptestid'
			],
			'http_proxy' => [
				'null' => false,
				'type' => DB::FIELD_TYPE_CHAR,
				'length' => 255,
				'default' => ''
			],
			'retries' => [
				'null' => false,
				'type' => DB::FIELD_TYPE_INT,
				'length' => 10,
				'default' => '1'
			],
			'ssl_cert_file' => [
				'null' => false,
				'type' => DB::FIELD_TYPE_CHAR,
				'length' => 255,
				'default' => ''
			],
			'ssl_key_file' => [
				'null' => false,
				'type' => DB::FIELD_TYPE_CHAR,
				'length' => 255,
				'default' => ''
			],
			'ssl_key_password' => [
				'null' => false,
				'type' => DB::FIELD_TYPE_CHAR,
				'length' => 64,
				'default' => ''
			],
			'verify_peer' => [
				'null' => false,
				'type' => DB::FIELD_TYPE_INT,
				'length' => 10,
				'default' => '0'
			],
			'verify_host' => [
				'null' => false,
				'type' => DB::FIELD_TYPE_INT,
				'length' => 10,
				'default' => '0'
			]
		]
	],
	'httpstep' => [
		'key' => 'httpstepid',
		'fields' => [
			'httpstepid' => [
				'null' => false,
				'type' => DB::FIELD_TYPE_ID,
				'length' => 20
			],
			'httptestid' => [
				'null' => false,
				'type' => DB::FIELD_TYPE_ID,
				'length' => 20,
				'ref_table' => 'httptest',
				'ref_field' => 'httptestid'
			],
			'name' => [
				'null' => false,
				'type' => DB::FIELD_TYPE_CHAR,
				'length' => 64,
				'default' => ''
			],
			'no' => [
				'null' => false,
				'type' => DB::FIELD_TYPE_INT,
				'length' => 10,
				'default' => '0'
			],
			'url' => [
				'null' => false,
				'type' => DB::FIELD_TYPE_CHAR,
				'length' => 2048,
				'default' => ''
			],
			'timeout' => [
				'null' => false,
				'type' => DB::FIELD_TYPE_CHAR,
				'length' => 255,
				'default' => '15s'
			],
			'posts' => [
				'null' => false,
				'type' => DB::FIELD_TYPE_TEXT,
				'default' => ''
			],
			'required' => [
				'null' => false,
				'type' => DB::FIELD_TYPE_CHAR,
				'length' => 255,
				'default' => ''
			],
			'status_codes' => [
				'null' => false,
				'type' => DB::FIELD_TYPE_CHAR,
				'length' => 255,
				'default' => ''
			],
			'follow_redirects' => [
				'null' => false,
				'type' => DB::FIELD_TYPE_INT,
				'length' => 10,
				'default' => '1'
			],
			'retrieve_mode' => [
				'null' => false,
				'type' => DB::FIELD_TYPE_INT,
				'length' => 10,
				'default' => '0'
			],
			'post_type' => [
				'null' => false,
				'type' => DB::FIELD_TYPE_INT,
				'length' => 10,
				'default' => '0'
			]
		]
	],
	'interface' => [
		'key' => 'interfaceid',
		'fields' => [
			'interfaceid' => [
				'null' => false,
				'type' => DB::FIELD_TYPE_ID,
				'length' => 20
			],
			'hostid' => [
				'null' => false,
				'type' => DB::FIELD_TYPE_ID,
				'length' => 20,
				'ref_table' => 'hosts',
				'ref_field' => 'hostid'
			],
			'main' => [
				'null' => false,
				'type' => DB::FIELD_TYPE_INT,
				'length' => 10,
				'default' => '0'
			],
			'type' => [
				'null' => false,
				'type' => DB::FIELD_TYPE_INT,
				'length' => 10,
				'default' => '1'
			],
			'useip' => [
				'null' => false,
				'type' => DB::FIELD_TYPE_INT,
				'length' => 10,
				'default' => '1'
			],
			'ip' => [
				'null' => false,
				'type' => DB::FIELD_TYPE_CHAR,
				'length' => 64,
				'default' => '127.0.0.1'
			],
			'dns' => [
				'null' => false,
				'type' => DB::FIELD_TYPE_CHAR,
				'length' => 255,
				'default' => ''
			],
			'port' => [
				'null' => false,
				'type' => DB::FIELD_TYPE_CHAR,
				'length' => 64,
				'default' => '10050'
			],
			'available' => [
				'null' => false,
				'type' => DB::FIELD_TYPE_INT,
				'length' => 10,
				'default' => '0'
			],
			'error' => [
				'null' => false,
				'type' => DB::FIELD_TYPE_CHAR,
				'length' => 2048,
				'default' => ''
			],
			'errors_from' => [
				'null' => false,
				'type' => DB::FIELD_TYPE_INT,
				'length' => 10,
				'default' => '0'
			],
			'disable_until' => [
				'null' => false,
				'type' => DB::FIELD_TYPE_INT,
				'length' => 10,
				'default' => '0'
			]
		]
	],
	'items' => [
		'key' => 'itemid',
		'fields' => [
			'itemid' => [
				'null' => false,
				'type' => DB::FIELD_TYPE_ID,
				'length' => 20
			],
			'type' => [
				'null' => false,
				'type' => DB::FIELD_TYPE_INT,
				'length' => 10,
				'default' => '0'
			],
			'snmp_oid' => [
				'null' => false,
				'type' => DB::FIELD_TYPE_CHAR,
				'length' => 512,
				'default' => ''
			],
			'hostid' => [
				'null' => false,
				'type' => DB::FIELD_TYPE_ID,
				'length' => 20,
				'ref_table' => 'hosts',
				'ref_field' => 'hostid'
			],
			'name' => [
				'null' => false,
				'type' => DB::FIELD_TYPE_CHAR,
				'length' => 255,
				'default' => ''
			],
			'key_' => [
				'null' => false,
				'type' => DB::FIELD_TYPE_CHAR,
				'length' => 2048,
				'default' => ''
			],
			'delay' => [
				'null' => false,
				'type' => DB::FIELD_TYPE_CHAR,
				'length' => 1024,
				'default' => '0'
			],
			'history' => [
				'null' => false,
				'type' => DB::FIELD_TYPE_CHAR,
				'length' => 255,
				'default' => '90d'
			],
			'trends' => [
				'null' => false,
				'type' => DB::FIELD_TYPE_CHAR,
				'length' => 255,
				'default' => '365d'
			],
			'status' => [
				'null' => false,
				'type' => DB::FIELD_TYPE_INT,
				'length' => 10,
				'default' => '0'
			],
			'value_type' => [
				'null' => false,
				'type' => DB::FIELD_TYPE_INT,
				'length' => 10,
				'default' => '0'
			],
			'trapper_hosts' => [
				'null' => false,
				'type' => DB::FIELD_TYPE_CHAR,
				'length' => 255,
				'default' => ''
			],
			'units' => [
				'null' => false,
				'type' => DB::FIELD_TYPE_CHAR,
				'length' => 255,
				'default' => ''
			],
			'formula' => [
				'null' => false,
				'type' => DB::FIELD_TYPE_CHAR,
				'length' => 255,
				'default' => ''
			],
			'logtimefmt' => [
				'null' => false,
				'type' => DB::FIELD_TYPE_CHAR,
				'length' => 64,
				'default' => ''
			],
			'templateid' => [
				'null' => true,
				'type' => DB::FIELD_TYPE_ID,
				'length' => 20,
				'ref_table' => 'items',
				'ref_field' => 'itemid'
			],
			'valuemapid' => [
				'null' => TRIGGER_VALUE_TRUE,
				'type' => DB::FIELD_TYPE_ID,
				'length' => 20,
				'ref_table' => 'valuemap',
				'ref_field' => 'valuemapid'
			],
			'params' => [
				'null' => false,
				'type' => DB::FIELD_TYPE_NCLOB,
				'default' => ''
			],
			'ipmi_sensor' => [
				'null' => false,
				'type' => DB::FIELD_TYPE_CHAR,
				'length' => 128,
				'default' => ''
			],
			'authtype' => [
				'null' => false,
				'type' => DB::FIELD_TYPE_INT,
				'length' => 10,
				'default' => '0'
			],
			'username' => [
				'null' => false,
				'type' => DB::FIELD_TYPE_CHAR,
				'length' => 64,
				'default' => ''
			],
			'password' => [
				'null' => false,
				'type' => DB::FIELD_TYPE_CHAR,
				'length' => 64,
				'default' => ''
			],
			'publickey' => [
				'null' => false,
				'type' => DB::FIELD_TYPE_CHAR,
				'length' => 64,
				'default' => ''
			],
			'privatekey' => [
				'null' => false,
				'type' => DB::FIELD_TYPE_CHAR,
				'length' => 64,
				'default' => ''
			],
			'flags' => [
				'null' => false,
				'type' => DB::FIELD_TYPE_INT,
				'length' => 10,
				'default' => '0'
			],
			'interfaceid' => [
				'null' => true,
				'type' => DB::FIELD_TYPE_ID,
				'length' => 20,
				'ref_table' => 'interface',
				'ref_field' => 'interfaceid'
			],
			'description' => [
				'null' => false,
				'type' => DB::FIELD_TYPE_NCLOB,
				'default' => ''
			],
			'inventory_link' => [
				'null' => false,
				'type' => DB::FIELD_TYPE_INT,
				'length' => 10,
				'default' => '0'
			],
			'lifetime' => [
				'null' => false,
				'type' => DB::FIELD_TYPE_CHAR,
				'length' => 255,
				'default' => '30d'
			],
			'evaltype' => [
				'null' => false,
				'type' => DB::FIELD_TYPE_INT,
				'length' => 10,
				'default' => '0'
			],
			'jmx_endpoint' => [
				'null' => false,
				'type' => DB::FIELD_TYPE_CHAR,
				'length' => 255,
				'default' => ''
			],
			'master_itemid' => [
				'null' => true,
				'type' => DB::FIELD_TYPE_ID,
				'length' => 20,
				'ref_table' => 'items',
				'ref_field' => 'itemid'
			],
			'timeout' => [
				'null' => false,
				'type' => DB::FIELD_TYPE_CHAR,
				'length' => 255,
				'default' => '3s'
			],
			'url' => [
				'null' => false,
				'type' => DB::FIELD_TYPE_CHAR,
				'length' => 2048,
				'default' => ''
			],
			'query_fields' => [
				'null' => false,
				'type' => DB::FIELD_TYPE_CHAR,
				'length' => 2048,
				'default' => ''
			],
			'posts' => [
				'null' => false,
				'type' => DB::FIELD_TYPE_NCLOB,
				'default' => ''
			],
			'status_codes' => [
				'null' => false,
				'type' => DB::FIELD_TYPE_CHAR,
				'length' => 255,
				'default' => '200'
			],
			'follow_redirects' => [
				'null' => false,
				'type' => DB::FIELD_TYPE_INT,
				'length' => 10,
				'default' => '1'
			],
			'post_type' => [
				'null' => false,
				'type' => DB::FIELD_TYPE_INT,
				'length' => 10,
				'default' => '0'
			],
			'http_proxy' => [
				'null' => false,
				'type' => DB::FIELD_TYPE_CHAR,
				'length' => 255,
				'default' => ''
			],
			'headers' => [
				'null' => false,
				'type' => DB::FIELD_TYPE_NCLOB,
				'default' => ''
			],
			'retrieve_mode' => [
				'null' => false,
				'type' => DB::FIELD_TYPE_INT,
				'length' => 10,
				'default' => '0'
			],
			'request_method' => [
				'null' => false,
				'type' => DB::FIELD_TYPE_INT,
				'length' => 10,
				'default' => '0'
			],
			'output_format' => [
				'null' => false,
				'type' => DB::FIELD_TYPE_INT,
				'length' => 10,
				'default' => '0'
			],
			'ssl_cert_file' => [
				'null' => false,
				'type' => DB::FIELD_TYPE_CHAR,
				'length' => 255,
				'default' => ''
			],
			'ssl_key_file' => [
				'null' => false,
				'type' => DB::FIELD_TYPE_CHAR,
				'length' => 255,
				'default' => ''
			],
			'ssl_key_password' => [
				'null' => false,
				'type' => DB::FIELD_TYPE_CHAR,
				'length' => 64,
				'default' => ''
			],
			'verify_peer' => [
				'null' => false,
				'type' => DB::FIELD_TYPE_INT,
				'length' => 10,
				'default' => '0'
			],
			'verify_host' => [
				'null' => false,
				'type' => DB::FIELD_TYPE_INT,
				'length' => 10,
				'default' => '0'
			],
			'allow_traps' => [
				'null' => false,
				'type' => DB::FIELD_TYPE_INT,
				'length' => 10,
				'default' => '0'
			],
			'discover' => [
				'null' => false,
				'type' => DB::FIELD_TYPE_INT,
				'length' => 10,
				'default' => '0'
			]
		]
	],
	'httpstepitem' => [
		'key' => 'httpstepitemid',
		'fields' => [
			'httpstepitemid' => [
				'null' => false,
				'type' => DB::FIELD_TYPE_ID,
				'length' => 20
			],
			'httpstepid' => [
				'null' => false,
				'type' => DB::FIELD_TYPE_ID,
				'length' => 20,
				'ref_table' => 'httpstep',
				'ref_field' => 'httpstepid'
			],
			'itemid' => [
				'null' => false,
				'type' => DB::FIELD_TYPE_ID,
				'length' => 20,
				'ref_table' => 'items',
				'ref_field' => 'itemid'
			],
			'type' => [
				'null' => false,
				'type' => DB::FIELD_TYPE_INT,
				'length' => 10,
				'default' => '0'
			]
		]
	],
	'httptestitem' => [
		'key' => 'httptestitemid',
		'fields' => [
			'httptestitemid' => [
				'null' => false,
				'type' => DB::FIELD_TYPE_ID,
				'length' => 20
			],
			'httptestid' => [
				'null' => false,
				'type' => DB::FIELD_TYPE_ID,
				'length' => 20,
				'ref_table' => 'httptest',
				'ref_field' => 'httptestid'
			],
			'itemid' => [
				'null' => false,
				'type' => DB::FIELD_TYPE_ID,
				'length' => 20,
				'ref_table' => 'items',
				'ref_field' => 'itemid'
			],
			'type' => [
				'null' => false,
				'type' => DB::FIELD_TYPE_INT,
				'length' => 10,
				'default' => '0'
			]
		]
	],
	'media_type' => [
		'key' => 'mediatypeid',
		'fields' => [
			'mediatypeid' => [
				'null' => false,
				'type' => DB::FIELD_TYPE_ID,
				'length' => 20
			],
			'type' => [
				'null' => false,
				'type' => DB::FIELD_TYPE_INT,
				'length' => 10,
				'default' => '0'
			],
			'name' => [
				'null' => false,
				'type' => DB::FIELD_TYPE_CHAR,
				'length' => 100,
				'default' => ''
			],
			'smtp_server' => [
				'null' => false,
				'type' => DB::FIELD_TYPE_CHAR,
				'length' => 255,
				'default' => ''
			],
			'smtp_helo' => [
				'null' => false,
				'type' => DB::FIELD_TYPE_CHAR,
				'length' => 255,
				'default' => ''
			],
			'smtp_email' => [
				'null' => false,
				'type' => DB::FIELD_TYPE_CHAR,
				'length' => 255,
				'default' => ''
			],
			'exec_path' => [
				'null' => false,
				'type' => DB::FIELD_TYPE_CHAR,
				'length' => 255,
				'default' => ''
			],
			'gsm_modem' => [
				'null' => false,
				'type' => DB::FIELD_TYPE_CHAR,
				'length' => 255,
				'default' => ''
			],
			'username' => [
				'null' => false,
				'type' => DB::FIELD_TYPE_CHAR,
				'length' => 255,
				'default' => ''
			],
			'passwd' => [
				'null' => false,
				'type' => DB::FIELD_TYPE_CHAR,
				'length' => 255,
				'default' => ''
			],
			'status' => [
				'null' => false,
				'type' => DB::FIELD_TYPE_INT,
				'length' => 10,
				'default' => '0'
			],
			'smtp_port' => [
				'null' => false,
				'type' => DB::FIELD_TYPE_INT,
				'length' => 10,
				'default' => '25'
			],
			'smtp_security' => [
				'null' => false,
				'type' => DB::FIELD_TYPE_INT,
				'length' => 10,
				'default' => '0'
			],
			'smtp_verify_peer' => [
				'null' => false,
				'type' => DB::FIELD_TYPE_INT,
				'length' => 10,
				'default' => '0'
			],
			'smtp_verify_host' => [
				'null' => false,
				'type' => DB::FIELD_TYPE_INT,
				'length' => 10,
				'default' => '0'
			],
			'smtp_authentication' => [
				'null' => false,
				'type' => DB::FIELD_TYPE_INT,
				'length' => 10,
				'default' => '0'
			],
			'exec_params' => [
				'null' => false,
				'type' => DB::FIELD_TYPE_CHAR,
				'length' => 255,
				'default' => ''
			],
			'maxsessions' => [
				'null' => false,
				'type' => DB::FIELD_TYPE_INT,
				'length' => 10,
				'default' => '1'
			],
			'maxattempts' => [
				'null' => false,
				'type' => DB::FIELD_TYPE_INT,
				'length' => 10,
				'default' => '3'
			],
			'attempt_interval' => [
				'null' => false,
				'type' => DB::FIELD_TYPE_CHAR,
				'length' => 32,
				'default' => '10s'
			],
			'content_type' => [
				'null' => false,
				'type' => DB::FIELD_TYPE_INT,
				'length' => 10,
				'default' => '1'
			],
			'script' => [
				'null' => false,
				'type' => DB::FIELD_TYPE_NCLOB,
				'default' => ''
			],
			'timeout' => [
				'null' => false,
				'type' => DB::FIELD_TYPE_CHAR,
				'length' => 32,
				'default' => '30s'
			],
			'process_tags' => [
				'null' => false,
				'type' => DB::FIELD_TYPE_INT,
				'length' => 10,
				'default' => '0'
			],
			'show_event_menu' => [
				'null' => false,
				'type' => DB::FIELD_TYPE_INT,
				'length' => 10,
				'default' => '0'
			],
			'event_menu_url' => [
				'null' => false,
				'type' => DB::FIELD_TYPE_CHAR,
				'length' => 2048,
				'default' => ''
			],
			'event_menu_name' => [
				'null' => false,
				'type' => DB::FIELD_TYPE_CHAR,
				'length' => 255,
				'default' => ''
			],
			'description' => [
				'null' => false,
				'type' => DB::FIELD_TYPE_TEXT,
				'default' => ''
			]
		]
	],
	'media_type_param' => [
		'key' => 'mediatype_paramid',
		'fields' => [
			'mediatype_paramid' => [
				'null' => false,
				'type' => DB::FIELD_TYPE_ID,
				'length' => 20
			],
			'mediatypeid' => [
				'null' => false,
				'type' => DB::FIELD_TYPE_ID,
				'length' => 20,
				'ref_table' => 'media_type',
				'ref_field' => 'mediatypeid'
			],
			'name' => [
				'null' => false,
				'type' => DB::FIELD_TYPE_CHAR,
				'length' => 255,
				'default' => ''
			],
			'value' => [
				'null' => false,
				'type' => DB::FIELD_TYPE_CHAR,
				'length' => 2048,
				'default' => ''
			]
		]
	],
	'media_type_message' => [
		'key' => 'mediatype_messageid',
		'fields' => [
			'mediatype_messageid' => [
				'null' => false,
				'type' => DB::FIELD_TYPE_ID,
				'length' => 20
			],
			'mediatypeid' => [
				'null' => false,
				'type' => DB::FIELD_TYPE_ID,
				'length' => 20,
				'ref_table' => 'media_type',
				'ref_field' => 'mediatypeid'
			],
			'eventsource' => [
				'null' => false,
				'type' => DB::FIELD_TYPE_INT,
				'length' => 10
			],
			'recovery' => [
				'null' => false,
				'type' => DB::FIELD_TYPE_INT,
				'length' => 10
			],
			'subject' => [
				'null' => false,
				'type' => DB::FIELD_TYPE_CHAR,
				'length' => 255,
				'default' => ''
			],
			'message' => [
				'null' => false,
				'type' => DB::FIELD_TYPE_TEXT,
				'default' => ''
			]
		]
	],
	'usrgrp' => [
		'key' => 'usrgrpid',
		'fields' => [
			'usrgrpid' => [
				'null' => false,
				'type' => DB::FIELD_TYPE_ID,
				'length' => 20
			],
			'name' => [
				'null' => false,
				'type' => DB::FIELD_TYPE_CHAR,
				'length' => 64,
				'default' => ''
			],
			'gui_access' => [
				'null' => false,
				'type' => DB::FIELD_TYPE_INT,
				'length' => 10,
				'default' => '0'
			],
			'users_status' => [
				'null' => false,
				'type' => DB::FIELD_TYPE_INT,
				'length' => 10,
				'default' => '0'
			],
			'debug_mode' => [
				'null' => false,
				'type' => DB::FIELD_TYPE_INT,
				'length' => 10,
				'default' => '0'
			]
		]
	],
	'users_groups' => [
		'key' => 'id',
		'fields' => [
			'id' => [
				'null' => false,
				'type' => DB::FIELD_TYPE_ID,
				'length' => 20
			],
			'usrgrpid' => [
				'null' => false,
				'type' => DB::FIELD_TYPE_ID,
				'length' => 20,
				'ref_table' => 'usrgrp',
				'ref_field' => 'usrgrpid'
			],
			'userid' => [
				'null' => false,
				'type' => DB::FIELD_TYPE_ID,
				'length' => 20,
				'ref_table' => 'users',
				'ref_field' => 'userid'
			]
		]
	],
	'scripts' => [
		'key' => 'scriptid',
		'fields' => [
			'scriptid' => [
				'null' => false,
				'type' => DB::FIELD_TYPE_ID,
				'length' => 20
			],
			'name' => [
				'null' => false,
				'type' => DB::FIELD_TYPE_CHAR,
				'length' => 255,
				'default' => ''
			],
			'command' => [
				'null' => false,
				'type' => DB::FIELD_TYPE_NCLOB,
				'default' => ''
			],
			'host_access' => [
				'null' => false,
				'type' => DB::FIELD_TYPE_INT,
				'length' => 10,
				'default' => '2'
			],
			'usrgrpid' => [
				'null' => true,
				'type' => DB::FIELD_TYPE_ID,
				'length' => 20,
				'ref_table' => 'usrgrp',
				'ref_field' => 'usrgrpid'
			],
			'groupid' => [
				'null' => true,
				'type' => DB::FIELD_TYPE_ID,
				'length' => 20,
				'ref_table' => 'hstgrp',
				'ref_field' => 'groupid'
			],
			'description' => [
				'null' => false,
				'type' => DB::FIELD_TYPE_TEXT,
				'default' => ''
			],
			'confirmation' => [
				'null' => false,
				'type' => DB::FIELD_TYPE_CHAR,
				'length' => 255,
				'default' => ''
			],
			'type' => [
				'null' => false,
				'type' => DB::FIELD_TYPE_INT,
				'length' => 10,
				'default' => '5'
			],
			'execute_on' => [
				'null' => false,
				'type' => DB::FIELD_TYPE_INT,
				'length' => 10,
				'default' => '2'
			],
			'timeout' => [
				'null' => false,
				'type' => DB::FIELD_TYPE_CHAR,
				'length' => 32,
				'default' => '30s'
			]
		]
	],
	'script_param' => [
		'key' => 'script_paramid',
		'fields' => [
			'script_paramid' => [
				'null' => false,
				'type' => DB::FIELD_TYPE_ID,
				'length' => 20
			],
			'scriptid' => [
				'null' => false,
				'type' => DB::FIELD_TYPE_ID,
				'length' => 20,
				'ref_table' => 'scripts',
				'ref_field' => 'scriptid'
			],
			'name' => [
				'null' => false,
				'type' => DB::FIELD_TYPE_CHAR,
				'length' => 255,
				'default' => ''
			],
			'value' => [
				'null' => false,
				'type' => DB::FIELD_TYPE_CHAR,
				'length' => 2048,
				'default' => ''
			]
		]
	],
	'actions' => [
		'key' => 'actionid',
		'fields' => [
			'actionid' => [
				'null' => false,
				'type' => DB::FIELD_TYPE_ID,
				'length' => 20
			],
			'name' => [
				'null' => false,
				'type' => DB::FIELD_TYPE_CHAR,
				'length' => 255,
				'default' => ''
			],
			'eventsource' => [
				'null' => false,
				'type' => DB::FIELD_TYPE_INT,
				'length' => 10,
				'default' => '0'
			],
			'evaltype' => [
				'null' => false,
				'type' => DB::FIELD_TYPE_INT,
				'length' => 10,
				'default' => '0'
			],
			'status' => [
				'null' => false,
				'type' => DB::FIELD_TYPE_INT,
				'length' => 10,
				'default' => '0'
			],
			'esc_period' => [
				'null' => false,
				'type' => DB::FIELD_TYPE_CHAR,
				'length' => 255,
				'default' => '1h'
			],
			'formula' => [
				'null' => false,
				'type' => DB::FIELD_TYPE_CHAR,
				'length' => 255,
				'default' => ''
			],
			'pause_suppressed' => [
				'null' => false,
				'type' => DB::FIELD_TYPE_INT,
				'length' => 10,
				'default' => '1'
			]
		]
	],
	'operations' => [
		'key' => 'operationid',
		'fields' => [
			'operationid' => [
				'null' => false,
				'type' => DB::FIELD_TYPE_ID,
				'length' => 20
			],
			'actionid' => [
				'null' => false,
				'type' => DB::FIELD_TYPE_ID,
				'length' => 20,
				'ref_table' => 'actions',
				'ref_field' => 'actionid'
			],
			'operationtype' => [
				'null' => false,
				'type' => DB::FIELD_TYPE_INT,
				'length' => 10,
				'default' => '0'
			],
			'esc_period' => [
				'null' => false,
				'type' => DB::FIELD_TYPE_CHAR,
				'length' => 255,
				'default' => '0'
			],
			'esc_step_from' => [
				'null' => false,
				'type' => DB::FIELD_TYPE_INT,
				'length' => 10,
				'default' => '1'
			],
			'esc_step_to' => [
				'null' => false,
				'type' => DB::FIELD_TYPE_INT,
				'length' => 10,
				'default' => '1'
			],
			'evaltype' => [
				'null' => false,
				'type' => DB::FIELD_TYPE_INT,
				'length' => 10,
				'default' => '0'
			],
			'recovery' => [
				'null' => false,
				'type' => DB::FIELD_TYPE_INT,
				'length' => 10,
				'default' => '0'
			]
		]
	],
	'opmessage' => [
		'key' => 'operationid',
		'fields' => [
			'operationid' => [
				'null' => false,
				'type' => DB::FIELD_TYPE_ID,
				'length' => 20,
				'ref_table' => 'operations',
				'ref_field' => 'operationid'
			],
			'default_msg' => [
				'null' => false,
				'type' => DB::FIELD_TYPE_INT,
				'length' => 10,
				'default' => '1'
			],
			'subject' => [
				'null' => false,
				'type' => DB::FIELD_TYPE_CHAR,
				'length' => 255,
				'default' => ''
			],
			'message' => [
				'null' => false,
				'type' => DB::FIELD_TYPE_TEXT,
				'default' => ''
			],
			'mediatypeid' => [
				'null' => true,
				'type' => DB::FIELD_TYPE_ID,
				'length' => 20,
				'ref_table' => 'media_type',
				'ref_field' => 'mediatypeid'
			]
		]
	],
	'opmessage_grp' => [
		'key' => 'opmessage_grpid',
		'fields' => [
			'opmessage_grpid' => [
				'null' => false,
				'type' => DB::FIELD_TYPE_ID,
				'length' => 20
			],
			'operationid' => [
				'null' => false,
				'type' => DB::FIELD_TYPE_ID,
				'length' => 20,
				'ref_table' => 'operations',
				'ref_field' => 'operationid'
			],
			'usrgrpid' => [
				'null' => false,
				'type' => DB::FIELD_TYPE_ID,
				'length' => 20,
				'ref_table' => 'usrgrp',
				'ref_field' => 'usrgrpid'
			]
		]
	],
	'opmessage_usr' => [
		'key' => 'opmessage_usrid',
		'fields' => [
			'opmessage_usrid' => [
				'null' => false,
				'type' => DB::FIELD_TYPE_ID,
				'length' => 20
			],
			'operationid' => [
				'null' => false,
				'type' => DB::FIELD_TYPE_ID,
				'length' => 20,
				'ref_table' => 'operations',
				'ref_field' => 'operationid'
			],
			'userid' => [
				'null' => false,
				'type' => DB::FIELD_TYPE_ID,
				'length' => 20,
				'ref_table' => 'users',
				'ref_field' => 'userid'
			]
		]
	],
	'opcommand' => [
		'key' => 'operationid',
		'fields' => [
			'operationid' => [
				'null' => false,
				'type' => DB::FIELD_TYPE_ID,
				'length' => 20,
				'ref_table' => 'operations',
				'ref_field' => 'operationid'
			],
			'type' => [
				'null' => false,
				'type' => DB::FIELD_TYPE_INT,
				'length' => 10,
				'default' => '0'
			],
			'scriptid' => [
				'null' => true,
				'type' => DB::FIELD_TYPE_ID,
				'length' => 20,
				'ref_table' => 'scripts',
				'ref_field' => 'scriptid'
			],
			'execute_on' => [
				'null' => false,
				'type' => DB::FIELD_TYPE_INT,
				'length' => 10,
				'default' => '0'
			],
			'port' => [
				'null' => false,
				'type' => DB::FIELD_TYPE_CHAR,
				'length' => 64,
				'default' => ''
			],
			'authtype' => [
				'null' => false,
				'type' => DB::FIELD_TYPE_INT,
				'length' => 10,
				'default' => '0'
			],
			'username' => [
				'null' => false,
				'type' => DB::FIELD_TYPE_CHAR,
				'length' => 64,
				'default' => ''
			],
			'password' => [
				'null' => false,
				'type' => DB::FIELD_TYPE_CHAR,
				'length' => 64,
				'default' => ''
			],
			'publickey' => [
				'null' => false,
				'type' => DB::FIELD_TYPE_CHAR,
				'length' => 64,
				'default' => ''
			],
			'privatekey' => [
				'null' => false,
				'type' => DB::FIELD_TYPE_CHAR,
				'length' => 64,
				'default' => ''
			],
			'command' => [
				'null' => false,
				'type' => DB::FIELD_TYPE_TEXT,
				'default' => ''
			]
		]
	],
	'opcommand_hst' => [
		'key' => 'opcommand_hstid',
		'fields' => [
			'opcommand_hstid' => [
				'null' => false,
				'type' => DB::FIELD_TYPE_ID,
				'length' => 20
			],
			'operationid' => [
				'null' => false,
				'type' => DB::FIELD_TYPE_ID,
				'length' => 20,
				'ref_table' => 'operations',
				'ref_field' => 'operationid'
			],
			'hostid' => [
				'null' => true,
				'type' => DB::FIELD_TYPE_ID,
				'length' => 20,
				'ref_table' => 'hosts',
				'ref_field' => 'hostid'
			]
		]
	],
	'opcommand_grp' => [
		'key' => 'opcommand_grpid',
		'fields' => [
			'opcommand_grpid' => [
				'null' => false,
				'type' => DB::FIELD_TYPE_ID,
				'length' => 20
			],
			'operationid' => [
				'null' => false,
				'type' => DB::FIELD_TYPE_ID,
				'length' => 20,
				'ref_table' => 'operations',
				'ref_field' => 'operationid'
			],
			'groupid' => [
				'null' => false,
				'type' => DB::FIELD_TYPE_ID,
				'length' => 20,
				'ref_table' => 'hstgrp',
				'ref_field' => 'groupid'
			]
		]
	],
	'opgroup' => [
		'key' => 'opgroupid',
		'fields' => [
			'opgroupid' => [
				'null' => false,
				'type' => DB::FIELD_TYPE_ID,
				'length' => 20
			],
			'operationid' => [
				'null' => false,
				'type' => DB::FIELD_TYPE_ID,
				'length' => 20,
				'ref_table' => 'operations',
				'ref_field' => 'operationid'
			],
			'groupid' => [
				'null' => false,
				'type' => DB::FIELD_TYPE_ID,
				'length' => 20,
				'ref_table' => 'hstgrp',
				'ref_field' => 'groupid'
			]
		]
	],
	'optemplate' => [
		'key' => 'optemplateid',
		'fields' => [
			'optemplateid' => [
				'null' => false,
				'type' => DB::FIELD_TYPE_ID,
				'length' => 20
			],
			'operationid' => [
				'null' => false,
				'type' => DB::FIELD_TYPE_ID,
				'length' => 20,
				'ref_table' => 'operations',
				'ref_field' => 'operationid'
			],
			'templateid' => [
				'null' => false,
				'type' => DB::FIELD_TYPE_ID,
				'length' => 20,
				'ref_table' => 'hosts',
				'ref_field' => 'hostid'
			]
		]
	],
	'opconditions' => [
		'key' => 'opconditionid',
		'fields' => [
			'opconditionid' => [
				'null' => false,
				'type' => DB::FIELD_TYPE_ID,
				'length' => 20
			],
			'operationid' => [
				'null' => false,
				'type' => DB::FIELD_TYPE_ID,
				'length' => 20,
				'ref_table' => 'operations',
				'ref_field' => 'operationid'
			],
			'conditiontype' => [
				'null' => false,
				'type' => DB::FIELD_TYPE_INT,
				'length' => 10,
				'default' => '0'
			],
			'operator' => [
				'null' => false,
				'type' => DB::FIELD_TYPE_INT,
				'length' => 10,
				'default' => '0'
			],
			'value' => [
				'null' => false,
				'type' => DB::FIELD_TYPE_CHAR,
				'length' => 255,
				'default' => ''
			]
		]
	],
	'conditions' => [
		'key' => 'conditionid',
		'fields' => [
			'conditionid' => [
				'null' => false,
				'type' => DB::FIELD_TYPE_ID,
				'length' => 20
			],
			'actionid' => [
				'null' => false,
				'type' => DB::FIELD_TYPE_ID,
				'length' => 20,
				'ref_table' => 'actions',
				'ref_field' => 'actionid'
			],
			'conditiontype' => [
				'null' => false,
				'type' => DB::FIELD_TYPE_INT,
				'length' => 10,
				'default' => '0'
			],
			'operator' => [
				'null' => false,
				'type' => DB::FIELD_TYPE_INT,
				'length' => 10,
				'default' => '0'
			],
			'value' => [
				'null' => false,
				'type' => DB::FIELD_TYPE_CHAR,
				'length' => 255,
				'default' => ''
			],
			'value2' => [
				'null' => false,
				'type' => DB::FIELD_TYPE_CHAR,
				'length' => 255,
				'default' => ''
			]
		]
	],
	'config' => [
		'key' => 'configid',
		'fields' => [
			'configid' => [
				'null' => false,
				'type' => DB::FIELD_TYPE_ID,
				'length' => 20
			],
			'work_period' => [
				'null' => false,
				'type' => DB::FIELD_TYPE_CHAR,
				'length' => 255,
				'default' => '1-5,09:00-18:00'
			],
			'alert_usrgrpid' => [
				'null' => true,
				'type' => DB::FIELD_TYPE_ID,
				'length' => 20,
				'ref_table' => 'usrgrp',
				'ref_field' => 'usrgrpid'
			],
			'default_theme' => [
				'null' => false,
				'type' => DB::FIELD_TYPE_CHAR,
				'length' => 128,
				'default' => 'blue-theme'
			],
			'authentication_type' => [
				'null' => false,
				'type' => DB::FIELD_TYPE_INT,
				'length' => 10,
				'default' => '0'
			],
			'ldap_host' => [
				'null' => false,
				'type' => DB::FIELD_TYPE_CHAR,
				'length' => 255,
				'default' => ''
			],
			'ldap_port' => [
				'null' => false,
				'type' => DB::FIELD_TYPE_INT,
				'length' => 10,
				'default' => 389
			],
			'ldap_base_dn' => [
				'null' => false,
				'type' => DB::FIELD_TYPE_CHAR,
				'length' => 255,
				'default' => ''
			],
			'ldap_bind_dn' => [
				'null' => false,
				'type' => DB::FIELD_TYPE_CHAR,
				'length' => 255,
				'default' => ''
			],
			'ldap_bind_password' => [
				'null' => false,
				'type' => DB::FIELD_TYPE_CHAR,
				'length' => 128,
				'default' => ''
			],
			'ldap_search_attribute' => [
				'null' => false,
				'type' => DB::FIELD_TYPE_CHAR,
				'length' => 128,
				'default' => ''
			],
			'discovery_groupid' => [
				'null' => false,
				'type' => DB::FIELD_TYPE_ID,
				'length' => 20,
				'ref_table' => 'hstgrp',
				'ref_field' => 'groupid'
			],
			'max_in_table' => [
				'null' => false,
				'type' => DB::FIELD_TYPE_INT,
				'length' => 10,
				'default' => '50'
			],
			'search_limit' => [
				'null' => false,
				'type' => DB::FIELD_TYPE_INT,
				'length' => 10,
				'default' => '1000'
			],
			'severity_color_0' => [
				'null' => false,
				'type' => DB::FIELD_TYPE_CHAR,
				'length' => 6,
				'default' => '97AAB3'
			],
			'severity_color_1' => [
				'null' => false,
				'type' => DB::FIELD_TYPE_CHAR,
				'length' => 6,
				'default' => '7499FF'
			],
			'severity_color_2' => [
				'null' => false,
				'type' => DB::FIELD_TYPE_CHAR,
				'length' => 6,
				'default' => 'FFC859'
			],
			'severity_color_3' => [
				'null' => false,
				'type' => DB::FIELD_TYPE_CHAR,
				'length' => 6,
				'default' => 'FFA059'
			],
			'severity_color_4' => [
				'null' => false,
				'type' => DB::FIELD_TYPE_CHAR,
				'length' => 6,
				'default' => 'E97659'
			],
			'severity_color_5' => [
				'null' => false,
				'type' => DB::FIELD_TYPE_CHAR,
				'length' => 6,
				'default' => 'E45959'
			],
			'severity_name_0' => [
				'null' => false,
				'type' => DB::FIELD_TYPE_CHAR,
				'length' => 32,
				'default' => 'Not classified'
			],
			'severity_name_1' => [
				'null' => false,
				'type' => DB::FIELD_TYPE_CHAR,
				'length' => 32,
				'default' => 'Information'
			],
			'severity_name_2' => [
				'null' => false,
				'type' => DB::FIELD_TYPE_CHAR,
				'length' => 32,
				'default' => 'Warning'
			],
			'severity_name_3' => [
				'null' => false,
				'type' => DB::FIELD_TYPE_CHAR,
				'length' => 32,
				'default' => 'Average'
			],
			'severity_name_4' => [
				'null' => false,
				'type' => DB::FIELD_TYPE_CHAR,
				'length' => 32,
				'default' => 'High'
			],
			'severity_name_5' => [
				'null' => false,
				'type' => DB::FIELD_TYPE_CHAR,
				'length' => 32,
				'default' => 'Disaster'
			],
			'ok_period' => [
				'null' => false,
				'type' => DB::FIELD_TYPE_CHAR,
				'length' => 32,
				'default' => '5m'
			],
			'blink_period' => [
				'null' => false,
				'type' => DB::FIELD_TYPE_CHAR,
				'length' => 32,
				'default' => '2m'
			],
			'problem_unack_color' => [
				'null' => false,
				'type' => DB::FIELD_TYPE_CHAR,
				'length' => 6,
				'default' => 'CC0000'
			],
			'problem_ack_color' => [
				'null' => false,
				'type' => DB::FIELD_TYPE_CHAR,
				'length' => 6,
				'default' => 'CC0000'
			],
			'ok_unack_color' => [
				'null' => false,
				'type' => DB::FIELD_TYPE_CHAR,
				'length' => 6,
				'default' => '009900'
			],
			'ok_ack_color' => [
				'null' => false,
				'type' => DB::FIELD_TYPE_CHAR,
				'length' => 6,
				'default' => '009900'
			],
			'problem_unack_style' => [
				'null' => false,
				'type' => DB::FIELD_TYPE_INT,
				'length' => 10,
				'default' => '1'
			],
			'problem_ack_style' => [
				'null' => false,
				'type' => DB::FIELD_TYPE_INT,
				'length' => 10,
				'default' => '1'
			],
			'ok_unack_style' => [
				'null' => false,
				'type' => DB::FIELD_TYPE_INT,
				'length' => 10,
				'default' => '1'
			],
			'ok_ack_style' => [
				'null' => false,
				'type' => DB::FIELD_TYPE_INT,
				'length' => 10,
				'default' => '1'
			],
			'snmptrap_logging' => [
				'null' => false,
				'type' => DB::FIELD_TYPE_INT,
				'length' => 10,
				'default' => '1'
			],
			'server_check_interval' => [
				'null' => false,
				'type' => DB::FIELD_TYPE_INT,
				'length' => 10,
				'default' => '10'
			],
			'hk_events_mode' => [
				'null' => false,
				'type' => DB::FIELD_TYPE_INT,
				'length' => 10,
				'default' => '1'
			],
			'hk_events_trigger' => [
				'null' => false,
				'type' => DB::FIELD_TYPE_CHAR,
				'length' => 32,
				'default' => '365d'
			],
			'hk_events_internal' => [
				'null' => false,
				'type' => DB::FIELD_TYPE_CHAR,
				'length' => 32,
				'default' => '1d'
			],
			'hk_events_discovery' => [
				'null' => false,
				'type' => DB::FIELD_TYPE_CHAR,
				'length' => 32,
				'default' => '1d'
			],
			'hk_events_autoreg' => [
				'null' => false,
				'type' => DB::FIELD_TYPE_CHAR,
				'length' => 32,
				'default' => '1d'
			],
			'hk_services_mode' => [
				'null' => false,
				'type' => DB::FIELD_TYPE_INT,
				'length' => 10,
				'default' => '1'
			],
			'hk_services' => [
				'null' => false,
				'type' => DB::FIELD_TYPE_CHAR,
				'length' => 32,
				'default' => '365d'
			],
			'hk_audit_mode' => [
				'null' => false,
				'type' => DB::FIELD_TYPE_INT,
				'length' => 10,
				'default' => '1'
			],
			'hk_audit' => [
				'null' => false,
				'type' => DB::FIELD_TYPE_CHAR,
				'length' => 32,
				'default' => '365d'
			],
			'hk_sessions_mode' => [
				'null' => false,
				'type' => DB::FIELD_TYPE_INT,
				'length' => 10,
				'default' => '1'
			],
			'hk_sessions' => [
				'null' => false,
				'type' => DB::FIELD_TYPE_CHAR,
				'length' => 32,
				'default' => '365d'
			],
			'hk_history_mode' => [
				'null' => false,
				'type' => DB::FIELD_TYPE_INT,
				'length' => 10,
				'default' => '1'
			],
			'hk_history_global' => [
				'null' => false,
				'type' => DB::FIELD_TYPE_INT,
				'length' => 10,
				'default' => '0'
			],
			'hk_history' => [
				'null' => false,
				'type' => DB::FIELD_TYPE_CHAR,
				'length' => 32,
				'default' => '90d'
			],
			'hk_trends_mode' => [
				'null' => false,
				'type' => DB::FIELD_TYPE_INT,
				'length' => 10,
				'default' => '1'
			],
			'hk_trends_global' => [
				'null' => false,
				'type' => DB::FIELD_TYPE_INT,
				'length' => 10,
				'default' => '0'
			],
			'hk_trends' => [
				'null' => false,
				'type' => DB::FIELD_TYPE_CHAR,
				'length' => 32,
				'default' => '365d'
			],
			'default_inventory_mode' => [
				'null' => false,
				'type' => DB::FIELD_TYPE_INT,
				'length' => 10,
				'default' => '-1'
			],
			'custom_color' => [
				'null' => false,
				'type' => DB::FIELD_TYPE_INT,
				'length' => 10,
				'default' => '0'
			],
			'http_auth_enabled' => [
				'null' => false,
				'type' => DB::FIELD_TYPE_INT,
				'length' => 10,
				'default' => '0'
			],
			'http_login_form' => [
				'null' => false,
				'type' => DB::FIELD_TYPE_INT,
				'length' => 10,
				'default' => '0'
			],
			'http_strip_domains' => [
				'null' => false,
				'type' => DB::FIELD_TYPE_CHAR,
				'length' => 2048,
				'default' => ''
			],
			'http_case_sensitive' => [
				'null' => false,
				'type' => DB::FIELD_TYPE_INT,
				'length' => 10,
				'default' => '1'
			],
			'ldap_configured' => [
				'null' => false,
				'type' => DB::FIELD_TYPE_INT,
				'length' => 10,
				'default' => '0'
			],
			'ldap_case_sensitive' => [
				'null' => false,
				'type' => DB::FIELD_TYPE_INT,
				'length' => 10,
				'default' => '1'
			],
			'db_extension' => [
				'null' => false,
				'type' => DB::FIELD_TYPE_CHAR,
				'length' => 32,
				'default' => ''
			],
			'autoreg_tls_accept' => [
				'null' => false,
				'type' => DB::FIELD_TYPE_INT,
				'length' => 10,
				'default' => '1'
			],
			'compression_status' => [
				'null' => false,
				'type' => DB::FIELD_TYPE_INT,
				'length' => 10,
				'default' => '0'
			],
			'compression_availability' => [
				'null' => false,
				'type' => DB::FIELD_TYPE_INT,
				'length' => 10,
				'default' => '0'
			],
			'compress_older' => [
				'null' => false,
				'type' => DB::FIELD_TYPE_CHAR,
				'length' => 32,
				'default' => '7d'
			],
			'instanceid' => [
				'null' => false,
				'type' => DB::FIELD_TYPE_CHAR,
				'length' => 32,
				'default' => ''
			],
			'saml_auth_enabled' => [
				'null' => false,
				'type' => DB::FIELD_TYPE_INT,
				'length' => 10,
				'default' => '0'
			],
			'saml_idp_entityid' => [
				'null' => false,
				'type' => DB::FIELD_TYPE_CHAR,
				'length' => 1024,
				'default' => ''
			],
			'saml_sso_url' => [
				'null' => false,
				'type' => DB::FIELD_TYPE_CHAR,
				'length' => 2048,
				'default' => ''
			],
			'saml_slo_url' => [
				'null' => false,
				'type' => DB::FIELD_TYPE_CHAR,
				'length' => 2048,
				'default' => ''
			],
			'saml_username_attribute' => [
				'null' => false,
				'type' => DB::FIELD_TYPE_CHAR,
				'length' => 128,
				'default' => ''
			],
			'saml_sp_entityid' => [
				'null' => false,
				'type' => DB::FIELD_TYPE_CHAR,
				'length' => 1024,
				'default' => ''
			],
			'saml_nameid_format' => [
				'null' => false,
				'type' => DB::FIELD_TYPE_CHAR,
				'length' => 2048,
				'default' => ''
			],
			'saml_sign_messages' => [
				'null' => false,
				'type' => DB::FIELD_TYPE_INT,
				'length' => 10,
				'default' => '0'
			],
			'saml_sign_assertions' => [
				'null' => false,
				'type' => DB::FIELD_TYPE_INT,
				'length' => 10,
				'default' => '0'
			],
			'saml_sign_authn_requests' => [
				'null' => false,
				'type' => DB::FIELD_TYPE_INT,
				'length' => 10,
				'default' => '0'
			],
			'saml_sign_logout_requests' => [
				'null' => false,
				'type' => DB::FIELD_TYPE_INT,
				'length' => 10,
				'default' => '0'
			],
			'saml_sign_logout_responses' => [
				'null' => false,
				'type' => DB::FIELD_TYPE_INT,
				'length' => 10,
				'default' => '0'
			],
			'saml_encrypt_nameid' => [
				'null' => false,
				'type' => DB::FIELD_TYPE_INT,
				'length' => 10,
				'default' => '0'
			],
			'saml_encrypt_assertions' => [
				'null' => false,
				'type' => DB::FIELD_TYPE_INT,
				'length' => 10,
				'default' => '0'
			],
			'saml_case_sensitive' => [
				'null' => false,
				'type' => DB::FIELD_TYPE_INT,
				'length' => 10,
				'default' => '0'
			],
			'default_lang' => [
				'null' => false,
				'type' => DB::FIELD_TYPE_CHAR,
				'length' => 5,
				'default' => 'en_GB'
			],
			'default_timezone' => [
				'null' => false,
				'type' => DB::FIELD_TYPE_CHAR,
				'length' => 50,
				'default' => 'system'
			],
			'login_attempts' => [
				'null' => false,
				'type' => DB::FIELD_TYPE_INT,
				'length' => 10,
				'default' => '5'
			],
			'login_block' => [
				'null' => false,
				'type' => DB::FIELD_TYPE_CHAR,
				'length' => 32,
				'default' => '30s'
			],
			'show_technical_errors' => [
				'null' => false,
				'type' => DB::FIELD_TYPE_INT,
				'length' => 10,
				'default' => '0'
			],
			'validate_uri_schemes' => [
				'null' => false,
				'type' => DB::FIELD_TYPE_INT,
				'length' => 10,
				'default' => '1'
			],
			'uri_valid_schemes' => [
				'null' => false,
				'type' => DB::FIELD_TYPE_CHAR,
				'length' => 255,
				'default' => 'http,https,ftp,file,mailto,tel,ssh'
			],
			'x_frame_options' => [
				'null' => false,
				'type' => DB::FIELD_TYPE_CHAR,
				'length' => 255,
				'default' => 'SAMEORIGIN'
			],
			'iframe_sandboxing_enabled' => [
				'null' => false,
				'type' => DB::FIELD_TYPE_INT,
				'length' => 10,
				'default' => '1'
			],
			'iframe_sandboxing_exceptions' => [
				'null' => false,
				'type' => DB::FIELD_TYPE_CHAR,
				'length' => 255,
				'default' => ''
			],
			'max_overview_table_size' => [
				'null' => false,
				'type' => DB::FIELD_TYPE_INT,
				'length' => 10,
				'default' => '50'
			],
			'history_period' => [
				'null' => false,
				'type' => DB::FIELD_TYPE_CHAR,
				'length' => 32,
				'default' => '24h'
			],
			'period_default' => [
				'null' => false,
				'type' => DB::FIELD_TYPE_CHAR,
				'length' => 32,
				'default' => '1h'
			],
			'max_period' => [
				'null' => false,
				'type' => DB::FIELD_TYPE_CHAR,
				'length' => 32,
				'default' => '2y'
			],
			'socket_timeout' => [
				'null' => false,
				'type' => DB::FIELD_TYPE_CHAR,
				'length' => 32,
				'default' => '3s'
			],
			'connect_timeout' => [
				'null' => false,
				'type' => DB::FIELD_TYPE_CHAR,
				'length' => 32,
				'default' => '3s'
			],
			'media_type_test_timeout' => [
				'null' => false,
				'type' => DB::FIELD_TYPE_CHAR,
				'length' => 32,
				'default' => '65s'
			],
			'script_timeout' => [
				'null' => false,
				'type' => DB::FIELD_TYPE_CHAR,
				'length' => 32,
				'default' => '60s'
			],
			'item_test_timeout' => [
				'null' => false,
				'type' => DB::FIELD_TYPE_CHAR,
				'length' => 32,
				'default' => '60s'
			],
			'session_key' => [
				'null' => false,
				'type' => DB::FIELD_TYPE_CHAR,
				'length' => 32,
				'default' => ''
			]
		]
	],
	'triggers' => [
		'key' => 'triggerid',
		'fields' => [
			'triggerid' => [
				'null' => false,
				'type' => DB::FIELD_TYPE_ID,
				'length' => 20
			],
			'expression' => [
				'null' => false,
				'type' => DB::FIELD_TYPE_CHAR,
				'length' => 2048,
				'default' => ''
			],
			'description' => [
				'null' => false,
				'type' => DB::FIELD_TYPE_CHAR,
				'length' => 255,
				'default' => ''
			],
			'url' => [
				'null' => false,
				'type' => DB::FIELD_TYPE_CHAR,
				'length' => 255,
				'default' => ''
			],
			'status' => [
				'null' => false,
				'type' => DB::FIELD_TYPE_INT,
				'length' => 10,
				'default' => '0'
			],
			'value' => [
				'null' => false,
				'type' => DB::FIELD_TYPE_INT,
				'length' => 10,
				'default' => '0'
			],
			'priority' => [
				'null' => false,
				'type' => DB::FIELD_TYPE_INT,
				'length' => 10,
				'default' => '0'
			],
			'lastchange' => [
				'null' => false,
				'type' => DB::FIELD_TYPE_INT,
				'length' => 10,
				'default' => '0'
			],
			'comments' => [
				'null' => false,
				'type' => DB::FIELD_TYPE_TEXT,
				'default' => ''
			],
			'error' => [
				'null' => false,
				'type' => DB::FIELD_TYPE_CHAR,
				'length' => 2048,
				'default' => ''
			],
			'templateid' => [
				'null' => true,
				'type' => DB::FIELD_TYPE_ID,
				'length' => 20,
				'ref_table' => 'triggers',
				'ref_field' => 'triggerid'
			],
			'type' => [
				'null' => false,
				'type' => DB::FIELD_TYPE_INT,
				'length' => 10,
				'default' => '0'
			],
			'state' => [
				'null' => false,
				'type' => DB::FIELD_TYPE_INT,
				'length' => 10,
				'default' => '0'
			],
			'flags' => [
				'null' => false,
				'type' => DB::FIELD_TYPE_INT,
				'length' => 10,
				'default' => '0'
			],
			'recovery_mode' => [
				'null' => false,
				'type' => DB::FIELD_TYPE_INT,
				'length' => 10,
				'default' => '0'
			],
			'recovery_expression' => [
				'null' => false,
				'type' => DB::FIELD_TYPE_CHAR,
				'length' => 2048,
				'default' => ''
			],
			'correlation_mode' => [
				'null' => false,
				'type' => DB::FIELD_TYPE_INT,
				'length' => 10,
				'default' => '0'
			],
			'correlation_tag' => [
				'null' => false,
				'type' => DB::FIELD_TYPE_CHAR,
				'length' => 255,
				'default' => ''
			],
			'manual_close' => [
				'null' => false,
				'type' => DB::FIELD_TYPE_INT,
				'length' => 10,
				'default' => '0'
			],
			'opdata' => [
				'null' => false,
				'type' => DB::FIELD_TYPE_CHAR,
				'length' => 255,
				'default' => ''
			],
			'discover' => [
				'null' => false,
				'type' => DB::FIELD_TYPE_INT,
				'length' => 10,
				'default' => '0'
			],
			'event_name' => [
				'null' => false,
				'type' => DB::FIELD_TYPE_CHAR,
				'length' => 2048,
				'default' => ''
			]
		]
	],
	'trigger_depends' => [
		'key' => 'triggerdepid',
		'fields' => [
			'triggerdepid' => [
				'null' => false,
				'type' => DB::FIELD_TYPE_ID,
				'length' => 20
			],
			'triggerid_down' => [
				'null' => false,
				'type' => DB::FIELD_TYPE_ID,
				'length' => 20,
				'ref_table' => 'triggers',
				'ref_field' => 'triggerid'
			],
			'triggerid_up' => [
				'null' => false,
				'type' => DB::FIELD_TYPE_ID,
				'length' => 20,
				'ref_table' => 'triggers',
				'ref_field' => 'triggerid'
			]
		]
	],
	'functions' => [
		'key' => 'functionid',
		'fields' => [
			'functionid' => [
				'null' => false,
				'type' => DB::FIELD_TYPE_ID,
				'length' => 20
			],
			'itemid' => [
				'null' => false,
				'type' => DB::FIELD_TYPE_ID,
				'length' => 20,
				'ref_table' => 'items',
				'ref_field' => 'itemid'
			],
			'triggerid' => [
				'null' => false,
				'type' => DB::FIELD_TYPE_ID,
				'length' => 20,
				'ref_table' => 'triggers',
				'ref_field' => 'triggerid'
			],
			'name' => [
				'null' => false,
				'type' => DB::FIELD_TYPE_CHAR,
				'length' => 12,
				'default' => ''
			],
			'parameter' => [
				'null' => false,
				'type' => DB::FIELD_TYPE_CHAR,
				'length' => 255,
				'default' => '0'
			]
		]
	],
	'graphs' => [
		'key' => 'graphid',
		'fields' => [
			'graphid' => [
				'null' => false,
				'type' => DB::FIELD_TYPE_ID,
				'length' => 20
			],
			'name' => [
				'null' => false,
				'type' => DB::FIELD_TYPE_CHAR,
				'length' => 128,
				'default' => ''
			],
			'width' => [
				'null' => false,
				'type' => DB::FIELD_TYPE_INT,
				'length' => 10,
				'default' => '900'
			],
			'height' => [
				'null' => false,
				'type' => DB::FIELD_TYPE_INT,
				'length' => 10,
				'default' => '200'
			],
			'yaxismin' => [
				'null' => false,
				'type' => DB::FIELD_TYPE_FLOAT,
				'default' => '0'
			],
			'yaxismax' => [
				'null' => false,
				'type' => DB::FIELD_TYPE_FLOAT,
				'default' => '100'
			],
			'templateid' => [
				'null' => true,
				'type' => DB::FIELD_TYPE_ID,
				'length' => 20,
				'ref_table' => 'graphs',
				'ref_field' => 'graphid'
			],
			'show_work_period' => [
				'null' => false,
				'type' => DB::FIELD_TYPE_INT,
				'length' => 10,
				'default' => '1'
			],
			'show_triggers' => [
				'null' => false,
				'type' => DB::FIELD_TYPE_INT,
				'length' => 10,
				'default' => '1'
			],
			'graphtype' => [
				'null' => false,
				'type' => DB::FIELD_TYPE_INT,
				'length' => 10,
				'default' => '0'
			],
			'show_legend' => [
				'null' => false,
				'type' => DB::FIELD_TYPE_INT,
				'length' => 10,
				'default' => '1'
			],
			'show_3d' => [
				'null' => false,
				'type' => DB::FIELD_TYPE_INT,
				'length' => 10,
				'default' => '0'
			],
			'percent_left' => [
				'null' => false,
				'type' => DB::FIELD_TYPE_FLOAT,
				'default' => '0'
			],
			'percent_right' => [
				'null' => false,
				'type' => DB::FIELD_TYPE_FLOAT,
				'default' => '0'
			],
			'ymin_type' => [
				'null' => false,
				'type' => DB::FIELD_TYPE_INT,
				'length' => 10,
				'default' => '0'
			],
			'ymax_type' => [
				'null' => false,
				'type' => DB::FIELD_TYPE_INT,
				'length' => 10,
				'default' => '0'
			],
			'ymin_itemid' => [
				'null' => true,
				'type' => DB::FIELD_TYPE_ID,
				'length' => 20,
				'ref_table' => 'items',
				'ref_field' => 'itemid'
			],
			'ymax_itemid' => [
				'null' => true,
				'type' => DB::FIELD_TYPE_ID,
				'length' => 20,
				'ref_table' => 'items',
				'ref_field' => 'itemid'
			],
			'flags' => [
				'null' => false,
				'type' => DB::FIELD_TYPE_INT,
				'length' => 10,
				'default' => '0'
			],
			'discover' => [
				'null' => false,
				'type' => DB::FIELD_TYPE_INT,
				'length' => 10,
				'default' => '0'
			]
		]
	],
	'graphs_items' => [
		'key' => 'gitemid',
		'fields' => [
			'gitemid' => [
				'null' => false,
				'type' => DB::FIELD_TYPE_ID,
				'length' => 20
			],
			'graphid' => [
				'null' => false,
				'type' => DB::FIELD_TYPE_ID,
				'length' => 20,
				'ref_table' => 'graphs',
				'ref_field' => 'graphid'
			],
			'itemid' => [
				'null' => false,
				'type' => DB::FIELD_TYPE_ID,
				'length' => 20,
				'ref_table' => 'items',
				'ref_field' => 'itemid'
			],
			'drawtype' => [
				'null' => false,
				'type' => DB::FIELD_TYPE_INT,
				'length' => 10,
				'default' => '0'
			],
			'sortorder' => [
				'null' => false,
				'type' => DB::FIELD_TYPE_INT,
				'length' => 10,
				'default' => '0'
			],
			'color' => [
				'null' => false,
				'type' => DB::FIELD_TYPE_CHAR,
				'length' => 6,
				'default' => '009600'
			],
			'yaxisside' => [
				'null' => false,
				'type' => DB::FIELD_TYPE_INT,
				'length' => 10,
				'default' => '0'
			],
			'calc_fnc' => [
				'null' => false,
				'type' => DB::FIELD_TYPE_INT,
				'length' => 10,
				'default' => '2'
			],
			'type' => [
				'null' => false,
				'type' => DB::FIELD_TYPE_INT,
				'length' => 10,
				'default' => '0'
			]
		]
	],
	'graph_theme' => [
		'key' => 'graphthemeid',
		'fields' => [
			'graphthemeid' => [
				'null' => false,
				'type' => DB::FIELD_TYPE_ID,
				'length' => 20
			],
			'theme' => [
				'null' => false,
				'type' => DB::FIELD_TYPE_CHAR,
				'length' => 64,
				'default' => ''
			],
			'backgroundcolor' => [
				'null' => false,
				'type' => DB::FIELD_TYPE_CHAR,
				'length' => 6,
				'default' => ''
			],
			'graphcolor' => [
				'null' => false,
				'type' => DB::FIELD_TYPE_CHAR,
				'length' => 6,
				'default' => ''
			],
			'gridcolor' => [
				'null' => false,
				'type' => DB::FIELD_TYPE_CHAR,
				'length' => 6,
				'default' => ''
			],
			'maingridcolor' => [
				'null' => false,
				'type' => DB::FIELD_TYPE_CHAR,
				'length' => 6,
				'default' => ''
			],
			'gridbordercolor' => [
				'null' => false,
				'type' => DB::FIELD_TYPE_CHAR,
				'length' => 6,
				'default' => ''
			],
			'textcolor' => [
				'null' => false,
				'type' => DB::FIELD_TYPE_CHAR,
				'length' => 6,
				'default' => ''
			],
			'highlightcolor' => [
				'null' => false,
				'type' => DB::FIELD_TYPE_CHAR,
				'length' => 6,
				'default' => ''
			],
			'leftpercentilecolor' => [
				'null' => false,
				'type' => DB::FIELD_TYPE_CHAR,
				'length' => 6,
				'default' => ''
			],
			'rightpercentilecolor' => [
				'null' => false,
				'type' => DB::FIELD_TYPE_CHAR,
				'length' => 6,
				'default' => ''
			],
			'nonworktimecolor' => [
				'null' => false,
				'type' => DB::FIELD_TYPE_CHAR,
				'length' => 6,
				'default' => ''
			],
			'colorpalette' => [
				'null' => false,
				'type' => DB::FIELD_TYPE_CHAR,
				'length' => 255,
				'default' => ''
			]
		]
	],
	'globalmacro' => [
		'key' => 'globalmacroid',
		'fields' => [
			'globalmacroid' => [
				'null' => false,
				'type' => DB::FIELD_TYPE_ID,
				'length' => 20
			],
			'macro' => [
				'null' => false,
				'type' => DB::FIELD_TYPE_CHAR,
				'length' => 255,
				'default' => ''
			],
			'value' => [
				'null' => false,
				'type' => DB::FIELD_TYPE_CHAR,
				'length' => 2048,
				'default' => ''
			],
			'description' => [
				'null' => false,
				'type' => DB::FIELD_TYPE_TEXT,
				'default' => ''
			],
			'type' => [
				'null' => false,
				'type' => DB::FIELD_TYPE_INT,
				'length' => 10,
				'default' => '0'
			]
		]
	],
	'hostmacro' => [
		'key' => 'hostmacroid',
		'fields' => [
			'hostmacroid' => [
				'null' => false,
				'type' => DB::FIELD_TYPE_ID,
				'length' => 20
			],
			'hostid' => [
				'null' => false,
				'type' => DB::FIELD_TYPE_ID,
				'length' => 20,
				'ref_table' => 'hosts',
				'ref_field' => 'hostid'
			],
			'macro' => [
				'null' => false,
				'type' => DB::FIELD_TYPE_CHAR,
				'length' => 255,
				'default' => ''
			],
			'value' => [
				'null' => false,
				'type' => DB::FIELD_TYPE_CHAR,
				'length' => 2048,
				'default' => ''
			],
			'description' => [
				'null' => false,
				'type' => DB::FIELD_TYPE_TEXT,
				'default' => ''
			],
			'type' => [
				'null' => false,
				'type' => DB::FIELD_TYPE_INT,
				'length' => 10,
				'default' => '0'
			]
		]
	],
	'hosts_groups' => [
		'key' => 'hostgroupid',
		'fields' => [
			'hostgroupid' => [
				'null' => false,
				'type' => DB::FIELD_TYPE_ID,
				'length' => 20
			],
			'hostid' => [
				'null' => false,
				'type' => DB::FIELD_TYPE_ID,
				'length' => 20,
				'ref_table' => 'hosts',
				'ref_field' => 'hostid'
			],
			'groupid' => [
				'null' => false,
				'type' => DB::FIELD_TYPE_ID,
				'length' => 20,
				'ref_table' => 'hstgrp',
				'ref_field' => 'groupid'
			]
		]
	],
	'hosts_templates' => [
		'key' => 'hosttemplateid',
		'fields' => [
			'hosttemplateid' => [
				'null' => false,
				'type' => DB::FIELD_TYPE_ID,
				'length' => 20
			],
			'hostid' => [
				'null' => false,
				'type' => DB::FIELD_TYPE_ID,
				'length' => 20,
				'ref_table' => 'hosts',
				'ref_field' => 'hostid'
			],
			'templateid' => [
				'null' => false,
				'type' => DB::FIELD_TYPE_ID,
				'length' => 20,
				'ref_table' => 'hosts',
				'ref_field' => 'hostid'
			]
		]
	],
	'items_applications' => [
		'key' => 'itemappid',
		'fields' => [
			'itemappid' => [
				'null' => false,
				'type' => DB::FIELD_TYPE_ID,
				'length' => 20
			],
			'applicationid' => [
				'null' => false,
				'type' => DB::FIELD_TYPE_ID,
				'length' => 20,
				'ref_table' => 'applications',
				'ref_field' => 'applicationid'
			],
			'itemid' => [
				'null' => false,
				'type' => DB::FIELD_TYPE_ID,
				'length' => 20,
				'ref_table' => 'items',
				'ref_field' => 'itemid'
			]
		]
	],
	'media' => [
		'key' => 'mediaid',
		'fields' => [
			'mediaid' => [
				'null' => false,
				'type' => DB::FIELD_TYPE_ID,
				'length' => 20
			],
			'userid' => [
				'null' => false,
				'type' => DB::FIELD_TYPE_ID,
				'length' => 20,
				'ref_table' => 'users',
				'ref_field' => 'userid'
			],
			'mediatypeid' => [
				'null' => false,
				'type' => DB::FIELD_TYPE_ID,
				'length' => 20,
				'ref_table' => 'media_type',
				'ref_field' => 'mediatypeid'
			],
			'sendto' => [
				'null' => false,
				'type' => DB::FIELD_TYPE_CHAR,
				'length' => 1024,
				'default' => ''
			],
			'active' => [
				'null' => false,
				'type' => DB::FIELD_TYPE_INT,
				'length' => 10,
				'default' => '0'
			],
			'severity' => [
				'null' => false,
				'type' => DB::FIELD_TYPE_INT,
				'length' => 10,
				'default' => '63'
			],
			'period' => [
				'null' => false,
				'type' => DB::FIELD_TYPE_CHAR,
				'length' => 1024,
				'default' => '1-7,00:00-24:00'
			]
		]
	],
	'rights' => [
		'key' => 'rightid',
		'fields' => [
			'rightid' => [
				'null' => false,
				'type' => DB::FIELD_TYPE_ID,
				'length' => 20
			],
			'groupid' => [
				'null' => false,
				'type' => DB::FIELD_TYPE_ID,
				'length' => 20,
				'ref_table' => 'usrgrp',
				'ref_field' => 'usrgrpid'
			],
			'permission' => [
				'null' => false,
				'type' => DB::FIELD_TYPE_INT,
				'length' => 10,
				'default' => '0'
			],
			'id' => [
				'null' => false,
				'type' => DB::FIELD_TYPE_ID,
				'length' => 20,
				'ref_table' => 'hstgrp',
				'ref_field' => 'groupid'
			]
		]
	],
	'services' => [
		'key' => 'serviceid',
		'fields' => [
			'serviceid' => [
				'null' => false,
				'type' => DB::FIELD_TYPE_ID,
				'length' => 20
			],
			'name' => [
				'null' => false,
				'type' => DB::FIELD_TYPE_CHAR,
				'length' => 128,
				'default' => ''
			],
			'status' => [
				'null' => false,
				'type' => DB::FIELD_TYPE_INT,
				'length' => 10,
				'default' => '0'
			],
			'algorithm' => [
				'null' => false,
				'type' => DB::FIELD_TYPE_INT,
				'length' => 10,
				'default' => '0'
			],
			'triggerid' => [
				'null' => true,
				'type' => DB::FIELD_TYPE_ID,
				'length' => 20,
				'ref_table' => 'triggers',
				'ref_field' => 'triggerid'
			],
			'showsla' => [
				'null' => false,
				'type' => DB::FIELD_TYPE_INT,
				'length' => 10,
				'default' => '0'
			],
			'goodsla' => [
				'null' => false,
				'type' => DB::FIELD_TYPE_FLOAT,
				'default' => '99.9'
			],
			'sortorder' => [
				'null' => false,
				'type' => DB::FIELD_TYPE_INT,
				'length' => 10,
				'default' => '0'
			]
		]
	],
	'services_links' => [
		'key' => 'linkid',
		'fields' => [
			'linkid' => [
				'null' => false,
				'type' => DB::FIELD_TYPE_ID,
				'length' => 20
			],
			'serviceupid' => [
				'null' => false,
				'type' => DB::FIELD_TYPE_ID,
				'length' => 20,
				'ref_table' => 'services',
				'ref_field' => 'serviceid'
			],
			'servicedownid' => [
				'null' => false,
				'type' => DB::FIELD_TYPE_ID,
				'length' => 20,
				'ref_table' => 'services',
				'ref_field' => 'serviceid'
			],
			'soft' => [
				'null' => false,
				'type' => DB::FIELD_TYPE_INT,
				'length' => 10,
				'default' => '0'
			]
		]
	],
	'services_times' => [
		'key' => 'timeid',
		'fields' => [
			'timeid' => [
				'null' => false,
				'type' => DB::FIELD_TYPE_ID,
				'length' => 20
			],
			'serviceid' => [
				'null' => false,
				'type' => DB::FIELD_TYPE_ID,
				'length' => 20,
				'ref_table' => 'services',
				'ref_field' => 'serviceid'
			],
			'type' => [
				'null' => false,
				'type' => DB::FIELD_TYPE_INT,
				'length' => 10,
				'default' => '0'
			],
			'ts_from' => [
				'null' => false,
				'type' => DB::FIELD_TYPE_INT,
				'length' => 10,
				'default' => '0'
			],
			'ts_to' => [
				'null' => false,
				'type' => DB::FIELD_TYPE_INT,
				'length' => 10,
				'default' => '0'
			],
			'note' => [
				'null' => false,
				'type' => DB::FIELD_TYPE_CHAR,
				'length' => 255,
				'default' => ''
			]
		]
	],
	'icon_map' => [
		'key' => 'iconmapid',
		'fields' => [
			'iconmapid' => [
				'null' => false,
				'type' => DB::FIELD_TYPE_ID,
				'length' => 20
			],
			'name' => [
				'null' => false,
				'type' => DB::FIELD_TYPE_CHAR,
				'length' => 64,
				'default' => ''
			],
			'default_iconid' => [
				'null' => false,
				'type' => DB::FIELD_TYPE_ID,
				'length' => 20,
				'ref_table' => 'images',
				'ref_field' => 'imageid'
			]
		]
	],
	'icon_mapping' => [
		'key' => 'iconmappingid',
		'fields' => [
			'iconmappingid' => [
				'null' => false,
				'type' => DB::FIELD_TYPE_ID,
				'length' => 20
			],
			'iconmapid' => [
				'null' => false,
				'type' => DB::FIELD_TYPE_ID,
				'length' => 20,
				'ref_table' => 'icon_map',
				'ref_field' => 'iconmapid'
			],
			'iconid' => [
				'null' => false,
				'type' => DB::FIELD_TYPE_ID,
				'length' => 20,
				'ref_table' => 'images',
				'ref_field' => 'imageid'
			],
			'inventory_link' => [
				'null' => false,
				'type' => DB::FIELD_TYPE_INT,
				'length' => 10,
				'default' => '0'
			],
			'expression' => [
				'null' => false,
				'type' => DB::FIELD_TYPE_CHAR,
				'length' => 64,
				'default' => ''
			],
			'sortorder' => [
				'null' => false,
				'type' => DB::FIELD_TYPE_INT,
				'length' => 10,
				'default' => '0'
			]
		]
	],
	'sysmaps' => [
		'key' => 'sysmapid',
		'fields' => [
			'sysmapid' => [
				'null' => false,
				'type' => DB::FIELD_TYPE_ID,
				'length' => 20
			],
			'name' => [
				'null' => false,
				'type' => DB::FIELD_TYPE_CHAR,
				'length' => 128,
				'default' => ''
			],
			'width' => [
				'null' => false,
				'type' => DB::FIELD_TYPE_INT,
				'length' => 10,
				'default' => '600'
			],
			'height' => [
				'null' => false,
				'type' => DB::FIELD_TYPE_INT,
				'length' => 10,
				'default' => '400'
			],
			'backgroundid' => [
				'null' => true,
				'type' => DB::FIELD_TYPE_ID,
				'length' => 20,
				'ref_table' => 'images',
				'ref_field' => 'imageid'
			],
			'label_type' => [
				'null' => false,
				'type' => DB::FIELD_TYPE_INT,
				'length' => 10,
				'default' => '2'
			],
			'label_location' => [
				'null' => false,
				'type' => DB::FIELD_TYPE_INT,
				'length' => 10,
				'default' => '0'
			],
			'highlight' => [
				'null' => false,
				'type' => DB::FIELD_TYPE_INT,
				'length' => 10,
				'default' => '1'
			],
			'expandproblem' => [
				'null' => false,
				'type' => DB::FIELD_TYPE_INT,
				'length' => 10,
				'default' => '1'
			],
			'markelements' => [
				'null' => false,
				'type' => DB::FIELD_TYPE_INT,
				'length' => 10,
				'default' => '0'
			],
			'show_unack' => [
				'null' => false,
				'type' => DB::FIELD_TYPE_INT,
				'length' => 10,
				'default' => '0'
			],
			'grid_size' => [
				'null' => false,
				'type' => DB::FIELD_TYPE_INT,
				'length' => 10,
				'default' => '50'
			],
			'grid_show' => [
				'null' => false,
				'type' => DB::FIELD_TYPE_INT,
				'length' => 10,
				'default' => '1'
			],
			'grid_align' => [
				'null' => false,
				'type' => DB::FIELD_TYPE_INT,
				'length' => 10,
				'default' => '1'
			],
			'label_format' => [
				'null' => false,
				'type' => DB::FIELD_TYPE_INT,
				'length' => 10,
				'default' => '0'
			],
			'label_type_host' => [
				'null' => false,
				'type' => DB::FIELD_TYPE_INT,
				'length' => 10,
				'default' => '2'
			],
			'label_type_hostgroup' => [
				'null' => false,
				'type' => DB::FIELD_TYPE_INT,
				'length' => 10,
				'default' => '2'
			],
			'label_type_trigger' => [
				'null' => false,
				'type' => DB::FIELD_TYPE_INT,
				'length' => 10,
				'default' => '2'
			],
			'label_type_map' => [
				'null' => false,
				'type' => DB::FIELD_TYPE_INT,
				'length' => 10,
				'default' => '2'
			],
			'label_type_image' => [
				'null' => false,
				'type' => DB::FIELD_TYPE_INT,
				'length' => 10,
				'default' => '2'
			],
			'label_string_host' => [
				'null' => false,
				'type' => DB::FIELD_TYPE_CHAR,
				'length' => 255,
				'default' => ''
			],
			'label_string_hostgroup' => [
				'null' => false,
				'type' => DB::FIELD_TYPE_CHAR,
				'length' => 255,
				'default' => ''
			],
			'label_string_trigger' => [
				'null' => false,
				'type' => DB::FIELD_TYPE_CHAR,
				'length' => 255,
				'default' => ''
			],
			'label_string_map' => [
				'null' => false,
				'type' => DB::FIELD_TYPE_CHAR,
				'length' => 255,
				'default' => ''
			],
			'label_string_image' => [
				'null' => false,
				'type' => DB::FIELD_TYPE_CHAR,
				'length' => 255,
				'default' => ''
			],
			'iconmapid' => [
				'null' => true,
				'type' => DB::FIELD_TYPE_ID,
				'length' => 20,
				'ref_table' => 'icon_map',
				'ref_field' => 'iconmapid'
			],
			'expand_macros' => [
				'null' => false,
				'type' => DB::FIELD_TYPE_INT,
				'length' => 10,
				'default' => '0'
			],
			'severity_min' => [
				'null' => false,
				'type' => DB::FIELD_TYPE_INT,
				'length' => 10,
				'default' => '0'
			],
			'userid' => [
				'null' => false,
				'type' => DB::FIELD_TYPE_ID,
				'length' => 20,
				'ref_table' => 'users',
				'ref_field' => 'userid'
			],
			'private' => [
				'null' => false,
				'type' => DB::FIELD_TYPE_INT,
				'length' => 10,
				'default' => '1'
			],
			'show_suppressed' => [
				'null' => false,
				'type' => DB::FIELD_TYPE_INT,
				'length' => 10,
				'default' => '0'
			]
		]
	],
	'sysmaps_elements' => [
		'key' => 'selementid',
		'fields' => [
			'selementid' => [
				'null' => false,
				'type' => DB::FIELD_TYPE_ID,
				'length' => 20
			],
			'sysmapid' => [
				'null' => false,
				'type' => DB::FIELD_TYPE_ID,
				'length' => 20,
				'ref_table' => 'sysmaps',
				'ref_field' => 'sysmapid'
			],
			'elementid' => [
				'null' => false,
				'type' => DB::FIELD_TYPE_ID,
				'length' => 20,
				'default' => '0'
			],
			'elementtype' => [
				'null' => false,
				'type' => DB::FIELD_TYPE_INT,
				'length' => 10,
				'default' => '0'
			],
			'iconid_off' => [
				'null' => true,
				'type' => DB::FIELD_TYPE_ID,
				'length' => 20,
				'ref_table' => 'images',
				'ref_field' => 'imageid'
			],
			'iconid_on' => [
				'null' => true,
				'type' => DB::FIELD_TYPE_ID,
				'length' => 20,
				'ref_table' => 'images',
				'ref_field' => 'imageid'
			],
			'label' => [
				'null' => false,
				'type' => DB::FIELD_TYPE_CHAR,
				'length' => 2048,
				'default' => ''
			],
			'label_location' => [
				'null' => false,
				'type' => DB::FIELD_TYPE_INT,
				'length' => 10,
				'default' => '-1'
			],
			'x' => [
				'null' => false,
				'type' => DB::FIELD_TYPE_INT,
				'length' => 10,
				'default' => '0'
			],
			'y' => [
				'null' => false,
				'type' => DB::FIELD_TYPE_INT,
				'length' => 10,
				'default' => '0'
			],
			'iconid_disabled' => [
				'null' => true,
				'type' => DB::FIELD_TYPE_ID,
				'length' => 20,
				'ref_table' => 'images',
				'ref_field' => 'imageid'
			],
			'iconid_maintenance' => [
				'null' => true,
				'type' => DB::FIELD_TYPE_ID,
				'length' => 20,
				'ref_table' => 'images',
				'ref_field' => 'imageid'
			],
			'elementsubtype' => [
				'null' => false,
				'type' => DB::FIELD_TYPE_INT,
				'length' => 10,
				'default' => '0'
			],
			'areatype' => [
				'null' => false,
				'type' => DB::FIELD_TYPE_INT,
				'length' => 10,
				'default' => '0'
			],
			'width' => [
				'null' => false,
				'type' => DB::FIELD_TYPE_INT,
				'length' => 10,
				'default' => '200'
			],
			'height' => [
				'null' => false,
				'type' => DB::FIELD_TYPE_INT,
				'length' => 10,
				'default' => '200'
			],
			'viewtype' => [
				'null' => false,
				'type' => DB::FIELD_TYPE_INT,
				'length' => 10,
				'default' => '0'
			],
			'use_iconmap' => [
				'null' => false,
				'type' => DB::FIELD_TYPE_INT,
				'length' => 10,
				'default' => '1'
			],
			'application' => [
				'null' => false,
				'type' => DB::FIELD_TYPE_CHAR,
				'length' => 255,
				'default' => ''
			]
		]
	],
	'sysmaps_links' => [
		'key' => 'linkid',
		'fields' => [
			'linkid' => [
				'null' => false,
				'type' => DB::FIELD_TYPE_ID,
				'length' => 20
			],
			'sysmapid' => [
				'null' => false,
				'type' => DB::FIELD_TYPE_ID,
				'length' => 20,
				'ref_table' => 'sysmaps',
				'ref_field' => 'sysmapid'
			],
			'selementid1' => [
				'null' => false,
				'type' => DB::FIELD_TYPE_ID,
				'length' => 20,
				'ref_table' => 'sysmaps_elements',
				'ref_field' => 'selementid'
			],
			'selementid2' => [
				'null' => false,
				'type' => DB::FIELD_TYPE_ID,
				'length' => 20,
				'ref_table' => 'sysmaps_elements',
				'ref_field' => 'selementid'
			],
			'drawtype' => [
				'null' => false,
				'type' => DB::FIELD_TYPE_INT,
				'length' => 10,
				'default' => '0'
			],
			'color' => [
				'null' => false,
				'type' => DB::FIELD_TYPE_CHAR,
				'length' => 6,
				'default' => '000000'
			],
			'label' => [
				'null' => false,
				'type' => DB::FIELD_TYPE_CHAR,
				'length' => 2048,
				'default' => ''
			]
		]
	],
	'sysmaps_link_triggers' => [
		'key' => 'linktriggerid',
		'fields' => [
			'linktriggerid' => [
				'null' => false,
				'type' => DB::FIELD_TYPE_ID,
				'length' => 20
			],
			'linkid' => [
				'null' => false,
				'type' => DB::FIELD_TYPE_ID,
				'length' => 20,
				'ref_table' => 'sysmaps_links',
				'ref_field' => 'linkid'
			],
			'triggerid' => [
				'null' => false,
				'type' => DB::FIELD_TYPE_ID,
				'length' => 20,
				'ref_table' => 'triggers',
				'ref_field' => 'triggerid'
			],
			'drawtype' => [
				'null' => false,
				'type' => DB::FIELD_TYPE_INT,
				'length' => 10,
				'default' => '0'
			],
			'color' => [
				'null' => false,
				'type' => DB::FIELD_TYPE_CHAR,
				'length' => 6,
				'default' => '000000'
			]
		]
	],
	'sysmap_element_url' => [
		'key' => 'sysmapelementurlid',
		'fields' => [
			'sysmapelementurlid' => [
				'null' => false,
				'type' => DB::FIELD_TYPE_ID,
				'length' => 20
			],
			'selementid' => [
				'null' => false,
				'type' => DB::FIELD_TYPE_ID,
				'length' => 20,
				'ref_table' => 'sysmaps_elements',
				'ref_field' => 'selementid'
			],
			'name' => [
				'null' => false,
				'type' => DB::FIELD_TYPE_CHAR,
				'length' => 255
			],
			'url' => [
				'null' => false,
				'type' => DB::FIELD_TYPE_CHAR,
				'length' => 255,
				'default' => ''
			]
		]
	],
	'sysmap_url' => [
		'key' => 'sysmapurlid',
		'fields' => [
			'sysmapurlid' => [
				'null' => false,
				'type' => DB::FIELD_TYPE_ID,
				'length' => 20
			],
			'sysmapid' => [
				'null' => false,
				'type' => DB::FIELD_TYPE_ID,
				'length' => 20,
				'ref_table' => 'sysmaps',
				'ref_field' => 'sysmapid'
			],
			'name' => [
				'null' => false,
				'type' => DB::FIELD_TYPE_CHAR,
				'length' => 255
			],
			'url' => [
				'null' => false,
				'type' => DB::FIELD_TYPE_CHAR,
				'length' => 255,
				'default' => ''
			],
			'elementtype' => [
				'null' => false,
				'type' => DB::FIELD_TYPE_INT,
				'length' => 10,
				'default' => '0'
			]
		]
	],
	'sysmap_user' => [
		'key' => 'sysmapuserid',
		'fields' => [
			'sysmapuserid' => [
				'null' => false,
				'type' => DB::FIELD_TYPE_ID,
				'length' => 20
			],
			'sysmapid' => [
				'null' => false,
				'type' => DB::FIELD_TYPE_ID,
				'length' => 20,
				'ref_table' => 'sysmaps',
				'ref_field' => 'sysmapid'
			],
			'userid' => [
				'null' => false,
				'type' => DB::FIELD_TYPE_ID,
				'length' => 20,
				'ref_table' => 'users',
				'ref_field' => 'userid'
			],
			'permission' => [
				'null' => false,
				'type' => DB::FIELD_TYPE_INT,
				'length' => 10,
				'default' => '2'
			]
		]
	],
	'sysmap_usrgrp' => [
		'key' => 'sysmapusrgrpid',
		'fields' => [
			'sysmapusrgrpid' => [
				'null' => false,
				'type' => DB::FIELD_TYPE_ID,
				'length' => 20
			],
			'sysmapid' => [
				'null' => false,
				'type' => DB::FIELD_TYPE_ID,
				'length' => 20,
				'ref_table' => 'sysmaps',
				'ref_field' => 'sysmapid'
			],
			'usrgrpid' => [
				'null' => false,
				'type' => DB::FIELD_TYPE_ID,
				'length' => 20,
				'ref_table' => 'usrgrp',
				'ref_field' => 'usrgrpid'
			],
			'permission' => [
				'null' => false,
				'type' => DB::FIELD_TYPE_INT,
				'length' => 10,
				'default' => '2'
			]
		]
	],
	'maintenances_hosts' => [
		'key' => 'maintenance_hostid',
		'fields' => [
			'maintenance_hostid' => [
				'null' => false,
				'type' => DB::FIELD_TYPE_ID,
				'length' => 20
			],
			'maintenanceid' => [
				'null' => false,
				'type' => DB::FIELD_TYPE_ID,
				'length' => 20,
				'ref_table' => 'maintenances',
				'ref_field' => 'maintenanceid'
			],
			'hostid' => [
				'null' => false,
				'type' => DB::FIELD_TYPE_ID,
				'length' => 20,
				'ref_table' => 'hosts',
				'ref_field' => 'hostid'
			]
		]
	],
	'maintenances_groups' => [
		'key' => 'maintenance_groupid',
		'fields' => [
			'maintenance_groupid' => [
				'null' => false,
				'type' => DB::FIELD_TYPE_ID,
				'length' => 20
			],
			'maintenanceid' => [
				'null' => false,
				'type' => DB::FIELD_TYPE_ID,
				'length' => 20,
				'ref_table' => 'maintenances',
				'ref_field' => 'maintenanceid'
			],
			'groupid' => [
				'null' => false,
				'type' => DB::FIELD_TYPE_ID,
				'length' => 20,
				'ref_table' => 'hstgrp',
				'ref_field' => 'groupid'
			]
		]
	],
	'timeperiods' => [
		'key' => 'timeperiodid',
		'fields' => [
			'timeperiodid' => [
				'null' => false,
				'type' => DB::FIELD_TYPE_ID,
				'length' => 20
			],
			'timeperiod_type' => [
				'null' => false,
				'type' => DB::FIELD_TYPE_INT,
				'length' => 10,
				'default' => '0'
			],
			'every' => [
				'null' => false,
				'type' => DB::FIELD_TYPE_INT,
				'length' => 10,
				'default' => '1'
			],
			'month' => [
				'null' => false,
				'type' => DB::FIELD_TYPE_INT,
				'length' => 10,
				'default' => '0'
			],
			'dayofweek' => [
				'null' => false,
				'type' => DB::FIELD_TYPE_INT,
				'length' => 10,
				'default' => '0'
			],
			'day' => [
				'null' => false,
				'type' => DB::FIELD_TYPE_INT,
				'length' => 10,
				'default' => '0'
			],
			'start_time' => [
				'null' => false,
				'type' => DB::FIELD_TYPE_INT,
				'length' => 10,
				'default' => '0'
			],
			'period' => [
				'null' => false,
				'type' => DB::FIELD_TYPE_INT,
				'length' => 10,
				'default' => '0'
			],
			'start_date' => [
				'null' => false,
				'type' => DB::FIELD_TYPE_INT,
				'length' => 10,
				'default' => '0'
			]
		]
	],
	'maintenances_windows' => [
		'key' => 'maintenance_timeperiodid',
		'fields' => [
			'maintenance_timeperiodid' => [
				'null' => false,
				'type' => DB::FIELD_TYPE_ID,
				'length' => 20
			],
			'maintenanceid' => [
				'null' => false,
				'type' => DB::FIELD_TYPE_ID,
				'length' => 20,
				'ref_table' => 'maintenances',
				'ref_field' => 'maintenanceid'
			],
			'timeperiodid' => [
				'null' => false,
				'type' => DB::FIELD_TYPE_ID,
				'length' => 20,
				'ref_table' => 'timeperiods',
				'ref_field' => 'timeperiodid'
			]
		]
	],
	'regexps' => [
		'key' => 'regexpid',
		'fields' => [
			'regexpid' => [
				'null' => false,
				'type' => DB::FIELD_TYPE_ID,
				'length' => 20
			],
			'name' => [
				'null' => false,
				'type' => DB::FIELD_TYPE_CHAR,
				'length' => 128,
				'default' => ''
			],
			'test_string' => [
				'null' => false,
				'type' => DB::FIELD_TYPE_TEXT,
				'default' => ''
			]
		]
	],
	'expressions' => [
		'key' => 'expressionid',
		'fields' => [
			'expressionid' => [
				'null' => false,
				'type' => DB::FIELD_TYPE_ID,
				'length' => 20
			],
			'regexpid' => [
				'null' => false,
				'type' => DB::FIELD_TYPE_ID,
				'length' => 20,
				'ref_table' => 'regexps',
				'ref_field' => 'regexpid'
			],
			'expression' => [
				'null' => false,
				'type' => DB::FIELD_TYPE_CHAR,
				'length' => 255,
				'default' => ''
			],
			'expression_type' => [
				'null' => false,
				'type' => DB::FIELD_TYPE_INT,
				'length' => 10,
				'default' => '0'
			],
			'exp_delimiter' => [
				'null' => false,
				'type' => DB::FIELD_TYPE_CHAR,
				'length' => 1,
				'default' => ''
			],
			'case_sensitive' => [
				'null' => false,
				'type' => DB::FIELD_TYPE_INT,
				'length' => 10,
				'default' => '0'
			]
		]
	],
	'ids' => [
		'key' => 'table_name,field_name',
		'fields' => [
			'table_name' => [
				'null' => false,
				'type' => DB::FIELD_TYPE_CHAR,
				'length' => 64,
				'default' => ''
			],
			'field_name' => [
				'null' => false,
				'type' => DB::FIELD_TYPE_CHAR,
				'length' => 64,
				'default' => ''
			],
			'nextid' => [
				'null' => false,
				'type' => DB::FIELD_TYPE_ID,
				'length' => 20
			]
		]
	],
	'alerts' => [
		'key' => 'alertid',
		'fields' => [
			'alertid' => [
				'null' => false,
				'type' => DB::FIELD_TYPE_ID,
				'length' => 20
			],
			'actionid' => [
				'null' => false,
				'type' => DB::FIELD_TYPE_ID,
				'length' => 20,
				'ref_table' => 'actions',
				'ref_field' => 'actionid'
			],
			'eventid' => [
				'null' => false,
				'type' => DB::FIELD_TYPE_ID,
				'length' => 20,
				'ref_table' => 'events',
				'ref_field' => 'eventid'
			],
			'userid' => [
				'null' => true,
				'type' => DB::FIELD_TYPE_ID,
				'length' => 20,
				'ref_table' => 'users',
				'ref_field' => 'userid'
			],
			'clock' => [
				'null' => false,
				'type' => DB::FIELD_TYPE_INT,
				'length' => 10,
				'default' => '0'
			],
			'mediatypeid' => [
				'null' => true,
				'type' => DB::FIELD_TYPE_ID,
				'length' => 20,
				'ref_table' => 'media_type',
				'ref_field' => 'mediatypeid'
			],
			'sendto' => [
				'null' => false,
				'type' => DB::FIELD_TYPE_CHAR,
				'length' => 1024,
				'default' => ''
			],
			'subject' => [
				'null' => false,
				'type' => DB::FIELD_TYPE_CHAR,
				'length' => 255,
				'default' => ''
			],
			'message' => [
				'null' => false,
				'type' => DB::FIELD_TYPE_NCLOB,
				'default' => ''
			],
			'status' => [
				'null' => false,
				'type' => DB::FIELD_TYPE_INT,
				'length' => 10,
				'default' => '0'
			],
			'retries' => [
				'null' => false,
				'type' => DB::FIELD_TYPE_INT,
				'length' => 10,
				'default' => '0'
			],
			'error' => [
				'null' => false,
				'type' => DB::FIELD_TYPE_CHAR,
				'length' => 2048,
				'default' => ''
			],
			'esc_step' => [
				'null' => false,
				'type' => DB::FIELD_TYPE_INT,
				'length' => 10,
				'default' => '0'
			],
			'alerttype' => [
				'null' => false,
				'type' => DB::FIELD_TYPE_INT,
				'length' => 10,
				'default' => '0'
			],
			'p_eventid' => [
				'null' => true,
				'type' => DB::FIELD_TYPE_ID,
				'length' => 20,
				'ref_table' => 'events',
				'ref_field' => 'eventid'
			],
			'acknowledgeid' => [
				'null' => true,
				'type' => DB::FIELD_TYPE_ID,
				'length' => 20,
				'ref_table' => 'acknowledges',
				'ref_field' => 'acknowledgeid'
			],
			'parameters' => [
				'null' => false,
				'type' => DB::FIELD_TYPE_TEXT,
				'default' => '{}'
			]
		]
	],
	'history' => [
		'key' => '',
		'fields' => [
			'itemid' => [
				'null' => false,
				'type' => DB::FIELD_TYPE_ID,
				'length' => 20,
				'ref_table' => 'items',
				'ref_field' => 'itemid'
			],
			'clock' => [
				'null' => false,
				'type' => DB::FIELD_TYPE_INT,
				'length' => 10,
				'default' => '0'
			],
			'value' => [
				'null' => false,
				'type' => DB::FIELD_TYPE_FLOAT,
				'default' => '0.0000'
			],
			'ns' => [
				'null' => false,
				'type' => DB::FIELD_TYPE_INT,
				'length' => 10,
				'default' => '0'
			]
		]
	],
	'history_uint' => [
		'key' => '',
		'fields' => [
			'itemid' => [
				'null' => false,
				'type' => DB::FIELD_TYPE_ID,
				'length' => 20,
				'ref_table' => 'items',
				'ref_field' => 'itemid'
			],
			'clock' => [
				'null' => false,
				'type' => DB::FIELD_TYPE_INT,
				'length' => 10,
				'default' => '0'
			],
			'value' => [
				'null' => false,
				'type' => DB::FIELD_TYPE_UINT,
				'length' => 20,
				'default' => '0'
			],
			'ns' => [
				'null' => false,
				'type' => DB::FIELD_TYPE_INT,
				'length' => 10,
				'default' => '0'
			]
		]
	],
	'history_str' => [
		'key' => '',
		'fields' => [
			'itemid' => [
				'null' => false,
				'type' => DB::FIELD_TYPE_ID,
				'length' => 20,
				'ref_table' => 'items',
				'ref_field' => 'itemid'
			],
			'clock' => [
				'null' => false,
				'type' => DB::FIELD_TYPE_INT,
				'length' => 10,
				'default' => '0'
			],
			'value' => [
				'null' => false,
				'type' => DB::FIELD_TYPE_CHAR,
				'length' => 255,
				'default' => ''
			],
			'ns' => [
				'null' => false,
				'type' => DB::FIELD_TYPE_INT,
				'length' => 10,
				'default' => '0'
			]
		]
	],
	'history_log' => [
		'key' => '',
		'fields' => [
			'itemid' => [
				'null' => false,
				'type' => DB::FIELD_TYPE_ID,
				'length' => 20,
				'ref_table' => 'items',
				'ref_field' => 'itemid'
			],
			'clock' => [
				'null' => false,
				'type' => DB::FIELD_TYPE_INT,
				'length' => 10,
				'default' => '0'
			],
			'timestamp' => [
				'null' => false,
				'type' => DB::FIELD_TYPE_INT,
				'length' => 10,
				'default' => '0'
			],
			'source' => [
				'null' => false,
				'type' => DB::FIELD_TYPE_CHAR,
				'length' => 64,
				'default' => ''
			],
			'severity' => [
				'null' => false,
				'type' => DB::FIELD_TYPE_INT,
				'length' => 10,
				'default' => '0'
			],
			'value' => [
				'null' => false,
				'type' => DB::FIELD_TYPE_NCLOB,
				'default' => ''
			],
			'logeventid' => [
				'null' => false,
				'type' => DB::FIELD_TYPE_INT,
				'length' => 10,
				'default' => '0'
			],
			'ns' => [
				'null' => false,
				'type' => DB::FIELD_TYPE_INT,
				'length' => 10,
				'default' => '0'
			]
		]
	],
	'history_text' => [
		'key' => '',
		'fields' => [
			'itemid' => [
				'null' => false,
				'type' => DB::FIELD_TYPE_ID,
				'length' => 20,
				'ref_table' => 'items',
				'ref_field' => 'itemid'
			],
			'clock' => [
				'null' => false,
				'type' => DB::FIELD_TYPE_INT,
				'length' => 10,
				'default' => '0'
			],
			'value' => [
				'null' => false,
				'type' => DB::FIELD_TYPE_NCLOB,
				'default' => ''
			],
			'ns' => [
				'null' => false,
				'type' => DB::FIELD_TYPE_INT,
				'length' => 10,
				'default' => '0'
			]
		]
	],
	'proxy_history' => [
		'key' => 'id',
		'fields' => [
			'id' => [
				'null' => false,
				'type' => DB::FIELD_TYPE_UINT,
				'length' => 20
			],
			'itemid' => [
				'null' => false,
				'type' => DB::FIELD_TYPE_ID,
				'length' => 20,
				'ref_table' => 'items',
				'ref_field' => 'itemid'
			],
			'clock' => [
				'null' => false,
				'type' => DB::FIELD_TYPE_INT,
				'length' => 10,
				'default' => '0'
			],
			'timestamp' => [
				'null' => false,
				'type' => DB::FIELD_TYPE_INT,
				'length' => 10,
				'default' => '0'
			],
			'source' => [
				'null' => false,
				'type' => DB::FIELD_TYPE_CHAR,
				'length' => 64,
				'default' => ''
			],
			'severity' => [
				'null' => false,
				'type' => DB::FIELD_TYPE_INT,
				'length' => 10,
				'default' => '0'
			],
			'value' => [
				'null' => false,
				'type' => DB::FIELD_TYPE_NCLOB,
				'default' => ''
			],
			'logeventid' => [
				'null' => false,
				'type' => DB::FIELD_TYPE_INT,
				'length' => 10,
				'default' => '0'
			],
			'ns' => [
				'null' => false,
				'type' => DB::FIELD_TYPE_INT,
				'length' => 10,
				'default' => '0'
			],
			'state' => [
				'null' => false,
				'type' => DB::FIELD_TYPE_INT,
				'length' => 10,
				'default' => '0'
			],
			'lastlogsize' => [
				'null' => false,
				'type' => DB::FIELD_TYPE_UINT,
				'length' => 20,
				'default' => '0'
			],
			'mtime' => [
				'null' => false,
				'type' => DB::FIELD_TYPE_INT,
				'length' => 10,
				'default' => '0'
			],
			'flags' => [
				'null' => false,
				'type' => DB::FIELD_TYPE_INT,
				'length' => 10,
				'default' => '0'
			],
			'write_clock' => [
				'null' => false,
				'type' => DB::FIELD_TYPE_INT,
				'length' => 10,
				'default' => '0'
			]
		]
	],
	'proxy_dhistory' => [
		'key' => 'id',
		'fields' => [
			'id' => [
				'null' => false,
				'type' => DB::FIELD_TYPE_UINT,
				'length' => 20
			],
			'clock' => [
				'null' => false,
				'type' => DB::FIELD_TYPE_INT,
				'length' => 10,
				'default' => '0'
			],
			'druleid' => [
				'null' => false,
				'type' => DB::FIELD_TYPE_ID,
				'length' => 20,
				'ref_table' => 'drules',
				'ref_field' => 'druleid'
			],
			'ip' => [
				'null' => false,
				'type' => DB::FIELD_TYPE_CHAR,
				'length' => 39,
				'default' => ''
			],
			'port' => [
				'null' => false,
				'type' => DB::FIELD_TYPE_INT,
				'length' => 10,
				'default' => '0'
			],
			'value' => [
				'null' => false,
				'type' => DB::FIELD_TYPE_CHAR,
				'length' => 255,
				'default' => ''
			],
			'status' => [
				'null' => false,
				'type' => DB::FIELD_TYPE_INT,
				'length' => 10,
				'default' => '0'
			],
			'dcheckid' => [
				'null' => true,
				'type' => DB::FIELD_TYPE_ID,
				'length' => 20,
				'ref_table' => 'dchecks',
				'ref_field' => 'dcheckid'
			],
			'dns' => [
				'null' => false,
				'type' => DB::FIELD_TYPE_CHAR,
				'length' => 255,
				'default' => ''
			]
		]
	],
	'events' => [
		'key' => 'eventid',
		'fields' => [
			'eventid' => [
				'null' => false,
				'type' => DB::FIELD_TYPE_ID,
				'length' => 20
			],
			'source' => [
				'null' => false,
				'type' => DB::FIELD_TYPE_INT,
				'length' => 10,
				'default' => '0'
			],
			'object' => [
				'null' => false,
				'type' => DB::FIELD_TYPE_INT,
				'length' => 10,
				'default' => '0'
			],
			'objectid' => [
				'null' => false,
				'type' => DB::FIELD_TYPE_ID,
				'length' => 20,
				'default' => '0'
			],
			'clock' => [
				'null' => false,
				'type' => DB::FIELD_TYPE_INT,
				'length' => 10,
				'default' => '0'
			],
			'value' => [
				'null' => false,
				'type' => DB::FIELD_TYPE_INT,
				'length' => 10,
				'default' => '0'
			],
			'acknowledged' => [
				'null' => false,
				'type' => DB::FIELD_TYPE_INT,
				'length' => 10,
				'default' => '0'
			],
			'ns' => [
				'null' => false,
				'type' => DB::FIELD_TYPE_INT,
				'length' => 10,
				'default' => '0'
			],
			'name' => [
				'null' => false,
				'type' => DB::FIELD_TYPE_CHAR,
				'length' => 2048,
				'default' => ''
			],
			'severity' => [
				'null' => false,
				'type' => DB::FIELD_TYPE_INT,
				'length' => 10,
				'default' => '0'
			]
		]
	],
	'trends' => [
		'key' => 'itemid,clock',
		'fields' => [
			'itemid' => [
				'null' => false,
				'type' => DB::FIELD_TYPE_ID,
				'length' => 20,
				'ref_table' => 'items',
				'ref_field' => 'itemid'
			],
			'clock' => [
				'null' => false,
				'type' => DB::FIELD_TYPE_INT,
				'length' => 10,
				'default' => '0'
			],
			'num' => [
				'null' => false,
				'type' => DB::FIELD_TYPE_INT,
				'length' => 10,
				'default' => '0'
			],
			'value_min' => [
				'null' => false,
				'type' => DB::FIELD_TYPE_FLOAT,
				'default' => '0.0000'
			],
			'value_avg' => [
				'null' => false,
				'type' => DB::FIELD_TYPE_FLOAT,
				'default' => '0.0000'
			],
			'value_max' => [
				'null' => false,
				'type' => DB::FIELD_TYPE_FLOAT,
				'default' => '0.0000'
			]
		]
	],
	'trends_uint' => [
		'key' => 'itemid,clock',
		'fields' => [
			'itemid' => [
				'null' => false,
				'type' => DB::FIELD_TYPE_ID,
				'length' => 20,
				'ref_table' => 'items',
				'ref_field' => 'itemid'
			],
			'clock' => [
				'null' => false,
				'type' => DB::FIELD_TYPE_INT,
				'length' => 10,
				'default' => '0'
			],
			'num' => [
				'null' => false,
				'type' => DB::FIELD_TYPE_INT,
				'length' => 10,
				'default' => '0'
			],
			'value_min' => [
				'null' => false,
				'type' => DB::FIELD_TYPE_UINT,
				'length' => 20,
				'default' => '0'
			],
			'value_avg' => [
				'null' => false,
				'type' => DB::FIELD_TYPE_UINT,
				'length' => 20,
				'default' => '0'
			],
			'value_max' => [
				'null' => false,
				'type' => DB::FIELD_TYPE_UINT,
				'length' => 20,
				'default' => '0'
			]
		]
	],
	'acknowledges' => [
		'key' => 'acknowledgeid',
		'fields' => [
			'acknowledgeid' => [
				'null' => false,
				'type' => DB::FIELD_TYPE_ID,
				'length' => 20
			],
			'userid' => [
				'null' => false,
				'type' => DB::FIELD_TYPE_ID,
				'length' => 20,
				'ref_table' => 'users',
				'ref_field' => 'userid'
			],
			'eventid' => [
				'null' => false,
				'type' => DB::FIELD_TYPE_ID,
				'length' => 20,
				'ref_table' => 'events',
				'ref_field' => 'eventid'
			],
			'clock' => [
				'null' => false,
				'type' => DB::FIELD_TYPE_INT,
				'length' => 10,
				'default' => '0'
			],
			'message' => [
				'null' => false,
				'type' => DB::FIELD_TYPE_CHAR,
				'length' => 2048,
				'default' => ''
			],
			'action' => [
				'null' => false,
				'type' => DB::FIELD_TYPE_INT,
				'length' => 10,
				'default' => '0'
			],
			'old_severity' => [
				'null' => false,
				'type' => DB::FIELD_TYPE_INT,
				'length' => 10,
				'default' => '0'
			],
			'new_severity' => [
				'null' => false,
				'type' => DB::FIELD_TYPE_INT,
				'length' => 10,
				'default' => '0'
			]
		]
	],
	'auditlog' => [
		'key' => 'auditid',
		'fields' => [
			'auditid' => [
				'null' => false,
				'type' => DB::FIELD_TYPE_ID,
				'length' => 20
			],
			'userid' => [
				'null' => false,
				'type' => DB::FIELD_TYPE_ID,
				'length' => 20,
				'ref_table' => 'users',
				'ref_field' => 'userid'
			],
			'clock' => [
				'null' => false,
				'type' => DB::FIELD_TYPE_INT,
				'length' => 10,
				'default' => '0'
			],
			'action' => [
				'null' => false,
				'type' => DB::FIELD_TYPE_INT,
				'length' => 10,
				'default' => '0'
			],
			'resourcetype' => [
				'null' => false,
				'type' => DB::FIELD_TYPE_INT,
				'length' => 10,
				'default' => '0'
			],
			'note' => [
				'null' => false,
				'type' => DB::FIELD_TYPE_CHAR,
				'length' => 128,
				'default' => ''
			],
			'ip' => [
				'null' => false,
				'type' => DB::FIELD_TYPE_CHAR,
				'length' => 39,
				'default' => ''
			],
			'resourceid' => [
				'null' => true,
				'type' => DB::FIELD_TYPE_ID,
				'length' => 20
			],
			'resourcename' => [
				'null' => false,
				'type' => DB::FIELD_TYPE_CHAR,
				'length' => 255,
				'default' => ''
			]
		]
	],
	'auditlog_details' => [
		'key' => 'auditdetailid',
		'fields' => [
			'auditdetailid' => [
				'null' => false,
				'type' => DB::FIELD_TYPE_ID,
				'length' => 20
			],
			'auditid' => [
				'null' => false,
				'type' => DB::FIELD_TYPE_ID,
				'length' => 20,
				'ref_table' => 'auditlog',
				'ref_field' => 'auditid'
			],
			'table_name' => [
				'null' => false,
				'type' => DB::FIELD_TYPE_CHAR,
				'length' => 64,
				'default' => ''
			],
			'field_name' => [
				'null' => false,
				'type' => DB::FIELD_TYPE_CHAR,
				'length' => 64,
				'default' => ''
			],
			'oldvalue' => [
				'null' => false,
				'type' => DB::FIELD_TYPE_NCLOB,
				'default' => ''
			],
			'newvalue' => [
				'null' => false,
				'type' => DB::FIELD_TYPE_NCLOB,
				'default' => ''
			]
		]
	],
	'service_alarms' => [
		'key' => 'servicealarmid',
		'fields' => [
			'servicealarmid' => [
				'null' => false,
				'type' => DB::FIELD_TYPE_ID,
				'length' => 20
			],
			'serviceid' => [
				'null' => false,
				'type' => DB::FIELD_TYPE_ID,
				'length' => 20,
				'ref_table' => 'services',
				'ref_field' => 'serviceid'
			],
			'clock' => [
				'null' => false,
				'type' => DB::FIELD_TYPE_INT,
				'length' => 10,
				'default' => '0'
			],
			'value' => [
				'null' => false,
				'type' => DB::FIELD_TYPE_INT,
				'length' => 10,
				'default' => '0'
			]
		]
	],
	'autoreg_host' => [
		'key' => 'autoreg_hostid',
		'fields' => [
			'autoreg_hostid' => [
				'null' => false,
				'type' => DB::FIELD_TYPE_ID,
				'length' => 20
			],
			'proxy_hostid' => [
				'null' => true,
				'type' => DB::FIELD_TYPE_ID,
				'length' => 20,
				'ref_table' => 'hosts',
				'ref_field' => 'hostid'
			],
			'host' => [
				'null' => false,
				'type' => DB::FIELD_TYPE_CHAR,
				'length' => 128,
				'default' => ''
			],
			'listen_ip' => [
				'null' => false,
				'type' => DB::FIELD_TYPE_CHAR,
				'length' => 39,
				'default' => ''
			],
			'listen_port' => [
				'null' => false,
				'type' => DB::FIELD_TYPE_INT,
				'length' => 10,
				'default' => '0'
			],
			'listen_dns' => [
				'null' => false,
				'type' => DB::FIELD_TYPE_CHAR,
				'length' => 255,
				'default' => ''
			],
			'host_metadata' => [
				'null' => false,
				'type' => DB::FIELD_TYPE_CHAR,
				'length' => 255,
				'default' => ''
			],
			'flags' => [
				'null' => false,
				'type' => DB::FIELD_TYPE_INT,
				'length' => 10,
				'default' => '0'
			],
			'tls_accepted' => [
				'null' => false,
				'type' => DB::FIELD_TYPE_INT,
				'length' => 10,
				'default' => '1'
			]
		]
	],
	'proxy_autoreg_host' => [
		'key' => 'id',
		'fields' => [
			'id' => [
				'null' => false,
				'type' => DB::FIELD_TYPE_UINT,
				'length' => 20
			],
			'clock' => [
				'null' => false,
				'type' => DB::FIELD_TYPE_INT,
				'length' => 10,
				'default' => '0'
			],
			'host' => [
				'null' => false,
				'type' => DB::FIELD_TYPE_CHAR,
				'length' => 128,
				'default' => ''
			],
			'listen_ip' => [
				'null' => false,
				'type' => DB::FIELD_TYPE_CHAR,
				'length' => 39,
				'default' => ''
			],
			'listen_port' => [
				'null' => false,
				'type' => DB::FIELD_TYPE_INT,
				'length' => 10,
				'default' => '0'
			],
			'listen_dns' => [
				'null' => false,
				'type' => DB::FIELD_TYPE_CHAR,
				'length' => 255,
				'default' => ''
			],
			'host_metadata' => [
				'null' => false,
				'type' => DB::FIELD_TYPE_CHAR,
				'length' => 255,
				'default' => ''
			],
			'flags' => [
				'null' => false,
				'type' => DB::FIELD_TYPE_INT,
				'length' => 10,
				'default' => '0'
			],
			'tls_accepted' => [
				'null' => false,
				'type' => DB::FIELD_TYPE_INT,
				'length' => 10,
				'default' => '1'
			]
		]
	],
	'dhosts' => [
		'key' => 'dhostid',
		'fields' => [
			'dhostid' => [
				'null' => false,
				'type' => DB::FIELD_TYPE_ID,
				'length' => 20
			],
			'druleid' => [
				'null' => false,
				'type' => DB::FIELD_TYPE_ID,
				'length' => 20,
				'ref_table' => 'drules',
				'ref_field' => 'druleid'
			],
			'status' => [
				'null' => false,
				'type' => DB::FIELD_TYPE_INT,
				'length' => 10,
				'default' => '0'
			],
			'lastup' => [
				'null' => false,
				'type' => DB::FIELD_TYPE_INT,
				'length' => 10,
				'default' => '0'
			],
			'lastdown' => [
				'null' => false,
				'type' => DB::FIELD_TYPE_INT,
				'length' => 10,
				'default' => '0'
			]
		]
	],
	'dservices' => [
		'key' => 'dserviceid',
		'fields' => [
			'dserviceid' => [
				'null' => false,
				'type' => DB::FIELD_TYPE_ID,
				'length' => 20
			],
			'dhostid' => [
				'null' => false,
				'type' => DB::FIELD_TYPE_ID,
				'length' => 20,
				'ref_table' => 'dhosts',
				'ref_field' => 'dhostid'
			],
			'value' => [
				'null' => false,
				'type' => DB::FIELD_TYPE_CHAR,
				'length' => 255,
				'default' => ''
			],
			'port' => [
				'null' => false,
				'type' => DB::FIELD_TYPE_INT,
				'length' => 10,
				'default' => '0'
			],
			'status' => [
				'null' => false,
				'type' => DB::FIELD_TYPE_INT,
				'length' => 10,
				'default' => '0'
			],
			'lastup' => [
				'null' => false,
				'type' => DB::FIELD_TYPE_INT,
				'length' => 10,
				'default' => '0'
			],
			'lastdown' => [
				'null' => false,
				'type' => DB::FIELD_TYPE_INT,
				'length' => 10,
				'default' => '0'
			],
			'dcheckid' => [
				'null' => false,
				'type' => DB::FIELD_TYPE_ID,
				'length' => 20,
				'ref_table' => 'dchecks',
				'ref_field' => 'dcheckid'
			],
			'ip' => [
				'null' => false,
				'type' => DB::FIELD_TYPE_CHAR,
				'length' => 39,
				'default' => ''
			],
			'dns' => [
				'null' => false,
				'type' => DB::FIELD_TYPE_CHAR,
				'length' => 255,
				'default' => ''
			]
		]
	],
	'escalations' => [
		'key' => 'escalationid',
		'fields' => [
			'escalationid' => [
				'null' => false,
				'type' => DB::FIELD_TYPE_ID,
				'length' => 20
			],
			'actionid' => [
				'null' => false,
				'type' => DB::FIELD_TYPE_ID,
				'length' => 20,
				'ref_table' => 'actions',
				'ref_field' => 'actionid'
			],
			'triggerid' => [
				'null' => true,
				'type' => DB::FIELD_TYPE_ID,
				'length' => 20,
				'ref_table' => 'triggers',
				'ref_field' => 'triggerid'
			],
			'eventid' => [
				'null' => true,
				'type' => DB::FIELD_TYPE_ID,
				'length' => 20,
				'ref_table' => 'events',
				'ref_field' => 'eventid'
			],
			'r_eventid' => [
				'null' => true,
				'type' => DB::FIELD_TYPE_ID,
				'length' => 20,
				'ref_table' => 'events',
				'ref_field' => 'eventid'
			],
			'nextcheck' => [
				'null' => false,
				'type' => DB::FIELD_TYPE_INT,
				'length' => 10,
				'default' => '0'
			],
			'esc_step' => [
				'null' => false,
				'type' => DB::FIELD_TYPE_INT,
				'length' => 10,
				'default' => '0'
			],
			'status' => [
				'null' => false,
				'type' => DB::FIELD_TYPE_INT,
				'length' => 10,
				'default' => '0'
			],
			'itemid' => [
				'null' => true,
				'type' => DB::FIELD_TYPE_ID,
				'length' => 20,
				'ref_table' => 'items',
				'ref_field' => 'itemid'
			],
			'acknowledgeid' => [
				'null' => true,
				'type' => DB::FIELD_TYPE_ID,
				'length' => 20,
				'ref_table' => 'acknowledges',
				'ref_field' => 'acknowledgeid'
			]
		]
	],
	'globalvars' => [
		'key' => 'globalvarid',
		'fields' => [
			'globalvarid' => [
				'null' => false,
				'type' => DB::FIELD_TYPE_ID,
				'length' => 20
			],
			'snmp_lastsize' => [
				'null' => false,
				'type' => DB::FIELD_TYPE_UINT,
				'length' => 20,
				'default' => '0'
			]
		]
	],
	'graph_discovery' => [
		'key' => 'graphid',
		'fields' => [
			'graphid' => [
				'null' => false,
				'type' => DB::FIELD_TYPE_ID,
				'length' => 20,
				'ref_table' => 'graphs',
				'ref_field' => 'graphid'
			],
			'parent_graphid' => [
				'null' => false,
				'type' => DB::FIELD_TYPE_ID,
				'length' => 20,
				'ref_table' => 'graphs',
				'ref_field' => 'graphid'
			],
			'lastcheck' => [
				'null' => false,
				'type' => DB::FIELD_TYPE_INT,
				'length' => 10,
				'default' => '0'
			],
			'ts_delete' => [
				'null' => false,
				'type' => DB::FIELD_TYPE_INT,
				'length' => 10,
				'default' => '0'
			]
		]
	],
	'host_inventory' => [
		'key' => 'hostid',
		'fields' => [
			'hostid' => [
				'null' => false,
				'type' => DB::FIELD_TYPE_ID,
				'length' => 20,
				'ref_table' => 'hosts',
				'ref_field' => 'hostid'
			],
			'inventory_mode' => [
				'null' => false,
				'type' => DB::FIELD_TYPE_INT,
				'length' => 10,
				'default' => '0'
			],
			'type' => [
				'null' => false,
				'type' => DB::FIELD_TYPE_CHAR,
				'length' => 64,
				'default' => ''
			],
			'type_full' => [
				'null' => false,
				'type' => DB::FIELD_TYPE_CHAR,
				'length' => 64,
				'default' => ''
			],
			'name' => [
				'null' => false,
				'type' => DB::FIELD_TYPE_CHAR,
				'length' => 128,
				'default' => ''
			],
			'alias' => [
				'null' => false,
				'type' => DB::FIELD_TYPE_CHAR,
				'length' => 128,
				'default' => ''
			],
			'os' => [
				'null' => false,
				'type' => DB::FIELD_TYPE_CHAR,
				'length' => 128,
				'default' => ''
			],
			'os_full' => [
				'null' => false,
				'type' => DB::FIELD_TYPE_CHAR,
				'length' => 255,
				'default' => ''
			],
			'os_short' => [
				'null' => false,
				'type' => DB::FIELD_TYPE_CHAR,
				'length' => 128,
				'default' => ''
			],
			'serialno_a' => [
				'null' => false,
				'type' => DB::FIELD_TYPE_CHAR,
				'length' => 64,
				'default' => ''
			],
			'serialno_b' => [
				'null' => false,
				'type' => DB::FIELD_TYPE_CHAR,
				'length' => 64,
				'default' => ''
			],
			'tag' => [
				'null' => false,
				'type' => DB::FIELD_TYPE_CHAR,
				'length' => 64,
				'default' => ''
			],
			'asset_tag' => [
				'null' => false,
				'type' => DB::FIELD_TYPE_CHAR,
				'length' => 64,
				'default' => ''
			],
			'macaddress_a' => [
				'null' => false,
				'type' => DB::FIELD_TYPE_CHAR,
				'length' => 64,
				'default' => ''
			],
			'macaddress_b' => [
				'null' => false,
				'type' => DB::FIELD_TYPE_CHAR,
				'length' => 64,
				'default' => ''
			],
			'hardware' => [
				'null' => false,
				'type' => DB::FIELD_TYPE_CHAR,
				'length' => 255,
				'default' => ''
			],
			'hardware_full' => [
				'null' => false,
				'type' => DB::FIELD_TYPE_TEXT,
				'default' => ''
			],
			'software' => [
				'null' => false,
				'type' => DB::FIELD_TYPE_CHAR,
				'length' => 255,
				'default' => ''
			],
			'software_full' => [
				'null' => false,
				'type' => DB::FIELD_TYPE_TEXT,
				'default' => ''
			],
			'software_app_a' => [
				'null' => false,
				'type' => DB::FIELD_TYPE_CHAR,
				'length' => 64,
				'default' => ''
			],
			'software_app_b' => [
				'null' => false,
				'type' => DB::FIELD_TYPE_CHAR,
				'length' => 64,
				'default' => ''
			],
			'software_app_c' => [
				'null' => false,
				'type' => DB::FIELD_TYPE_CHAR,
				'length' => 64,
				'default' => ''
			],
			'software_app_d' => [
				'null' => false,
				'type' => DB::FIELD_TYPE_CHAR,
				'length' => 64,
				'default' => ''
			],
			'software_app_e' => [
				'null' => false,
				'type' => DB::FIELD_TYPE_CHAR,
				'length' => 64,
				'default' => ''
			],
			'contact' => [
				'null' => false,
				'type' => DB::FIELD_TYPE_TEXT,
				'default' => ''
			],
			'location' => [
				'null' => false,
				'type' => DB::FIELD_TYPE_TEXT,
				'default' => ''
			],
			'location_lat' => [
				'null' => false,
				'type' => DB::FIELD_TYPE_CHAR,
				'length' => 16,
				'default' => ''
			],
			'location_lon' => [
				'null' => false,
				'type' => DB::FIELD_TYPE_CHAR,
				'length' => 16,
				'default' => ''
			],
			'notes' => [
				'null' => false,
				'type' => DB::FIELD_TYPE_TEXT,
				'default' => ''
			],
			'chassis' => [
				'null' => false,
				'type' => DB::FIELD_TYPE_CHAR,
				'length' => 64,
				'default' => ''
			],
			'model' => [
				'null' => false,
				'type' => DB::FIELD_TYPE_CHAR,
				'length' => 64,
				'default' => ''
			],
			'hw_arch' => [
				'null' => false,
				'type' => DB::FIELD_TYPE_CHAR,
				'length' => 32,
				'default' => ''
			],
			'vendor' => [
				'null' => false,
				'type' => DB::FIELD_TYPE_CHAR,
				'length' => 64,
				'default' => ''
			],
			'contract_number' => [
				'null' => false,
				'type' => DB::FIELD_TYPE_CHAR,
				'length' => 64,
				'default' => ''
			],
			'installer_name' => [
				'null' => false,
				'type' => DB::FIELD_TYPE_CHAR,
				'length' => 64,
				'default' => ''
			],
			'deployment_status' => [
				'null' => false,
				'type' => DB::FIELD_TYPE_CHAR,
				'length' => 64,
				'default' => ''
			],
			'url_a' => [
				'null' => false,
				'type' => DB::FIELD_TYPE_CHAR,
				'length' => 255,
				'default' => ''
			],
			'url_b' => [
				'null' => false,
				'type' => DB::FIELD_TYPE_CHAR,
				'length' => 255,
				'default' => ''
			],
			'url_c' => [
				'null' => false,
				'type' => DB::FIELD_TYPE_CHAR,
				'length' => 255,
				'default' => ''
			],
			'host_networks' => [
				'null' => false,
				'type' => DB::FIELD_TYPE_TEXT,
				'default' => ''
			],
			'host_netmask' => [
				'null' => false,
				'type' => DB::FIELD_TYPE_CHAR,
				'length' => 39,
				'default' => ''
			],
			'host_router' => [
				'null' => false,
				'type' => DB::FIELD_TYPE_CHAR,
				'length' => 39,
				'default' => ''
			],
			'oob_ip' => [
				'null' => false,
				'type' => DB::FIELD_TYPE_CHAR,
				'length' => 39,
				'default' => ''
			],
			'oob_netmask' => [
				'null' => false,
				'type' => DB::FIELD_TYPE_CHAR,
				'length' => 39,
				'default' => ''
			],
			'oob_router' => [
				'null' => false,
				'type' => DB::FIELD_TYPE_CHAR,
				'length' => 39,
				'default' => ''
			],
			'date_hw_purchase' => [
				'null' => false,
				'type' => DB::FIELD_TYPE_CHAR,
				'length' => 64,
				'default' => ''
			],
			'date_hw_install' => [
				'null' => false,
				'type' => DB::FIELD_TYPE_CHAR,
				'length' => 64,
				'default' => ''
			],
			'date_hw_expiry' => [
				'null' => false,
				'type' => DB::FIELD_TYPE_CHAR,
				'length' => 64,
				'default' => ''
			],
			'date_hw_decomm' => [
				'null' => false,
				'type' => DB::FIELD_TYPE_CHAR,
				'length' => 64,
				'default' => ''
			],
			'site_address_a' => [
				'null' => false,
				'type' => DB::FIELD_TYPE_CHAR,
				'length' => 128,
				'default' => ''
			],
			'site_address_b' => [
				'null' => false,
				'type' => DB::FIELD_TYPE_CHAR,
				'length' => 128,
				'default' => ''
			],
			'site_address_c' => [
				'null' => false,
				'type' => DB::FIELD_TYPE_CHAR,
				'length' => 128,
				'default' => ''
			],
			'site_city' => [
				'null' => false,
				'type' => DB::FIELD_TYPE_CHAR,
				'length' => 128,
				'default' => ''
			],
			'site_state' => [
				'null' => false,
				'type' => DB::FIELD_TYPE_CHAR,
				'length' => 64,
				'default' => ''
			],
			'site_country' => [
				'null' => false,
				'type' => DB::FIELD_TYPE_CHAR,
				'length' => 64,
				'default' => ''
			],
			'site_zip' => [
				'null' => false,
				'type' => DB::FIELD_TYPE_CHAR,
				'length' => 64,
				'default' => ''
			],
			'site_rack' => [
				'null' => false,
				'type' => DB::FIELD_TYPE_CHAR,
				'length' => 128,
				'default' => ''
			],
			'site_notes' => [
				'null' => false,
				'type' => DB::FIELD_TYPE_TEXT,
				'default' => ''
			],
			'poc_1_name' => [
				'null' => false,
				'type' => DB::FIELD_TYPE_CHAR,
				'length' => 128,
				'default' => ''
			],
			'poc_1_email' => [
				'null' => false,
				'type' => DB::FIELD_TYPE_CHAR,
				'length' => 128,
				'default' => ''
			],
			'poc_1_phone_a' => [
				'null' => false,
				'type' => DB::FIELD_TYPE_CHAR,
				'length' => 64,
				'default' => ''
			],
			'poc_1_phone_b' => [
				'null' => false,
				'type' => DB::FIELD_TYPE_CHAR,
				'length' => 64,
				'default' => ''
			],
			'poc_1_cell' => [
				'null' => false,
				'type' => DB::FIELD_TYPE_CHAR,
				'length' => 64,
				'default' => ''
			],
			'poc_1_screen' => [
				'null' => false,
				'type' => DB::FIELD_TYPE_CHAR,
				'length' => 64,
				'default' => ''
			],
			'poc_1_notes' => [
				'null' => false,
				'type' => DB::FIELD_TYPE_TEXT,
				'default' => ''
			],
			'poc_2_name' => [
				'null' => false,
				'type' => DB::FIELD_TYPE_CHAR,
				'length' => 128,
				'default' => ''
			],
			'poc_2_email' => [
				'null' => false,
				'type' => DB::FIELD_TYPE_CHAR,
				'length' => 128,
				'default' => ''
			],
			'poc_2_phone_a' => [
				'null' => false,
				'type' => DB::FIELD_TYPE_CHAR,
				'length' => 64,
				'default' => ''
			],
			'poc_2_phone_b' => [
				'null' => false,
				'type' => DB::FIELD_TYPE_CHAR,
				'length' => 64,
				'default' => ''
			],
			'poc_2_cell' => [
				'null' => false,
				'type' => DB::FIELD_TYPE_CHAR,
				'length' => 64,
				'default' => ''
			],
			'poc_2_screen' => [
				'null' => false,
				'type' => DB::FIELD_TYPE_CHAR,
				'length' => 64,
				'default' => ''
			],
			'poc_2_notes' => [
				'null' => false,
				'type' => DB::FIELD_TYPE_TEXT,
				'default' => ''
			]
		]
	],
	'housekeeper' => [
		'key' => 'housekeeperid',
		'fields' => [
			'housekeeperid' => [
				'null' => false,
				'type' => DB::FIELD_TYPE_ID,
				'length' => 20
			],
			'tablename' => [
				'null' => false,
				'type' => DB::FIELD_TYPE_CHAR,
				'length' => 64,
				'default' => ''
			],
			'field' => [
				'null' => false,
				'type' => DB::FIELD_TYPE_CHAR,
				'length' => 64,
				'default' => ''
			],
			'value' => [
				'null' => false,
				'type' => DB::FIELD_TYPE_ID,
				'length' => 20,
				'ref_table' => 'items',
				'ref_field' => 'value'
			]
		]
	],
	'images' => [
		'key' => 'imageid',
		'fields' => [
			'imageid' => [
				'null' => false,
				'type' => DB::FIELD_TYPE_ID,
				'length' => 20
			],
			'imagetype' => [
				'null' => false,
				'type' => DB::FIELD_TYPE_INT,
				'length' => 10,
				'default' => '0'
			],
			'name' => [
				'null' => false,
				'type' => DB::FIELD_TYPE_CHAR,
				'length' => 64,
				'default' => '0'
			],
			'image' => [
				'null' => false,
				'type' => DB::FIELD_TYPE_BLOB,
				'length' => 2048,
				'default' => ''
			]
		]
	],
	'item_discovery' => [
		'key' => 'itemdiscoveryid',
		'fields' => [
			'itemdiscoveryid' => [
				'null' => false,
				'type' => DB::FIELD_TYPE_ID,
				'length' => 20
			],
			'itemid' => [
				'null' => false,
				'type' => DB::FIELD_TYPE_ID,
				'length' => 20,
				'ref_table' => 'items',
				'ref_field' => 'itemid'
			],
			'parent_itemid' => [
				'null' => false,
				'type' => DB::FIELD_TYPE_ID,
				'length' => 20,
				'ref_table' => 'items',
				'ref_field' => 'itemid'
			],
			'key_' => [
				'null' => false,
				'type' => DB::FIELD_TYPE_CHAR,
				'length' => 2048,
				'default' => ''
			],
			'lastcheck' => [
				'null' => false,
				'type' => DB::FIELD_TYPE_INT,
				'length' => 10,
				'default' => '0'
			],
			'ts_delete' => [
				'null' => false,
				'type' => DB::FIELD_TYPE_INT,
				'length' => 10,
				'default' => '0'
			]
		]
	],
	'host_discovery' => [
		'key' => 'hostid',
		'fields' => [
			'hostid' => [
				'null' => false,
				'type' => DB::FIELD_TYPE_ID,
				'length' => 20,
				'ref_table' => 'hosts',
				'ref_field' => 'hostid'
			],
			'parent_hostid' => [
				'null' => true,
				'type' => DB::FIELD_TYPE_ID,
				'length' => 20,
				'ref_table' => 'hosts',
				'ref_field' => 'hostid'
			],
			'parent_itemid' => [
				'null' => true,
				'type' => DB::FIELD_TYPE_ID,
				'length' => 20,
				'ref_table' => 'items',
				'ref_field' => 'itemid'
			],
			'host' => [
				'null' => false,
				'type' => DB::FIELD_TYPE_CHAR,
				'length' => 128,
				'default' => ''
			],
			'lastcheck' => [
				'null' => false,
				'type' => DB::FIELD_TYPE_INT,
				'length' => 10,
				'default' => '0'
			],
			'ts_delete' => [
				'null' => false,
				'type' => DB::FIELD_TYPE_INT,
				'length' => 10,
				'default' => '0'
			]
		]
	],
	'interface_discovery' => [
		'key' => 'interfaceid',
		'fields' => [
			'interfaceid' => [
				'null' => false,
				'type' => DB::FIELD_TYPE_ID,
				'length' => 20,
				'ref_table' => 'interface',
				'ref_field' => 'interfaceid'
			],
			'parent_interfaceid' => [
				'null' => false,
				'type' => DB::FIELD_TYPE_ID,
				'length' => 20,
				'ref_table' => 'interface',
				'ref_field' => 'interfaceid'
			]
		]
	],
	'profiles' => [
		'key' => 'profileid',
		'fields' => [
			'profileid' => [
				'null' => false,
				'type' => DB::FIELD_TYPE_ID,
				'length' => 20
			],
			'userid' => [
				'null' => false,
				'type' => DB::FIELD_TYPE_ID,
				'length' => 20,
				'ref_table' => 'users',
				'ref_field' => 'userid'
			],
			'idx' => [
				'null' => false,
				'type' => DB::FIELD_TYPE_CHAR,
				'length' => 96,
				'default' => ''
			],
			'idx2' => [
				'null' => false,
				'type' => DB::FIELD_TYPE_ID,
				'length' => 20,
				'default' => '0'
			],
			'value_id' => [
				'null' => false,
				'type' => DB::FIELD_TYPE_ID,
				'length' => 20,
				'default' => '0'
			],
			'value_int' => [
				'null' => false,
				'type' => DB::FIELD_TYPE_INT,
				'length' => 10,
				'default' => '0'
			],
			'value_str' => [
				'null' => false,
				'type' => DB::FIELD_TYPE_NCLOB,
				'default' => ''
			],
			'source' => [
				'null' => false,
				'type' => DB::FIELD_TYPE_CHAR,
				'length' => 96,
				'default' => ''
			],
			'type' => [
				'null' => false,
				'type' => DB::FIELD_TYPE_INT,
				'length' => 10,
				'default' => '0'
			]
		]
	],
	'sessions' => [
		'key' => 'sessionid',
		'fields' => [
			'sessionid' => [
				'null' => false,
				'type' => DB::FIELD_TYPE_CHAR,
				'length' => 32,
				'default' => ''
			],
			'userid' => [
				'null' => false,
				'type' => DB::FIELD_TYPE_ID,
				'length' => 20,
				'ref_table' => 'users',
				'ref_field' => 'userid'
			],
			'lastaccess' => [
				'null' => false,
				'type' => DB::FIELD_TYPE_INT,
				'length' => 10,
				'default' => '0'
			],
			'status' => [
				'null' => false,
				'type' => DB::FIELD_TYPE_INT,
				'length' => 10,
				'default' => '0'
			]
		]
	],
	'trigger_discovery' => [
		'key' => 'triggerid',
		'fields' => [
			'triggerid' => [
				'null' => false,
				'type' => DB::FIELD_TYPE_ID,
				'length' => 20,
				'ref_table' => 'triggers',
				'ref_field' => 'triggerid'
			],
			'parent_triggerid' => [
				'null' => false,
				'type' => DB::FIELD_TYPE_ID,
				'length' => 20,
				'ref_table' => 'triggers',
				'ref_field' => 'triggerid'
			],
			'lastcheck' => [
				'null' => false,
				'type' => DB::FIELD_TYPE_INT,
				'length' => 10,
				'default' => '0'
			],
			'ts_delete' => [
				'null' => false,
				'type' => DB::FIELD_TYPE_INT,
				'length' => 10,
				'default' => '0'
			]
		]
	],
	'application_template' => [
		'key' => 'application_templateid',
		'fields' => [
			'application_templateid' => [
				'null' => false,
				'type' => DB::FIELD_TYPE_ID,
				'length' => 20
			],
			'applicationid' => [
				'null' => false,
				'type' => DB::FIELD_TYPE_ID,
				'length' => 20,
				'ref_table' => 'applications',
				'ref_field' => 'applicationid'
			],
			'templateid' => [
				'null' => false,
				'type' => DB::FIELD_TYPE_ID,
				'length' => 20,
				'ref_table' => 'applications',
				'ref_field' => 'applicationid'
			]
		]
	],
	'item_condition' => [
		'key' => 'item_conditionid',
		'fields' => [
			'item_conditionid' => [
				'null' => false,
				'type' => DB::FIELD_TYPE_ID,
				'length' => 20
			],
			'itemid' => [
				'null' => false,
				'type' => DB::FIELD_TYPE_ID,
				'length' => 20,
				'ref_table' => 'items',
				'ref_field' => 'itemid'
			],
			'operator' => [
				'null' => false,
				'type' => DB::FIELD_TYPE_INT,
				'length' => 10,
				'default' => '8'
			],
			'macro' => [
				'null' => false,
				'type' => DB::FIELD_TYPE_CHAR,
				'length' => 64,
				'default' => ''
			],
			'value' => [
				'null' => false,
				'type' => DB::FIELD_TYPE_CHAR,
				'length' => 255,
				'default' => ''
			]
		]
	],
	'item_rtdata' => [
		'key' => 'itemid',
		'fields' => [
			'itemid' => [
				'null' => false,
				'type' => DB::FIELD_TYPE_ID,
				'length' => 20,
				'ref_table' => 'items',
				'ref_field' => 'itemid'
			],
			'lastlogsize' => [
				'null' => false,
				'type' => DB::FIELD_TYPE_UINT,
				'length' => 20,
				'default' => '0'
			],
			'state' => [
				'null' => false,
				'type' => DB::FIELD_TYPE_INT,
				'length' => 10,
				'default' => '0'
			],
			'mtime' => [
				'null' => false,
				'type' => DB::FIELD_TYPE_INT,
				'length' => 10,
				'default' => '0'
			],
			'error' => [
				'null' => false,
				'type' => DB::FIELD_TYPE_CHAR,
				'length' => 2048,
				'default' => ''
			]
		]
	],
	'application_prototype' => [
		'key' => 'application_prototypeid',
		'fields' => [
			'application_prototypeid' => [
				'null' => false,
				'type' => DB::FIELD_TYPE_ID,
				'length' => 20
			],
			'itemid' => [
				'null' => false,
				'type' => DB::FIELD_TYPE_ID,
				'length' => 20,
				'ref_table' => 'items',
				'ref_field' => 'itemid'
			],
			'templateid' => [
				'null' => true,
				'type' => DB::FIELD_TYPE_ID,
				'length' => 20,
				'ref_table' => 'application_prototype',
				'ref_field' => 'application_prototypeid'
			],
			'name' => [
				'null' => false,
				'type' => DB::FIELD_TYPE_CHAR,
				'length' => 255,
				'default' => ''
			]
		]
	],
	'item_application_prototype' => [
		'key' => 'item_application_prototypeid',
		'fields' => [
			'item_application_prototypeid' => [
				'null' => false,
				'type' => DB::FIELD_TYPE_ID,
				'length' => 20
			],
			'application_prototypeid' => [
				'null' => false,
				'type' => DB::FIELD_TYPE_ID,
				'length' => 20,
				'ref_table' => 'application_prototype',
				'ref_field' => 'application_prototypeid'
			],
			'itemid' => [
				'null' => false,
				'type' => DB::FIELD_TYPE_ID,
				'length' => 20,
				'ref_table' => 'items',
				'ref_field' => 'itemid'
			]
		]
	],
	'application_discovery' => [
		'key' => 'application_discoveryid',
		'fields' => [
			'application_discoveryid' => [
				'null' => false,
				'type' => DB::FIELD_TYPE_ID,
				'length' => 20
			],
			'applicationid' => [
				'null' => false,
				'type' => DB::FIELD_TYPE_ID,
				'length' => 20,
				'ref_table' => 'applications',
				'ref_field' => 'applicationid'
			],
			'application_prototypeid' => [
				'null' => false,
				'type' => DB::FIELD_TYPE_ID,
				'length' => 20,
				'ref_table' => 'application_prototype',
				'ref_field' => 'application_prototypeid'
			],
			'name' => [
				'null' => false,
				'type' => DB::FIELD_TYPE_CHAR,
				'length' => 255,
				'default' => ''
			],
			'lastcheck' => [
				'null' => false,
				'type' => DB::FIELD_TYPE_INT,
				'length' => 10,
				'default' => '0'
			],
			'ts_delete' => [
				'null' => false,
				'type' => DB::FIELD_TYPE_INT,
				'length' => 10,
				'default' => '0'
			]
		]
	],
	'opinventory' => [
		'key' => 'operationid',
		'fields' => [
			'operationid' => [
				'null' => false,
				'type' => DB::FIELD_TYPE_ID,
				'length' => 20,
				'ref_table' => 'operations',
				'ref_field' => 'operationid'
			],
			'inventory_mode' => [
				'null' => false,
				'type' => DB::FIELD_TYPE_INT,
				'length' => 10,
				'default' => '0'
			]
		]
	],
	'trigger_tag' => [
		'key' => 'triggertagid',
		'fields' => [
			'triggertagid' => [
				'null' => false,
				'type' => DB::FIELD_TYPE_ID,
				'length' => 20
			],
			'triggerid' => [
				'null' => false,
				'type' => DB::FIELD_TYPE_ID,
				'length' => 20,
				'ref_table' => 'triggers',
				'ref_field' => 'triggerid'
			],
			'tag' => [
				'null' => false,
				'type' => DB::FIELD_TYPE_CHAR,
				'length' => 255,
				'default' => ''
			],
			'value' => [
				'null' => false,
				'type' => DB::FIELD_TYPE_CHAR,
				'length' => 255,
				'default' => ''
			]
		]
	],
	'event_tag' => [
		'key' => 'eventtagid',
		'fields' => [
			'eventtagid' => [
				'null' => false,
				'type' => DB::FIELD_TYPE_ID,
				'length' => 20
			],
			'eventid' => [
				'null' => false,
				'type' => DB::FIELD_TYPE_ID,
				'length' => 20,
				'ref_table' => 'events',
				'ref_field' => 'eventid'
			],
			'tag' => [
				'null' => false,
				'type' => DB::FIELD_TYPE_CHAR,
				'length' => 255,
				'default' => ''
			],
			'value' => [
				'null' => false,
				'type' => DB::FIELD_TYPE_CHAR,
				'length' => 255,
				'default' => ''
			]
		]
	],
	'problem' => [
		'key' => 'eventid',
		'fields' => [
			'eventid' => [
				'null' => false,
				'type' => DB::FIELD_TYPE_ID,
				'length' => 20,
				'ref_table' => 'events',
				'ref_field' => 'eventid'
			],
			'source' => [
				'null' => false,
				'type' => DB::FIELD_TYPE_INT,
				'length' => 10,
				'default' => '0'
			],
			'object' => [
				'null' => false,
				'type' => DB::FIELD_TYPE_INT,
				'length' => 10,
				'default' => '0'
			],
			'objectid' => [
				'null' => false,
				'type' => DB::FIELD_TYPE_ID,
				'length' => 20,
				'default' => '0'
			],
			'clock' => [
				'null' => false,
				'type' => DB::FIELD_TYPE_INT,
				'length' => 10,
				'default' => '0'
			],
			'ns' => [
				'null' => false,
				'type' => DB::FIELD_TYPE_INT,
				'length' => 10,
				'default' => '0'
			],
			'r_eventid' => [
				'null' => true,
				'type' => DB::FIELD_TYPE_ID,
				'length' => 20,
				'ref_table' => 'events',
				'ref_field' => 'eventid'
			],
			'r_clock' => [
				'null' => false,
				'type' => DB::FIELD_TYPE_INT,
				'length' => 10,
				'default' => '0'
			],
			'r_ns' => [
				'null' => false,
				'type' => DB::FIELD_TYPE_INT,
				'length' => 10,
				'default' => '0'
			],
			'correlationid' => [
				'null' => true,
				'type' => DB::FIELD_TYPE_ID,
				'length' => 20,
				'ref_table' => 'correlation',
				'ref_field' => 'correlationid'
			],
			'userid' => [
				'null' => true,
				'type' => DB::FIELD_TYPE_ID,
				'length' => 20,
				'ref_table' => 'users',
				'ref_field' => 'userid'
			],
			'name' => [
				'null' => false,
				'type' => DB::FIELD_TYPE_CHAR,
				'length' => 2048,
				'default' => ''
			],
			'acknowledged' => [
				'null' => false,
				'type' => DB::FIELD_TYPE_INT,
				'length' => 10,
				'default' => '0'
			],
			'severity' => [
				'null' => false,
				'type' => DB::FIELD_TYPE_INT,
				'length' => 10,
				'default' => '0'
			]
		]
	],
	'problem_tag' => [
		'key' => 'problemtagid',
		'fields' => [
			'problemtagid' => [
				'null' => false,
				'type' => DB::FIELD_TYPE_ID,
				'length' => 20
			],
			'eventid' => [
				'null' => false,
				'type' => DB::FIELD_TYPE_ID,
				'length' => 20,
				'ref_table' => 'problem',
				'ref_field' => 'eventid'
			],
			'tag' => [
				'null' => false,
				'type' => DB::FIELD_TYPE_CHAR,
				'length' => 255,
				'default' => ''
			],
			'value' => [
				'null' => false,
				'type' => DB::FIELD_TYPE_CHAR,
				'length' => 255,
				'default' => ''
			]
		]
	],
	'tag_filter' => [
		'key' => 'tag_filterid',
		'fields' => [
			'tag_filterid' => [
				'null' => false,
				'type' => DB::FIELD_TYPE_ID,
				'length' => 20
			],
			'usrgrpid' => [
				'null' => false,
				'type' => DB::FIELD_TYPE_ID,
				'length' => 20,
				'ref_table' => 'usrgrp',
				'ref_field' => 'usrgrpid'
			],
			'groupid' => [
				'null' => false,
				'type' => DB::FIELD_TYPE_ID,
				'length' => 20,
				'ref_table' => 'hstgrp',
				'ref_field' => 'groupid'
			],
			'tag' => [
				'null' => false,
				'type' => DB::FIELD_TYPE_CHAR,
				'length' => 255,
				'default' => ''
			],
			'value' => [
				'null' => false,
				'type' => DB::FIELD_TYPE_CHAR,
				'length' => 255,
				'default' => ''
			]
		]
	],
	'event_recovery' => [
		'key' => 'eventid',
		'fields' => [
			'eventid' => [
				'null' => false,
				'type' => DB::FIELD_TYPE_ID,
				'length' => 20,
				'ref_table' => 'events',
				'ref_field' => 'eventid'
			],
			'r_eventid' => [
				'null' => false,
				'type' => DB::FIELD_TYPE_ID,
				'length' => 20,
				'ref_table' => 'events',
				'ref_field' => 'eventid'
			],
			'c_eventid' => [
				'null' => true,
				'type' => DB::FIELD_TYPE_ID,
				'length' => 20,
				'ref_table' => 'events',
				'ref_field' => 'eventid'
			],
			'correlationid' => [
				'null' => true,
				'type' => DB::FIELD_TYPE_ID,
				'length' => 20,
				'ref_table' => 'correlation',
				'ref_field' => 'correlationid'
			],
			'userid' => [
				'null' => true,
				'type' => DB::FIELD_TYPE_ID,
				'length' => 20,
				'ref_table' => 'users',
				'ref_field' => 'userid'
			]
		]
	],
	'correlation' => [
		'key' => 'correlationid',
		'fields' => [
			'correlationid' => [
				'null' => false,
				'type' => DB::FIELD_TYPE_ID,
				'length' => 20
			],
			'name' => [
				'null' => false,
				'type' => DB::FIELD_TYPE_CHAR,
				'length' => 255,
				'default' => ''
			],
			'description' => [
				'null' => false,
				'type' => DB::FIELD_TYPE_TEXT,
				'default' => ''
			],
			'evaltype' => [
				'null' => false,
				'type' => DB::FIELD_TYPE_INT,
				'length' => 10,
				'default' => '0'
			],
			'status' => [
				'null' => false,
				'type' => DB::FIELD_TYPE_INT,
				'length' => 10,
				'default' => '0'
			],
			'formula' => [
				'null' => false,
				'type' => DB::FIELD_TYPE_CHAR,
				'length' => 255,
				'default' => ''
			]
		]
	],
	'corr_condition' => [
		'key' => 'corr_conditionid',
		'fields' => [
			'corr_conditionid' => [
				'null' => false,
				'type' => DB::FIELD_TYPE_ID,
				'length' => 20
			],
			'correlationid' => [
				'null' => false,
				'type' => DB::FIELD_TYPE_ID,
				'length' => 20,
				'ref_table' => 'correlation',
				'ref_field' => 'correlationid'
			],
			'type' => [
				'null' => false,
				'type' => DB::FIELD_TYPE_INT,
				'length' => 10,
				'default' => '0'
			]
		]
	],
	'corr_condition_tag' => [
		'key' => 'corr_conditionid',
		'fields' => [
			'corr_conditionid' => [
				'null' => false,
				'type' => DB::FIELD_TYPE_ID,
				'length' => 20,
				'ref_table' => 'corr_condition',
				'ref_field' => 'corr_conditionid'
			],
			'tag' => [
				'null' => false,
				'type' => DB::FIELD_TYPE_CHAR,
				'length' => 255,
				'default' => ''
			]
		]
	],
	'corr_condition_group' => [
		'key' => 'corr_conditionid',
		'fields' => [
			'corr_conditionid' => [
				'null' => false,
				'type' => DB::FIELD_TYPE_ID,
				'length' => 20,
				'ref_table' => 'corr_condition',
				'ref_field' => 'corr_conditionid'
			],
			'operator' => [
				'null' => false,
				'type' => DB::FIELD_TYPE_INT,
				'length' => 10,
				'default' => '0'
			],
			'groupid' => [
				'null' => false,
				'type' => DB::FIELD_TYPE_ID,
				'length' => 20,
				'ref_table' => 'hstgrp',
				'ref_field' => 'groupid'
			]
		]
	],
	'corr_condition_tagpair' => [
		'key' => 'corr_conditionid',
		'fields' => [
			'corr_conditionid' => [
				'null' => false,
				'type' => DB::FIELD_TYPE_ID,
				'length' => 20,
				'ref_table' => 'corr_condition',
				'ref_field' => 'corr_conditionid'
			],
			'oldtag' => [
				'null' => false,
				'type' => DB::FIELD_TYPE_CHAR,
				'length' => 255,
				'default' => ''
			],
			'newtag' => [
				'null' => false,
				'type' => DB::FIELD_TYPE_CHAR,
				'length' => 255,
				'default' => ''
			]
		]
	],
	'corr_condition_tagvalue' => [
		'key' => 'corr_conditionid',
		'fields' => [
			'corr_conditionid' => [
				'null' => false,
				'type' => DB::FIELD_TYPE_ID,
				'length' => 20,
				'ref_table' => 'corr_condition',
				'ref_field' => 'corr_conditionid'
			],
			'tag' => [
				'null' => false,
				'type' => DB::FIELD_TYPE_CHAR,
				'length' => 255,
				'default' => ''
			],
			'operator' => [
				'null' => false,
				'type' => DB::FIELD_TYPE_INT,
				'length' => 10,
				'default' => '0'
			],
			'value' => [
				'null' => false,
				'type' => DB::FIELD_TYPE_CHAR,
				'length' => 255,
				'default' => ''
			]
		]
	],
	'corr_operation' => [
		'key' => 'corr_operationid',
		'fields' => [
			'corr_operationid' => [
				'null' => false,
				'type' => DB::FIELD_TYPE_ID,
				'length' => 20
			],
			'correlationid' => [
				'null' => false,
				'type' => DB::FIELD_TYPE_ID,
				'length' => 20,
				'ref_table' => 'correlation',
				'ref_field' => 'correlationid'
			],
			'type' => [
				'null' => false,
				'type' => DB::FIELD_TYPE_INT,
				'length' => 10,
				'default' => '0'
			]
		]
	],
	'task' => [
		'key' => 'taskid',
		'fields' => [
			'taskid' => [
				'null' => false,
				'type' => DB::FIELD_TYPE_ID,
				'length' => 20
			],
			'type' => [
				'null' => false,
				'type' => DB::FIELD_TYPE_INT,
				'length' => 10
			],
			'status' => [
				'null' => false,
				'type' => DB::FIELD_TYPE_INT,
				'length' => 10,
				'default' => '0'
			],
			'clock' => [
				'null' => false,
				'type' => DB::FIELD_TYPE_INT,
				'length' => 10,
				'default' => '0'
			],
			'ttl' => [
				'null' => false,
				'type' => DB::FIELD_TYPE_INT,
				'length' => 10,
				'default' => '0'
			],
			'proxy_hostid' => [
				'null' => true,
				'type' => DB::FIELD_TYPE_ID,
				'length' => 20,
				'ref_table' => 'hosts',
				'ref_field' => 'hostid'
			]
		]
	],
	'task_close_problem' => [
		'key' => 'taskid',
		'fields' => [
			'taskid' => [
				'null' => false,
				'type' => DB::FIELD_TYPE_ID,
				'length' => 20,
				'ref_table' => 'task',
				'ref_field' => 'taskid'
			],
			'acknowledgeid' => [
				'null' => false,
				'type' => DB::FIELD_TYPE_ID,
				'length' => 20,
				'ref_table' => 'acknowledges',
				'ref_field' => 'acknowledgeid'
			]
		]
	],
	'item_preproc' => [
		'key' => 'item_preprocid',
		'fields' => [
			'item_preprocid' => [
				'null' => false,
				'type' => DB::FIELD_TYPE_ID,
				'length' => 20
			],
			'itemid' => [
				'null' => false,
				'type' => DB::FIELD_TYPE_ID,
				'length' => 20,
				'ref_table' => 'items',
				'ref_field' => 'itemid'
			],
			'step' => [
				'null' => false,
				'type' => DB::FIELD_TYPE_INT,
				'length' => 10,
				'default' => '0'
			],
			'type' => [
				'null' => false,
				'type' => DB::FIELD_TYPE_INT,
				'length' => 10,
				'default' => '0'
			],
			'params' => [
				'null' => false,
				'type' => DB::FIELD_TYPE_TEXT,
				'default' => ''
			],
			'error_handler' => [
				'null' => false,
				'type' => DB::FIELD_TYPE_INT,
				'length' => 10,
				'default' => '0'
			],
			'error_handler_params' => [
				'null' => false,
				'type' => DB::FIELD_TYPE_CHAR,
				'length' => 255,
				'default' => ''
			]
		]
	],
	'task_remote_command' => [
		'key' => 'taskid',
		'fields' => [
			'taskid' => [
				'null' => false,
				'type' => DB::FIELD_TYPE_ID,
				'length' => 20,
				'ref_table' => 'task',
				'ref_field' => 'taskid'
			],
			'command_type' => [
				'null' => false,
				'type' => DB::FIELD_TYPE_INT,
				'length' => 10,
				'default' => '0'
			],
			'execute_on' => [
				'null' => false,
				'type' => DB::FIELD_TYPE_INT,
				'length' => 10,
				'default' => '0'
			],
			'port' => [
				'null' => false,
				'type' => DB::FIELD_TYPE_INT,
				'length' => 10,
				'default' => '0'
			],
			'authtype' => [
				'null' => false,
				'type' => DB::FIELD_TYPE_INT,
				'length' => 10,
				'default' => '0'
			],
			'username' => [
				'null' => false,
				'type' => DB::FIELD_TYPE_CHAR,
				'length' => 64,
				'default' => ''
			],
			'password' => [
				'null' => false,
				'type' => DB::FIELD_TYPE_CHAR,
				'length' => 64,
				'default' => ''
			],
			'publickey' => [
				'null' => false,
				'type' => DB::FIELD_TYPE_CHAR,
				'length' => 64,
				'default' => ''
			],
			'privatekey' => [
				'null' => false,
				'type' => DB::FIELD_TYPE_CHAR,
				'length' => 64,
				'default' => ''
			],
			'command' => [
				'null' => false,
				'type' => DB::FIELD_TYPE_TEXT,
				'default' => ''
			],
			'alertid' => [
				'null' => true,
				'type' => DB::FIELD_TYPE_ID,
				'length' => 20,
				'ref_table' => 'alerts',
				'ref_field' => 'alertid'
			],
			'parent_taskid' => [
				'null' => false,
				'type' => DB::FIELD_TYPE_ID,
				'length' => 20,
				'ref_table' => 'task',
				'ref_field' => 'taskid'
			],
			'hostid' => [
				'null' => false,
				'type' => DB::FIELD_TYPE_ID,
				'length' => 20,
				'ref_table' => 'hosts',
				'ref_field' => 'hostid'
			]
		]
	],
	'task_remote_command_result' => [
		'key' => 'taskid',
		'fields' => [
			'taskid' => [
				'null' => false,
				'type' => DB::FIELD_TYPE_ID,
				'length' => 20,
				'ref_table' => 'task',
				'ref_field' => 'taskid'
			],
			'status' => [
				'null' => false,
				'type' => DB::FIELD_TYPE_INT,
				'length' => 10,
				'default' => '0'
			],
			'parent_taskid' => [
				'null' => false,
				'type' => DB::FIELD_TYPE_ID,
				'length' => 20,
				'ref_table' => 'task',
				'ref_field' => 'taskid'
			],
			'info' => [
				'null' => false,
				'type' => DB::FIELD_TYPE_TEXT,
				'default' => ''
			]
		]
	],
	'task_data' => [
		'key' => 'taskid',
		'fields' => [
			'taskid' => [
				'null' => false,
				'type' => DB::FIELD_TYPE_ID,
				'length' => 20,
				'ref_table' => 'task',
				'ref_field' => 'taskid'
			],
			'type' => [
				'null' => false,
				'type' => DB::FIELD_TYPE_INT,
				'length' => 10,
				'default' => '0'
			],
			'data' => [
				'null' => false,
				'type' => DB::FIELD_TYPE_NCLOB,
				'default' => ''
			],
			'parent_taskid' => [
				'null' => false,
				'type' => DB::FIELD_TYPE_ID,
				'length' => 20,
				'ref_table' => 'task',
				'ref_field' => 'taskid'
			]
		]
	],
	'task_result' => [
		'key' => 'taskid',
		'fields' => [
			'taskid' => [
				'null' => false,
				'type' => DB::FIELD_TYPE_ID,
				'length' => 20,
				'ref_table' => 'task',
				'ref_field' => 'taskid'
			],
			'status' => [
				'null' => false,
				'type' => DB::FIELD_TYPE_INT,
				'length' => 10,
				'default' => '0'
			],
			'parent_taskid' => [
				'null' => false,
				'type' => DB::FIELD_TYPE_ID,
				'length' => 20,
				'ref_table' => 'task',
				'ref_field' => 'taskid'
			],
			'info' => [
				'null' => false,
				'type' => DB::FIELD_TYPE_NCLOB,
				'default' => ''
			]
		]
	],
	'task_acknowledge' => [
		'key' => 'taskid',
		'fields' => [
			'taskid' => [
				'null' => false,
				'type' => DB::FIELD_TYPE_ID,
				'length' => 20,
				'ref_table' => 'task',
				'ref_field' => 'taskid'
			],
			'acknowledgeid' => [
				'null' => false,
				'type' => DB::FIELD_TYPE_ID,
				'length' => 20,
				'ref_table' => 'acknowledges',
				'ref_field' => 'acknowledgeid'
			]
		]
	],
	'sysmap_shape' => [
		'key' => 'sysmap_shapeid',
		'fields' => [
			'sysmap_shapeid' => [
				'null' => false,
				'type' => DB::FIELD_TYPE_ID,
				'length' => 20
			],
			'sysmapid' => [
				'null' => false,
				'type' => DB::FIELD_TYPE_ID,
				'length' => 20,
				'ref_table' => 'sysmaps',
				'ref_field' => 'sysmapid'
			],
			'type' => [
				'null' => false,
				'type' => DB::FIELD_TYPE_INT,
				'length' => 10,
				'default' => '0'
			],
			'x' => [
				'null' => false,
				'type' => DB::FIELD_TYPE_INT,
				'length' => 10,
				'default' => '0'
			],
			'y' => [
				'null' => false,
				'type' => DB::FIELD_TYPE_INT,
				'length' => 10,
				'default' => '0'
			],
			'width' => [
				'null' => false,
				'type' => DB::FIELD_TYPE_INT,
				'length' => 10,
				'default' => '200'
			],
			'height' => [
				'null' => false,
				'type' => DB::FIELD_TYPE_INT,
				'length' => 10,
				'default' => '200'
			],
			'text' => [
				'null' => false,
				'type' => DB::FIELD_TYPE_TEXT,
				'default' => ''
			],
			'font' => [
				'null' => false,
				'type' => DB::FIELD_TYPE_INT,
				'length' => 10,
				'default' => '9'
			],
			'font_size' => [
				'null' => false,
				'type' => DB::FIELD_TYPE_INT,
				'length' => 10,
				'default' => '11'
			],
			'font_color' => [
				'null' => false,
				'type' => DB::FIELD_TYPE_CHAR,
				'length' => 6,
				'default' => '000000'
			],
			'text_halign' => [
				'null' => false,
				'type' => DB::FIELD_TYPE_INT,
				'length' => 10,
				'default' => '0'
			],
			'text_valign' => [
				'null' => false,
				'type' => DB::FIELD_TYPE_INT,
				'length' => 10,
				'default' => '0'
			],
			'border_type' => [
				'null' => false,
				'type' => DB::FIELD_TYPE_INT,
				'length' => 10,
				'default' => '0'
			],
			'border_width' => [
				'null' => false,
				'type' => DB::FIELD_TYPE_INT,
				'length' => 10,
				'default' => '1'
			],
			'border_color' => [
				'null' => false,
				'type' => DB::FIELD_TYPE_CHAR,
				'length' => 6,
				'default' => '000000'
			],
			'background_color' => [
				'null' => false,
				'type' => DB::FIELD_TYPE_CHAR,
				'length' => 6,
				'default' => ''
			],
			'zindex' => [
				'null' => false,
				'type' => DB::FIELD_TYPE_INT,
				'length' => 10,
				'default' => '0'
			]
		]
	],
	'sysmap_element_trigger' => [
		'key' => 'selement_triggerid',
		'fields' => [
			'selement_triggerid' => [
				'null' => false,
				'type' => DB::FIELD_TYPE_ID,
				'length' => 20
			],
			'selementid' => [
				'null' => false,
				'type' => DB::FIELD_TYPE_ID,
				'length' => 20,
				'ref_table' => 'sysmaps_elements',
				'ref_field' => 'selementid'
			],
			'triggerid' => [
				'null' => false,
				'type' => DB::FIELD_TYPE_ID,
				'length' => 20,
				'ref_table' => 'triggers',
				'ref_field' => 'triggerid'
			]
		]
	],
	'httptest_field' => [
		'key' => 'httptest_fieldid',
		'fields' => [
			'httptest_fieldid' => [
				'null' => false,
				'type' => DB::FIELD_TYPE_ID,
				'length' => 20
			],
			'httptestid' => [
				'null' => false,
				'type' => DB::FIELD_TYPE_ID,
				'length' => 20,
				'ref_table' => 'httptest',
				'ref_field' => 'httptestid'
			],
			'type' => [
				'null' => false,
				'type' => DB::FIELD_TYPE_INT,
				'length' => 10,
				'default' => '0'
			],
			'name' => [
				'null' => false,
				'type' => DB::FIELD_TYPE_CHAR,
				'length' => 255,
				'default' => ''
			],
			'value' => [
				'null' => false,
				'type' => DB::FIELD_TYPE_TEXT,
				'default' => ''
			]
		]
	],
	'httpstep_field' => [
		'key' => 'httpstep_fieldid',
		'fields' => [
			'httpstep_fieldid' => [
				'null' => false,
				'type' => DB::FIELD_TYPE_ID,
				'length' => 20
			],
			'httpstepid' => [
				'null' => false,
				'type' => DB::FIELD_TYPE_ID,
				'length' => 20,
				'ref_table' => 'httpstep',
				'ref_field' => 'httpstepid'
			],
			'type' => [
				'null' => false,
				'type' => DB::FIELD_TYPE_INT,
				'length' => 10,
				'default' => '0'
			],
			'name' => [
				'null' => false,
				'type' => DB::FIELD_TYPE_CHAR,
				'length' => 255,
				'default' => ''
			],
			'value' => [
				'null' => false,
				'type' => DB::FIELD_TYPE_TEXT,
				'default' => ''
			]
		]
	],
	'dashboard' => [
		'key' => 'dashboardid',
		'fields' => [
			'dashboardid' => [
				'null' => false,
				'type' => DB::FIELD_TYPE_ID,
				'length' => 20
			],
			'name' => [
				'null' => false,
				'type' => DB::FIELD_TYPE_CHAR,
				'length' => 255
			],
			'userid' => [
				'null' => true,
				'type' => DB::FIELD_TYPE_ID,
				'length' => 20,
				'ref_table' => 'users',
				'ref_field' => 'userid'
			],
			'private' => [
				'null' => false,
				'type' => DB::FIELD_TYPE_INT,
				'length' => 10,
				'default' => '1'
			],
			'templateid' => [
				'null' => true,
				'type' => DB::FIELD_TYPE_ID,
				'length' => 20,
				'ref_table' => 'hosts',
				'ref_field' => 'hostid'
			]
		]
	],
	'dashboard_user' => [
		'key' => 'dashboard_userid',
		'fields' => [
			'dashboard_userid' => [
				'null' => false,
				'type' => DB::FIELD_TYPE_ID,
				'length' => 20
			],
			'dashboardid' => [
				'null' => false,
				'type' => DB::FIELD_TYPE_ID,
				'length' => 20,
				'ref_table' => 'dashboard',
				'ref_field' => 'dashboardid'
			],
			'userid' => [
				'null' => false,
				'type' => DB::FIELD_TYPE_ID,
				'length' => 20,
				'ref_table' => 'users',
				'ref_field' => 'userid'
			],
			'permission' => [
				'null' => false,
				'type' => DB::FIELD_TYPE_INT,
				'length' => 10,
				'default' => '2'
			]
		]
	],
	'dashboard_usrgrp' => [
		'key' => 'dashboard_usrgrpid',
		'fields' => [
			'dashboard_usrgrpid' => [
				'null' => false,
				'type' => DB::FIELD_TYPE_ID,
				'length' => 20
			],
			'dashboardid' => [
				'null' => false,
				'type' => DB::FIELD_TYPE_ID,
				'length' => 20,
				'ref_table' => 'dashboard',
				'ref_field' => 'dashboardid'
			],
			'usrgrpid' => [
				'null' => false,
				'type' => DB::FIELD_TYPE_ID,
				'length' => 20,
				'ref_table' => 'usrgrp',
				'ref_field' => 'usrgrpid'
			],
			'permission' => [
				'null' => false,
				'type' => DB::FIELD_TYPE_INT,
				'length' => 10,
				'default' => '2'
			]
		]
	],
	'widget' => [
		'key' => 'widgetid',
		'fields' => [
			'widgetid' => [
				'null' => false,
				'type' => DB::FIELD_TYPE_ID,
				'length' => 20
			],
			'dashboardid' => [
				'null' => false,
				'type' => DB::FIELD_TYPE_ID,
				'length' => 20,
				'ref_table' => 'dashboard',
				'ref_field' => 'dashboardid'
			],
			'type' => [
				'null' => false,
				'type' => DB::FIELD_TYPE_CHAR,
				'length' => 255,
				'default' => ''
			],
			'name' => [
				'null' => false,
				'type' => DB::FIELD_TYPE_CHAR,
				'length' => 255,
				'default' => ''
			],
			'x' => [
				'null' => false,
				'type' => DB::FIELD_TYPE_INT,
				'length' => 10,
				'default' => '0'
			],
			'y' => [
				'null' => false,
				'type' => DB::FIELD_TYPE_INT,
				'length' => 10,
				'default' => '0'
			],
			'width' => [
				'null' => false,
				'type' => DB::FIELD_TYPE_INT,
				'length' => 10,
				'default' => '1'
			],
			'height' => [
				'null' => false,
				'type' => DB::FIELD_TYPE_INT,
				'length' => 10,
				'default' => '2'
			],
			'view_mode' => [
				'null' => false,
				'type' => DB::FIELD_TYPE_INT,
				'length' => 10,
				'default' => '0'
			]
		]
	],
	'widget_field' => [
		'key' => 'widget_fieldid',
		'fields' => [
			'widget_fieldid' => [
				'null' => false,
				'type' => DB::FIELD_TYPE_ID,
				'length' => 20
			],
			'widgetid' => [
				'null' => false,
				'type' => DB::FIELD_TYPE_ID,
				'length' => 20,
				'ref_table' => 'widget',
				'ref_field' => 'widgetid'
			],
			'type' => [
				'null' => false,
				'type' => DB::FIELD_TYPE_INT,
				'length' => 10,
				'default' => '0'
			],
			'name' => [
				'null' => false,
				'type' => DB::FIELD_TYPE_CHAR,
				'length' => 255,
				'default' => ''
			],
			'value_int' => [
				'null' => false,
				'type' => DB::FIELD_TYPE_INT,
				'length' => 10,
				'default' => '0'
			],
			'value_str' => [
				'null' => false,
				'type' => DB::FIELD_TYPE_CHAR,
				'length' => 255,
				'default' => ''
			],
			'value_groupid' => [
				'null' => true,
				'type' => DB::FIELD_TYPE_ID,
				'length' => 20,
				'ref_table' => 'hstgrp',
				'ref_field' => 'groupid'
			],
			'value_hostid' => [
				'null' => true,
				'type' => DB::FIELD_TYPE_ID,
				'length' => 20,
				'ref_table' => 'hosts',
				'ref_field' => 'hostid'
			],
			'value_itemid' => [
				'null' => true,
				'type' => DB::FIELD_TYPE_ID,
				'length' => 20,
				'ref_table' => 'items',
				'ref_field' => 'itemid'
			],
			'value_graphid' => [
				'null' => true,
				'type' => DB::FIELD_TYPE_ID,
				'length' => 20,
				'ref_table' => 'graphs',
				'ref_field' => 'graphid'
			],
			'value_sysmapid' => [
				'null' => true,
				'type' => DB::FIELD_TYPE_ID,
				'length' => 20,
				'ref_table' => 'sysmaps',
				'ref_field' => 'sysmapid'
			]
		]
	],
	'task_check_now' => [
		'key' => 'taskid',
		'fields' => [
			'taskid' => [
				'null' => false,
				'type' => DB::FIELD_TYPE_ID,
				'length' => 20,
				'ref_table' => 'task',
				'ref_field' => 'taskid'
			],
			'itemid' => [
				'null' => false,
				'type' => DB::FIELD_TYPE_ID,
				'length' => 20,
				'ref_table' => 'items',
				'ref_field' => 'itemid'
			]
		]
	],
	'event_suppress' => [
		'key' => 'event_suppressid',
		'fields' => [
			'event_suppressid' => [
				'null' => false,
				'type' => DB::FIELD_TYPE_ID,
				'length' => 20
			],
			'eventid' => [
				'null' => false,
				'type' => DB::FIELD_TYPE_ID,
				'length' => 20,
				'ref_table' => 'events',
				'ref_field' => 'eventid'
			],
			'maintenanceid' => [
				'null' => true,
				'type' => DB::FIELD_TYPE_ID,
				'length' => 20,
				'ref_table' => 'maintenances',
				'ref_field' => 'maintenanceid'
			],
			'suppress_until' => [
				'null' => false,
				'type' => DB::FIELD_TYPE_INT,
				'length' => 10,
				'default' => '0'
			]
		]
	],
	'maintenance_tag' => [
		'key' => 'maintenancetagid',
		'fields' => [
			'maintenancetagid' => [
				'null' => false,
				'type' => DB::FIELD_TYPE_ID,
				'length' => 20
			],
			'maintenanceid' => [
				'null' => false,
				'type' => DB::FIELD_TYPE_ID,
				'length' => 20,
				'ref_table' => 'maintenances',
				'ref_field' => 'maintenanceid'
			],
			'tag' => [
				'null' => false,
				'type' => DB::FIELD_TYPE_CHAR,
				'length' => 255,
				'default' => ''
			],
			'operator' => [
				'null' => false,
				'type' => DB::FIELD_TYPE_INT,
				'length' => 10,
				'default' => '2'
			],
			'value' => [
				'null' => false,
				'type' => DB::FIELD_TYPE_CHAR,
				'length' => 255,
				'default' => ''
			]
		]
	],
	'lld_macro_path' => [
		'key' => 'lld_macro_pathid',
		'fields' => [
			'lld_macro_pathid' => [
				'null' => false,
				'type' => DB::FIELD_TYPE_ID,
				'length' => 20
			],
			'itemid' => [
				'null' => false,
				'type' => DB::FIELD_TYPE_ID,
				'length' => 20,
				'ref_table' => 'items',
				'ref_field' => 'itemid'
			],
			'lld_macro' => [
				'null' => false,
				'type' => DB::FIELD_TYPE_CHAR,
				'length' => 255,
				'default' => ''
			],
			'path' => [
				'null' => false,
				'type' => DB::FIELD_TYPE_CHAR,
				'length' => 255,
				'default' => ''
			]
		]
	],
	'host_tag' => [
		'key' => 'hosttagid',
		'fields' => [
			'hosttagid' => [
				'null' => false,
				'type' => DB::FIELD_TYPE_ID,
				'length' => 20
			],
			'hostid' => [
				'null' => false,
				'type' => DB::FIELD_TYPE_ID,
				'length' => 20,
				'ref_table' => 'hosts',
				'ref_field' => 'hostid'
			],
			'tag' => [
				'null' => false,
				'type' => DB::FIELD_TYPE_CHAR,
				'length' => 255,
				'default' => ''
			],
			'value' => [
				'null' => false,
				'type' => DB::FIELD_TYPE_CHAR,
				'length' => 255,
				'default' => ''
			]
		]
	],
	'config_autoreg_tls' => [
		'key' => 'autoreg_tlsid',
		'fields' => [
			'autoreg_tlsid' => [
				'null' => false,
				'type' => DB::FIELD_TYPE_ID,
				'length' => 20
			],
			'tls_psk_identity' => [
				'null' => false,
				'type' => DB::FIELD_TYPE_CHAR,
				'length' => 128,
				'default' => ''
			],
			'tls_psk' => [
				'null' => false,
				'type' => DB::FIELD_TYPE_CHAR,
				'length' => 512,
				'default' => ''
			]
		]
	],
	'module' => [
		'key' => 'moduleid',
		'fields' => [
			'moduleid' => [
				'null' => false,
				'type' => DB::FIELD_TYPE_ID,
				'length' => 20
			],
			'id' => [
				'null' => false,
				'type' => DB::FIELD_TYPE_CHAR,
				'length' => 255,
				'default' => ''
			],
			'relative_path' => [
				'null' => false,
				'type' => DB::FIELD_TYPE_CHAR,
				'length' => 255,
				'default' => ''
			],
			'status' => [
				'null' => false,
				'type' => DB::FIELD_TYPE_INT,
				'length' => 10,
				'default' => '0'
			],
			'config' => [
				'null' => false,
				'type' => DB::FIELD_TYPE_TEXT,
				'default' => ''
			]
		]
	],
	'interface_snmp' => [
		'key' => 'interfaceid',
		'fields' => [
			'interfaceid' => [
				'null' => false,
				'type' => DB::FIELD_TYPE_ID,
				'length' => 20,
				'ref_table' => 'interface',
				'ref_field' => 'interfaceid'
			],
			'version' => [
				'null' => false,
				'type' => DB::FIELD_TYPE_INT,
				'length' => 10,
				'default' => '2'
			],
			'bulk' => [
				'null' => false,
				'type' => DB::FIELD_TYPE_INT,
				'length' => 10,
				'default' => '1'
			],
			'community' => [
				'null' => false,
				'type' => DB::FIELD_TYPE_CHAR,
				'length' => 64,
				'default' => ''
			],
			'securityname' => [
				'null' => false,
				'type' => DB::FIELD_TYPE_CHAR,
				'length' => 64,
				'default' => ''
			],
			'securitylevel' => [
				'null' => false,
				'type' => DB::FIELD_TYPE_INT,
				'length' => 10,
				'default' => '0'
			],
			'authpassphrase' => [
				'null' => false,
				'type' => DB::FIELD_TYPE_CHAR,
				'length' => 64,
				'default' => ''
			],
			'privpassphrase' => [
				'null' => false,
				'type' => DB::FIELD_TYPE_CHAR,
				'length' => 64,
				'default' => ''
			],
			'authprotocol' => [
				'null' => false,
				'type' => DB::FIELD_TYPE_INT,
				'length' => 10,
				'default' => '0'
			],
			'privprotocol' => [
				'null' => false,
				'type' => DB::FIELD_TYPE_INT,
				'length' => 10,
				'default' => '0'
			],
			'contextname' => [
				'null' => false,
				'type' => DB::FIELD_TYPE_CHAR,
				'length' => 255,
				'default' => ''
			]
		]
	],
	'lld_override' => [
		'key' => 'lld_overrideid',
		'fields' => [
			'lld_overrideid' => [
				'null' => false,
				'type' => DB::FIELD_TYPE_ID,
				'length' => 20
			],
			'itemid' => [
				'null' => false,
				'type' => DB::FIELD_TYPE_ID,
				'length' => 20,
				'ref_table' => 'items',
				'ref_field' => 'itemid'
			],
			'name' => [
				'null' => false,
				'type' => DB::FIELD_TYPE_CHAR,
				'length' => 255,
				'default' => ''
			],
			'step' => [
				'null' => false,
				'type' => DB::FIELD_TYPE_INT,
				'length' => 10,
				'default' => '0'
			],
			'evaltype' => [
				'null' => false,
				'type' => DB::FIELD_TYPE_INT,
				'length' => 10,
				'default' => '0'
			],
			'formula' => [
				'null' => false,
				'type' => DB::FIELD_TYPE_CHAR,
				'length' => 255,
				'default' => ''
			],
			'stop' => [
				'null' => false,
				'type' => DB::FIELD_TYPE_INT,
				'length' => 10,
				'default' => '0'
			]
		]
	],
	'lld_override_condition' => [
		'key' => 'lld_override_conditionid',
		'fields' => [
			'lld_override_conditionid' => [
				'null' => false,
				'type' => DB::FIELD_TYPE_ID,
				'length' => 20
			],
			'lld_overrideid' => [
				'null' => false,
				'type' => DB::FIELD_TYPE_ID,
				'length' => 20,
				'ref_table' => 'lld_override',
				'ref_field' => 'lld_overrideid'
			],
			'operator' => [
				'null' => false,
				'type' => DB::FIELD_TYPE_INT,
				'length' => 10,
				'default' => '8'
			],
			'macro' => [
				'null' => false,
				'type' => DB::FIELD_TYPE_CHAR,
				'length' => 64,
				'default' => ''
			],
			'value' => [
				'null' => false,
				'type' => DB::FIELD_TYPE_CHAR,
				'length' => 255,
				'default' => ''
			]
		]
	],
	'lld_override_operation' => [
		'key' => 'lld_override_operationid',
		'fields' => [
			'lld_override_operationid' => [
				'null' => false,
				'type' => DB::FIELD_TYPE_ID,
				'length' => 20
			],
			'lld_overrideid' => [
				'null' => false,
				'type' => DB::FIELD_TYPE_ID,
				'length' => 20,
				'ref_table' => 'lld_override',
				'ref_field' => 'lld_overrideid'
			],
			'operationobject' => [
				'null' => false,
				'type' => DB::FIELD_TYPE_INT,
				'length' => 10,
				'default' => '0'
			],
			'operator' => [
				'null' => false,
				'type' => DB::FIELD_TYPE_INT,
				'length' => 10,
				'default' => '0'
			],
			'value' => [
				'null' => false,
				'type' => DB::FIELD_TYPE_CHAR,
				'length' => 255,
				'default' => ''
			]
		]
	],
	'lld_override_opstatus' => [
		'key' => 'lld_override_operationid',
		'fields' => [
			'lld_override_operationid' => [
				'null' => false,
				'type' => DB::FIELD_TYPE_ID,
				'length' => 20,
				'ref_table' => 'lld_override_operation',
				'ref_field' => 'lld_override_operationid'
			],
			'status' => [
				'null' => false,
				'type' => DB::FIELD_TYPE_INT,
				'length' => 10,
				'default' => '0'
			]
		]
	],
	'lld_override_opdiscover' => [
		'key' => 'lld_override_operationid',
		'fields' => [
			'lld_override_operationid' => [
				'null' => false,
				'type' => DB::FIELD_TYPE_ID,
				'length' => 20,
				'ref_table' => 'lld_override_operation',
				'ref_field' => 'lld_override_operationid'
			],
			'discover' => [
				'null' => false,
				'type' => DB::FIELD_TYPE_INT,
				'length' => 10,
				'default' => '0'
			]
		]
	],
	'lld_override_opperiod' => [
		'key' => 'lld_override_operationid',
		'fields' => [
			'lld_override_operationid' => [
				'null' => false,
				'type' => DB::FIELD_TYPE_ID,
				'length' => 20,
				'ref_table' => 'lld_override_operation',
				'ref_field' => 'lld_override_operationid'
			],
			'delay' => [
				'null' => false,
				'type' => DB::FIELD_TYPE_CHAR,
				'length' => 1024,
				'default' => '0'
			]
		]
	],
	'lld_override_ophistory' => [
		'key' => 'lld_override_operationid',
		'fields' => [
			'lld_override_operationid' => [
				'null' => false,
				'type' => DB::FIELD_TYPE_ID,
				'length' => 20,
				'ref_table' => 'lld_override_operation',
				'ref_field' => 'lld_override_operationid'
			],
			'history' => [
				'null' => false,
				'type' => DB::FIELD_TYPE_CHAR,
				'length' => 255,
				'default' => '90d'
			]
		]
	],
	'lld_override_optrends' => [
		'key' => 'lld_override_operationid',
		'fields' => [
			'lld_override_operationid' => [
				'null' => false,
				'type' => DB::FIELD_TYPE_ID,
				'length' => 20,
				'ref_table' => 'lld_override_operation',
				'ref_field' => 'lld_override_operationid'
			],
			'trends' => [
				'null' => false,
				'type' => DB::FIELD_TYPE_CHAR,
				'length' => 255,
				'default' => '365d'
			]
		]
	],
	'lld_override_opseverity' => [
		'key' => 'lld_override_operationid',
		'fields' => [
			'lld_override_operationid' => [
				'null' => false,
				'type' => DB::FIELD_TYPE_ID,
				'length' => 20,
				'ref_table' => 'lld_override_operation',
				'ref_field' => 'lld_override_operationid'
			],
			'severity' => [
				'null' => false,
				'type' => DB::FIELD_TYPE_INT,
				'length' => 10,
				'default' => '0'
			]
		]
	],
	'lld_override_optag' => [
		'key' => 'lld_override_optagid',
		'fields' => [
			'lld_override_optagid' => [
				'null' => false,
				'type' => DB::FIELD_TYPE_ID,
				'length' => 20
			],
			'lld_override_operationid' => [
				'null' => false,
				'type' => DB::FIELD_TYPE_ID,
				'length' => 20,
				'ref_table' => 'lld_override_operation',
				'ref_field' => 'lld_override_operationid'
			],
			'tag' => [
				'null' => false,
				'type' => DB::FIELD_TYPE_CHAR,
				'length' => 255,
				'default' => ''
			],
			'value' => [
				'null' => false,
				'type' => DB::FIELD_TYPE_CHAR,
				'length' => 255,
				'default' => ''
			]
		]
	],
	'lld_override_optemplate' => [
		'key' => 'lld_override_optemplateid',
		'fields' => [
			'lld_override_optemplateid' => [
				'null' => false,
				'type' => DB::FIELD_TYPE_ID,
				'length' => 20
			],
			'lld_override_operationid' => [
				'null' => false,
				'type' => DB::FIELD_TYPE_ID,
				'length' => 20,
				'ref_table' => 'lld_override_operation',
				'ref_field' => 'lld_override_operationid'
			],
			'templateid' => [
				'null' => false,
				'type' => DB::FIELD_TYPE_ID,
				'length' => 20,
				'ref_table' => 'hosts',
				'ref_field' => 'hostid'
			]
		]
	],
	'lld_override_opinventory' => [
		'key' => 'lld_override_operationid',
		'fields' => [
			'lld_override_operationid' => [
				'null' => false,
				'type' => DB::FIELD_TYPE_ID,
				'length' => 20,
				'ref_table' => 'lld_override_operation',
				'ref_field' => 'lld_override_operationid'
			],
			'inventory_mode' => [
				'null' => false,
				'type' => DB::FIELD_TYPE_INT,
				'length' => 10,
				'default' => '0'
			]
		]
	],
	'trigger_queue' => [
		'key' => '',
		'fields' => [
			'objectid' => [
				'null' => false,
				'type' => DB::FIELD_TYPE_ID,
				'length' => 20
			],
			'type' => [
				'null' => false,
				'type' => DB::FIELD_TYPE_INT,
				'length' => 10,
				'default' => '0'
			],
			'clock' => [
				'null' => false,
				'type' => DB::FIELD_TYPE_INT,
				'length' => 10,
				'default' => '0'
			],
			'ns' => [
				'null' => false,
				'type' => DB::FIELD_TYPE_INT,
				'length' => 10,
				'default' => '0'
			]
		]
	],
	'item_parameter' => [
		'key' => 'item_parameterid',
		'fields' => [
			'item_parameterid' => [
				'null' => false,
				'type' => DB::FIELD_TYPE_ID,
				'length' => 20
			],
			'itemid' => [
				'null' => false,
				'type' => DB::FIELD_TYPE_ID,
				'length' => 20,
				'ref_table' => 'items',
				'ref_field' => 'itemid'
			],
			'name' => [
				'null' => false,
				'type' => DB::FIELD_TYPE_CHAR,
				'length' => 255,
				'default' => ''
			],
			'value' => [
				'null' => false,
				'type' => DB::FIELD_TYPE_CHAR,
				'length' => 2048,
				'default' => ''
			]
		]
	],
	'role_rule' => [
		'key' => 'role_ruleid',
		'fields' => [
			'role_ruleid' => [
				'null' => false,
				'type' => DB::FIELD_TYPE_ID,
				'length' => 20
			],
			'roleid' => [
				'null' => false,
				'type' => DB::FIELD_TYPE_ID,
				'length' => 20,
				'ref_table' => 'role',
				'ref_field' => 'roleid'
			],
			'type' => [
				'null' => false,
				'type' => DB::FIELD_TYPE_INT,
				'length' => 10,
				'default' => '0'
			],
			'name' => [
				'null' => false,
				'type' => DB::FIELD_TYPE_CHAR,
				'length' => 255,
				'default' => ''
			],
			'value_int' => [
				'null' => false,
				'type' => DB::FIELD_TYPE_INT,
				'length' => 10,
				'default' => '0'
			],
			'value_str' => [
				'null' => false,
				'type' => DB::FIELD_TYPE_CHAR,
				'length' => 255,
				'default' => ''
			],
			'value_moduleid' => [
				'null' => true,
				'type' => DB::FIELD_TYPE_ID,
				'length' => 20,
				'ref_table' => 'module',
				'ref_field' => 'moduleid'
			]
		]
	],
<<<<<<< HEAD
	'valuemap' => [
		'key' => 'valuemapid',
		'fields' => [
			'valuemapid' => [
=======
	'token' => [
		'key' => 'tokenid',
		'fields' => [
			'tokenid' => [
>>>>>>> b115a9e3
				'null' => false,
				'type' => DB::FIELD_TYPE_ID,
				'length' => 20
			],
<<<<<<< HEAD
			'hostid' => [
				'null' => false,
				'type' => DB::FIELD_TYPE_ID,
				'length' => 20,
				'ref_table' => 'hosts',
				'ref_field' => 'hostid'
			],
=======
>>>>>>> b115a9e3
			'name' => [
				'null' => false,
				'type' => DB::FIELD_TYPE_CHAR,
				'length' => 64,
				'default' => ''
<<<<<<< HEAD
			]
		]
	],
	'valuemap_mapping' => [
		'key' => 'valuemap_mappingid',
		'fields' => [
			'valuemap_mappingid' => [
				'null' => false,
				'type' => DB::FIELD_TYPE_ID,
				'length' => 20
			],
			'valuemapid' => [
				'null' => false,
				'type' => DB::FIELD_TYPE_ID,
				'length' => 20,
				'ref_table' => 'valuemap',
				'ref_field' => 'valuemapid'
			],
			'value' => [
				'null' => false,
				'type' => DB::FIELD_TYPE_CHAR,
				'length' => 64,
				'default' => ''
			],
			'newvalue' => [
				'null' => false,
				'type' => DB::FIELD_TYPE_CHAR,
				'length' => 64,
				'default' => ''
=======
			],
			'description' => [
				'null' => false,
				'type' => DB::FIELD_TYPE_TEXT,
				'default' => ''
			],
			'userid' => [
				'null' => false,
				'type' => DB::FIELD_TYPE_ID,
				'length' => 20,
				'ref_table' => 'users',
				'ref_field' => 'userid'
			],
			'token' => [
				'null' => true,
				'type' => DB::FIELD_TYPE_CHAR,
				'length' => 128
			],
			'lastaccess' => [
				'null' => false,
				'type' => DB::FIELD_TYPE_INT,
				'length' => 10,
				'default' => '0'
			],
			'status' => [
				'null' => false,
				'type' => DB::FIELD_TYPE_INT,
				'length' => 10,
				'default' => '0'
			],
			'expires_at' => [
				'null' => false,
				'type' => DB::FIELD_TYPE_INT,
				'length' => 10,
				'default' => '0'
			],
			'created_at' => [
				'null' => false,
				'type' => DB::FIELD_TYPE_INT,
				'length' => 10,
				'default' => '0'
			],
			'creator_userid' => [
				'null' => true,
				'type' => DB::FIELD_TYPE_ID,
				'length' => 20,
				'ref_table' => 'users',
				'ref_field' => 'userid'
>>>>>>> b115a9e3
			]
		]
	],
	'dbversion' => [
		'key' => '',
		'fields' => [
			'mandatory' => [
				'null' => false,
				'type' => DB::FIELD_TYPE_INT,
				'length' => 10,
				'default' => '0'
			],
			'optional' => [
				'null' => false,
				'type' => DB::FIELD_TYPE_INT,
				'length' => 10,
				'default' => '0'
			]
		]
	]
];<|MERGE_RESOLUTION|>--- conflicted
+++ resolved
@@ -1249,6 +1249,29 @@
 			]
 		]
 	],
+	'valuemap' => [
+		'key' => 'valuemapid',
+		'fields' => [
+			'valuemapid' => [
+				'null' => false,
+				'type' => DB::FIELD_TYPE_ID,
+				'length' => 20
+			],
+			'hostid' => [
+				'null' => false,
+				'type' => DB::FIELD_TYPE_ID,
+				'length' => 20,
+				'ref_table' => 'hosts',
+				'ref_field' => 'hostid'
+			],
+			'name' => [
+				'null' => false,
+				'type' => DB::FIELD_TYPE_CHAR,
+				'length' => 64,
+				'default' => ''
+			]
+		]
+	],
 	'items' => [
 		'key' => 'itemid',
 		'fields' => [
@@ -1350,7 +1373,7 @@
 				'ref_field' => 'itemid'
 			],
 			'valuemapid' => [
-				'null' => TRIGGER_VALUE_TRUE,
+				'null' => true,
 				'type' => DB::FIELD_TYPE_ID,
 				'length' => 20,
 				'ref_table' => 'valuemap',
@@ -3683,6 +3706,35 @@
 			]
 		]
 	],
+	'valuemap_mapping' => [
+		'key' => 'valuemap_mappingid',
+		'fields' => [
+			'valuemap_mappingid' => [
+				'null' => false,
+				'type' => DB::FIELD_TYPE_ID,
+				'length' => 20
+			],
+			'valuemapid' => [
+				'null' => false,
+				'type' => DB::FIELD_TYPE_ID,
+				'length' => 20,
+				'ref_table' => 'valuemap',
+				'ref_field' => 'valuemapid'
+			],
+			'value' => [
+				'null' => false,
+				'type' => DB::FIELD_TYPE_CHAR,
+				'length' => 64,
+				'default' => ''
+			],
+			'newvalue' => [
+				'null' => false,
+				'type' => DB::FIELD_TYPE_CHAR,
+				'length' => 64,
+				'default' => ''
+			]
+		]
+	],
 	'media' => [
 		'key' => 'mediaid',
 		'fields' => [
@@ -8536,67 +8588,19 @@
 			]
 		]
 	],
-<<<<<<< HEAD
-	'valuemap' => [
-		'key' => 'valuemapid',
-		'fields' => [
-			'valuemapid' => [
-=======
 	'token' => [
 		'key' => 'tokenid',
 		'fields' => [
 			'tokenid' => [
->>>>>>> b115a9e3
-				'null' => false,
-				'type' => DB::FIELD_TYPE_ID,
-				'length' => 20
-			],
-<<<<<<< HEAD
-			'hostid' => [
-				'null' => false,
-				'type' => DB::FIELD_TYPE_ID,
-				'length' => 20,
-				'ref_table' => 'hosts',
-				'ref_field' => 'hostid'
-			],
-=======
->>>>>>> b115a9e3
+				'null' => false,
+				'type' => DB::FIELD_TYPE_ID,
+				'length' => 20
+			],
 			'name' => [
 				'null' => false,
 				'type' => DB::FIELD_TYPE_CHAR,
 				'length' => 64,
 				'default' => ''
-<<<<<<< HEAD
-			]
-		]
-	],
-	'valuemap_mapping' => [
-		'key' => 'valuemap_mappingid',
-		'fields' => [
-			'valuemap_mappingid' => [
-				'null' => false,
-				'type' => DB::FIELD_TYPE_ID,
-				'length' => 20
-			],
-			'valuemapid' => [
-				'null' => false,
-				'type' => DB::FIELD_TYPE_ID,
-				'length' => 20,
-				'ref_table' => 'valuemap',
-				'ref_field' => 'valuemapid'
-			],
-			'value' => [
-				'null' => false,
-				'type' => DB::FIELD_TYPE_CHAR,
-				'length' => 64,
-				'default' => ''
-			],
-			'newvalue' => [
-				'null' => false,
-				'type' => DB::FIELD_TYPE_CHAR,
-				'length' => 64,
-				'default' => ''
-=======
 			],
 			'description' => [
 				'null' => false,
@@ -8645,7 +8649,6 @@
 				'length' => 20,
 				'ref_table' => 'users',
 				'ref_field' => 'userid'
->>>>>>> b115a9e3
 			]
 		]
 	],
