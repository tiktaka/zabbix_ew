<?php
return [
	'role' => [
		'key' => 'roleid',
		'fields' => [
			'roleid' => [
				'null' => false,
				'type' => DB::FIELD_TYPE_ID,
				'length' => 20
			],
			'name' => [
				'null' => false,
				'type' => DB::FIELD_TYPE_CHAR,
				'length' => 255,
				'default' => ''
			],
			'type' => [
				'null' => false,
				'type' => DB::FIELD_TYPE_INT,
				'length' => 10,
				'default' => '0'
			],
			'readonly' => [
				'null' => false,
				'type' => DB::FIELD_TYPE_INT,
				'length' => 10,
				'default' => '0'
			]
		]
	],
	'users' => [
		'key' => 'userid',
		'fields' => [
			'userid' => [
				'null' => false,
				'type' => DB::FIELD_TYPE_ID,
				'length' => 20
			],
			'username' => [
				'null' => false,
				'type' => DB::FIELD_TYPE_CHAR,
				'length' => 100,
				'default' => ''
			],
			'name' => [
				'null' => false,
				'type' => DB::FIELD_TYPE_CHAR,
				'length' => 100,
				'default' => ''
			],
			'surname' => [
				'null' => false,
				'type' => DB::FIELD_TYPE_CHAR,
				'length' => 100,
				'default' => ''
			],
			'passwd' => [
				'null' => false,
				'type' => DB::FIELD_TYPE_CHAR,
				'length' => 60,
				'default' => ''
			],
			'url' => [
				'null' => false,
				'type' => DB::FIELD_TYPE_CHAR,
				'length' => 255,
				'default' => ''
			],
			'autologin' => [
				'null' => false,
				'type' => DB::FIELD_TYPE_INT,
				'length' => 10,
				'default' => '0'
			],
			'autologout' => [
				'null' => false,
				'type' => DB::FIELD_TYPE_CHAR,
				'length' => 32,
				'default' => '15m'
			],
			'lang' => [
				'null' => false,
				'type' => DB::FIELD_TYPE_CHAR,
				'length' => 7,
				'default' => 'default'
			],
			'refresh' => [
				'null' => false,
				'type' => DB::FIELD_TYPE_CHAR,
				'length' => 32,
				'default' => '30s'
			],
			'theme' => [
				'null' => false,
				'type' => DB::FIELD_TYPE_CHAR,
				'length' => 128,
				'default' => 'default'
			],
			'attempt_failed' => [
				'null' => false,
				'type' => DB::FIELD_TYPE_INT,
				'length' => 10
			],
			'attempt_ip' => [
				'null' => false,
				'type' => DB::FIELD_TYPE_CHAR,
				'length' => 39,
				'default' => ''
			],
			'attempt_clock' => [
				'null' => false,
				'type' => DB::FIELD_TYPE_INT,
				'length' => 10
			],
			'rows_per_page' => [
				'null' => false,
				'type' => DB::FIELD_TYPE_INT,
				'length' => 10,
				'default' => 50
			],
			'timezone' => [
				'null' => false,
				'type' => DB::FIELD_TYPE_CHAR,
				'length' => 50,
				'default' => 'default'
			],
			'roleid' => [
				'null' => false,
				'type' => DB::FIELD_TYPE_ID,
				'length' => 20,
				'ref_table' => 'role',
				'ref_field' => 'roleid'
			]
		]
	],
	'maintenances' => [
		'key' => 'maintenanceid',
		'fields' => [
			'maintenanceid' => [
				'null' => false,
				'type' => DB::FIELD_TYPE_ID,
				'length' => 20
			],
			'name' => [
				'null' => false,
				'type' => DB::FIELD_TYPE_CHAR,
				'length' => 128,
				'default' => ''
			],
			'maintenance_type' => [
				'null' => false,
				'type' => DB::FIELD_TYPE_INT,
				'length' => 10,
				'default' => '0'
			],
			'description' => [
				'null' => false,
				'type' => DB::FIELD_TYPE_TEXT,
				'default' => ''
			],
			'active_since' => [
				'null' => false,
				'type' => DB::FIELD_TYPE_INT,
				'length' => 10,
				'default' => '0'
			],
			'active_till' => [
				'null' => false,
				'type' => DB::FIELD_TYPE_INT,
				'length' => 10,
				'default' => '0'
			],
			'tags_evaltype' => [
				'null' => false,
				'type' => DB::FIELD_TYPE_INT,
				'length' => 10,
				'default' => '0'
			]
		]
	],
	'hosts' => [
		'key' => 'hostid',
		'fields' => [
			'hostid' => [
				'null' => false,
				'type' => DB::FIELD_TYPE_ID,
				'length' => 20
			],
			'proxy_hostid' => [
				'null' => true,
				'type' => DB::FIELD_TYPE_ID,
				'length' => 20,
				'ref_table' => 'hosts',
				'ref_field' => 'hostid'
			],
			'host' => [
				'null' => false,
				'type' => DB::FIELD_TYPE_CHAR,
				'length' => 128,
				'default' => ''
			],
			'status' => [
				'null' => false,
				'type' => DB::FIELD_TYPE_INT,
				'length' => 10,
				'default' => '0'
			],
			'lastaccess' => [
				'null' => false,
				'type' => DB::FIELD_TYPE_INT,
				'length' => 10,
				'default' => '0'
			],
			'ipmi_authtype' => [
				'null' => false,
				'type' => DB::FIELD_TYPE_INT,
				'length' => 10,
				'default' => '-1'
			],
			'ipmi_privilege' => [
				'null' => false,
				'type' => DB::FIELD_TYPE_INT,
				'length' => 10,
				'default' => '2'
			],
			'ipmi_username' => [
				'null' => false,
				'type' => DB::FIELD_TYPE_CHAR,
				'length' => 16,
				'default' => ''
			],
			'ipmi_password' => [
				'null' => false,
				'type' => DB::FIELD_TYPE_CHAR,
				'length' => 20,
				'default' => ''
			],
			'maintenanceid' => [
				'null' => true,
				'type' => DB::FIELD_TYPE_ID,
				'length' => 20,
				'ref_table' => 'maintenances',
				'ref_field' => 'maintenanceid'
			],
			'maintenance_status' => [
				'null' => false,
				'type' => DB::FIELD_TYPE_INT,
				'length' => 10,
				'default' => '0'
			],
			'maintenance_type' => [
				'null' => false,
				'type' => DB::FIELD_TYPE_INT,
				'length' => 10,
				'default' => '0'
			],
			'maintenance_from' => [
				'null' => false,
				'type' => DB::FIELD_TYPE_INT,
				'length' => 10,
				'default' => '0'
			],
			'name' => [
				'null' => false,
				'type' => DB::FIELD_TYPE_CHAR,
				'length' => 128,
				'default' => ''
			],
			'flags' => [
				'null' => false,
				'type' => DB::FIELD_TYPE_INT,
				'length' => 10,
				'default' => '0'
			],
			'templateid' => [
				'null' => true,
				'type' => DB::FIELD_TYPE_ID,
				'length' => 20,
				'ref_table' => 'hosts',
				'ref_field' => 'hostid'
			],
			'description' => [
				'null' => false,
				'type' => DB::FIELD_TYPE_TEXT,
				'default' => ''
			],
			'tls_connect' => [
				'null' => false,
				'type' => DB::FIELD_TYPE_INT,
				'length' => 10,
				'default' => '1'
			],
			'tls_accept' => [
				'null' => false,
				'type' => DB::FIELD_TYPE_INT,
				'length' => 10,
				'default' => '1'
			],
			'tls_issuer' => [
				'null' => false,
				'type' => DB::FIELD_TYPE_CHAR,
				'length' => 1024,
				'default' => ''
			],
			'tls_subject' => [
				'null' => false,
				'type' => DB::FIELD_TYPE_CHAR,
				'length' => 1024,
				'default' => ''
			],
			'tls_psk_identity' => [
				'null' => false,
				'type' => DB::FIELD_TYPE_CHAR,
				'length' => 128,
				'default' => ''
			],
			'tls_psk' => [
				'null' => false,
				'type' => DB::FIELD_TYPE_CHAR,
				'length' => 512,
				'default' => ''
			],
			'proxy_address' => [
				'null' => false,
				'type' => DB::FIELD_TYPE_CHAR,
				'length' => 255,
				'default' => ''
			],
			'auto_compress' => [
				'null' => false,
				'type' => DB::FIELD_TYPE_INT,
				'length' => 10,
				'default' => '1'
			],
			'discover' => [
				'null' => false,
				'type' => DB::FIELD_TYPE_INT,
				'length' => 10,
				'default' => '0'
			],
			'custom_interfaces' => [
				'null' => false,
				'type' => DB::FIELD_TYPE_INT,
				'length' => 10,
				'default' => '0'
			],
			'uuid' => [
				'null' => false,
				'type' => DB::FIELD_TYPE_CHAR,
				'length' => 32,
				'default' => ''
			]
		]
	],
	'hstgrp' => [
		'key' => 'groupid',
		'fields' => [
			'groupid' => [
				'null' => false,
				'type' => DB::FIELD_TYPE_ID,
				'length' => 20
			],
			'name' => [
				'null' => false,
				'type' => DB::FIELD_TYPE_CHAR,
				'length' => 255,
				'default' => ''
			],
			'internal' => [
				'null' => false,
				'type' => DB::FIELD_TYPE_INT,
				'length' => 10,
				'default' => '0'
			],
			'flags' => [
				'null' => false,
				'type' => DB::FIELD_TYPE_INT,
				'length' => 10,
				'default' => '0'
			],
			'uuid' => [
				'null' => false,
				'type' => DB::FIELD_TYPE_CHAR,
				'length' => 32,
				'default' => ''
			]
		]
	],
	'group_prototype' => [
		'key' => 'group_prototypeid',
		'fields' => [
			'group_prototypeid' => [
				'null' => false,
				'type' => DB::FIELD_TYPE_ID,
				'length' => 20
			],
			'hostid' => [
				'null' => false,
				'type' => DB::FIELD_TYPE_ID,
				'length' => 20,
				'ref_table' => 'hosts',
				'ref_field' => 'hostid'
			],
			'name' => [
				'null' => false,
				'type' => DB::FIELD_TYPE_CHAR,
				'length' => 255,
				'default' => ''
			],
			'groupid' => [
				'null' => true,
				'type' => DB::FIELD_TYPE_ID,
				'length' => 20,
				'ref_table' => 'hstgrp',
				'ref_field' => 'groupid'
			],
			'templateid' => [
				'null' => true,
				'type' => DB::FIELD_TYPE_ID,
				'length' => 20,
				'ref_table' => 'group_prototype',
				'ref_field' => 'group_prototypeid'
			]
		]
	],
	'group_discovery' => [
		'key' => 'groupid',
		'fields' => [
			'groupid' => [
				'null' => false,
				'type' => DB::FIELD_TYPE_ID,
				'length' => 20,
				'ref_table' => 'hstgrp',
				'ref_field' => 'groupid'
			],
			'parent_group_prototypeid' => [
				'null' => false,
				'type' => DB::FIELD_TYPE_ID,
				'length' => 20,
				'ref_table' => 'group_prototype',
				'ref_field' => 'group_prototypeid'
			],
			'name' => [
				'null' => false,
				'type' => DB::FIELD_TYPE_CHAR,
				'length' => 64,
				'default' => ''
			],
			'lastcheck' => [
				'null' => false,
				'type' => DB::FIELD_TYPE_INT,
				'length' => 10,
				'default' => '0'
			],
			'ts_delete' => [
				'null' => false,
				'type' => DB::FIELD_TYPE_INT,
				'length' => 10,
				'default' => '0'
			]
		]
	],
	'drules' => [
		'key' => 'druleid',
		'fields' => [
			'druleid' => [
				'null' => false,
				'type' => DB::FIELD_TYPE_ID,
				'length' => 20
			],
			'proxy_hostid' => [
				'null' => true,
				'type' => DB::FIELD_TYPE_ID,
				'length' => 20,
				'ref_table' => 'hosts',
				'ref_field' => 'hostid'
			],
			'name' => [
				'null' => false,
				'type' => DB::FIELD_TYPE_CHAR,
				'length' => 255,
				'default' => ''
			],
			'iprange' => [
				'null' => false,
				'type' => DB::FIELD_TYPE_CHAR,
				'length' => 2048,
				'default' => ''
			],
			'delay' => [
				'null' => false,
				'type' => DB::FIELD_TYPE_CHAR,
				'length' => 255,
				'default' => '1h'
			],
			'nextcheck' => [
				'null' => false,
				'type' => DB::FIELD_TYPE_INT,
				'length' => 10,
				'default' => '0'
			],
			'status' => [
				'null' => false,
				'type' => DB::FIELD_TYPE_INT,
				'length' => 10,
				'default' => '0'
			]
		]
	],
	'dchecks' => [
		'key' => 'dcheckid',
		'fields' => [
			'dcheckid' => [
				'null' => false,
				'type' => DB::FIELD_TYPE_ID,
				'length' => 20
			],
			'druleid' => [
				'null' => false,
				'type' => DB::FIELD_TYPE_ID,
				'length' => 20,
				'ref_table' => 'drules',
				'ref_field' => 'druleid'
			],
			'type' => [
				'null' => false,
				'type' => DB::FIELD_TYPE_INT,
				'length' => 10,
				'default' => '0'
			],
			'key_' => [
				'null' => false,
				'type' => DB::FIELD_TYPE_CHAR,
				'length' => 2048,
				'default' => ''
			],
			'snmp_community' => [
				'null' => false,
				'type' => DB::FIELD_TYPE_CHAR,
				'length' => 255,
				'default' => ''
			],
			'ports' => [
				'null' => false,
				'type' => DB::FIELD_TYPE_CHAR,
				'length' => 255,
				'default' => '0'
			],
			'snmpv3_securityname' => [
				'null' => false,
				'type' => DB::FIELD_TYPE_CHAR,
				'length' => 64,
				'default' => ''
			],
			'snmpv3_securitylevel' => [
				'null' => false,
				'type' => DB::FIELD_TYPE_INT,
				'length' => 10,
				'default' => '0'
			],
			'snmpv3_authpassphrase' => [
				'null' => false,
				'type' => DB::FIELD_TYPE_CHAR,
				'length' => 64,
				'default' => ''
			],
			'snmpv3_privpassphrase' => [
				'null' => false,
				'type' => DB::FIELD_TYPE_CHAR,
				'length' => 64,
				'default' => ''
			],
			'uniq' => [
				'null' => false,
				'type' => DB::FIELD_TYPE_INT,
				'length' => 10,
				'default' => '0'
			],
			'snmpv3_authprotocol' => [
				'null' => false,
				'type' => DB::FIELD_TYPE_INT,
				'length' => 10,
				'default' => '0'
			],
			'snmpv3_privprotocol' => [
				'null' => false,
				'type' => DB::FIELD_TYPE_INT,
				'length' => 10,
				'default' => '0'
			],
			'snmpv3_contextname' => [
				'null' => false,
				'type' => DB::FIELD_TYPE_CHAR,
				'length' => 255,
				'default' => ''
			],
			'host_source' => [
				'null' => false,
				'type' => DB::FIELD_TYPE_INT,
				'length' => 10,
				'default' => '1'
			],
			'name_source' => [
				'null' => false,
				'type' => DB::FIELD_TYPE_INT,
				'length' => 10,
				'default' => '0'
			]
		]
	],
	'httptest' => [
		'key' => 'httptestid',
		'fields' => [
			'httptestid' => [
				'null' => false,
				'type' => DB::FIELD_TYPE_ID,
				'length' => 20
			],
			'name' => [
				'null' => false,
				'type' => DB::FIELD_TYPE_CHAR,
				'length' => 64,
				'default' => ''
			],
			'nextcheck' => [
				'null' => false,
				'type' => DB::FIELD_TYPE_INT,
				'length' => 10,
				'default' => '0'
			],
			'delay' => [
				'null' => false,
				'type' => DB::FIELD_TYPE_CHAR,
				'length' => 255,
				'default' => '1m'
			],
			'status' => [
				'null' => false,
				'type' => DB::FIELD_TYPE_INT,
				'length' => 10,
				'default' => '0'
			],
			'agent' => [
				'null' => false,
				'type' => DB::FIELD_TYPE_CHAR,
				'length' => 255,
				'default' => 'Zabbix'
			],
			'authentication' => [
				'null' => false,
				'type' => DB::FIELD_TYPE_INT,
				'length' => 10,
				'default' => '0'
			],
			'http_user' => [
				'null' => false,
				'type' => DB::FIELD_TYPE_CHAR,
				'length' => 64,
				'default' => ''
			],
			'http_password' => [
				'null' => false,
				'type' => DB::FIELD_TYPE_CHAR,
				'length' => 64,
				'default' => ''
			],
			'hostid' => [
				'null' => false,
				'type' => DB::FIELD_TYPE_ID,
				'length' => 20,
				'ref_table' => 'hosts',
				'ref_field' => 'hostid'
			],
			'templateid' => [
				'null' => true,
				'type' => DB::FIELD_TYPE_ID,
				'length' => 20,
				'ref_table' => 'httptest',
				'ref_field' => 'httptestid'
			],
			'http_proxy' => [
				'null' => false,
				'type' => DB::FIELD_TYPE_CHAR,
				'length' => 255,
				'default' => ''
			],
			'retries' => [
				'null' => false,
				'type' => DB::FIELD_TYPE_INT,
				'length' => 10,
				'default' => '1'
			],
			'ssl_cert_file' => [
				'null' => false,
				'type' => DB::FIELD_TYPE_CHAR,
				'length' => 255,
				'default' => ''
			],
			'ssl_key_file' => [
				'null' => false,
				'type' => DB::FIELD_TYPE_CHAR,
				'length' => 255,
				'default' => ''
			],
			'ssl_key_password' => [
				'null' => false,
				'type' => DB::FIELD_TYPE_CHAR,
				'length' => 64,
				'default' => ''
			],
			'verify_peer' => [
				'null' => false,
				'type' => DB::FIELD_TYPE_INT,
				'length' => 10,
				'default' => '0'
			],
			'verify_host' => [
				'null' => false,
				'type' => DB::FIELD_TYPE_INT,
				'length' => 10,
				'default' => '0'
			],
			'uuid' => [
				'null' => false,
				'type' => DB::FIELD_TYPE_CHAR,
				'length' => 32,
				'default' => ''
			]
		]
	],
	'httpstep' => [
		'key' => 'httpstepid',
		'fields' => [
			'httpstepid' => [
				'null' => false,
				'type' => DB::FIELD_TYPE_ID,
				'length' => 20
			],
			'httptestid' => [
				'null' => false,
				'type' => DB::FIELD_TYPE_ID,
				'length' => 20,
				'ref_table' => 'httptest',
				'ref_field' => 'httptestid'
			],
			'name' => [
				'null' => false,
				'type' => DB::FIELD_TYPE_CHAR,
				'length' => 64,
				'default' => ''
			],
			'no' => [
				'null' => false,
				'type' => DB::FIELD_TYPE_INT,
				'length' => 10,
				'default' => '0'
			],
			'url' => [
				'null' => false,
				'type' => DB::FIELD_TYPE_CHAR,
				'length' => 2048,
				'default' => ''
			],
			'timeout' => [
				'null' => false,
				'type' => DB::FIELD_TYPE_CHAR,
				'length' => 255,
				'default' => '15s'
			],
			'posts' => [
				'null' => false,
				'type' => DB::FIELD_TYPE_TEXT,
				'default' => ''
			],
			'required' => [
				'null' => false,
				'type' => DB::FIELD_TYPE_CHAR,
				'length' => 255,
				'default' => ''
			],
			'status_codes' => [
				'null' => false,
				'type' => DB::FIELD_TYPE_CHAR,
				'length' => 255,
				'default' => ''
			],
			'follow_redirects' => [
				'null' => false,
				'type' => DB::FIELD_TYPE_INT,
				'length' => 10,
				'default' => '1'
			],
			'retrieve_mode' => [
				'null' => false,
				'type' => DB::FIELD_TYPE_INT,
				'length' => 10,
				'default' => '0'
			],
			'post_type' => [
				'null' => false,
				'type' => DB::FIELD_TYPE_INT,
				'length' => 10,
				'default' => '0'
			]
		]
	],
	'interface' => [
		'key' => 'interfaceid',
		'fields' => [
			'interfaceid' => [
				'null' => false,
				'type' => DB::FIELD_TYPE_ID,
				'length' => 20
			],
			'hostid' => [
				'null' => false,
				'type' => DB::FIELD_TYPE_ID,
				'length' => 20,
				'ref_table' => 'hosts',
				'ref_field' => 'hostid'
			],
			'main' => [
				'null' => false,
				'type' => DB::FIELD_TYPE_INT,
				'length' => 10,
				'default' => '0'
			],
			'type' => [
				'null' => false,
				'type' => DB::FIELD_TYPE_INT,
				'length' => 10,
				'default' => '1'
			],
			'useip' => [
				'null' => false,
				'type' => DB::FIELD_TYPE_INT,
				'length' => 10,
				'default' => '1'
			],
			'ip' => [
				'null' => false,
				'type' => DB::FIELD_TYPE_CHAR,
				'length' => 64,
				'default' => '127.0.0.1'
			],
			'dns' => [
				'null' => false,
				'type' => DB::FIELD_TYPE_CHAR,
				'length' => 255,
				'default' => ''
			],
			'port' => [
				'null' => false,
				'type' => DB::FIELD_TYPE_CHAR,
				'length' => 64,
				'default' => '10050'
			],
			'available' => [
				'null' => false,
				'type' => DB::FIELD_TYPE_INT,
				'length' => 10,
				'default' => '0'
			],
			'error' => [
				'null' => false,
				'type' => DB::FIELD_TYPE_CHAR,
				'length' => 2048,
				'default' => ''
			],
			'errors_from' => [
				'null' => false,
				'type' => DB::FIELD_TYPE_INT,
				'length' => 10,
				'default' => '0'
			],
			'disable_until' => [
				'null' => false,
				'type' => DB::FIELD_TYPE_INT,
				'length' => 10,
				'default' => '0'
			]
		]
	],
	'valuemap' => [
		'key' => 'valuemapid',
		'fields' => [
			'valuemapid' => [
				'null' => false,
				'type' => DB::FIELD_TYPE_ID,
				'length' => 20
			],
			'hostid' => [
				'null' => false,
				'type' => DB::FIELD_TYPE_ID,
				'length' => 20,
				'ref_table' => 'hosts',
				'ref_field' => 'hostid'
			],
			'name' => [
				'null' => false,
				'type' => DB::FIELD_TYPE_CHAR,
				'length' => 64,
				'default' => ''
			],
			'uuid' => [
				'null' => false,
				'type' => DB::FIELD_TYPE_CHAR,
				'length' => 32,
				'default' => ''
			]
		]
	],
	'items' => [
		'key' => 'itemid',
		'fields' => [
			'itemid' => [
				'null' => false,
				'type' => DB::FIELD_TYPE_ID,
				'length' => 20
			],
			'type' => [
				'null' => false,
				'type' => DB::FIELD_TYPE_INT,
				'length' => 10,
				'default' => '0'
			],
			'snmp_oid' => [
				'null' => false,
				'type' => DB::FIELD_TYPE_CHAR,
				'length' => 512,
				'default' => ''
			],
			'hostid' => [
				'null' => false,
				'type' => DB::FIELD_TYPE_ID,
				'length' => 20,
				'ref_table' => 'hosts',
				'ref_field' => 'hostid'
			],
			'name' => [
				'null' => false,
				'type' => DB::FIELD_TYPE_CHAR,
				'length' => 255,
				'default' => ''
			],
			'key_' => [
				'null' => false,
				'type' => DB::FIELD_TYPE_CHAR,
				'length' => 2048,
				'default' => ''
			],
			'delay' => [
				'null' => false,
				'type' => DB::FIELD_TYPE_CHAR,
				'length' => 1024,
				'default' => '0'
			],
			'history' => [
				'null' => false,
				'type' => DB::FIELD_TYPE_CHAR,
				'length' => 255,
				'default' => '90d'
			],
			'trends' => [
				'null' => false,
				'type' => DB::FIELD_TYPE_CHAR,
				'length' => 255,
				'default' => '365d'
			],
			'status' => [
				'null' => false,
				'type' => DB::FIELD_TYPE_INT,
				'length' => 10,
				'default' => '0'
			],
			'value_type' => [
				'null' => false,
				'type' => DB::FIELD_TYPE_INT,
				'length' => 10,
				'default' => '0'
			],
			'trapper_hosts' => [
				'null' => false,
				'type' => DB::FIELD_TYPE_CHAR,
				'length' => 255,
				'default' => ''
			],
			'units' => [
				'null' => false,
				'type' => DB::FIELD_TYPE_CHAR,
				'length' => 255,
				'default' => ''
			],
			'formula' => [
				'null' => false,
				'type' => DB::FIELD_TYPE_CHAR,
				'length' => 255,
				'default' => ''
			],
			'logtimefmt' => [
				'null' => false,
				'type' => DB::FIELD_TYPE_CHAR,
				'length' => 64,
				'default' => ''
			],
			'templateid' => [
				'null' => true,
				'type' => DB::FIELD_TYPE_ID,
				'length' => 20,
				'ref_table' => 'items',
				'ref_field' => 'itemid'
			],
			'valuemapid' => [
				'null' => true,
				'type' => DB::FIELD_TYPE_ID,
				'length' => 20,
				'ref_table' => 'valuemap',
				'ref_field' => 'valuemapid'
			],
			'params' => [
				'null' => false,
				'type' => DB::FIELD_TYPE_NCLOB,
				'default' => ''
			],
			'ipmi_sensor' => [
				'null' => false,
				'type' => DB::FIELD_TYPE_CHAR,
				'length' => 128,
				'default' => ''
			],
			'authtype' => [
				'null' => false,
				'type' => DB::FIELD_TYPE_INT,
				'length' => 10,
				'default' => '0'
			],
			'username' => [
				'null' => false,
				'type' => DB::FIELD_TYPE_CHAR,
				'length' => 64,
				'default' => ''
			],
			'password' => [
				'null' => false,
				'type' => DB::FIELD_TYPE_CHAR,
				'length' => 64,
				'default' => ''
			],
			'publickey' => [
				'null' => false,
				'type' => DB::FIELD_TYPE_CHAR,
				'length' => 64,
				'default' => ''
			],
			'privatekey' => [
				'null' => false,
				'type' => DB::FIELD_TYPE_CHAR,
				'length' => 64,
				'default' => ''
			],
			'flags' => [
				'null' => false,
				'type' => DB::FIELD_TYPE_INT,
				'length' => 10,
				'default' => '0'
			],
			'interfaceid' => [
				'null' => true,
				'type' => DB::FIELD_TYPE_ID,
				'length' => 20,
				'ref_table' => 'interface',
				'ref_field' => 'interfaceid'
			],
			'description' => [
				'null' => false,
				'type' => DB::FIELD_TYPE_NCLOB,
				'default' => ''
			],
			'inventory_link' => [
				'null' => false,
				'type' => DB::FIELD_TYPE_INT,
				'length' => 10,
				'default' => '0'
			],
			'lifetime' => [
				'null' => false,
				'type' => DB::FIELD_TYPE_CHAR,
				'length' => 255,
				'default' => '30d'
			],
			'evaltype' => [
				'null' => false,
				'type' => DB::FIELD_TYPE_INT,
				'length' => 10,
				'default' => '0'
			],
			'jmx_endpoint' => [
				'null' => false,
				'type' => DB::FIELD_TYPE_CHAR,
				'length' => 255,
				'default' => ''
			],
			'master_itemid' => [
				'null' => true,
				'type' => DB::FIELD_TYPE_ID,
				'length' => 20,
				'ref_table' => 'items',
				'ref_field' => 'itemid'
			],
			'timeout' => [
				'null' => false,
				'type' => DB::FIELD_TYPE_CHAR,
				'length' => 255,
				'default' => '3s'
			],
			'url' => [
				'null' => false,
				'type' => DB::FIELD_TYPE_CHAR,
				'length' => 2048,
				'default' => ''
			],
			'query_fields' => [
				'null' => false,
				'type' => DB::FIELD_TYPE_CHAR,
				'length' => 2048,
				'default' => ''
			],
			'posts' => [
				'null' => false,
				'type' => DB::FIELD_TYPE_NCLOB,
				'default' => ''
			],
			'status_codes' => [
				'null' => false,
				'type' => DB::FIELD_TYPE_CHAR,
				'length' => 255,
				'default' => '200'
			],
			'follow_redirects' => [
				'null' => false,
				'type' => DB::FIELD_TYPE_INT,
				'length' => 10,
				'default' => '1'
			],
			'post_type' => [
				'null' => false,
				'type' => DB::FIELD_TYPE_INT,
				'length' => 10,
				'default' => '0'
			],
			'http_proxy' => [
				'null' => false,
				'type' => DB::FIELD_TYPE_CHAR,
				'length' => 255,
				'default' => ''
			],
			'headers' => [
				'null' => false,
				'type' => DB::FIELD_TYPE_NCLOB,
				'default' => ''
			],
			'retrieve_mode' => [
				'null' => false,
				'type' => DB::FIELD_TYPE_INT,
				'length' => 10,
				'default' => '0'
			],
			'request_method' => [
				'null' => false,
				'type' => DB::FIELD_TYPE_INT,
				'length' => 10,
				'default' => '0'
			],
			'output_format' => [
				'null' => false,
				'type' => DB::FIELD_TYPE_INT,
				'length' => 10,
				'default' => '0'
			],
			'ssl_cert_file' => [
				'null' => false,
				'type' => DB::FIELD_TYPE_CHAR,
				'length' => 255,
				'default' => ''
			],
			'ssl_key_file' => [
				'null' => false,
				'type' => DB::FIELD_TYPE_CHAR,
				'length' => 255,
				'default' => ''
			],
			'ssl_key_password' => [
				'null' => false,
				'type' => DB::FIELD_TYPE_CHAR,
				'length' => 64,
				'default' => ''
			],
			'verify_peer' => [
				'null' => false,
				'type' => DB::FIELD_TYPE_INT,
				'length' => 10,
				'default' => '0'
			],
			'verify_host' => [
				'null' => false,
				'type' => DB::FIELD_TYPE_INT,
				'length' => 10,
				'default' => '0'
			],
			'allow_traps' => [
				'null' => false,
				'type' => DB::FIELD_TYPE_INT,
				'length' => 10,
				'default' => '0'
			],
			'discover' => [
				'null' => false,
				'type' => DB::FIELD_TYPE_INT,
				'length' => 10,
				'default' => '0'
			],
			'uuid' => [
				'null' => false,
				'type' => DB::FIELD_TYPE_CHAR,
				'length' => 32,
				'default' => ''
			]
		]
	],
	'httpstepitem' => [
		'key' => 'httpstepitemid',
		'fields' => [
			'httpstepitemid' => [
				'null' => false,
				'type' => DB::FIELD_TYPE_ID,
				'length' => 20
			],
			'httpstepid' => [
				'null' => false,
				'type' => DB::FIELD_TYPE_ID,
				'length' => 20,
				'ref_table' => 'httpstep',
				'ref_field' => 'httpstepid'
			],
			'itemid' => [
				'null' => false,
				'type' => DB::FIELD_TYPE_ID,
				'length' => 20,
				'ref_table' => 'items',
				'ref_field' => 'itemid'
			],
			'type' => [
				'null' => false,
				'type' => DB::FIELD_TYPE_INT,
				'length' => 10,
				'default' => '0'
			]
		]
	],
	'httptestitem' => [
		'key' => 'httptestitemid',
		'fields' => [
			'httptestitemid' => [
				'null' => false,
				'type' => DB::FIELD_TYPE_ID,
				'length' => 20
			],
			'httptestid' => [
				'null' => false,
				'type' => DB::FIELD_TYPE_ID,
				'length' => 20,
				'ref_table' => 'httptest',
				'ref_field' => 'httptestid'
			],
			'itemid' => [
				'null' => false,
				'type' => DB::FIELD_TYPE_ID,
				'length' => 20,
				'ref_table' => 'items',
				'ref_field' => 'itemid'
			],
			'type' => [
				'null' => false,
				'type' => DB::FIELD_TYPE_INT,
				'length' => 10,
				'default' => '0'
			]
		]
	],
	'media_type' => [
		'key' => 'mediatypeid',
		'fields' => [
			'mediatypeid' => [
				'null' => false,
				'type' => DB::FIELD_TYPE_ID,
				'length' => 20
			],
			'type' => [
				'null' => false,
				'type' => DB::FIELD_TYPE_INT,
				'length' => 10,
				'default' => '0'
			],
			'name' => [
				'null' => false,
				'type' => DB::FIELD_TYPE_CHAR,
				'length' => 100,
				'default' => ''
			],
			'smtp_server' => [
				'null' => false,
				'type' => DB::FIELD_TYPE_CHAR,
				'length' => 255,
				'default' => ''
			],
			'smtp_helo' => [
				'null' => false,
				'type' => DB::FIELD_TYPE_CHAR,
				'length' => 255,
				'default' => ''
			],
			'smtp_email' => [
				'null' => false,
				'type' => DB::FIELD_TYPE_CHAR,
				'length' => 255,
				'default' => ''
			],
			'exec_path' => [
				'null' => false,
				'type' => DB::FIELD_TYPE_CHAR,
				'length' => 255,
				'default' => ''
			],
			'gsm_modem' => [
				'null' => false,
				'type' => DB::FIELD_TYPE_CHAR,
				'length' => 255,
				'default' => ''
			],
			'username' => [
				'null' => false,
				'type' => DB::FIELD_TYPE_CHAR,
				'length' => 255,
				'default' => ''
			],
			'passwd' => [
				'null' => false,
				'type' => DB::FIELD_TYPE_CHAR,
				'length' => 255,
				'default' => ''
			],
			'status' => [
				'null' => false,
				'type' => DB::FIELD_TYPE_INT,
				'length' => 10,
				'default' => '0'
			],
			'smtp_port' => [
				'null' => false,
				'type' => DB::FIELD_TYPE_INT,
				'length' => 10,
				'default' => '25'
			],
			'smtp_security' => [
				'null' => false,
				'type' => DB::FIELD_TYPE_INT,
				'length' => 10,
				'default' => '0'
			],
			'smtp_verify_peer' => [
				'null' => false,
				'type' => DB::FIELD_TYPE_INT,
				'length' => 10,
				'default' => '0'
			],
			'smtp_verify_host' => [
				'null' => false,
				'type' => DB::FIELD_TYPE_INT,
				'length' => 10,
				'default' => '0'
			],
			'smtp_authentication' => [
				'null' => false,
				'type' => DB::FIELD_TYPE_INT,
				'length' => 10,
				'default' => '0'
			],
			'exec_params' => [
				'null' => false,
				'type' => DB::FIELD_TYPE_CHAR,
				'length' => 255,
				'default' => ''
			],
			'maxsessions' => [
				'null' => false,
				'type' => DB::FIELD_TYPE_INT,
				'length' => 10,
				'default' => '1'
			],
			'maxattempts' => [
				'null' => false,
				'type' => DB::FIELD_TYPE_INT,
				'length' => 10,
				'default' => '3'
			],
			'attempt_interval' => [
				'null' => false,
				'type' => DB::FIELD_TYPE_CHAR,
				'length' => 32,
				'default' => '10s'
			],
			'content_type' => [
				'null' => false,
				'type' => DB::FIELD_TYPE_INT,
				'length' => 10,
				'default' => '1'
			],
			'script' => [
				'null' => false,
				'type' => DB::FIELD_TYPE_NCLOB,
				'default' => ''
			],
			'timeout' => [
				'null' => false,
				'type' => DB::FIELD_TYPE_CHAR,
				'length' => 32,
				'default' => '30s'
			],
			'process_tags' => [
				'null' => false,
				'type' => DB::FIELD_TYPE_INT,
				'length' => 10,
				'default' => '0'
			],
			'show_event_menu' => [
				'null' => false,
				'type' => DB::FIELD_TYPE_INT,
				'length' => 10,
				'default' => '0'
			],
			'event_menu_url' => [
				'null' => false,
				'type' => DB::FIELD_TYPE_CHAR,
				'length' => 2048,
				'default' => ''
			],
			'event_menu_name' => [
				'null' => false,
				'type' => DB::FIELD_TYPE_CHAR,
				'length' => 255,
				'default' => ''
			],
			'description' => [
				'null' => false,
				'type' => DB::FIELD_TYPE_TEXT,
				'default' => ''
			]
		]
	],
	'media_type_param' => [
		'key' => 'mediatype_paramid',
		'fields' => [
			'mediatype_paramid' => [
				'null' => false,
				'type' => DB::FIELD_TYPE_ID,
				'length' => 20
			],
			'mediatypeid' => [
				'null' => false,
				'type' => DB::FIELD_TYPE_ID,
				'length' => 20,
				'ref_table' => 'media_type',
				'ref_field' => 'mediatypeid'
			],
			'name' => [
				'null' => false,
				'type' => DB::FIELD_TYPE_CHAR,
				'length' => 255,
				'default' => ''
			],
			'value' => [
				'null' => false,
				'type' => DB::FIELD_TYPE_CHAR,
				'length' => 2048,
				'default' => ''
			]
		]
	],
	'media_type_message' => [
		'key' => 'mediatype_messageid',
		'fields' => [
			'mediatype_messageid' => [
				'null' => false,
				'type' => DB::FIELD_TYPE_ID,
				'length' => 20
			],
			'mediatypeid' => [
				'null' => false,
				'type' => DB::FIELD_TYPE_ID,
				'length' => 20,
				'ref_table' => 'media_type',
				'ref_field' => 'mediatypeid'
			],
			'eventsource' => [
				'null' => false,
				'type' => DB::FIELD_TYPE_INT,
				'length' => 10
			],
			'recovery' => [
				'null' => false,
				'type' => DB::FIELD_TYPE_INT,
				'length' => 10
			],
			'subject' => [
				'null' => false,
				'type' => DB::FIELD_TYPE_CHAR,
				'length' => 255,
				'default' => ''
			],
			'message' => [
				'null' => false,
				'type' => DB::FIELD_TYPE_NCLOB,
				'default' => ''
			]
		]
	],
	'usrgrp' => [
		'key' => 'usrgrpid',
		'fields' => [
			'usrgrpid' => [
				'null' => false,
				'type' => DB::FIELD_TYPE_ID,
				'length' => 20
			],
			'name' => [
				'null' => false,
				'type' => DB::FIELD_TYPE_CHAR,
				'length' => 64,
				'default' => ''
			],
			'gui_access' => [
				'null' => false,
				'type' => DB::FIELD_TYPE_INT,
				'length' => 10,
				'default' => '0'
			],
			'users_status' => [
				'null' => false,
				'type' => DB::FIELD_TYPE_INT,
				'length' => 10,
				'default' => '0'
			],
			'debug_mode' => [
				'null' => false,
				'type' => DB::FIELD_TYPE_INT,
				'length' => 10,
				'default' => '0'
			],
			'userdirectoryid' => [
				'null' => true,
				'type' => DB::FIELD_TYPE_ID,
				'length' => 20,
				'default' => NULL,
				'ref_table' => 'userdirectory',
				'ref_field' => 'userdirectoryid'
			]
		]
	],
	'users_groups' => [
		'key' => 'id',
		'fields' => [
			'id' => [
				'null' => false,
				'type' => DB::FIELD_TYPE_ID,
				'length' => 20
			],
			'usrgrpid' => [
				'null' => false,
				'type' => DB::FIELD_TYPE_ID,
				'length' => 20,
				'ref_table' => 'usrgrp',
				'ref_field' => 'usrgrpid'
			],
			'userid' => [
				'null' => false,
				'type' => DB::FIELD_TYPE_ID,
				'length' => 20,
				'ref_table' => 'users',
				'ref_field' => 'userid'
			]
		]
	],
	'scripts' => [
		'key' => 'scriptid',
		'fields' => [
			'scriptid' => [
				'null' => false,
				'type' => DB::FIELD_TYPE_ID,
				'length' => 20
			],
			'name' => [
				'null' => false,
				'type' => DB::FIELD_TYPE_CHAR,
				'length' => 255,
				'default' => ''
			],
			'command' => [
				'null' => false,
				'type' => DB::FIELD_TYPE_NCLOB,
				'default' => ''
			],
			'host_access' => [
				'null' => false,
				'type' => DB::FIELD_TYPE_INT,
				'length' => 10,
				'default' => '2'
			],
			'usrgrpid' => [
				'null' => true,
				'type' => DB::FIELD_TYPE_ID,
				'length' => 20,
				'ref_table' => 'usrgrp',
				'ref_field' => 'usrgrpid'
			],
			'groupid' => [
				'null' => true,
				'type' => DB::FIELD_TYPE_ID,
				'length' => 20,
				'ref_table' => 'hstgrp',
				'ref_field' => 'groupid'
			],
			'description' => [
				'null' => false,
				'type' => DB::FIELD_TYPE_TEXT,
				'default' => ''
			],
			'confirmation' => [
				'null' => false,
				'type' => DB::FIELD_TYPE_CHAR,
				'length' => 255,
				'default' => ''
			],
			'type' => [
				'null' => false,
				'type' => DB::FIELD_TYPE_INT,
				'length' => 10,
				'default' => '5'
			],
			'execute_on' => [
				'null' => false,
				'type' => DB::FIELD_TYPE_INT,
				'length' => 10,
				'default' => '2'
			],
			'timeout' => [
				'null' => false,
				'type' => DB::FIELD_TYPE_CHAR,
				'length' => 32,
				'default' => '30s'
			],
			'scope' => [
				'null' => false,
				'type' => DB::FIELD_TYPE_INT,
				'length' => 10,
				'default' => '1'
			],
			'port' => [
				'null' => false,
				'type' => DB::FIELD_TYPE_CHAR,
				'length' => 64,
				'default' => ''
			],
			'authtype' => [
				'null' => false,
				'type' => DB::FIELD_TYPE_INT,
				'length' => 10,
				'default' => '0'
			],
			'username' => [
				'null' => false,
				'type' => DB::FIELD_TYPE_CHAR,
				'length' => 64,
				'default' => ''
			],
			'password' => [
				'null' => false,
				'type' => DB::FIELD_TYPE_CHAR,
				'length' => 64,
				'default' => ''
			],
			'publickey' => [
				'null' => false,
				'type' => DB::FIELD_TYPE_CHAR,
				'length' => 64,
				'default' => ''
			],
			'privatekey' => [
				'null' => false,
				'type' => DB::FIELD_TYPE_CHAR,
				'length' => 64,
				'default' => ''
			],
			'menu_path' => [
				'null' => false,
				'type' => DB::FIELD_TYPE_CHAR,
				'length' => 255,
				'default' => ''
			]
		]
	],
	'script_param' => [
		'key' => 'script_paramid',
		'fields' => [
			'script_paramid' => [
				'null' => false,
				'type' => DB::FIELD_TYPE_ID,
				'length' => 20
			],
			'scriptid' => [
				'null' => false,
				'type' => DB::FIELD_TYPE_ID,
				'length' => 20,
				'ref_table' => 'scripts',
				'ref_field' => 'scriptid'
			],
			'name' => [
				'null' => false,
				'type' => DB::FIELD_TYPE_CHAR,
				'length' => 255,
				'default' => ''
			],
			'value' => [
				'null' => false,
				'type' => DB::FIELD_TYPE_CHAR,
				'length' => 2048,
				'default' => ''
			]
		]
	],
	'actions' => [
		'key' => 'actionid',
		'fields' => [
			'actionid' => [
				'null' => false,
				'type' => DB::FIELD_TYPE_ID,
				'length' => 20
			],
			'name' => [
				'null' => false,
				'type' => DB::FIELD_TYPE_CHAR,
				'length' => 255,
				'default' => ''
			],
			'eventsource' => [
				'null' => false,
				'type' => DB::FIELD_TYPE_INT,
				'length' => 10,
				'default' => '0'
			],
			'evaltype' => [
				'null' => false,
				'type' => DB::FIELD_TYPE_INT,
				'length' => 10,
				'default' => '0'
			],
			'status' => [
				'null' => false,
				'type' => DB::FIELD_TYPE_INT,
				'length' => 10,
				'default' => '0'
			],
			'esc_period' => [
				'null' => false,
				'type' => DB::FIELD_TYPE_CHAR,
				'length' => 255,
				'default' => '1h'
			],
			'formula' => [
				'null' => false,
				'type' => DB::FIELD_TYPE_CHAR,
				'length' => 1024,
				'default' => ''
			],
			'pause_suppressed' => [
				'null' => false,
				'type' => DB::FIELD_TYPE_INT,
				'length' => 10,
				'default' => '1'
			],
			'notify_if_canceled' => [
				'null' => false,
				'type' => DB::FIELD_TYPE_INT,
				'length' => 10,
				'default' => '1'
			]
		]
	],
	'operations' => [
		'key' => 'operationid',
		'fields' => [
			'operationid' => [
				'null' => false,
				'type' => DB::FIELD_TYPE_ID,
				'length' => 20
			],
			'actionid' => [
				'null' => false,
				'type' => DB::FIELD_TYPE_ID,
				'length' => 20,
				'ref_table' => 'actions',
				'ref_field' => 'actionid'
			],
			'operationtype' => [
				'null' => false,
				'type' => DB::FIELD_TYPE_INT,
				'length' => 10,
				'default' => '0'
			],
			'esc_period' => [
				'null' => false,
				'type' => DB::FIELD_TYPE_CHAR,
				'length' => 255,
				'default' => '0'
			],
			'esc_step_from' => [
				'null' => false,
				'type' => DB::FIELD_TYPE_INT,
				'length' => 10,
				'default' => '1'
			],
			'esc_step_to' => [
				'null' => false,
				'type' => DB::FIELD_TYPE_INT,
				'length' => 10,
				'default' => '1'
			],
			'evaltype' => [
				'null' => false,
				'type' => DB::FIELD_TYPE_INT,
				'length' => 10,
				'default' => '0'
			],
			'recovery' => [
				'null' => false,
				'type' => DB::FIELD_TYPE_INT,
				'length' => 10,
				'default' => '0'
			]
		]
	],
	'opmessage' => [
		'key' => 'operationid',
		'fields' => [
			'operationid' => [
				'null' => false,
				'type' => DB::FIELD_TYPE_ID,
				'length' => 20,
				'ref_table' => 'operations',
				'ref_field' => 'operationid'
			],
			'default_msg' => [
				'null' => false,
				'type' => DB::FIELD_TYPE_INT,
				'length' => 10,
				'default' => '1'
			],
			'subject' => [
				'null' => false,
				'type' => DB::FIELD_TYPE_CHAR,
				'length' => 255,
				'default' => ''
			],
			'message' => [
				'null' => false,
				'type' => DB::FIELD_TYPE_TEXT,
				'default' => ''
			],
			'mediatypeid' => [
				'null' => true,
				'type' => DB::FIELD_TYPE_ID,
				'length' => 20,
				'ref_table' => 'media_type',
				'ref_field' => 'mediatypeid'
			]
		]
	],
	'opmessage_grp' => [
		'key' => 'opmessage_grpid',
		'fields' => [
			'opmessage_grpid' => [
				'null' => false,
				'type' => DB::FIELD_TYPE_ID,
				'length' => 20
			],
			'operationid' => [
				'null' => false,
				'type' => DB::FIELD_TYPE_ID,
				'length' => 20,
				'ref_table' => 'operations',
				'ref_field' => 'operationid'
			],
			'usrgrpid' => [
				'null' => false,
				'type' => DB::FIELD_TYPE_ID,
				'length' => 20,
				'ref_table' => 'usrgrp',
				'ref_field' => 'usrgrpid'
			]
		]
	],
	'opmessage_usr' => [
		'key' => 'opmessage_usrid',
		'fields' => [
			'opmessage_usrid' => [
				'null' => false,
				'type' => DB::FIELD_TYPE_ID,
				'length' => 20
			],
			'operationid' => [
				'null' => false,
				'type' => DB::FIELD_TYPE_ID,
				'length' => 20,
				'ref_table' => 'operations',
				'ref_field' => 'operationid'
			],
			'userid' => [
				'null' => false,
				'type' => DB::FIELD_TYPE_ID,
				'length' => 20,
				'ref_table' => 'users',
				'ref_field' => 'userid'
			]
		]
	],
	'opcommand' => [
		'key' => 'operationid',
		'fields' => [
			'operationid' => [
				'null' => false,
				'type' => DB::FIELD_TYPE_ID,
				'length' => 20,
				'ref_table' => 'operations',
				'ref_field' => 'operationid'
			],
			'scriptid' => [
				'null' => false,
				'type' => DB::FIELD_TYPE_ID,
				'length' => 20,
				'ref_table' => 'scripts',
				'ref_field' => 'scriptid'
			]
		]
	],
	'opcommand_hst' => [
		'key' => 'opcommand_hstid',
		'fields' => [
			'opcommand_hstid' => [
				'null' => false,
				'type' => DB::FIELD_TYPE_ID,
				'length' => 20
			],
			'operationid' => [
				'null' => false,
				'type' => DB::FIELD_TYPE_ID,
				'length' => 20,
				'ref_table' => 'operations',
				'ref_field' => 'operationid'
			],
			'hostid' => [
				'null' => true,
				'type' => DB::FIELD_TYPE_ID,
				'length' => 20,
				'ref_table' => 'hosts',
				'ref_field' => 'hostid'
			]
		]
	],
	'opcommand_grp' => [
		'key' => 'opcommand_grpid',
		'fields' => [
			'opcommand_grpid' => [
				'null' => false,
				'type' => DB::FIELD_TYPE_ID,
				'length' => 20
			],
			'operationid' => [
				'null' => false,
				'type' => DB::FIELD_TYPE_ID,
				'length' => 20,
				'ref_table' => 'operations',
				'ref_field' => 'operationid'
			],
			'groupid' => [
				'null' => false,
				'type' => DB::FIELD_TYPE_ID,
				'length' => 20,
				'ref_table' => 'hstgrp',
				'ref_field' => 'groupid'
			]
		]
	],
	'opgroup' => [
		'key' => 'opgroupid',
		'fields' => [
			'opgroupid' => [
				'null' => false,
				'type' => DB::FIELD_TYPE_ID,
				'length' => 20
			],
			'operationid' => [
				'null' => false,
				'type' => DB::FIELD_TYPE_ID,
				'length' => 20,
				'ref_table' => 'operations',
				'ref_field' => 'operationid'
			],
			'groupid' => [
				'null' => false,
				'type' => DB::FIELD_TYPE_ID,
				'length' => 20,
				'ref_table' => 'hstgrp',
				'ref_field' => 'groupid'
			]
		]
	],
	'optemplate' => [
		'key' => 'optemplateid',
		'fields' => [
			'optemplateid' => [
				'null' => false,
				'type' => DB::FIELD_TYPE_ID,
				'length' => 20
			],
			'operationid' => [
				'null' => false,
				'type' => DB::FIELD_TYPE_ID,
				'length' => 20,
				'ref_table' => 'operations',
				'ref_field' => 'operationid'
			],
			'templateid' => [
				'null' => false,
				'type' => DB::FIELD_TYPE_ID,
				'length' => 20,
				'ref_table' => 'hosts',
				'ref_field' => 'hostid'
			]
		]
	],
	'opconditions' => [
		'key' => 'opconditionid',
		'fields' => [
			'opconditionid' => [
				'null' => false,
				'type' => DB::FIELD_TYPE_ID,
				'length' => 20
			],
			'operationid' => [
				'null' => false,
				'type' => DB::FIELD_TYPE_ID,
				'length' => 20,
				'ref_table' => 'operations',
				'ref_field' => 'operationid'
			],
			'conditiontype' => [
				'null' => false,
				'type' => DB::FIELD_TYPE_INT,
				'length' => 10,
				'default' => '0'
			],
			'operator' => [
				'null' => false,
				'type' => DB::FIELD_TYPE_INT,
				'length' => 10,
				'default' => '0'
			],
			'value' => [
				'null' => false,
				'type' => DB::FIELD_TYPE_CHAR,
				'length' => 255,
				'default' => ''
			]
		]
	],
	'conditions' => [
		'key' => 'conditionid',
		'fields' => [
			'conditionid' => [
				'null' => false,
				'type' => DB::FIELD_TYPE_ID,
				'length' => 20
			],
			'actionid' => [
				'null' => false,
				'type' => DB::FIELD_TYPE_ID,
				'length' => 20,
				'ref_table' => 'actions',
				'ref_field' => 'actionid'
			],
			'conditiontype' => [
				'null' => false,
				'type' => DB::FIELD_TYPE_INT,
				'length' => 10,
				'default' => '0'
			],
			'operator' => [
				'null' => false,
				'type' => DB::FIELD_TYPE_INT,
				'length' => 10,
				'default' => '0'
			],
			'value' => [
				'null' => false,
				'type' => DB::FIELD_TYPE_CHAR,
				'length' => 255,
				'default' => ''
			],
			'value2' => [
				'null' => false,
				'type' => DB::FIELD_TYPE_CHAR,
				'length' => 255,
				'default' => ''
			]
		]
	],
	'config' => [
		'key' => 'configid',
		'fields' => [
			'configid' => [
				'null' => false,
				'type' => DB::FIELD_TYPE_ID,
				'length' => 20
			],
			'work_period' => [
				'null' => false,
				'type' => DB::FIELD_TYPE_CHAR,
				'length' => 255,
				'default' => '1-5,09:00-18:00'
			],
			'alert_usrgrpid' => [
				'null' => true,
				'type' => DB::FIELD_TYPE_ID,
				'length' => 20,
				'ref_table' => 'usrgrp',
				'ref_field' => 'usrgrpid'
			],
			'default_theme' => [
				'null' => false,
				'type' => DB::FIELD_TYPE_CHAR,
				'length' => 128,
				'default' => 'blue-theme'
			],
			'authentication_type' => [
				'null' => false,
				'type' => DB::FIELD_TYPE_INT,
				'length' => 10,
				'default' => '0'
			],
			'discovery_groupid' => [
				'null' => false,
				'type' => DB::FIELD_TYPE_ID,
				'length' => 20,
				'ref_table' => 'hstgrp',
				'ref_field' => 'groupid'
			],
			'max_in_table' => [
				'null' => false,
				'type' => DB::FIELD_TYPE_INT,
				'length' => 10,
				'default' => '50'
			],
			'search_limit' => [
				'null' => false,
				'type' => DB::FIELD_TYPE_INT,
				'length' => 10,
				'default' => '1000'
			],
			'severity_color_0' => [
				'null' => false,
				'type' => DB::FIELD_TYPE_CHAR,
				'length' => 6,
				'default' => '97AAB3'
			],
			'severity_color_1' => [
				'null' => false,
				'type' => DB::FIELD_TYPE_CHAR,
				'length' => 6,
				'default' => '7499FF'
			],
			'severity_color_2' => [
				'null' => false,
				'type' => DB::FIELD_TYPE_CHAR,
				'length' => 6,
				'default' => 'FFC859'
			],
			'severity_color_3' => [
				'null' => false,
				'type' => DB::FIELD_TYPE_CHAR,
				'length' => 6,
				'default' => 'FFA059'
			],
			'severity_color_4' => [
				'null' => false,
				'type' => DB::FIELD_TYPE_CHAR,
				'length' => 6,
				'default' => 'E97659'
			],
			'severity_color_5' => [
				'null' => false,
				'type' => DB::FIELD_TYPE_CHAR,
				'length' => 6,
				'default' => 'E45959'
			],
			'severity_name_0' => [
				'null' => false,
				'type' => DB::FIELD_TYPE_CHAR,
				'length' => 32,
				'default' => 'Not classified'
			],
			'severity_name_1' => [
				'null' => false,
				'type' => DB::FIELD_TYPE_CHAR,
				'length' => 32,
				'default' => 'Information'
			],
			'severity_name_2' => [
				'null' => false,
				'type' => DB::FIELD_TYPE_CHAR,
				'length' => 32,
				'default' => 'Warning'
			],
			'severity_name_3' => [
				'null' => false,
				'type' => DB::FIELD_TYPE_CHAR,
				'length' => 32,
				'default' => 'Average'
			],
			'severity_name_4' => [
				'null' => false,
				'type' => DB::FIELD_TYPE_CHAR,
				'length' => 32,
				'default' => 'High'
			],
			'severity_name_5' => [
				'null' => false,
				'type' => DB::FIELD_TYPE_CHAR,
				'length' => 32,
				'default' => 'Disaster'
			],
			'ok_period' => [
				'null' => false,
				'type' => DB::FIELD_TYPE_CHAR,
				'length' => 32,
				'default' => '5m'
			],
			'blink_period' => [
				'null' => false,
				'type' => DB::FIELD_TYPE_CHAR,
				'length' => 32,
				'default' => '2m'
			],
			'problem_unack_color' => [
				'null' => false,
				'type' => DB::FIELD_TYPE_CHAR,
				'length' => 6,
				'default' => 'CC0000'
			],
			'problem_ack_color' => [
				'null' => false,
				'type' => DB::FIELD_TYPE_CHAR,
				'length' => 6,
				'default' => 'CC0000'
			],
			'ok_unack_color' => [
				'null' => false,
				'type' => DB::FIELD_TYPE_CHAR,
				'length' => 6,
				'default' => '009900'
			],
			'ok_ack_color' => [
				'null' => false,
				'type' => DB::FIELD_TYPE_CHAR,
				'length' => 6,
				'default' => '009900'
			],
			'problem_unack_style' => [
				'null' => false,
				'type' => DB::FIELD_TYPE_INT,
				'length' => 10,
				'default' => '1'
			],
			'problem_ack_style' => [
				'null' => false,
				'type' => DB::FIELD_TYPE_INT,
				'length' => 10,
				'default' => '1'
			],
			'ok_unack_style' => [
				'null' => false,
				'type' => DB::FIELD_TYPE_INT,
				'length' => 10,
				'default' => '1'
			],
			'ok_ack_style' => [
				'null' => false,
				'type' => DB::FIELD_TYPE_INT,
				'length' => 10,
				'default' => '1'
			],
			'snmptrap_logging' => [
				'null' => false,
				'type' => DB::FIELD_TYPE_INT,
				'length' => 10,
				'default' => '1'
			],
			'server_check_interval' => [
				'null' => false,
				'type' => DB::FIELD_TYPE_INT,
				'length' => 10,
				'default' => '10'
			],
			'hk_events_mode' => [
				'null' => false,
				'type' => DB::FIELD_TYPE_INT,
				'length' => 10,
				'default' => '1'
			],
			'hk_events_trigger' => [
				'null' => false,
				'type' => DB::FIELD_TYPE_CHAR,
				'length' => 32,
				'default' => '365d'
			],
			'hk_events_internal' => [
				'null' => false,
				'type' => DB::FIELD_TYPE_CHAR,
				'length' => 32,
				'default' => '1d'
			],
			'hk_events_discovery' => [
				'null' => false,
				'type' => DB::FIELD_TYPE_CHAR,
				'length' => 32,
				'default' => '1d'
			],
			'hk_events_autoreg' => [
				'null' => false,
				'type' => DB::FIELD_TYPE_CHAR,
				'length' => 32,
				'default' => '1d'
			],
			'hk_services_mode' => [
				'null' => false,
				'type' => DB::FIELD_TYPE_INT,
				'length' => 10,
				'default' => '1'
			],
			'hk_services' => [
				'null' => false,
				'type' => DB::FIELD_TYPE_CHAR,
				'length' => 32,
				'default' => '365d'
			],
			'hk_audit_mode' => [
				'null' => false,
				'type' => DB::FIELD_TYPE_INT,
				'length' => 10,
				'default' => '1'
			],
			'hk_audit' => [
				'null' => false,
				'type' => DB::FIELD_TYPE_CHAR,
				'length' => 32,
				'default' => '365d'
			],
			'hk_sessions_mode' => [
				'null' => false,
				'type' => DB::FIELD_TYPE_INT,
				'length' => 10,
				'default' => '1'
			],
			'hk_sessions' => [
				'null' => false,
				'type' => DB::FIELD_TYPE_CHAR,
				'length' => 32,
				'default' => '365d'
			],
			'hk_history_mode' => [
				'null' => false,
				'type' => DB::FIELD_TYPE_INT,
				'length' => 10,
				'default' => '1'
			],
			'hk_history_global' => [
				'null' => false,
				'type' => DB::FIELD_TYPE_INT,
				'length' => 10,
				'default' => '0'
			],
			'hk_history' => [
				'null' => false,
				'type' => DB::FIELD_TYPE_CHAR,
				'length' => 32,
				'default' => '90d'
			],
			'hk_trends_mode' => [
				'null' => false,
				'type' => DB::FIELD_TYPE_INT,
				'length' => 10,
				'default' => '1'
			],
			'hk_trends_global' => [
				'null' => false,
				'type' => DB::FIELD_TYPE_INT,
				'length' => 10,
				'default' => '0'
			],
			'hk_trends' => [
				'null' => false,
				'type' => DB::FIELD_TYPE_CHAR,
				'length' => 32,
				'default' => '365d'
			],
			'default_inventory_mode' => [
				'null' => false,
				'type' => DB::FIELD_TYPE_INT,
				'length' => 10,
				'default' => '-1'
			],
			'custom_color' => [
				'null' => false,
				'type' => DB::FIELD_TYPE_INT,
				'length' => 10,
				'default' => '0'
			],
			'http_auth_enabled' => [
				'null' => false,
				'type' => DB::FIELD_TYPE_INT,
				'length' => 10,
				'default' => '0'
			],
			'http_login_form' => [
				'null' => false,
				'type' => DB::FIELD_TYPE_INT,
				'length' => 10,
				'default' => '0'
			],
			'http_strip_domains' => [
				'null' => false,
				'type' => DB::FIELD_TYPE_CHAR,
				'length' => 2048,
				'default' => ''
			],
			'http_case_sensitive' => [
				'null' => false,
				'type' => DB::FIELD_TYPE_INT,
				'length' => 10,
				'default' => '1'
			],
			'ldap_configured' => [
				'null' => false,
				'type' => DB::FIELD_TYPE_INT,
				'length' => 10,
				'default' => '0'
			],
			'ldap_case_sensitive' => [
				'null' => false,
				'type' => DB::FIELD_TYPE_INT,
				'length' => 10,
				'default' => '1'
			],
			'db_extension' => [
				'null' => false,
				'type' => DB::FIELD_TYPE_CHAR,
				'length' => 32,
				'default' => ''
			],
			'autoreg_tls_accept' => [
				'null' => false,
				'type' => DB::FIELD_TYPE_INT,
				'length' => 10,
				'default' => '1'
			],
			'compression_status' => [
				'null' => false,
				'type' => DB::FIELD_TYPE_INT,
				'length' => 10,
				'default' => '0'
			],
			'compress_older' => [
				'null' => false,
				'type' => DB::FIELD_TYPE_CHAR,
				'length' => 32,
				'default' => '7d'
			],
			'instanceid' => [
				'null' => false,
				'type' => DB::FIELD_TYPE_CHAR,
				'length' => 32,
				'default' => ''
			],
			'saml_auth_enabled' => [
				'null' => false,
				'type' => DB::FIELD_TYPE_INT,
				'length' => 10,
				'default' => '0'
			],
			'saml_idp_entityid' => [
				'null' => false,
				'type' => DB::FIELD_TYPE_CHAR,
				'length' => 1024,
				'default' => ''
			],
			'saml_sso_url' => [
				'null' => false,
				'type' => DB::FIELD_TYPE_CHAR,
				'length' => 2048,
				'default' => ''
			],
			'saml_slo_url' => [
				'null' => false,
				'type' => DB::FIELD_TYPE_CHAR,
				'length' => 2048,
				'default' => ''
			],
			'saml_username_attribute' => [
				'null' => false,
				'type' => DB::FIELD_TYPE_CHAR,
				'length' => 128,
				'default' => ''
			],
			'saml_sp_entityid' => [
				'null' => false,
				'type' => DB::FIELD_TYPE_CHAR,
				'length' => 1024,
				'default' => ''
			],
			'saml_nameid_format' => [
				'null' => false,
				'type' => DB::FIELD_TYPE_CHAR,
				'length' => 2048,
				'default' => ''
			],
			'saml_sign_messages' => [
				'null' => false,
				'type' => DB::FIELD_TYPE_INT,
				'length' => 10,
				'default' => '0'
			],
			'saml_sign_assertions' => [
				'null' => false,
				'type' => DB::FIELD_TYPE_INT,
				'length' => 10,
				'default' => '0'
			],
			'saml_sign_authn_requests' => [
				'null' => false,
				'type' => DB::FIELD_TYPE_INT,
				'length' => 10,
				'default' => '0'
			],
			'saml_sign_logout_requests' => [
				'null' => false,
				'type' => DB::FIELD_TYPE_INT,
				'length' => 10,
				'default' => '0'
			],
			'saml_sign_logout_responses' => [
				'null' => false,
				'type' => DB::FIELD_TYPE_INT,
				'length' => 10,
				'default' => '0'
			],
			'saml_encrypt_nameid' => [
				'null' => false,
				'type' => DB::FIELD_TYPE_INT,
				'length' => 10,
				'default' => '0'
			],
			'saml_encrypt_assertions' => [
				'null' => false,
				'type' => DB::FIELD_TYPE_INT,
				'length' => 10,
				'default' => '0'
			],
			'saml_case_sensitive' => [
				'null' => false,
				'type' => DB::FIELD_TYPE_INT,
				'length' => 10,
				'default' => '0'
			],
			'default_lang' => [
				'null' => false,
				'type' => DB::FIELD_TYPE_CHAR,
				'length' => 5,
				'default' => 'en_US'
			],
			'default_timezone' => [
				'null' => false,
				'type' => DB::FIELD_TYPE_CHAR,
				'length' => 50,
				'default' => 'system'
			],
			'login_attempts' => [
				'null' => false,
				'type' => DB::FIELD_TYPE_INT,
				'length' => 10,
				'default' => '5'
			],
			'login_block' => [
				'null' => false,
				'type' => DB::FIELD_TYPE_CHAR,
				'length' => 32,
				'default' => '30s'
			],
			'show_technical_errors' => [
				'null' => false,
				'type' => DB::FIELD_TYPE_INT,
				'length' => 10,
				'default' => '0'
			],
			'validate_uri_schemes' => [
				'null' => false,
				'type' => DB::FIELD_TYPE_INT,
				'length' => 10,
				'default' => '1'
			],
			'uri_valid_schemes' => [
				'null' => false,
				'type' => DB::FIELD_TYPE_CHAR,
				'length' => 255,
				'default' => 'http,https,ftp,file,mailto,tel,ssh'
			],
			'x_frame_options' => [
				'null' => false,
				'type' => DB::FIELD_TYPE_CHAR,
				'length' => 255,
				'default' => 'SAMEORIGIN'
			],
			'iframe_sandboxing_enabled' => [
				'null' => false,
				'type' => DB::FIELD_TYPE_INT,
				'length' => 10,
				'default' => '1'
			],
			'iframe_sandboxing_exceptions' => [
				'null' => false,
				'type' => DB::FIELD_TYPE_CHAR,
				'length' => 255,
				'default' => ''
			],
			'max_overview_table_size' => [
				'null' => false,
				'type' => DB::FIELD_TYPE_INT,
				'length' => 10,
				'default' => '50'
			],
			'history_period' => [
				'null' => false,
				'type' => DB::FIELD_TYPE_CHAR,
				'length' => 32,
				'default' => '24h'
			],
			'period_default' => [
				'null' => false,
				'type' => DB::FIELD_TYPE_CHAR,
				'length' => 32,
				'default' => '1h'
			],
			'max_period' => [
				'null' => false,
				'type' => DB::FIELD_TYPE_CHAR,
				'length' => 32,
				'default' => '2y'
			],
			'socket_timeout' => [
				'null' => false,
				'type' => DB::FIELD_TYPE_CHAR,
				'length' => 32,
				'default' => '3s'
			],
			'connect_timeout' => [
				'null' => false,
				'type' => DB::FIELD_TYPE_CHAR,
				'length' => 32,
				'default' => '3s'
			],
			'media_type_test_timeout' => [
				'null' => false,
				'type' => DB::FIELD_TYPE_CHAR,
				'length' => 32,
				'default' => '65s'
			],
			'script_timeout' => [
				'null' => false,
				'type' => DB::FIELD_TYPE_CHAR,
				'length' => 32,
				'default' => '60s'
			],
			'item_test_timeout' => [
				'null' => false,
				'type' => DB::FIELD_TYPE_CHAR,
				'length' => 32,
				'default' => '60s'
			],
			'session_key' => [
				'null' => false,
				'type' => DB::FIELD_TYPE_CHAR,
				'length' => 32,
				'default' => ''
			],
			'url' => [
				'null' => false,
				'type' => DB::FIELD_TYPE_CHAR,
				'length' => 255,
				'default' => ''
			],
			'report_test_timeout' => [
				'null' => false,
				'type' => DB::FIELD_TYPE_CHAR,
				'length' => 32,
				'default' => '60s'
			],
			'dbversion_status' => [
				'null' => false,
				'type' => DB::FIELD_TYPE_TEXT,
				'default' => ''
			],
			'hk_events_service' => [
				'null' => false,
				'type' => DB::FIELD_TYPE_CHAR,
				'length' => 32,
				'default' => '1d'
			],
			'passwd_min_length' => [
				'null' => false,
				'type' => DB::FIELD_TYPE_INT,
				'length' => 10,
				'default' => '8'
			],
			'passwd_check_rules' => [
				'null' => false,
				'type' => DB::FIELD_TYPE_INT,
				'length' => 10,
				'default' => '8'
			],
			'auditlog_enabled' => [
				'null' => false,
				'type' => DB::FIELD_TYPE_INT,
				'length' => 10,
				'default' => '1'
			],
			'ha_failover_delay' => [
				'null' => false,
				'type' => DB::FIELD_TYPE_CHAR,
				'length' => 32,
				'default' => '1m'
			],
			'geomaps_tile_provider' => [
				'null' => false,
				'type' => DB::FIELD_TYPE_CHAR,
				'length' => 255,
				'default' => ''
			],
			'geomaps_tile_url' => [
				'null' => false,
				'type' => DB::FIELD_TYPE_CHAR,
				'length' => 1024,
				'default' => ''
			],
			'geomaps_max_zoom' => [
				'null' => false,
				'type' => DB::FIELD_TYPE_INT,
				'length' => 10,
				'default' => '0'
			],
			'geomaps_attribution' => [
				'null' => false,
				'type' => DB::FIELD_TYPE_CHAR,
				'length' => 1024,
				'default' => ''
			],
			'vault_provider' => [
				'null' => false,
				'type' => DB::FIELD_TYPE_INT,
				'length' => 10,
				'default' => '0'
			],
			'ldap_userdirectoryid' => [
				'null' => true,
				'type' => DB::FIELD_TYPE_ID,
				'length' => 20,
				'default' => NULL,
				'ref_table' => 'userdirectory',
				'ref_field' => 'userdirectoryid'
			]
		]
	],
	'triggers' => [
		'key' => 'triggerid',
		'fields' => [
			'triggerid' => [
				'null' => false,
				'type' => DB::FIELD_TYPE_ID,
				'length' => 20
			],
			'expression' => [
				'null' => false,
				'type' => DB::FIELD_TYPE_CHAR,
				'length' => 2048,
				'default' => ''
			],
			'description' => [
				'null' => false,
				'type' => DB::FIELD_TYPE_CHAR,
				'length' => 255,
				'default' => ''
			],
			'url' => [
				'null' => false,
				'type' => DB::FIELD_TYPE_CHAR,
				'length' => 255,
				'default' => ''
			],
			'status' => [
				'null' => false,
				'type' => DB::FIELD_TYPE_INT,
				'length' => 10,
				'default' => '0'
			],
			'value' => [
				'null' => false,
				'type' => DB::FIELD_TYPE_INT,
				'length' => 10,
				'default' => '0'
			],
			'priority' => [
				'null' => false,
				'type' => DB::FIELD_TYPE_INT,
				'length' => 10,
				'default' => '0'
			],
			'lastchange' => [
				'null' => false,
				'type' => DB::FIELD_TYPE_INT,
				'length' => 10,
				'default' => '0'
			],
			'comments' => [
				'null' => false,
				'type' => DB::FIELD_TYPE_TEXT,
				'default' => ''
			],
			'error' => [
				'null' => false,
				'type' => DB::FIELD_TYPE_CHAR,
				'length' => 2048,
				'default' => ''
			],
			'templateid' => [
				'null' => true,
				'type' => DB::FIELD_TYPE_ID,
				'length' => 20,
				'ref_table' => 'triggers',
				'ref_field' => 'triggerid'
			],
			'type' => [
				'null' => false,
				'type' => DB::FIELD_TYPE_INT,
				'length' => 10,
				'default' => '0'
			],
			'state' => [
				'null' => false,
				'type' => DB::FIELD_TYPE_INT,
				'length' => 10,
				'default' => '0'
			],
			'flags' => [
				'null' => false,
				'type' => DB::FIELD_TYPE_INT,
				'length' => 10,
				'default' => '0'
			],
			'recovery_mode' => [
				'null' => false,
				'type' => DB::FIELD_TYPE_INT,
				'length' => 10,
				'default' => '0'
			],
			'recovery_expression' => [
				'null' => false,
				'type' => DB::FIELD_TYPE_CHAR,
				'length' => 2048,
				'default' => ''
			],
			'correlation_mode' => [
				'null' => false,
				'type' => DB::FIELD_TYPE_INT,
				'length' => 10,
				'default' => '0'
			],
			'correlation_tag' => [
				'null' => false,
				'type' => DB::FIELD_TYPE_CHAR,
				'length' => 255,
				'default' => ''
			],
			'manual_close' => [
				'null' => false,
				'type' => DB::FIELD_TYPE_INT,
				'length' => 10,
				'default' => '0'
			],
			'opdata' => [
				'null' => false,
				'type' => DB::FIELD_TYPE_CHAR,
				'length' => 255,
				'default' => ''
			],
			'discover' => [
				'null' => false,
				'type' => DB::FIELD_TYPE_INT,
				'length' => 10,
				'default' => '0'
			],
			'event_name' => [
				'null' => false,
				'type' => DB::FIELD_TYPE_CHAR,
				'length' => 2048,
				'default' => ''
			],
			'uuid' => [
				'null' => false,
				'type' => DB::FIELD_TYPE_CHAR,
				'length' => 32,
				'default' => ''
			]
		]
	],
	'trigger_depends' => [
		'key' => 'triggerdepid',
		'fields' => [
			'triggerdepid' => [
				'null' => false,
				'type' => DB::FIELD_TYPE_ID,
				'length' => 20
			],
			'triggerid_down' => [
				'null' => false,
				'type' => DB::FIELD_TYPE_ID,
				'length' => 20,
				'ref_table' => 'triggers',
				'ref_field' => 'triggerid'
			],
			'triggerid_up' => [
				'null' => false,
				'type' => DB::FIELD_TYPE_ID,
				'length' => 20,
				'ref_table' => 'triggers',
				'ref_field' => 'triggerid'
			]
		]
	],
	'functions' => [
		'key' => 'functionid',
		'fields' => [
			'functionid' => [
				'null' => false,
				'type' => DB::FIELD_TYPE_ID,
				'length' => 20
			],
			'itemid' => [
				'null' => false,
				'type' => DB::FIELD_TYPE_ID,
				'length' => 20,
				'ref_table' => 'items',
				'ref_field' => 'itemid'
			],
			'triggerid' => [
				'null' => false,
				'type' => DB::FIELD_TYPE_ID,
				'length' => 20,
				'ref_table' => 'triggers',
				'ref_field' => 'triggerid'
			],
			'name' => [
				'null' => false,
				'type' => DB::FIELD_TYPE_CHAR,
				'length' => 12,
				'default' => ''
			],
			'parameter' => [
				'null' => false,
				'type' => DB::FIELD_TYPE_CHAR,
				'length' => 255,
				'default' => '0'
			]
		]
	],
	'graphs' => [
		'key' => 'graphid',
		'fields' => [
			'graphid' => [
				'null' => false,
				'type' => DB::FIELD_TYPE_ID,
				'length' => 20
			],
			'name' => [
				'null' => false,
				'type' => DB::FIELD_TYPE_CHAR,
				'length' => 128,
				'default' => ''
			],
			'width' => [
				'null' => false,
				'type' => DB::FIELD_TYPE_INT,
				'length' => 10,
				'default' => '900'
			],
			'height' => [
				'null' => false,
				'type' => DB::FIELD_TYPE_INT,
				'length' => 10,
				'default' => '200'
			],
			'yaxismin' => [
				'null' => false,
				'type' => DB::FIELD_TYPE_FLOAT,
				'default' => '0'
			],
			'yaxismax' => [
				'null' => false,
				'type' => DB::FIELD_TYPE_FLOAT,
				'default' => '100'
			],
			'templateid' => [
				'null' => true,
				'type' => DB::FIELD_TYPE_ID,
				'length' => 20,
				'ref_table' => 'graphs',
				'ref_field' => 'graphid'
			],
			'show_work_period' => [
				'null' => false,
				'type' => DB::FIELD_TYPE_INT,
				'length' => 10,
				'default' => '1'
			],
			'show_triggers' => [
				'null' => false,
				'type' => DB::FIELD_TYPE_INT,
				'length' => 10,
				'default' => '1'
			],
			'graphtype' => [
				'null' => false,
				'type' => DB::FIELD_TYPE_INT,
				'length' => 10,
				'default' => '0'
			],
			'show_legend' => [
				'null' => false,
				'type' => DB::FIELD_TYPE_INT,
				'length' => 10,
				'default' => '1'
			],
			'show_3d' => [
				'null' => false,
				'type' => DB::FIELD_TYPE_INT,
				'length' => 10,
				'default' => '0'
			],
			'percent_left' => [
				'null' => false,
				'type' => DB::FIELD_TYPE_FLOAT,
				'default' => '0'
			],
			'percent_right' => [
				'null' => false,
				'type' => DB::FIELD_TYPE_FLOAT,
				'default' => '0'
			],
			'ymin_type' => [
				'null' => false,
				'type' => DB::FIELD_TYPE_INT,
				'length' => 10,
				'default' => '0'
			],
			'ymax_type' => [
				'null' => false,
				'type' => DB::FIELD_TYPE_INT,
				'length' => 10,
				'default' => '0'
			],
			'ymin_itemid' => [
				'null' => true,
				'type' => DB::FIELD_TYPE_ID,
				'length' => 20,
				'ref_table' => 'items',
				'ref_field' => 'itemid'
			],
			'ymax_itemid' => [
				'null' => true,
				'type' => DB::FIELD_TYPE_ID,
				'length' => 20,
				'ref_table' => 'items',
				'ref_field' => 'itemid'
			],
			'flags' => [
				'null' => false,
				'type' => DB::FIELD_TYPE_INT,
				'length' => 10,
				'default' => '0'
			],
			'discover' => [
				'null' => false,
				'type' => DB::FIELD_TYPE_INT,
				'length' => 10,
				'default' => '0'
			],
			'uuid' => [
				'null' => false,
				'type' => DB::FIELD_TYPE_CHAR,
				'length' => 32,
				'default' => ''
			]
		]
	],
	'graphs_items' => [
		'key' => 'gitemid',
		'fields' => [
			'gitemid' => [
				'null' => false,
				'type' => DB::FIELD_TYPE_ID,
				'length' => 20
			],
			'graphid' => [
				'null' => false,
				'type' => DB::FIELD_TYPE_ID,
				'length' => 20,
				'ref_table' => 'graphs',
				'ref_field' => 'graphid'
			],
			'itemid' => [
				'null' => false,
				'type' => DB::FIELD_TYPE_ID,
				'length' => 20,
				'ref_table' => 'items',
				'ref_field' => 'itemid'
			],
			'drawtype' => [
				'null' => false,
				'type' => DB::FIELD_TYPE_INT,
				'length' => 10,
				'default' => '0'
			],
			'sortorder' => [
				'null' => false,
				'type' => DB::FIELD_TYPE_INT,
				'length' => 10,
				'default' => '0'
			],
			'color' => [
				'null' => false,
				'type' => DB::FIELD_TYPE_CHAR,
				'length' => 6,
				'default' => '009600'
			],
			'yaxisside' => [
				'null' => false,
				'type' => DB::FIELD_TYPE_INT,
				'length' => 10,
				'default' => '0'
			],
			'calc_fnc' => [
				'null' => false,
				'type' => DB::FIELD_TYPE_INT,
				'length' => 10,
				'default' => '2'
			],
			'type' => [
				'null' => false,
				'type' => DB::FIELD_TYPE_INT,
				'length' => 10,
				'default' => '0'
			]
		]
	],
	'graph_theme' => [
		'key' => 'graphthemeid',
		'fields' => [
			'graphthemeid' => [
				'null' => false,
				'type' => DB::FIELD_TYPE_ID,
				'length' => 20
			],
			'theme' => [
				'null' => false,
				'type' => DB::FIELD_TYPE_CHAR,
				'length' => 64,
				'default' => ''
			],
			'backgroundcolor' => [
				'null' => false,
				'type' => DB::FIELD_TYPE_CHAR,
				'length' => 6,
				'default' => ''
			],
			'graphcolor' => [
				'null' => false,
				'type' => DB::FIELD_TYPE_CHAR,
				'length' => 6,
				'default' => ''
			],
			'gridcolor' => [
				'null' => false,
				'type' => DB::FIELD_TYPE_CHAR,
				'length' => 6,
				'default' => ''
			],
			'maingridcolor' => [
				'null' => false,
				'type' => DB::FIELD_TYPE_CHAR,
				'length' => 6,
				'default' => ''
			],
			'gridbordercolor' => [
				'null' => false,
				'type' => DB::FIELD_TYPE_CHAR,
				'length' => 6,
				'default' => ''
			],
			'textcolor' => [
				'null' => false,
				'type' => DB::FIELD_TYPE_CHAR,
				'length' => 6,
				'default' => ''
			],
			'highlightcolor' => [
				'null' => false,
				'type' => DB::FIELD_TYPE_CHAR,
				'length' => 6,
				'default' => ''
			],
			'leftpercentilecolor' => [
				'null' => false,
				'type' => DB::FIELD_TYPE_CHAR,
				'length' => 6,
				'default' => ''
			],
			'rightpercentilecolor' => [
				'null' => false,
				'type' => DB::FIELD_TYPE_CHAR,
				'length' => 6,
				'default' => ''
			],
			'nonworktimecolor' => [
				'null' => false,
				'type' => DB::FIELD_TYPE_CHAR,
				'length' => 6,
				'default' => ''
			],
			'colorpalette' => [
				'null' => false,
				'type' => DB::FIELD_TYPE_CHAR,
				'length' => 255,
				'default' => ''
			]
		]
	],
	'globalmacro' => [
		'key' => 'globalmacroid',
		'fields' => [
			'globalmacroid' => [
				'null' => false,
				'type' => DB::FIELD_TYPE_ID,
				'length' => 20
			],
			'macro' => [
				'null' => false,
				'type' => DB::FIELD_TYPE_CHAR,
				'length' => 255,
				'default' => ''
			],
			'value' => [
				'null' => false,
				'type' => DB::FIELD_TYPE_CHAR,
				'length' => 2048,
				'default' => ''
			],
			'description' => [
				'null' => false,
				'type' => DB::FIELD_TYPE_TEXT,
				'default' => ''
			],
			'type' => [
				'null' => false,
				'type' => DB::FIELD_TYPE_INT,
				'length' => 10,
				'default' => '0'
			]
		]
	],
	'hostmacro' => [
		'key' => 'hostmacroid',
		'fields' => [
			'hostmacroid' => [
				'null' => false,
				'type' => DB::FIELD_TYPE_ID,
				'length' => 20
			],
			'hostid' => [
				'null' => false,
				'type' => DB::FIELD_TYPE_ID,
				'length' => 20,
				'ref_table' => 'hosts',
				'ref_field' => 'hostid'
			],
			'macro' => [
				'null' => false,
				'type' => DB::FIELD_TYPE_CHAR,
				'length' => 255,
				'default' => ''
			],
			'value' => [
				'null' => false,
				'type' => DB::FIELD_TYPE_CHAR,
				'length' => 2048,
				'default' => ''
			],
			'description' => [
				'null' => false,
				'type' => DB::FIELD_TYPE_TEXT,
				'default' => ''
			],
			'type' => [
				'null' => false,
				'type' => DB::FIELD_TYPE_INT,
				'length' => 10,
				'default' => '0'
			]
		]
	],
	'hosts_groups' => [
		'key' => 'hostgroupid',
		'fields' => [
			'hostgroupid' => [
				'null' => false,
				'type' => DB::FIELD_TYPE_ID,
				'length' => 20
			],
			'hostid' => [
				'null' => false,
				'type' => DB::FIELD_TYPE_ID,
				'length' => 20,
				'ref_table' => 'hosts',
				'ref_field' => 'hostid'
			],
			'groupid' => [
				'null' => false,
				'type' => DB::FIELD_TYPE_ID,
				'length' => 20,
				'ref_table' => 'hstgrp',
				'ref_field' => 'groupid'
			]
		]
	],
	'hosts_templates' => [
		'key' => 'hosttemplateid',
		'fields' => [
			'hosttemplateid' => [
				'null' => false,
				'type' => DB::FIELD_TYPE_ID,
				'length' => 20
			],
			'hostid' => [
				'null' => false,
				'type' => DB::FIELD_TYPE_ID,
				'length' => 20,
				'ref_table' => 'hosts',
				'ref_field' => 'hostid'
			],
			'templateid' => [
				'null' => false,
				'type' => DB::FIELD_TYPE_ID,
				'length' => 20,
				'ref_table' => 'hosts',
				'ref_field' => 'hostid'
			],
			'link_type' => [
				'null' => false,
				'type' => DB::FIELD_TYPE_INT,
				'length' => 10,
				'default' => '0'
			]
		]
	],
	'valuemap_mapping' => [
		'key' => 'valuemap_mappingid',
		'fields' => [
			'valuemap_mappingid' => [
				'null' => false,
				'type' => DB::FIELD_TYPE_ID,
				'length' => 20
			],
			'valuemapid' => [
				'null' => false,
				'type' => DB::FIELD_TYPE_ID,
				'length' => 20,
				'ref_table' => 'valuemap',
				'ref_field' => 'valuemapid'
			],
			'value' => [
				'null' => false,
				'type' => DB::FIELD_TYPE_CHAR,
				'length' => 64,
				'default' => ''
			],
			'newvalue' => [
				'null' => false,
				'type' => DB::FIELD_TYPE_CHAR,
				'length' => 64,
				'default' => ''
			],
			'type' => [
				'null' => false,
				'type' => DB::FIELD_TYPE_INT,
				'length' => 10,
				'default' => '0'
			],
			'sortorder' => [
				'null' => false,
				'type' => DB::FIELD_TYPE_INT,
				'length' => 10,
				'default' => '0'
			]
		]
	],
	'media' => [
		'key' => 'mediaid',
		'fields' => [
			'mediaid' => [
				'null' => false,
				'type' => DB::FIELD_TYPE_ID,
				'length' => 20
			],
			'userid' => [
				'null' => false,
				'type' => DB::FIELD_TYPE_ID,
				'length' => 20,
				'ref_table' => 'users',
				'ref_field' => 'userid'
			],
			'mediatypeid' => [
				'null' => false,
				'type' => DB::FIELD_TYPE_ID,
				'length' => 20,
				'ref_table' => 'media_type',
				'ref_field' => 'mediatypeid'
			],
			'sendto' => [
				'null' => false,
				'type' => DB::FIELD_TYPE_CHAR,
				'length' => 1024,
				'default' => ''
			],
			'active' => [
				'null' => false,
				'type' => DB::FIELD_TYPE_INT,
				'length' => 10,
				'default' => '0'
			],
			'severity' => [
				'null' => false,
				'type' => DB::FIELD_TYPE_INT,
				'length' => 10,
				'default' => '63'
			],
			'period' => [
				'null' => false,
				'type' => DB::FIELD_TYPE_CHAR,
				'length' => 1024,
				'default' => '1-7,00:00-24:00'
			]
		]
	],
	'rights' => [
		'key' => 'rightid',
		'fields' => [
			'rightid' => [
				'null' => false,
				'type' => DB::FIELD_TYPE_ID,
				'length' => 20
			],
			'groupid' => [
				'null' => false,
				'type' => DB::FIELD_TYPE_ID,
				'length' => 20,
				'ref_table' => 'usrgrp',
				'ref_field' => 'usrgrpid'
			],
			'permission' => [
				'null' => false,
				'type' => DB::FIELD_TYPE_INT,
				'length' => 10,
				'default' => '0'
			],
			'id' => [
				'null' => false,
				'type' => DB::FIELD_TYPE_ID,
				'length' => 20,
				'ref_table' => 'hstgrp',
				'ref_field' => 'groupid'
			]
		]
	],
	'services' => [
		'key' => 'serviceid',
		'fields' => [
			'serviceid' => [
				'null' => false,
				'type' => DB::FIELD_TYPE_ID,
				'length' => 20
			],
			'name' => [
				'null' => false,
				'type' => DB::FIELD_TYPE_CHAR,
				'length' => 128,
				'default' => ''
			],
			'status' => [
				'null' => false,
				'type' => DB::FIELD_TYPE_INT,
				'length' => 10,
				'default' => '-1'
			],
			'algorithm' => [
				'null' => false,
				'type' => DB::FIELD_TYPE_INT,
				'length' => 10,
				'default' => '0'
			],
			'sortorder' => [
				'null' => false,
				'type' => DB::FIELD_TYPE_INT,
				'length' => 10,
				'default' => '0'
			],
			'weight' => [
				'null' => false,
				'type' => DB::FIELD_TYPE_INT,
				'length' => 10,
				'default' => '0'
			],
			'propagation_rule' => [
				'null' => false,
				'type' => DB::FIELD_TYPE_INT,
				'length' => 10,
				'default' => '0'
			],
			'propagation_value' => [
				'null' => false,
				'type' => DB::FIELD_TYPE_INT,
				'length' => 10,
				'default' => '0'
			],
			'description' => [
				'null' => false,
				'type' => DB::FIELD_TYPE_TEXT,
				'default' => ''
			],
			'uuid' => [
				'null' => false,
				'type' => DB::FIELD_TYPE_CHAR,
				'length' => 32,
				'default' => ''
			],
			'created_at' => [
				'null' => false,
				'type' => DB::FIELD_TYPE_INT,
				'length' => 10,
				'default' => '0'
			]
		]
	],
	'services_links' => [
		'key' => 'linkid',
		'fields' => [
			'linkid' => [
				'null' => false,
				'type' => DB::FIELD_TYPE_ID,
				'length' => 20
			],
			'serviceupid' => [
				'null' => false,
				'type' => DB::FIELD_TYPE_ID,
				'length' => 20,
				'ref_table' => 'services',
				'ref_field' => 'serviceid'
			],
			'servicedownid' => [
				'null' => false,
				'type' => DB::FIELD_TYPE_ID,
				'length' => 20,
				'ref_table' => 'services',
				'ref_field' => 'serviceid'
			]
		]
	],
	'icon_map' => [
		'key' => 'iconmapid',
		'fields' => [
			'iconmapid' => [
				'null' => false,
				'type' => DB::FIELD_TYPE_ID,
				'length' => 20
			],
			'name' => [
				'null' => false,
				'type' => DB::FIELD_TYPE_CHAR,
				'length' => 64,
				'default' => ''
			],
			'default_iconid' => [
				'null' => false,
				'type' => DB::FIELD_TYPE_ID,
				'length' => 20,
				'ref_table' => 'images',
				'ref_field' => 'imageid'
			]
		]
	],
	'icon_mapping' => [
		'key' => 'iconmappingid',
		'fields' => [
			'iconmappingid' => [
				'null' => false,
				'type' => DB::FIELD_TYPE_ID,
				'length' => 20
			],
			'iconmapid' => [
				'null' => false,
				'type' => DB::FIELD_TYPE_ID,
				'length' => 20,
				'ref_table' => 'icon_map',
				'ref_field' => 'iconmapid'
			],
			'iconid' => [
				'null' => false,
				'type' => DB::FIELD_TYPE_ID,
				'length' => 20,
				'ref_table' => 'images',
				'ref_field' => 'imageid'
			],
			'inventory_link' => [
				'null' => false,
				'type' => DB::FIELD_TYPE_INT,
				'length' => 10,
				'default' => '0'
			],
			'expression' => [
				'null' => false,
				'type' => DB::FIELD_TYPE_CHAR,
				'length' => 64,
				'default' => ''
			],
			'sortorder' => [
				'null' => false,
				'type' => DB::FIELD_TYPE_INT,
				'length' => 10,
				'default' => '0'
			]
		]
	],
	'sysmaps' => [
		'key' => 'sysmapid',
		'fields' => [
			'sysmapid' => [
				'null' => false,
				'type' => DB::FIELD_TYPE_ID,
				'length' => 20
			],
			'name' => [
				'null' => false,
				'type' => DB::FIELD_TYPE_CHAR,
				'length' => 128,
				'default' => ''
			],
			'width' => [
				'null' => false,
				'type' => DB::FIELD_TYPE_INT,
				'length' => 10,
				'default' => '600'
			],
			'height' => [
				'null' => false,
				'type' => DB::FIELD_TYPE_INT,
				'length' => 10,
				'default' => '400'
			],
			'backgroundid' => [
				'null' => true,
				'type' => DB::FIELD_TYPE_ID,
				'length' => 20,
				'ref_table' => 'images',
				'ref_field' => 'imageid'
			],
			'label_type' => [
				'null' => false,
				'type' => DB::FIELD_TYPE_INT,
				'length' => 10,
				'default' => '2'
			],
			'label_location' => [
				'null' => false,
				'type' => DB::FIELD_TYPE_INT,
				'length' => 10,
				'default' => '0'
			],
			'highlight' => [
				'null' => false,
				'type' => DB::FIELD_TYPE_INT,
				'length' => 10,
				'default' => '1'
			],
			'expandproblem' => [
				'null' => false,
				'type' => DB::FIELD_TYPE_INT,
				'length' => 10,
				'default' => '1'
			],
			'markelements' => [
				'null' => false,
				'type' => DB::FIELD_TYPE_INT,
				'length' => 10,
				'default' => '0'
			],
			'show_unack' => [
				'null' => false,
				'type' => DB::FIELD_TYPE_INT,
				'length' => 10,
				'default' => '0'
			],
			'grid_size' => [
				'null' => false,
				'type' => DB::FIELD_TYPE_INT,
				'length' => 10,
				'default' => '50'
			],
			'grid_show' => [
				'null' => false,
				'type' => DB::FIELD_TYPE_INT,
				'length' => 10,
				'default' => '1'
			],
			'grid_align' => [
				'null' => false,
				'type' => DB::FIELD_TYPE_INT,
				'length' => 10,
				'default' => '1'
			],
			'label_format' => [
				'null' => false,
				'type' => DB::FIELD_TYPE_INT,
				'length' => 10,
				'default' => '0'
			],
			'label_type_host' => [
				'null' => false,
				'type' => DB::FIELD_TYPE_INT,
				'length' => 10,
				'default' => '2'
			],
			'label_type_hostgroup' => [
				'null' => false,
				'type' => DB::FIELD_TYPE_INT,
				'length' => 10,
				'default' => '2'
			],
			'label_type_trigger' => [
				'null' => false,
				'type' => DB::FIELD_TYPE_INT,
				'length' => 10,
				'default' => '2'
			],
			'label_type_map' => [
				'null' => false,
				'type' => DB::FIELD_TYPE_INT,
				'length' => 10,
				'default' => '2'
			],
			'label_type_image' => [
				'null' => false,
				'type' => DB::FIELD_TYPE_INT,
				'length' => 10,
				'default' => '2'
			],
			'label_string_host' => [
				'null' => false,
				'type' => DB::FIELD_TYPE_CHAR,
				'length' => 255,
				'default' => ''
			],
			'label_string_hostgroup' => [
				'null' => false,
				'type' => DB::FIELD_TYPE_CHAR,
				'length' => 255,
				'default' => ''
			],
			'label_string_trigger' => [
				'null' => false,
				'type' => DB::FIELD_TYPE_CHAR,
				'length' => 255,
				'default' => ''
			],
			'label_string_map' => [
				'null' => false,
				'type' => DB::FIELD_TYPE_CHAR,
				'length' => 255,
				'default' => ''
			],
			'label_string_image' => [
				'null' => false,
				'type' => DB::FIELD_TYPE_CHAR,
				'length' => 255,
				'default' => ''
			],
			'iconmapid' => [
				'null' => true,
				'type' => DB::FIELD_TYPE_ID,
				'length' => 20,
				'ref_table' => 'icon_map',
				'ref_field' => 'iconmapid'
			],
			'expand_macros' => [
				'null' => false,
				'type' => DB::FIELD_TYPE_INT,
				'length' => 10,
				'default' => '0'
			],
			'severity_min' => [
				'null' => false,
				'type' => DB::FIELD_TYPE_INT,
				'length' => 10,
				'default' => '0'
			],
			'userid' => [
				'null' => false,
				'type' => DB::FIELD_TYPE_ID,
				'length' => 20,
				'ref_table' => 'users',
				'ref_field' => 'userid'
			],
			'private' => [
				'null' => false,
				'type' => DB::FIELD_TYPE_INT,
				'length' => 10,
				'default' => '1'
			],
			'show_suppressed' => [
				'null' => false,
				'type' => DB::FIELD_TYPE_INT,
				'length' => 10,
				'default' => '0'
			]
		]
	],
	'sysmaps_elements' => [
		'key' => 'selementid',
		'fields' => [
			'selementid' => [
				'null' => false,
				'type' => DB::FIELD_TYPE_ID,
				'length' => 20
			],
			'sysmapid' => [
				'null' => false,
				'type' => DB::FIELD_TYPE_ID,
				'length' => 20,
				'ref_table' => 'sysmaps',
				'ref_field' => 'sysmapid'
			],
			'elementid' => [
				'null' => false,
				'type' => DB::FIELD_TYPE_ID,
				'length' => 20,
				'default' => '0'
			],
			'elementtype' => [
				'null' => false,
				'type' => DB::FIELD_TYPE_INT,
				'length' => 10,
				'default' => '0'
			],
			'iconid_off' => [
				'null' => true,
				'type' => DB::FIELD_TYPE_ID,
				'length' => 20,
				'ref_table' => 'images',
				'ref_field' => 'imageid'
			],
			'iconid_on' => [
				'null' => true,
				'type' => DB::FIELD_TYPE_ID,
				'length' => 20,
				'ref_table' => 'images',
				'ref_field' => 'imageid'
			],
			'label' => [
				'null' => false,
				'type' => DB::FIELD_TYPE_CHAR,
				'length' => 2048,
				'default' => ''
			],
			'label_location' => [
				'null' => false,
				'type' => DB::FIELD_TYPE_INT,
				'length' => 10,
				'default' => '-1'
			],
			'x' => [
				'null' => false,
				'type' => DB::FIELD_TYPE_INT,
				'length' => 10,
				'default' => '0'
			],
			'y' => [
				'null' => false,
				'type' => DB::FIELD_TYPE_INT,
				'length' => 10,
				'default' => '0'
			],
			'iconid_disabled' => [
				'null' => true,
				'type' => DB::FIELD_TYPE_ID,
				'length' => 20,
				'ref_table' => 'images',
				'ref_field' => 'imageid'
			],
			'iconid_maintenance' => [
				'null' => true,
				'type' => DB::FIELD_TYPE_ID,
				'length' => 20,
				'ref_table' => 'images',
				'ref_field' => 'imageid'
			],
			'elementsubtype' => [
				'null' => false,
				'type' => DB::FIELD_TYPE_INT,
				'length' => 10,
				'default' => '0'
			],
			'areatype' => [
				'null' => false,
				'type' => DB::FIELD_TYPE_INT,
				'length' => 10,
				'default' => '0'
			],
			'width' => [
				'null' => false,
				'type' => DB::FIELD_TYPE_INT,
				'length' => 10,
				'default' => '200'
			],
			'height' => [
				'null' => false,
				'type' => DB::FIELD_TYPE_INT,
				'length' => 10,
				'default' => '200'
			],
			'viewtype' => [
				'null' => false,
				'type' => DB::FIELD_TYPE_INT,
				'length' => 10,
				'default' => '0'
			],
			'use_iconmap' => [
				'null' => false,
				'type' => DB::FIELD_TYPE_INT,
				'length' => 10,
				'default' => '1'
			],
			'evaltype' => [
				'null' => false,
				'type' => DB::FIELD_TYPE_INT,
				'length' => 10,
				'default' => '0'
			]
		]
	],
	'sysmaps_links' => [
		'key' => 'linkid',
		'fields' => [
			'linkid' => [
				'null' => false,
				'type' => DB::FIELD_TYPE_ID,
				'length' => 20
			],
			'sysmapid' => [
				'null' => false,
				'type' => DB::FIELD_TYPE_ID,
				'length' => 20,
				'ref_table' => 'sysmaps',
				'ref_field' => 'sysmapid'
			],
			'selementid1' => [
				'null' => false,
				'type' => DB::FIELD_TYPE_ID,
				'length' => 20,
				'ref_table' => 'sysmaps_elements',
				'ref_field' => 'selementid'
			],
			'selementid2' => [
				'null' => false,
				'type' => DB::FIELD_TYPE_ID,
				'length' => 20,
				'ref_table' => 'sysmaps_elements',
				'ref_field' => 'selementid'
			],
			'drawtype' => [
				'null' => false,
				'type' => DB::FIELD_TYPE_INT,
				'length' => 10,
				'default' => '0'
			],
			'color' => [
				'null' => false,
				'type' => DB::FIELD_TYPE_CHAR,
				'length' => 6,
				'default' => '000000'
			],
			'label' => [
				'null' => false,
				'type' => DB::FIELD_TYPE_CHAR,
				'length' => 2048,
				'default' => ''
			]
		]
	],
	'sysmaps_link_triggers' => [
		'key' => 'linktriggerid',
		'fields' => [
			'linktriggerid' => [
				'null' => false,
				'type' => DB::FIELD_TYPE_ID,
				'length' => 20
			],
			'linkid' => [
				'null' => false,
				'type' => DB::FIELD_TYPE_ID,
				'length' => 20,
				'ref_table' => 'sysmaps_links',
				'ref_field' => 'linkid'
			],
			'triggerid' => [
				'null' => false,
				'type' => DB::FIELD_TYPE_ID,
				'length' => 20,
				'ref_table' => 'triggers',
				'ref_field' => 'triggerid'
			],
			'drawtype' => [
				'null' => false,
				'type' => DB::FIELD_TYPE_INT,
				'length' => 10,
				'default' => '0'
			],
			'color' => [
				'null' => false,
				'type' => DB::FIELD_TYPE_CHAR,
				'length' => 6,
				'default' => '000000'
			]
		]
	],
	'sysmap_element_url' => [
		'key' => 'sysmapelementurlid',
		'fields' => [
			'sysmapelementurlid' => [
				'null' => false,
				'type' => DB::FIELD_TYPE_ID,
				'length' => 20
			],
			'selementid' => [
				'null' => false,
				'type' => DB::FIELD_TYPE_ID,
				'length' => 20,
				'ref_table' => 'sysmaps_elements',
				'ref_field' => 'selementid'
			],
			'name' => [
				'null' => false,
				'type' => DB::FIELD_TYPE_CHAR,
				'length' => 255
			],
			'url' => [
				'null' => false,
				'type' => DB::FIELD_TYPE_CHAR,
				'length' => 255,
				'default' => ''
			]
		]
	],
	'sysmap_url' => [
		'key' => 'sysmapurlid',
		'fields' => [
			'sysmapurlid' => [
				'null' => false,
				'type' => DB::FIELD_TYPE_ID,
				'length' => 20
			],
			'sysmapid' => [
				'null' => false,
				'type' => DB::FIELD_TYPE_ID,
				'length' => 20,
				'ref_table' => 'sysmaps',
				'ref_field' => 'sysmapid'
			],
			'name' => [
				'null' => false,
				'type' => DB::FIELD_TYPE_CHAR,
				'length' => 255
			],
			'url' => [
				'null' => false,
				'type' => DB::FIELD_TYPE_CHAR,
				'length' => 255,
				'default' => ''
			],
			'elementtype' => [
				'null' => false,
				'type' => DB::FIELD_TYPE_INT,
				'length' => 10,
				'default' => '0'
			]
		]
	],
	'sysmap_user' => [
		'key' => 'sysmapuserid',
		'fields' => [
			'sysmapuserid' => [
				'null' => false,
				'type' => DB::FIELD_TYPE_ID,
				'length' => 20
			],
			'sysmapid' => [
				'null' => false,
				'type' => DB::FIELD_TYPE_ID,
				'length' => 20,
				'ref_table' => 'sysmaps',
				'ref_field' => 'sysmapid'
			],
			'userid' => [
				'null' => false,
				'type' => DB::FIELD_TYPE_ID,
				'length' => 20,
				'ref_table' => 'users',
				'ref_field' => 'userid'
			],
			'permission' => [
				'null' => false,
				'type' => DB::FIELD_TYPE_INT,
				'length' => 10,
				'default' => '2'
			]
		]
	],
	'sysmap_usrgrp' => [
		'key' => 'sysmapusrgrpid',
		'fields' => [
			'sysmapusrgrpid' => [
				'null' => false,
				'type' => DB::FIELD_TYPE_ID,
				'length' => 20
			],
			'sysmapid' => [
				'null' => false,
				'type' => DB::FIELD_TYPE_ID,
				'length' => 20,
				'ref_table' => 'sysmaps',
				'ref_field' => 'sysmapid'
			],
			'usrgrpid' => [
				'null' => false,
				'type' => DB::FIELD_TYPE_ID,
				'length' => 20,
				'ref_table' => 'usrgrp',
				'ref_field' => 'usrgrpid'
			],
			'permission' => [
				'null' => false,
				'type' => DB::FIELD_TYPE_INT,
				'length' => 10,
				'default' => '2'
			]
		]
	],
	'maintenances_hosts' => [
		'key' => 'maintenance_hostid',
		'fields' => [
			'maintenance_hostid' => [
				'null' => false,
				'type' => DB::FIELD_TYPE_ID,
				'length' => 20
			],
			'maintenanceid' => [
				'null' => false,
				'type' => DB::FIELD_TYPE_ID,
				'length' => 20,
				'ref_table' => 'maintenances',
				'ref_field' => 'maintenanceid'
			],
			'hostid' => [
				'null' => false,
				'type' => DB::FIELD_TYPE_ID,
				'length' => 20,
				'ref_table' => 'hosts',
				'ref_field' => 'hostid'
			]
		]
	],
	'maintenances_groups' => [
		'key' => 'maintenance_groupid',
		'fields' => [
			'maintenance_groupid' => [
				'null' => false,
				'type' => DB::FIELD_TYPE_ID,
				'length' => 20
			],
			'maintenanceid' => [
				'null' => false,
				'type' => DB::FIELD_TYPE_ID,
				'length' => 20,
				'ref_table' => 'maintenances',
				'ref_field' => 'maintenanceid'
			],
			'groupid' => [
				'null' => false,
				'type' => DB::FIELD_TYPE_ID,
				'length' => 20,
				'ref_table' => 'hstgrp',
				'ref_field' => 'groupid'
			]
		]
	],
	'timeperiods' => [
		'key' => 'timeperiodid',
		'fields' => [
			'timeperiodid' => [
				'null' => false,
				'type' => DB::FIELD_TYPE_ID,
				'length' => 20
			],
			'timeperiod_type' => [
				'null' => false,
				'type' => DB::FIELD_TYPE_INT,
				'length' => 10,
				'default' => '0'
			],
			'every' => [
				'null' => false,
				'type' => DB::FIELD_TYPE_INT,
				'length' => 10,
				'default' => '1'
			],
			'month' => [
				'null' => false,
				'type' => DB::FIELD_TYPE_INT,
				'length' => 10,
				'default' => '0'
			],
			'dayofweek' => [
				'null' => false,
				'type' => DB::FIELD_TYPE_INT,
				'length' => 10,
				'default' => '0'
			],
			'day' => [
				'null' => false,
				'type' => DB::FIELD_TYPE_INT,
				'length' => 10,
				'default' => '0'
			],
			'start_time' => [
				'null' => false,
				'type' => DB::FIELD_TYPE_INT,
				'length' => 10,
				'default' => '0'
			],
			'period' => [
				'null' => false,
				'type' => DB::FIELD_TYPE_INT,
				'length' => 10,
				'default' => '0'
			],
			'start_date' => [
				'null' => false,
				'type' => DB::FIELD_TYPE_INT,
				'length' => 10,
				'default' => '0'
			]
		]
	],
	'maintenances_windows' => [
		'key' => 'maintenance_timeperiodid',
		'fields' => [
			'maintenance_timeperiodid' => [
				'null' => false,
				'type' => DB::FIELD_TYPE_ID,
				'length' => 20
			],
			'maintenanceid' => [
				'null' => false,
				'type' => DB::FIELD_TYPE_ID,
				'length' => 20,
				'ref_table' => 'maintenances',
				'ref_field' => 'maintenanceid'
			],
			'timeperiodid' => [
				'null' => false,
				'type' => DB::FIELD_TYPE_ID,
				'length' => 20,
				'ref_table' => 'timeperiods',
				'ref_field' => 'timeperiodid'
			]
		]
	],
	'regexps' => [
		'key' => 'regexpid',
		'fields' => [
			'regexpid' => [
				'null' => false,
				'type' => DB::FIELD_TYPE_ID,
				'length' => 20
			],
			'name' => [
				'null' => false,
				'type' => DB::FIELD_TYPE_CHAR,
				'length' => 128,
				'default' => ''
			],
			'test_string' => [
				'null' => false,
				'type' => DB::FIELD_TYPE_TEXT,
				'default' => ''
			]
		]
	],
	'expressions' => [
		'key' => 'expressionid',
		'fields' => [
			'expressionid' => [
				'null' => false,
				'type' => DB::FIELD_TYPE_ID,
				'length' => 20
			],
			'regexpid' => [
				'null' => false,
				'type' => DB::FIELD_TYPE_ID,
				'length' => 20,
				'ref_table' => 'regexps',
				'ref_field' => 'regexpid'
			],
			'expression' => [
				'null' => false,
				'type' => DB::FIELD_TYPE_CHAR,
				'length' => 255,
				'default' => ''
			],
			'expression_type' => [
				'null' => false,
				'type' => DB::FIELD_TYPE_INT,
				'length' => 10,
				'default' => '0'
			],
			'exp_delimiter' => [
				'null' => false,
				'type' => DB::FIELD_TYPE_CHAR,
				'length' => 1,
				'default' => ''
			],
			'case_sensitive' => [
				'null' => false,
				'type' => DB::FIELD_TYPE_INT,
				'length' => 10,
				'default' => '0'
			]
		]
	],
	'ids' => [
		'key' => 'table_name,field_name',
		'fields' => [
			'table_name' => [
				'null' => false,
				'type' => DB::FIELD_TYPE_CHAR,
				'length' => 64,
				'default' => ''
			],
			'field_name' => [
				'null' => false,
				'type' => DB::FIELD_TYPE_CHAR,
				'length' => 64,
				'default' => ''
			],
			'nextid' => [
				'null' => false,
				'type' => DB::FIELD_TYPE_ID,
				'length' => 20
			]
		]
	],
	'alerts' => [
		'key' => 'alertid',
		'fields' => [
			'alertid' => [
				'null' => false,
				'type' => DB::FIELD_TYPE_ID,
				'length' => 20
			],
			'actionid' => [
				'null' => false,
				'type' => DB::FIELD_TYPE_ID,
				'length' => 20,
				'ref_table' => 'actions',
				'ref_field' => 'actionid'
			],
			'eventid' => [
				'null' => false,
				'type' => DB::FIELD_TYPE_ID,
				'length' => 20,
				'ref_table' => 'events',
				'ref_field' => 'eventid'
			],
			'userid' => [
				'null' => true,
				'type' => DB::FIELD_TYPE_ID,
				'length' => 20,
				'ref_table' => 'users',
				'ref_field' => 'userid'
			],
			'clock' => [
				'null' => false,
				'type' => DB::FIELD_TYPE_INT,
				'length' => 10,
				'default' => '0'
			],
			'mediatypeid' => [
				'null' => true,
				'type' => DB::FIELD_TYPE_ID,
				'length' => 20,
				'ref_table' => 'media_type',
				'ref_field' => 'mediatypeid'
			],
			'sendto' => [
				'null' => false,
				'type' => DB::FIELD_TYPE_CHAR,
				'length' => 1024,
				'default' => ''
			],
			'subject' => [
				'null' => false,
				'type' => DB::FIELD_TYPE_CHAR,
				'length' => 255,
				'default' => ''
			],
			'message' => [
				'null' => false,
				'type' => DB::FIELD_TYPE_NCLOB,
				'default' => ''
			],
			'status' => [
				'null' => false,
				'type' => DB::FIELD_TYPE_INT,
				'length' => 10,
				'default' => '0'
			],
			'retries' => [
				'null' => false,
				'type' => DB::FIELD_TYPE_INT,
				'length' => 10,
				'default' => '0'
			],
			'error' => [
				'null' => false,
				'type' => DB::FIELD_TYPE_CHAR,
				'length' => 2048,
				'default' => ''
			],
			'esc_step' => [
				'null' => false,
				'type' => DB::FIELD_TYPE_INT,
				'length' => 10,
				'default' => '0'
			],
			'alerttype' => [
				'null' => false,
				'type' => DB::FIELD_TYPE_INT,
				'length' => 10,
				'default' => '0'
			],
			'p_eventid' => [
				'null' => true,
				'type' => DB::FIELD_TYPE_ID,
				'length' => 20,
				'ref_table' => 'events',
				'ref_field' => 'eventid'
			],
			'acknowledgeid' => [
				'null' => true,
				'type' => DB::FIELD_TYPE_ID,
				'length' => 20,
				'ref_table' => 'acknowledges',
				'ref_field' => 'acknowledgeid'
			],
			'parameters' => [
				'null' => false,
				'type' => DB::FIELD_TYPE_NCLOB,
				'default' => '{}'
			]
		]
	],
	'history' => [
		'key' => 'itemid,clock,ns',
		'fields' => [
			'itemid' => [
				'null' => false,
				'type' => DB::FIELD_TYPE_ID,
				'length' => 20,
				'ref_table' => 'items',
				'ref_field' => 'itemid'
			],
			'clock' => [
				'null' => false,
				'type' => DB::FIELD_TYPE_INT,
				'length' => 10,
				'default' => '0'
			],
			'value' => [
				'null' => false,
				'type' => DB::FIELD_TYPE_FLOAT,
				'default' => '0.0000'
			],
			'ns' => [
				'null' => false,
				'type' => DB::FIELD_TYPE_INT,
				'length' => 10,
				'default' => '0'
			]
		]
	],
	'history_uint' => [
		'key' => 'itemid,clock,ns',
		'fields' => [
			'itemid' => [
				'null' => false,
				'type' => DB::FIELD_TYPE_ID,
				'length' => 20,
				'ref_table' => 'items',
				'ref_field' => 'itemid'
			],
			'clock' => [
				'null' => false,
				'type' => DB::FIELD_TYPE_INT,
				'length' => 10,
				'default' => '0'
			],
			'value' => [
				'null' => false,
				'type' => DB::FIELD_TYPE_UINT,
				'length' => 20,
				'default' => '0'
			],
			'ns' => [
				'null' => false,
				'type' => DB::FIELD_TYPE_INT,
				'length' => 10,
				'default' => '0'
			]
		]
	],
	'history_str' => [
		'key' => 'itemid,clock,ns',
		'fields' => [
			'itemid' => [
				'null' => false,
				'type' => DB::FIELD_TYPE_ID,
				'length' => 20,
				'ref_table' => 'items',
				'ref_field' => 'itemid'
			],
			'clock' => [
				'null' => false,
				'type' => DB::FIELD_TYPE_INT,
				'length' => 10,
				'default' => '0'
			],
			'value' => [
				'null' => false,
				'type' => DB::FIELD_TYPE_CHAR,
				'length' => 255,
				'default' => ''
			],
			'ns' => [
				'null' => false,
				'type' => DB::FIELD_TYPE_INT,
				'length' => 10,
				'default' => '0'
			]
		]
	],
	'history_log' => [
		'key' => 'itemid,clock,ns',
		'fields' => [
			'itemid' => [
				'null' => false,
				'type' => DB::FIELD_TYPE_ID,
				'length' => 20,
				'ref_table' => 'items',
				'ref_field' => 'itemid'
			],
			'clock' => [
				'null' => false,
				'type' => DB::FIELD_TYPE_INT,
				'length' => 10,
				'default' => '0'
			],
			'timestamp' => [
				'null' => false,
				'type' => DB::FIELD_TYPE_INT,
				'length' => 10,
				'default' => '0'
			],
			'source' => [
				'null' => false,
				'type' => DB::FIELD_TYPE_CHAR,
				'length' => 64,
				'default' => ''
			],
			'severity' => [
				'null' => false,
				'type' => DB::FIELD_TYPE_INT,
				'length' => 10,
				'default' => '0'
			],
			'value' => [
				'null' => false,
				'type' => DB::FIELD_TYPE_NCLOB,
				'default' => ''
			],
			'logeventid' => [
				'null' => false,
				'type' => DB::FIELD_TYPE_INT,
				'length' => 10,
				'default' => '0'
			],
			'ns' => [
				'null' => false,
				'type' => DB::FIELD_TYPE_INT,
				'length' => 10,
				'default' => '0'
			]
		]
	],
	'history_text' => [
		'key' => 'itemid,clock,ns',
		'fields' => [
			'itemid' => [
				'null' => false,
				'type' => DB::FIELD_TYPE_ID,
				'length' => 20,
				'ref_table' => 'items',
				'ref_field' => 'itemid'
			],
			'clock' => [
				'null' => false,
				'type' => DB::FIELD_TYPE_INT,
				'length' => 10,
				'default' => '0'
			],
			'value' => [
				'null' => false,
				'type' => DB::FIELD_TYPE_NCLOB,
				'default' => ''
			],
			'ns' => [
				'null' => false,
				'type' => DB::FIELD_TYPE_INT,
				'length' => 10,
				'default' => '0'
			]
		]
	],
	'proxy_history' => [
		'key' => 'id',
		'fields' => [
			'id' => [
				'null' => false,
				'type' => DB::FIELD_TYPE_UINT,
				'length' => 20
			],
			'itemid' => [
				'null' => false,
				'type' => DB::FIELD_TYPE_ID,
				'length' => 20,
				'ref_table' => 'items',
				'ref_field' => 'itemid'
			],
			'clock' => [
				'null' => false,
				'type' => DB::FIELD_TYPE_INT,
				'length' => 10,
				'default' => '0'
			],
			'timestamp' => [
				'null' => false,
				'type' => DB::FIELD_TYPE_INT,
				'length' => 10,
				'default' => '0'
			],
			'source' => [
				'null' => false,
				'type' => DB::FIELD_TYPE_CHAR,
				'length' => 64,
				'default' => ''
			],
			'severity' => [
				'null' => false,
				'type' => DB::FIELD_TYPE_INT,
				'length' => 10,
				'default' => '0'
			],
			'value' => [
				'null' => false,
				'type' => DB::FIELD_TYPE_NCLOB,
				'default' => ''
			],
			'logeventid' => [
				'null' => false,
				'type' => DB::FIELD_TYPE_INT,
				'length' => 10,
				'default' => '0'
			],
			'ns' => [
				'null' => false,
				'type' => DB::FIELD_TYPE_INT,
				'length' => 10,
				'default' => '0'
			],
			'state' => [
				'null' => false,
				'type' => DB::FIELD_TYPE_INT,
				'length' => 10,
				'default' => '0'
			],
			'lastlogsize' => [
				'null' => false,
				'type' => DB::FIELD_TYPE_UINT,
				'length' => 20,
				'default' => '0'
			],
			'mtime' => [
				'null' => false,
				'type' => DB::FIELD_TYPE_INT,
				'length' => 10,
				'default' => '0'
			],
			'flags' => [
				'null' => false,
				'type' => DB::FIELD_TYPE_INT,
				'length' => 10,
				'default' => '0'
			],
			'write_clock' => [
				'null' => false,
				'type' => DB::FIELD_TYPE_INT,
				'length' => 10,
				'default' => '0'
			]
		]
	],
	'proxy_dhistory' => [
		'key' => 'id',
		'fields' => [
			'id' => [
				'null' => false,
				'type' => DB::FIELD_TYPE_UINT,
				'length' => 20
			],
			'clock' => [
				'null' => false,
				'type' => DB::FIELD_TYPE_INT,
				'length' => 10,
				'default' => '0'
			],
			'druleid' => [
				'null' => false,
				'type' => DB::FIELD_TYPE_ID,
				'length' => 20,
				'ref_table' => 'drules',
				'ref_field' => 'druleid'
			],
			'ip' => [
				'null' => false,
				'type' => DB::FIELD_TYPE_CHAR,
				'length' => 39,
				'default' => ''
			],
			'port' => [
				'null' => false,
				'type' => DB::FIELD_TYPE_INT,
				'length' => 10,
				'default' => '0'
			],
			'value' => [
				'null' => false,
				'type' => DB::FIELD_TYPE_CHAR,
				'length' => 255,
				'default' => ''
			],
			'status' => [
				'null' => false,
				'type' => DB::FIELD_TYPE_INT,
				'length' => 10,
				'default' => '0'
			],
			'dcheckid' => [
				'null' => true,
				'type' => DB::FIELD_TYPE_ID,
				'length' => 20,
				'ref_table' => 'dchecks',
				'ref_field' => 'dcheckid'
			],
			'dns' => [
				'null' => false,
				'type' => DB::FIELD_TYPE_CHAR,
				'length' => 255,
				'default' => ''
			]
		]
	],
	'events' => [
		'key' => 'eventid',
		'fields' => [
			'eventid' => [
				'null' => false,
				'type' => DB::FIELD_TYPE_ID,
				'length' => 20
			],
			'source' => [
				'null' => false,
				'type' => DB::FIELD_TYPE_INT,
				'length' => 10,
				'default' => '0'
			],
			'object' => [
				'null' => false,
				'type' => DB::FIELD_TYPE_INT,
				'length' => 10,
				'default' => '0'
			],
			'objectid' => [
				'null' => false,
				'type' => DB::FIELD_TYPE_ID,
				'length' => 20,
				'default' => '0'
			],
			'clock' => [
				'null' => false,
				'type' => DB::FIELD_TYPE_INT,
				'length' => 10,
				'default' => '0'
			],
			'value' => [
				'null' => false,
				'type' => DB::FIELD_TYPE_INT,
				'length' => 10,
				'default' => '0'
			],
			'acknowledged' => [
				'null' => false,
				'type' => DB::FIELD_TYPE_INT,
				'length' => 10,
				'default' => '0'
			],
			'ns' => [
				'null' => false,
				'type' => DB::FIELD_TYPE_INT,
				'length' => 10,
				'default' => '0'
			],
			'name' => [
				'null' => false,
				'type' => DB::FIELD_TYPE_CHAR,
				'length' => 2048,
				'default' => ''
			],
			'severity' => [
				'null' => false,
				'type' => DB::FIELD_TYPE_INT,
				'length' => 10,
				'default' => '0'
			]
		]
	],
	'trends' => [
		'key' => 'itemid,clock',
		'fields' => [
			'itemid' => [
				'null' => false,
				'type' => DB::FIELD_TYPE_ID,
				'length' => 20,
				'ref_table' => 'items',
				'ref_field' => 'itemid'
			],
			'clock' => [
				'null' => false,
				'type' => DB::FIELD_TYPE_INT,
				'length' => 10,
				'default' => '0'
			],
			'num' => [
				'null' => false,
				'type' => DB::FIELD_TYPE_INT,
				'length' => 10,
				'default' => '0'
			],
			'value_min' => [
				'null' => false,
				'type' => DB::FIELD_TYPE_FLOAT,
				'default' => '0.0000'
			],
			'value_avg' => [
				'null' => false,
				'type' => DB::FIELD_TYPE_FLOAT,
				'default' => '0.0000'
			],
			'value_max' => [
				'null' => false,
				'type' => DB::FIELD_TYPE_FLOAT,
				'default' => '0.0000'
			]
		]
	],
	'trends_uint' => [
		'key' => 'itemid,clock',
		'fields' => [
			'itemid' => [
				'null' => false,
				'type' => DB::FIELD_TYPE_ID,
				'length' => 20,
				'ref_table' => 'items',
				'ref_field' => 'itemid'
			],
			'clock' => [
				'null' => false,
				'type' => DB::FIELD_TYPE_INT,
				'length' => 10,
				'default' => '0'
			],
			'num' => [
				'null' => false,
				'type' => DB::FIELD_TYPE_INT,
				'length' => 10,
				'default' => '0'
			],
			'value_min' => [
				'null' => false,
				'type' => DB::FIELD_TYPE_UINT,
				'length' => 20,
				'default' => '0'
			],
			'value_avg' => [
				'null' => false,
				'type' => DB::FIELD_TYPE_UINT,
				'length' => 20,
				'default' => '0'
			],
			'value_max' => [
				'null' => false,
				'type' => DB::FIELD_TYPE_UINT,
				'length' => 20,
				'default' => '0'
			]
		]
	],
	'acknowledges' => [
		'key' => 'acknowledgeid',
		'fields' => [
			'acknowledgeid' => [
				'null' => false,
				'type' => DB::FIELD_TYPE_ID,
				'length' => 20
			],
			'userid' => [
				'null' => false,
				'type' => DB::FIELD_TYPE_ID,
				'length' => 20,
				'ref_table' => 'users',
				'ref_field' => 'userid'
			],
			'eventid' => [
				'null' => false,
				'type' => DB::FIELD_TYPE_ID,
				'length' => 20,
				'ref_table' => 'events',
				'ref_field' => 'eventid'
			],
			'clock' => [
				'null' => false,
				'type' => DB::FIELD_TYPE_INT,
				'length' => 10,
				'default' => '0'
			],
			'message' => [
				'null' => false,
				'type' => DB::FIELD_TYPE_CHAR,
				'length' => 2048,
				'default' => ''
			],
			'action' => [
				'null' => false,
				'type' => DB::FIELD_TYPE_INT,
				'length' => 10,
				'default' => '0'
			],
			'old_severity' => [
				'null' => false,
				'type' => DB::FIELD_TYPE_INT,
				'length' => 10,
				'default' => '0'
			],
			'new_severity' => [
				'null' => false,
				'type' => DB::FIELD_TYPE_INT,
				'length' => 10,
				'default' => '0'
			]
		]
	],
	'auditlog' => [
		'key' => 'auditid',
		'fields' => [
			'auditid' => [
				'null' => false,
				'type' => DB::FIELD_TYPE_CUID,
				'length' => 25
			],
			'userid' => [
				'null' => true,
				'type' => DB::FIELD_TYPE_ID,
				'length' => 20
			],
			'username' => [
				'null' => false,
				'type' => DB::FIELD_TYPE_CHAR,
				'length' => 100,
				'default' => ''
			],
			'clock' => [
				'null' => false,
				'type' => DB::FIELD_TYPE_INT,
				'length' => 10,
				'default' => '0'
			],
			'ip' => [
				'null' => false,
				'type' => DB::FIELD_TYPE_CHAR,
				'length' => 39,
				'default' => ''
			],
			'action' => [
				'null' => false,
				'type' => DB::FIELD_TYPE_INT,
				'length' => 10,
				'default' => '0'
			],
			'resourcetype' => [
				'null' => false,
				'type' => DB::FIELD_TYPE_INT,
				'length' => 10,
				'default' => '0'
			],
			'resourceid' => [
				'null' => true,
				'type' => DB::FIELD_TYPE_ID,
				'length' => 20
			],
			'resource_cuid' => [
				'null' => true,
				'type' => DB::FIELD_TYPE_CUID,
				'length' => 25
			],
			'resourcename' => [
				'null' => false,
				'type' => DB::FIELD_TYPE_CHAR,
				'length' => 255,
				'default' => ''
			],
			'recordsetid' => [
				'null' => false,
				'type' => DB::FIELD_TYPE_CUID,
				'length' => 25
			],
			'details' => [
				'null' => false,
				'type' => DB::FIELD_TYPE_NCLOB,
				'default' => ''
			]
		]
	],
	'service_alarms' => [
		'key' => 'servicealarmid',
		'fields' => [
			'servicealarmid' => [
				'null' => false,
				'type' => DB::FIELD_TYPE_ID,
				'length' => 20
			],
			'serviceid' => [
				'null' => false,
				'type' => DB::FIELD_TYPE_ID,
				'length' => 20,
				'ref_table' => 'services',
				'ref_field' => 'serviceid'
			],
			'clock' => [
				'null' => false,
				'type' => DB::FIELD_TYPE_INT,
				'length' => 10,
				'default' => '0'
			],
			'value' => [
				'null' => false,
				'type' => DB::FIELD_TYPE_INT,
				'length' => 10,
				'default' => '-1'
			]
		]
	],
	'autoreg_host' => [
		'key' => 'autoreg_hostid',
		'fields' => [
			'autoreg_hostid' => [
				'null' => false,
				'type' => DB::FIELD_TYPE_ID,
				'length' => 20
			],
			'proxy_hostid' => [
				'null' => true,
				'type' => DB::FIELD_TYPE_ID,
				'length' => 20,
				'ref_table' => 'hosts',
				'ref_field' => 'hostid'
			],
			'host' => [
				'null' => false,
				'type' => DB::FIELD_TYPE_CHAR,
				'length' => 128,
				'default' => ''
			],
			'listen_ip' => [
				'null' => false,
				'type' => DB::FIELD_TYPE_CHAR,
				'length' => 39,
				'default' => ''
			],
			'listen_port' => [
				'null' => false,
				'type' => DB::FIELD_TYPE_INT,
				'length' => 10,
				'default' => '0'
			],
			'listen_dns' => [
				'null' => false,
				'type' => DB::FIELD_TYPE_CHAR,
				'length' => 255,
				'default' => ''
			],
			'host_metadata' => [
				'null' => false,
				'type' => DB::FIELD_TYPE_CHAR,
				'length' => 255,
				'default' => ''
			],
			'flags' => [
				'null' => false,
				'type' => DB::FIELD_TYPE_INT,
				'length' => 10,
				'default' => '0'
			],
			'tls_accepted' => [
				'null' => false,
				'type' => DB::FIELD_TYPE_INT,
				'length' => 10,
				'default' => '1'
			]
		]
	],
	'proxy_autoreg_host' => [
		'key' => 'id',
		'fields' => [
			'id' => [
				'null' => false,
				'type' => DB::FIELD_TYPE_UINT,
				'length' => 20
			],
			'clock' => [
				'null' => false,
				'type' => DB::FIELD_TYPE_INT,
				'length' => 10,
				'default' => '0'
			],
			'host' => [
				'null' => false,
				'type' => DB::FIELD_TYPE_CHAR,
				'length' => 128,
				'default' => ''
			],
			'listen_ip' => [
				'null' => false,
				'type' => DB::FIELD_TYPE_CHAR,
				'length' => 39,
				'default' => ''
			],
			'listen_port' => [
				'null' => false,
				'type' => DB::FIELD_TYPE_INT,
				'length' => 10,
				'default' => '0'
			],
			'listen_dns' => [
				'null' => false,
				'type' => DB::FIELD_TYPE_CHAR,
				'length' => 255,
				'default' => ''
			],
			'host_metadata' => [
				'null' => false,
				'type' => DB::FIELD_TYPE_CHAR,
				'length' => 255,
				'default' => ''
			],
			'flags' => [
				'null' => false,
				'type' => DB::FIELD_TYPE_INT,
				'length' => 10,
				'default' => '0'
			],
			'tls_accepted' => [
				'null' => false,
				'type' => DB::FIELD_TYPE_INT,
				'length' => 10,
				'default' => '1'
			]
		]
	],
	'dhosts' => [
		'key' => 'dhostid',
		'fields' => [
			'dhostid' => [
				'null' => false,
				'type' => DB::FIELD_TYPE_ID,
				'length' => 20
			],
			'druleid' => [
				'null' => false,
				'type' => DB::FIELD_TYPE_ID,
				'length' => 20,
				'ref_table' => 'drules',
				'ref_field' => 'druleid'
			],
			'status' => [
				'null' => false,
				'type' => DB::FIELD_TYPE_INT,
				'length' => 10,
				'default' => '0'
			],
			'lastup' => [
				'null' => false,
				'type' => DB::FIELD_TYPE_INT,
				'length' => 10,
				'default' => '0'
			],
			'lastdown' => [
				'null' => false,
				'type' => DB::FIELD_TYPE_INT,
				'length' => 10,
				'default' => '0'
			]
		]
	],
	'dservices' => [
		'key' => 'dserviceid',
		'fields' => [
			'dserviceid' => [
				'null' => false,
				'type' => DB::FIELD_TYPE_ID,
				'length' => 20
			],
			'dhostid' => [
				'null' => false,
				'type' => DB::FIELD_TYPE_ID,
				'length' => 20,
				'ref_table' => 'dhosts',
				'ref_field' => 'dhostid'
			],
			'value' => [
				'null' => false,
				'type' => DB::FIELD_TYPE_CHAR,
				'length' => 255,
				'default' => ''
			],
			'port' => [
				'null' => false,
				'type' => DB::FIELD_TYPE_INT,
				'length' => 10,
				'default' => '0'
			],
			'status' => [
				'null' => false,
				'type' => DB::FIELD_TYPE_INT,
				'length' => 10,
				'default' => '0'
			],
			'lastup' => [
				'null' => false,
				'type' => DB::FIELD_TYPE_INT,
				'length' => 10,
				'default' => '0'
			],
			'lastdown' => [
				'null' => false,
				'type' => DB::FIELD_TYPE_INT,
				'length' => 10,
				'default' => '0'
			],
			'dcheckid' => [
				'null' => false,
				'type' => DB::FIELD_TYPE_ID,
				'length' => 20,
				'ref_table' => 'dchecks',
				'ref_field' => 'dcheckid'
			],
			'ip' => [
				'null' => false,
				'type' => DB::FIELD_TYPE_CHAR,
				'length' => 39,
				'default' => ''
			],
			'dns' => [
				'null' => false,
				'type' => DB::FIELD_TYPE_CHAR,
				'length' => 255,
				'default' => ''
			]
		]
	],
	'escalations' => [
		'key' => 'escalationid',
		'fields' => [
			'escalationid' => [
				'null' => false,
				'type' => DB::FIELD_TYPE_ID,
				'length' => 20
			],
			'actionid' => [
				'null' => false,
				'type' => DB::FIELD_TYPE_ID,
				'length' => 20,
				'ref_table' => 'actions',
				'ref_field' => 'actionid'
			],
			'triggerid' => [
				'null' => true,
				'type' => DB::FIELD_TYPE_ID,
				'length' => 20,
				'ref_table' => 'triggers',
				'ref_field' => 'triggerid'
			],
			'eventid' => [
				'null' => true,
				'type' => DB::FIELD_TYPE_ID,
				'length' => 20,
				'ref_table' => 'events',
				'ref_field' => 'eventid'
			],
			'r_eventid' => [
				'null' => true,
				'type' => DB::FIELD_TYPE_ID,
				'length' => 20,
				'ref_table' => 'events',
				'ref_field' => 'eventid'
			],
			'nextcheck' => [
				'null' => false,
				'type' => DB::FIELD_TYPE_INT,
				'length' => 10,
				'default' => '0'
			],
			'esc_step' => [
				'null' => false,
				'type' => DB::FIELD_TYPE_INT,
				'length' => 10,
				'default' => '0'
			],
			'status' => [
				'null' => false,
				'type' => DB::FIELD_TYPE_INT,
				'length' => 10,
				'default' => '0'
			],
			'itemid' => [
				'null' => true,
				'type' => DB::FIELD_TYPE_ID,
				'length' => 20,
				'ref_table' => 'items',
				'ref_field' => 'itemid'
			],
			'acknowledgeid' => [
				'null' => true,
				'type' => DB::FIELD_TYPE_ID,
				'length' => 20,
				'ref_table' => 'acknowledges',
				'ref_field' => 'acknowledgeid'
			],
			'servicealarmid' => [
				'null' => true,
				'type' => DB::FIELD_TYPE_ID,
				'length' => 20,
				'ref_table' => 'service_alarms',
				'ref_field' => 'servicealarmid'
			],
			'serviceid' => [
				'null' => true,
				'type' => DB::FIELD_TYPE_ID,
				'length' => 20,
				'ref_table' => 'services',
				'ref_field' => 'serviceid'
			]
		]
	],
	'globalvars' => [
		'key' => 'globalvarid',
		'fields' => [
			'globalvarid' => [
				'null' => false,
				'type' => DB::FIELD_TYPE_ID,
				'length' => 20
			],
			'snmp_lastsize' => [
				'null' => false,
				'type' => DB::FIELD_TYPE_UINT,
				'length' => 20,
				'default' => '0'
			]
		]
	],
	'graph_discovery' => [
		'key' => 'graphid',
		'fields' => [
			'graphid' => [
				'null' => false,
				'type' => DB::FIELD_TYPE_ID,
				'length' => 20,
				'ref_table' => 'graphs',
				'ref_field' => 'graphid'
			],
			'parent_graphid' => [
				'null' => false,
				'type' => DB::FIELD_TYPE_ID,
				'length' => 20,
				'ref_table' => 'graphs',
				'ref_field' => 'graphid'
			],
			'lastcheck' => [
				'null' => false,
				'type' => DB::FIELD_TYPE_INT,
				'length' => 10,
				'default' => '0'
			],
			'ts_delete' => [
				'null' => false,
				'type' => DB::FIELD_TYPE_INT,
				'length' => 10,
				'default' => '0'
			]
		]
	],
	'host_inventory' => [
		'key' => 'hostid',
		'fields' => [
			'hostid' => [
				'null' => false,
				'type' => DB::FIELD_TYPE_ID,
				'length' => 20,
				'ref_table' => 'hosts',
				'ref_field' => 'hostid'
			],
			'inventory_mode' => [
				'null' => false,
				'type' => DB::FIELD_TYPE_INT,
				'length' => 10,
				'default' => '0'
			],
			'type' => [
				'null' => false,
				'type' => DB::FIELD_TYPE_CHAR,
				'length' => 64,
				'default' => ''
			],
			'type_full' => [
				'null' => false,
				'type' => DB::FIELD_TYPE_CHAR,
				'length' => 64,
				'default' => ''
			],
			'name' => [
				'null' => false,
				'type' => DB::FIELD_TYPE_CHAR,
				'length' => 128,
				'default' => ''
			],
			'alias' => [
				'null' => false,
				'type' => DB::FIELD_TYPE_CHAR,
				'length' => 128,
				'default' => ''
			],
			'os' => [
				'null' => false,
				'type' => DB::FIELD_TYPE_CHAR,
				'length' => 128,
				'default' => ''
			],
			'os_full' => [
				'null' => false,
				'type' => DB::FIELD_TYPE_CHAR,
				'length' => 255,
				'default' => ''
			],
			'os_short' => [
				'null' => false,
				'type' => DB::FIELD_TYPE_CHAR,
				'length' => 128,
				'default' => ''
			],
			'serialno_a' => [
				'null' => false,
				'type' => DB::FIELD_TYPE_CHAR,
				'length' => 64,
				'default' => ''
			],
			'serialno_b' => [
				'null' => false,
				'type' => DB::FIELD_TYPE_CHAR,
				'length' => 64,
				'default' => ''
			],
			'tag' => [
				'null' => false,
				'type' => DB::FIELD_TYPE_CHAR,
				'length' => 64,
				'default' => ''
			],
			'asset_tag' => [
				'null' => false,
				'type' => DB::FIELD_TYPE_CHAR,
				'length' => 64,
				'default' => ''
			],
			'macaddress_a' => [
				'null' => false,
				'type' => DB::FIELD_TYPE_CHAR,
				'length' => 64,
				'default' => ''
			],
			'macaddress_b' => [
				'null' => false,
				'type' => DB::FIELD_TYPE_CHAR,
				'length' => 64,
				'default' => ''
			],
			'hardware' => [
				'null' => false,
				'type' => DB::FIELD_TYPE_CHAR,
				'length' => 255,
				'default' => ''
			],
			'hardware_full' => [
				'null' => false,
				'type' => DB::FIELD_TYPE_TEXT,
				'default' => ''
			],
			'software' => [
				'null' => false,
				'type' => DB::FIELD_TYPE_CHAR,
				'length' => 255,
				'default' => ''
			],
			'software_full' => [
				'null' => false,
				'type' => DB::FIELD_TYPE_TEXT,
				'default' => ''
			],
			'software_app_a' => [
				'null' => false,
				'type' => DB::FIELD_TYPE_CHAR,
				'length' => 64,
				'default' => ''
			],
			'software_app_b' => [
				'null' => false,
				'type' => DB::FIELD_TYPE_CHAR,
				'length' => 64,
				'default' => ''
			],
			'software_app_c' => [
				'null' => false,
				'type' => DB::FIELD_TYPE_CHAR,
				'length' => 64,
				'default' => ''
			],
			'software_app_d' => [
				'null' => false,
				'type' => DB::FIELD_TYPE_CHAR,
				'length' => 64,
				'default' => ''
			],
			'software_app_e' => [
				'null' => false,
				'type' => DB::FIELD_TYPE_CHAR,
				'length' => 64,
				'default' => ''
			],
			'contact' => [
				'null' => false,
				'type' => DB::FIELD_TYPE_TEXT,
				'default' => ''
			],
			'location' => [
				'null' => false,
				'type' => DB::FIELD_TYPE_TEXT,
				'default' => ''
			],
			'location_lat' => [
				'null' => false,
				'type' => DB::FIELD_TYPE_CHAR,
				'length' => 16,
				'default' => ''
			],
			'location_lon' => [
				'null' => false,
				'type' => DB::FIELD_TYPE_CHAR,
				'length' => 16,
				'default' => ''
			],
			'notes' => [
				'null' => false,
				'type' => DB::FIELD_TYPE_TEXT,
				'default' => ''
			],
			'chassis' => [
				'null' => false,
				'type' => DB::FIELD_TYPE_CHAR,
				'length' => 64,
				'default' => ''
			],
			'model' => [
				'null' => false,
				'type' => DB::FIELD_TYPE_CHAR,
				'length' => 64,
				'default' => ''
			],
			'hw_arch' => [
				'null' => false,
				'type' => DB::FIELD_TYPE_CHAR,
				'length' => 32,
				'default' => ''
			],
			'vendor' => [
				'null' => false,
				'type' => DB::FIELD_TYPE_CHAR,
				'length' => 64,
				'default' => ''
			],
			'contract_number' => [
				'null' => false,
				'type' => DB::FIELD_TYPE_CHAR,
				'length' => 64,
				'default' => ''
			],
			'installer_name' => [
				'null' => false,
				'type' => DB::FIELD_TYPE_CHAR,
				'length' => 64,
				'default' => ''
			],
			'deployment_status' => [
				'null' => false,
				'type' => DB::FIELD_TYPE_CHAR,
				'length' => 64,
				'default' => ''
			],
			'url_a' => [
				'null' => false,
				'type' => DB::FIELD_TYPE_CHAR,
				'length' => 255,
				'default' => ''
			],
			'url_b' => [
				'null' => false,
				'type' => DB::FIELD_TYPE_CHAR,
				'length' => 255,
				'default' => ''
			],
			'url_c' => [
				'null' => false,
				'type' => DB::FIELD_TYPE_CHAR,
				'length' => 255,
				'default' => ''
			],
			'host_networks' => [
				'null' => false,
				'type' => DB::FIELD_TYPE_TEXT,
				'default' => ''
			],
			'host_netmask' => [
				'null' => false,
				'type' => DB::FIELD_TYPE_CHAR,
				'length' => 39,
				'default' => ''
			],
			'host_router' => [
				'null' => false,
				'type' => DB::FIELD_TYPE_CHAR,
				'length' => 39,
				'default' => ''
			],
			'oob_ip' => [
				'null' => false,
				'type' => DB::FIELD_TYPE_CHAR,
				'length' => 39,
				'default' => ''
			],
			'oob_netmask' => [
				'null' => false,
				'type' => DB::FIELD_TYPE_CHAR,
				'length' => 39,
				'default' => ''
			],
			'oob_router' => [
				'null' => false,
				'type' => DB::FIELD_TYPE_CHAR,
				'length' => 39,
				'default' => ''
			],
			'date_hw_purchase' => [
				'null' => false,
				'type' => DB::FIELD_TYPE_CHAR,
				'length' => 64,
				'default' => ''
			],
			'date_hw_install' => [
				'null' => false,
				'type' => DB::FIELD_TYPE_CHAR,
				'length' => 64,
				'default' => ''
			],
			'date_hw_expiry' => [
				'null' => false,
				'type' => DB::FIELD_TYPE_CHAR,
				'length' => 64,
				'default' => ''
			],
			'date_hw_decomm' => [
				'null' => false,
				'type' => DB::FIELD_TYPE_CHAR,
				'length' => 64,
				'default' => ''
			],
			'site_address_a' => [
				'null' => false,
				'type' => DB::FIELD_TYPE_CHAR,
				'length' => 128,
				'default' => ''
			],
			'site_address_b' => [
				'null' => false,
				'type' => DB::FIELD_TYPE_CHAR,
				'length' => 128,
				'default' => ''
			],
			'site_address_c' => [
				'null' => false,
				'type' => DB::FIELD_TYPE_CHAR,
				'length' => 128,
				'default' => ''
			],
			'site_city' => [
				'null' => false,
				'type' => DB::FIELD_TYPE_CHAR,
				'length' => 128,
				'default' => ''
			],
			'site_state' => [
				'null' => false,
				'type' => DB::FIELD_TYPE_CHAR,
				'length' => 64,
				'default' => ''
			],
			'site_country' => [
				'null' => false,
				'type' => DB::FIELD_TYPE_CHAR,
				'length' => 64,
				'default' => ''
			],
			'site_zip' => [
				'null' => false,
				'type' => DB::FIELD_TYPE_CHAR,
				'length' => 64,
				'default' => ''
			],
			'site_rack' => [
				'null' => false,
				'type' => DB::FIELD_TYPE_CHAR,
				'length' => 128,
				'default' => ''
			],
			'site_notes' => [
				'null' => false,
				'type' => DB::FIELD_TYPE_TEXT,
				'default' => ''
			],
			'poc_1_name' => [
				'null' => false,
				'type' => DB::FIELD_TYPE_CHAR,
				'length' => 128,
				'default' => ''
			],
			'poc_1_email' => [
				'null' => false,
				'type' => DB::FIELD_TYPE_CHAR,
				'length' => 128,
				'default' => ''
			],
			'poc_1_phone_a' => [
				'null' => false,
				'type' => DB::FIELD_TYPE_CHAR,
				'length' => 64,
				'default' => ''
			],
			'poc_1_phone_b' => [
				'null' => false,
				'type' => DB::FIELD_TYPE_CHAR,
				'length' => 64,
				'default' => ''
			],
			'poc_1_cell' => [
				'null' => false,
				'type' => DB::FIELD_TYPE_CHAR,
				'length' => 64,
				'default' => ''
			],
			'poc_1_screen' => [
				'null' => false,
				'type' => DB::FIELD_TYPE_CHAR,
				'length' => 64,
				'default' => ''
			],
			'poc_1_notes' => [
				'null' => false,
				'type' => DB::FIELD_TYPE_TEXT,
				'default' => ''
			],
			'poc_2_name' => [
				'null' => false,
				'type' => DB::FIELD_TYPE_CHAR,
				'length' => 128,
				'default' => ''
			],
			'poc_2_email' => [
				'null' => false,
				'type' => DB::FIELD_TYPE_CHAR,
				'length' => 128,
				'default' => ''
			],
			'poc_2_phone_a' => [
				'null' => false,
				'type' => DB::FIELD_TYPE_CHAR,
				'length' => 64,
				'default' => ''
			],
			'poc_2_phone_b' => [
				'null' => false,
				'type' => DB::FIELD_TYPE_CHAR,
				'length' => 64,
				'default' => ''
			],
			'poc_2_cell' => [
				'null' => false,
				'type' => DB::FIELD_TYPE_CHAR,
				'length' => 64,
				'default' => ''
			],
			'poc_2_screen' => [
				'null' => false,
				'type' => DB::FIELD_TYPE_CHAR,
				'length' => 64,
				'default' => ''
			],
			'poc_2_notes' => [
				'null' => false,
				'type' => DB::FIELD_TYPE_TEXT,
				'default' => ''
			]
		]
	],
	'housekeeper' => [
		'key' => 'housekeeperid',
		'fields' => [
			'housekeeperid' => [
				'null' => false,
				'type' => DB::FIELD_TYPE_ID,
				'length' => 20
			],
			'tablename' => [
				'null' => false,
				'type' => DB::FIELD_TYPE_CHAR,
				'length' => 64,
				'default' => ''
			],
			'field' => [
				'null' => false,
				'type' => DB::FIELD_TYPE_CHAR,
				'length' => 64,
				'default' => ''
			],
			'value' => [
				'null' => false,
				'type' => DB::FIELD_TYPE_ID,
				'length' => 20,
				'ref_table' => 'items',
				'ref_field' => 'value'
			]
		]
	],
	'images' => [
		'key' => 'imageid',
		'fields' => [
			'imageid' => [
				'null' => false,
				'type' => DB::FIELD_TYPE_ID,
				'length' => 20
			],
			'imagetype' => [
				'null' => false,
				'type' => DB::FIELD_TYPE_INT,
				'length' => 10,
				'default' => '0'
			],
			'name' => [
				'null' => false,
				'type' => DB::FIELD_TYPE_CHAR,
				'length' => 64,
				'default' => '0'
			],
			'image' => [
				'null' => false,
				'type' => DB::FIELD_TYPE_BLOB,
				'length' => 2048,
				'default' => ''
			]
		]
	],
	'item_discovery' => [
		'key' => 'itemdiscoveryid',
		'fields' => [
			'itemdiscoveryid' => [
				'null' => false,
				'type' => DB::FIELD_TYPE_ID,
				'length' => 20
			],
			'itemid' => [
				'null' => false,
				'type' => DB::FIELD_TYPE_ID,
				'length' => 20,
				'ref_table' => 'items',
				'ref_field' => 'itemid'
			],
			'parent_itemid' => [
				'null' => false,
				'type' => DB::FIELD_TYPE_ID,
				'length' => 20,
				'ref_table' => 'items',
				'ref_field' => 'itemid'
			],
			'key_' => [
				'null' => false,
				'type' => DB::FIELD_TYPE_CHAR,
				'length' => 2048,
				'default' => ''
			],
			'lastcheck' => [
				'null' => false,
				'type' => DB::FIELD_TYPE_INT,
				'length' => 10,
				'default' => '0'
			],
			'ts_delete' => [
				'null' => false,
				'type' => DB::FIELD_TYPE_INT,
				'length' => 10,
				'default' => '0'
			]
		]
	],
	'host_discovery' => [
		'key' => 'hostid',
		'fields' => [
			'hostid' => [
				'null' => false,
				'type' => DB::FIELD_TYPE_ID,
				'length' => 20,
				'ref_table' => 'hosts',
				'ref_field' => 'hostid'
			],
			'parent_hostid' => [
				'null' => true,
				'type' => DB::FIELD_TYPE_ID,
				'length' => 20,
				'ref_table' => 'hosts',
				'ref_field' => 'hostid'
			],
			'parent_itemid' => [
				'null' => true,
				'type' => DB::FIELD_TYPE_ID,
				'length' => 20,
				'ref_table' => 'items',
				'ref_field' => 'itemid'
			],
			'host' => [
				'null' => false,
				'type' => DB::FIELD_TYPE_CHAR,
				'length' => 128,
				'default' => ''
			],
			'lastcheck' => [
				'null' => false,
				'type' => DB::FIELD_TYPE_INT,
				'length' => 10,
				'default' => '0'
			],
			'ts_delete' => [
				'null' => false,
				'type' => DB::FIELD_TYPE_INT,
				'length' => 10,
				'default' => '0'
			]
		]
	],
	'interface_discovery' => [
		'key' => 'interfaceid',
		'fields' => [
			'interfaceid' => [
				'null' => false,
				'type' => DB::FIELD_TYPE_ID,
				'length' => 20,
				'ref_table' => 'interface',
				'ref_field' => 'interfaceid'
			],
			'parent_interfaceid' => [
				'null' => false,
				'type' => DB::FIELD_TYPE_ID,
				'length' => 20,
				'ref_table' => 'interface',
				'ref_field' => 'interfaceid'
			]
		]
	],
	'profiles' => [
		'key' => 'profileid',
		'fields' => [
			'profileid' => [
				'null' => false,
				'type' => DB::FIELD_TYPE_ID,
				'length' => 20
			],
			'userid' => [
				'null' => false,
				'type' => DB::FIELD_TYPE_ID,
				'length' => 20,
				'ref_table' => 'users',
				'ref_field' => 'userid'
			],
			'idx' => [
				'null' => false,
				'type' => DB::FIELD_TYPE_CHAR,
				'length' => 96,
				'default' => ''
			],
			'idx2' => [
				'null' => false,
				'type' => DB::FIELD_TYPE_ID,
				'length' => 20,
				'default' => '0'
			],
			'value_id' => [
				'null' => false,
				'type' => DB::FIELD_TYPE_ID,
				'length' => 20,
				'default' => '0'
			],
			'value_int' => [
				'null' => false,
				'type' => DB::FIELD_TYPE_INT,
				'length' => 10,
				'default' => '0'
			],
			'value_str' => [
				'null' => false,
				'type' => DB::FIELD_TYPE_NCLOB,
				'default' => ''
			],
			'source' => [
				'null' => false,
				'type' => DB::FIELD_TYPE_CHAR,
				'length' => 96,
				'default' => ''
			],
			'type' => [
				'null' => false,
				'type' => DB::FIELD_TYPE_INT,
				'length' => 10,
				'default' => '0'
			]
		]
	],
	'sessions' => [
		'key' => 'sessionid',
		'fields' => [
			'sessionid' => [
				'null' => false,
				'type' => DB::FIELD_TYPE_CHAR,
				'length' => 32,
				'default' => ''
			],
			'userid' => [
				'null' => false,
				'type' => DB::FIELD_TYPE_ID,
				'length' => 20,
				'ref_table' => 'users',
				'ref_field' => 'userid'
			],
			'lastaccess' => [
				'null' => false,
				'type' => DB::FIELD_TYPE_INT,
				'length' => 10,
				'default' => '0'
			],
			'status' => [
				'null' => false,
				'type' => DB::FIELD_TYPE_INT,
				'length' => 10,
				'default' => '0'
			]
		]
	],
	'trigger_discovery' => [
		'key' => 'triggerid',
		'fields' => [
			'triggerid' => [
				'null' => false,
				'type' => DB::FIELD_TYPE_ID,
				'length' => 20,
				'ref_table' => 'triggers',
				'ref_field' => 'triggerid'
			],
			'parent_triggerid' => [
				'null' => false,
				'type' => DB::FIELD_TYPE_ID,
				'length' => 20,
				'ref_table' => 'triggers',
				'ref_field' => 'triggerid'
			],
			'lastcheck' => [
				'null' => false,
				'type' => DB::FIELD_TYPE_INT,
				'length' => 10,
				'default' => '0'
			],
			'ts_delete' => [
				'null' => false,
				'type' => DB::FIELD_TYPE_INT,
				'length' => 10,
				'default' => '0'
			]
		]
	],
	'item_condition' => [
		'key' => 'item_conditionid',
		'fields' => [
			'item_conditionid' => [
				'null' => false,
				'type' => DB::FIELD_TYPE_ID,
				'length' => 20
			],
			'itemid' => [
				'null' => false,
				'type' => DB::FIELD_TYPE_ID,
				'length' => 20,
				'ref_table' => 'items',
				'ref_field' => 'itemid'
			],
			'operator' => [
				'null' => false,
				'type' => DB::FIELD_TYPE_INT,
				'length' => 10,
				'default' => '8'
			],
			'macro' => [
				'null' => false,
				'type' => DB::FIELD_TYPE_CHAR,
				'length' => 64,
				'default' => ''
			],
			'value' => [
				'null' => false,
				'type' => DB::FIELD_TYPE_CHAR,
				'length' => 255,
				'default' => ''
			]
		]
	],
	'item_rtdata' => [
		'key' => 'itemid',
		'fields' => [
			'itemid' => [
				'null' => false,
				'type' => DB::FIELD_TYPE_ID,
				'length' => 20,
				'ref_table' => 'items',
				'ref_field' => 'itemid'
			],
			'lastlogsize' => [
				'null' => false,
				'type' => DB::FIELD_TYPE_UINT,
				'length' => 20,
				'default' => '0'
			],
			'state' => [
				'null' => false,
				'type' => DB::FIELD_TYPE_INT,
				'length' => 10,
				'default' => '0'
			],
			'mtime' => [
				'null' => false,
				'type' => DB::FIELD_TYPE_INT,
				'length' => 10,
				'default' => '0'
			],
			'error' => [
				'null' => false,
				'type' => DB::FIELD_TYPE_CHAR,
				'length' => 2048,
				'default' => ''
			]
		]
	],
	'opinventory' => [
		'key' => 'operationid',
		'fields' => [
			'operationid' => [
				'null' => false,
				'type' => DB::FIELD_TYPE_ID,
				'length' => 20,
				'ref_table' => 'operations',
				'ref_field' => 'operationid'
			],
			'inventory_mode' => [
				'null' => false,
				'type' => DB::FIELD_TYPE_INT,
				'length' => 10,
				'default' => '0'
			]
		]
	],
	'trigger_tag' => [
		'key' => 'triggertagid',
		'fields' => [
			'triggertagid' => [
				'null' => false,
				'type' => DB::FIELD_TYPE_ID,
				'length' => 20
			],
			'triggerid' => [
				'null' => false,
				'type' => DB::FIELD_TYPE_ID,
				'length' => 20,
				'ref_table' => 'triggers',
				'ref_field' => 'triggerid'
			],
			'tag' => [
				'null' => false,
				'type' => DB::FIELD_TYPE_CHAR,
				'length' => 255,
				'default' => ''
			],
			'value' => [
				'null' => false,
				'type' => DB::FIELD_TYPE_CHAR,
				'length' => 255,
				'default' => ''
			]
		]
	],
	'event_tag' => [
		'key' => 'eventtagid',
		'fields' => [
			'eventtagid' => [
				'null' => false,
				'type' => DB::FIELD_TYPE_ID,
				'length' => 20
			],
			'eventid' => [
				'null' => false,
				'type' => DB::FIELD_TYPE_ID,
				'length' => 20,
				'ref_table' => 'events',
				'ref_field' => 'eventid'
			],
			'tag' => [
				'null' => false,
				'type' => DB::FIELD_TYPE_CHAR,
				'length' => 255,
				'default' => ''
			],
			'value' => [
				'null' => false,
				'type' => DB::FIELD_TYPE_CHAR,
				'length' => 255,
				'default' => ''
			]
		]
	],
	'problem' => [
		'key' => 'eventid',
		'fields' => [
			'eventid' => [
				'null' => false,
				'type' => DB::FIELD_TYPE_ID,
				'length' => 20,
				'ref_table' => 'events',
				'ref_field' => 'eventid'
			],
			'source' => [
				'null' => false,
				'type' => DB::FIELD_TYPE_INT,
				'length' => 10,
				'default' => '0'
			],
			'object' => [
				'null' => false,
				'type' => DB::FIELD_TYPE_INT,
				'length' => 10,
				'default' => '0'
			],
			'objectid' => [
				'null' => false,
				'type' => DB::FIELD_TYPE_ID,
				'length' => 20,
				'default' => '0'
			],
			'clock' => [
				'null' => false,
				'type' => DB::FIELD_TYPE_INT,
				'length' => 10,
				'default' => '0'
			],
			'ns' => [
				'null' => false,
				'type' => DB::FIELD_TYPE_INT,
				'length' => 10,
				'default' => '0'
			],
			'r_eventid' => [
				'null' => true,
				'type' => DB::FIELD_TYPE_ID,
				'length' => 20,
				'ref_table' => 'events',
				'ref_field' => 'eventid'
			],
			'r_clock' => [
				'null' => false,
				'type' => DB::FIELD_TYPE_INT,
				'length' => 10,
				'default' => '0'
			],
			'r_ns' => [
				'null' => false,
				'type' => DB::FIELD_TYPE_INT,
				'length' => 10,
				'default' => '0'
			],
			'correlationid' => [
				'null' => true,
				'type' => DB::FIELD_TYPE_ID,
				'length' => 20,
				'ref_table' => 'correlation',
				'ref_field' => 'correlationid'
			],
			'userid' => [
				'null' => true,
				'type' => DB::FIELD_TYPE_ID,
				'length' => 20,
				'ref_table' => 'users',
				'ref_field' => 'userid'
			],
			'name' => [
				'null' => false,
				'type' => DB::FIELD_TYPE_CHAR,
				'length' => 2048,
				'default' => ''
			],
			'acknowledged' => [
				'null' => false,
				'type' => DB::FIELD_TYPE_INT,
				'length' => 10,
				'default' => '0'
			],
			'severity' => [
				'null' => false,
				'type' => DB::FIELD_TYPE_INT,
				'length' => 10,
				'default' => '0'
			]
		]
	],
	'problem_tag' => [
		'key' => 'problemtagid',
		'fields' => [
			'problemtagid' => [
				'null' => false,
				'type' => DB::FIELD_TYPE_ID,
				'length' => 20
			],
			'eventid' => [
				'null' => false,
				'type' => DB::FIELD_TYPE_ID,
				'length' => 20,
				'ref_table' => 'problem',
				'ref_field' => 'eventid'
			],
			'tag' => [
				'null' => false,
				'type' => DB::FIELD_TYPE_CHAR,
				'length' => 255,
				'default' => ''
			],
			'value' => [
				'null' => false,
				'type' => DB::FIELD_TYPE_CHAR,
				'length' => 255,
				'default' => ''
			]
		]
	],
	'tag_filter' => [
		'key' => 'tag_filterid',
		'fields' => [
			'tag_filterid' => [
				'null' => false,
				'type' => DB::FIELD_TYPE_ID,
				'length' => 20
			],
			'usrgrpid' => [
				'null' => false,
				'type' => DB::FIELD_TYPE_ID,
				'length' => 20,
				'ref_table' => 'usrgrp',
				'ref_field' => 'usrgrpid'
			],
			'groupid' => [
				'null' => false,
				'type' => DB::FIELD_TYPE_ID,
				'length' => 20,
				'ref_table' => 'hstgrp',
				'ref_field' => 'groupid'
			],
			'tag' => [
				'null' => false,
				'type' => DB::FIELD_TYPE_CHAR,
				'length' => 255,
				'default' => ''
			],
			'value' => [
				'null' => false,
				'type' => DB::FIELD_TYPE_CHAR,
				'length' => 255,
				'default' => ''
			]
		]
	],
	'event_recovery' => [
		'key' => 'eventid',
		'fields' => [
			'eventid' => [
				'null' => false,
				'type' => DB::FIELD_TYPE_ID,
				'length' => 20,
				'ref_table' => 'events',
				'ref_field' => 'eventid'
			],
			'r_eventid' => [
				'null' => false,
				'type' => DB::FIELD_TYPE_ID,
				'length' => 20,
				'ref_table' => 'events',
				'ref_field' => 'eventid'
			],
			'c_eventid' => [
				'null' => true,
				'type' => DB::FIELD_TYPE_ID,
				'length' => 20,
				'ref_table' => 'events',
				'ref_field' => 'eventid'
			],
			'correlationid' => [
				'null' => true,
				'type' => DB::FIELD_TYPE_ID,
				'length' => 20,
				'ref_table' => 'correlation',
				'ref_field' => 'correlationid'
			],
			'userid' => [
				'null' => true,
				'type' => DB::FIELD_TYPE_ID,
				'length' => 20,
				'ref_table' => 'users',
				'ref_field' => 'userid'
			]
		]
	],
	'correlation' => [
		'key' => 'correlationid',
		'fields' => [
			'correlationid' => [
				'null' => false,
				'type' => DB::FIELD_TYPE_ID,
				'length' => 20
			],
			'name' => [
				'null' => false,
				'type' => DB::FIELD_TYPE_CHAR,
				'length' => 255,
				'default' => ''
			],
			'description' => [
				'null' => false,
				'type' => DB::FIELD_TYPE_TEXT,
				'default' => ''
			],
			'evaltype' => [
				'null' => false,
				'type' => DB::FIELD_TYPE_INT,
				'length' => 10,
				'default' => '0'
			],
			'status' => [
				'null' => false,
				'type' => DB::FIELD_TYPE_INT,
				'length' => 10,
				'default' => '0'
			],
			'formula' => [
				'null' => false,
				'type' => DB::FIELD_TYPE_CHAR,
				'length' => 255,
				'default' => ''
			]
		]
	],
	'corr_condition' => [
		'key' => 'corr_conditionid',
		'fields' => [
			'corr_conditionid' => [
				'null' => false,
				'type' => DB::FIELD_TYPE_ID,
				'length' => 20
			],
			'correlationid' => [
				'null' => false,
				'type' => DB::FIELD_TYPE_ID,
				'length' => 20,
				'ref_table' => 'correlation',
				'ref_field' => 'correlationid'
			],
			'type' => [
				'null' => false,
				'type' => DB::FIELD_TYPE_INT,
				'length' => 10,
				'default' => '0'
			]
		]
	],
	'corr_condition_tag' => [
		'key' => 'corr_conditionid',
		'fields' => [
			'corr_conditionid' => [
				'null' => false,
				'type' => DB::FIELD_TYPE_ID,
				'length' => 20,
				'ref_table' => 'corr_condition',
				'ref_field' => 'corr_conditionid'
			],
			'tag' => [
				'null' => false,
				'type' => DB::FIELD_TYPE_CHAR,
				'length' => 255,
				'default' => ''
			]
		]
	],
	'corr_condition_group' => [
		'key' => 'corr_conditionid',
		'fields' => [
			'corr_conditionid' => [
				'null' => false,
				'type' => DB::FIELD_TYPE_ID,
				'length' => 20,
				'ref_table' => 'corr_condition',
				'ref_field' => 'corr_conditionid'
			],
			'operator' => [
				'null' => false,
				'type' => DB::FIELD_TYPE_INT,
				'length' => 10,
				'default' => '0'
			],
			'groupid' => [
				'null' => false,
				'type' => DB::FIELD_TYPE_ID,
				'length' => 20,
				'ref_table' => 'hstgrp',
				'ref_field' => 'groupid'
			]
		]
	],
	'corr_condition_tagpair' => [
		'key' => 'corr_conditionid',
		'fields' => [
			'corr_conditionid' => [
				'null' => false,
				'type' => DB::FIELD_TYPE_ID,
				'length' => 20,
				'ref_table' => 'corr_condition',
				'ref_field' => 'corr_conditionid'
			],
			'oldtag' => [
				'null' => false,
				'type' => DB::FIELD_TYPE_CHAR,
				'length' => 255,
				'default' => ''
			],
			'newtag' => [
				'null' => false,
				'type' => DB::FIELD_TYPE_CHAR,
				'length' => 255,
				'default' => ''
			]
		]
	],
	'corr_condition_tagvalue' => [
		'key' => 'corr_conditionid',
		'fields' => [
			'corr_conditionid' => [
				'null' => false,
				'type' => DB::FIELD_TYPE_ID,
				'length' => 20,
				'ref_table' => 'corr_condition',
				'ref_field' => 'corr_conditionid'
			],
			'tag' => [
				'null' => false,
				'type' => DB::FIELD_TYPE_CHAR,
				'length' => 255,
				'default' => ''
			],
			'operator' => [
				'null' => false,
				'type' => DB::FIELD_TYPE_INT,
				'length' => 10,
				'default' => '0'
			],
			'value' => [
				'null' => false,
				'type' => DB::FIELD_TYPE_CHAR,
				'length' => 255,
				'default' => ''
			]
		]
	],
	'corr_operation' => [
		'key' => 'corr_operationid',
		'fields' => [
			'corr_operationid' => [
				'null' => false,
				'type' => DB::FIELD_TYPE_ID,
				'length' => 20
			],
			'correlationid' => [
				'null' => false,
				'type' => DB::FIELD_TYPE_ID,
				'length' => 20,
				'ref_table' => 'correlation',
				'ref_field' => 'correlationid'
			],
			'type' => [
				'null' => false,
				'type' => DB::FIELD_TYPE_INT,
				'length' => 10,
				'default' => '0'
			]
		]
	],
	'task' => [
		'key' => 'taskid',
		'fields' => [
			'taskid' => [
				'null' => false,
				'type' => DB::FIELD_TYPE_ID,
				'length' => 20
			],
			'type' => [
				'null' => false,
				'type' => DB::FIELD_TYPE_INT,
				'length' => 10
			],
			'status' => [
				'null' => false,
				'type' => DB::FIELD_TYPE_INT,
				'length' => 10,
				'default' => '0'
			],
			'clock' => [
				'null' => false,
				'type' => DB::FIELD_TYPE_INT,
				'length' => 10,
				'default' => '0'
			],
			'ttl' => [
				'null' => false,
				'type' => DB::FIELD_TYPE_INT,
				'length' => 10,
				'default' => '0'
			],
			'proxy_hostid' => [
				'null' => true,
				'type' => DB::FIELD_TYPE_ID,
				'length' => 20,
				'ref_table' => 'hosts',
				'ref_field' => 'hostid'
			]
		]
	],
	'task_close_problem' => [
		'key' => 'taskid',
		'fields' => [
			'taskid' => [
				'null' => false,
				'type' => DB::FIELD_TYPE_ID,
				'length' => 20,
				'ref_table' => 'task',
				'ref_field' => 'taskid'
			],
			'acknowledgeid' => [
				'null' => false,
				'type' => DB::FIELD_TYPE_ID,
				'length' => 20,
				'ref_table' => 'acknowledges',
				'ref_field' => 'acknowledgeid'
			]
		]
	],
	'item_preproc' => [
		'key' => 'item_preprocid',
		'fields' => [
			'item_preprocid' => [
				'null' => false,
				'type' => DB::FIELD_TYPE_ID,
				'length' => 20
			],
			'itemid' => [
				'null' => false,
				'type' => DB::FIELD_TYPE_ID,
				'length' => 20,
				'ref_table' => 'items',
				'ref_field' => 'itemid'
			],
			'step' => [
				'null' => false,
				'type' => DB::FIELD_TYPE_INT,
				'length' => 10,
				'default' => '0'
			],
			'type' => [
				'null' => false,
				'type' => DB::FIELD_TYPE_INT,
				'length' => 10,
				'default' => '0'
			],
			'params' => [
				'null' => false,
				'type' => DB::FIELD_TYPE_NCLOB,
				'default' => ''
			],
			'error_handler' => [
				'null' => false,
				'type' => DB::FIELD_TYPE_INT,
				'length' => 10,
				'default' => '0'
			],
			'error_handler_params' => [
				'null' => false,
				'type' => DB::FIELD_TYPE_CHAR,
				'length' => 255,
				'default' => ''
			]
		]
	],
	'task_remote_command' => [
		'key' => 'taskid',
		'fields' => [
			'taskid' => [
				'null' => false,
				'type' => DB::FIELD_TYPE_ID,
				'length' => 20,
				'ref_table' => 'task',
				'ref_field' => 'taskid'
			],
			'command_type' => [
				'null' => false,
				'type' => DB::FIELD_TYPE_INT,
				'length' => 10,
				'default' => '0'
			],
			'execute_on' => [
				'null' => false,
				'type' => DB::FIELD_TYPE_INT,
				'length' => 10,
				'default' => '0'
			],
			'port' => [
				'null' => false,
				'type' => DB::FIELD_TYPE_INT,
				'length' => 10,
				'default' => '0'
			],
			'authtype' => [
				'null' => false,
				'type' => DB::FIELD_TYPE_INT,
				'length' => 10,
				'default' => '0'
			],
			'username' => [
				'null' => false,
				'type' => DB::FIELD_TYPE_CHAR,
				'length' => 64,
				'default' => ''
			],
			'password' => [
				'null' => false,
				'type' => DB::FIELD_TYPE_CHAR,
				'length' => 64,
				'default' => ''
			],
			'publickey' => [
				'null' => false,
				'type' => DB::FIELD_TYPE_CHAR,
				'length' => 64,
				'default' => ''
			],
			'privatekey' => [
				'null' => false,
				'type' => DB::FIELD_TYPE_CHAR,
				'length' => 64,
				'default' => ''
			],
			'command' => [
				'null' => false,
				'type' => DB::FIELD_TYPE_NCLOB,
				'default' => ''
			],
			'alertid' => [
				'null' => true,
				'type' => DB::FIELD_TYPE_ID,
				'length' => 20,
				'ref_table' => 'alerts',
				'ref_field' => 'alertid'
			],
			'parent_taskid' => [
				'null' => false,
				'type' => DB::FIELD_TYPE_ID,
				'length' => 20,
				'ref_table' => 'task',
				'ref_field' => 'taskid'
			],
			'hostid' => [
				'null' => false,
				'type' => DB::FIELD_TYPE_ID,
				'length' => 20,
				'ref_table' => 'hosts',
				'ref_field' => 'hostid'
			]
		]
	],
	'task_remote_command_result' => [
		'key' => 'taskid',
		'fields' => [
			'taskid' => [
				'null' => false,
				'type' => DB::FIELD_TYPE_ID,
				'length' => 20,
				'ref_table' => 'task',
				'ref_field' => 'taskid'
			],
			'status' => [
				'null' => false,
				'type' => DB::FIELD_TYPE_INT,
				'length' => 10,
				'default' => '0'
			],
			'parent_taskid' => [
				'null' => false,
				'type' => DB::FIELD_TYPE_ID,
				'length' => 20,
				'ref_table' => 'task',
				'ref_field' => 'taskid'
			],
			'info' => [
				'null' => false,
				'type' => DB::FIELD_TYPE_TEXT,
				'default' => ''
			]
		]
	],
	'task_data' => [
		'key' => 'taskid',
		'fields' => [
			'taskid' => [
				'null' => false,
				'type' => DB::FIELD_TYPE_ID,
				'length' => 20,
				'ref_table' => 'task',
				'ref_field' => 'taskid'
			],
			'type' => [
				'null' => false,
				'type' => DB::FIELD_TYPE_INT,
				'length' => 10,
				'default' => '0'
			],
			'data' => [
				'null' => false,
				'type' => DB::FIELD_TYPE_NCLOB,
				'default' => ''
			],
			'parent_taskid' => [
				'null' => false,
				'type' => DB::FIELD_TYPE_ID,
				'length' => 20,
				'ref_table' => 'task',
				'ref_field' => 'taskid'
			]
		]
	],
	'task_result' => [
		'key' => 'taskid',
		'fields' => [
			'taskid' => [
				'null' => false,
				'type' => DB::FIELD_TYPE_ID,
				'length' => 20,
				'ref_table' => 'task',
				'ref_field' => 'taskid'
			],
			'status' => [
				'null' => false,
				'type' => DB::FIELD_TYPE_INT,
				'length' => 10,
				'default' => '0'
			],
			'parent_taskid' => [
				'null' => false,
				'type' => DB::FIELD_TYPE_ID,
				'length' => 20,
				'ref_table' => 'task',
				'ref_field' => 'taskid'
			],
			'info' => [
				'null' => false,
				'type' => DB::FIELD_TYPE_NCLOB,
				'default' => ''
			]
		]
	],
	'task_acknowledge' => [
		'key' => 'taskid',
		'fields' => [
			'taskid' => [
				'null' => false,
				'type' => DB::FIELD_TYPE_ID,
				'length' => 20,
				'ref_table' => 'task',
				'ref_field' => 'taskid'
			],
			'acknowledgeid' => [
				'null' => false,
				'type' => DB::FIELD_TYPE_ID,
				'length' => 20,
				'ref_table' => 'acknowledges',
				'ref_field' => 'acknowledgeid'
			]
		]
	],
	'sysmap_shape' => [
		'key' => 'sysmap_shapeid',
		'fields' => [
			'sysmap_shapeid' => [
				'null' => false,
				'type' => DB::FIELD_TYPE_ID,
				'length' => 20
			],
			'sysmapid' => [
				'null' => false,
				'type' => DB::FIELD_TYPE_ID,
				'length' => 20,
				'ref_table' => 'sysmaps',
				'ref_field' => 'sysmapid'
			],
			'type' => [
				'null' => false,
				'type' => DB::FIELD_TYPE_INT,
				'length' => 10,
				'default' => '0'
			],
			'x' => [
				'null' => false,
				'type' => DB::FIELD_TYPE_INT,
				'length' => 10,
				'default' => '0'
			],
			'y' => [
				'null' => false,
				'type' => DB::FIELD_TYPE_INT,
				'length' => 10,
				'default' => '0'
			],
			'width' => [
				'null' => false,
				'type' => DB::FIELD_TYPE_INT,
				'length' => 10,
				'default' => '200'
			],
			'height' => [
				'null' => false,
				'type' => DB::FIELD_TYPE_INT,
				'length' => 10,
				'default' => '200'
			],
			'text' => [
				'null' => false,
				'type' => DB::FIELD_TYPE_TEXT,
				'default' => ''
			],
			'font' => [
				'null' => false,
				'type' => DB::FIELD_TYPE_INT,
				'length' => 10,
				'default' => '9'
			],
			'font_size' => [
				'null' => false,
				'type' => DB::FIELD_TYPE_INT,
				'length' => 10,
				'default' => '11'
			],
			'font_color' => [
				'null' => false,
				'type' => DB::FIELD_TYPE_CHAR,
				'length' => 6,
				'default' => '000000'
			],
			'text_halign' => [
				'null' => false,
				'type' => DB::FIELD_TYPE_INT,
				'length' => 10,
				'default' => '0'
			],
			'text_valign' => [
				'null' => false,
				'type' => DB::FIELD_TYPE_INT,
				'length' => 10,
				'default' => '0'
			],
			'border_type' => [
				'null' => false,
				'type' => DB::FIELD_TYPE_INT,
				'length' => 10,
				'default' => '0'
			],
			'border_width' => [
				'null' => false,
				'type' => DB::FIELD_TYPE_INT,
				'length' => 10,
				'default' => '1'
			],
			'border_color' => [
				'null' => false,
				'type' => DB::FIELD_TYPE_CHAR,
				'length' => 6,
				'default' => '000000'
			],
			'background_color' => [
				'null' => false,
				'type' => DB::FIELD_TYPE_CHAR,
				'length' => 6,
				'default' => ''
			],
			'zindex' => [
				'null' => false,
				'type' => DB::FIELD_TYPE_INT,
				'length' => 10,
				'default' => '0'
			]
		]
	],
	'sysmap_element_trigger' => [
		'key' => 'selement_triggerid',
		'fields' => [
			'selement_triggerid' => [
				'null' => false,
				'type' => DB::FIELD_TYPE_ID,
				'length' => 20
			],
			'selementid' => [
				'null' => false,
				'type' => DB::FIELD_TYPE_ID,
				'length' => 20,
				'ref_table' => 'sysmaps_elements',
				'ref_field' => 'selementid'
			],
			'triggerid' => [
				'null' => false,
				'type' => DB::FIELD_TYPE_ID,
				'length' => 20,
				'ref_table' => 'triggers',
				'ref_field' => 'triggerid'
			]
		]
	],
	'httptest_field' => [
		'key' => 'httptest_fieldid',
		'fields' => [
			'httptest_fieldid' => [
				'null' => false,
				'type' => DB::FIELD_TYPE_ID,
				'length' => 20
			],
			'httptestid' => [
				'null' => false,
				'type' => DB::FIELD_TYPE_ID,
				'length' => 20,
				'ref_table' => 'httptest',
				'ref_field' => 'httptestid'
			],
			'type' => [
				'null' => false,
				'type' => DB::FIELD_TYPE_INT,
				'length' => 10,
				'default' => '0'
			],
			'name' => [
				'null' => false,
				'type' => DB::FIELD_TYPE_CHAR,
				'length' => 255,
				'default' => ''
			],
			'value' => [
				'null' => false,
				'type' => DB::FIELD_TYPE_TEXT,
				'default' => ''
			]
		]
	],
	'httpstep_field' => [
		'key' => 'httpstep_fieldid',
		'fields' => [
			'httpstep_fieldid' => [
				'null' => false,
				'type' => DB::FIELD_TYPE_ID,
				'length' => 20
			],
			'httpstepid' => [
				'null' => false,
				'type' => DB::FIELD_TYPE_ID,
				'length' => 20,
				'ref_table' => 'httpstep',
				'ref_field' => 'httpstepid'
			],
			'type' => [
				'null' => false,
				'type' => DB::FIELD_TYPE_INT,
				'length' => 10,
				'default' => '0'
			],
			'name' => [
				'null' => false,
				'type' => DB::FIELD_TYPE_CHAR,
				'length' => 255,
				'default' => ''
			],
			'value' => [
				'null' => false,
				'type' => DB::FIELD_TYPE_TEXT,
				'default' => ''
			]
		]
	],
	'dashboard' => [
		'key' => 'dashboardid',
		'fields' => [
			'dashboardid' => [
				'null' => false,
				'type' => DB::FIELD_TYPE_ID,
				'length' => 20
			],
			'name' => [
				'null' => false,
				'type' => DB::FIELD_TYPE_CHAR,
				'length' => 255
			],
			'userid' => [
				'null' => true,
				'type' => DB::FIELD_TYPE_ID,
				'length' => 20,
				'ref_table' => 'users',
				'ref_field' => 'userid'
			],
			'private' => [
				'null' => false,
				'type' => DB::FIELD_TYPE_INT,
				'length' => 10,
				'default' => '1'
			],
			'templateid' => [
				'null' => true,
				'type' => DB::FIELD_TYPE_ID,
				'length' => 20,
				'ref_table' => 'hosts',
				'ref_field' => 'hostid'
			],
			'display_period' => [
				'null' => false,
				'type' => DB::FIELD_TYPE_INT,
				'length' => 10,
				'default' => '30'
			],
			'auto_start' => [
				'null' => false,
				'type' => DB::FIELD_TYPE_INT,
				'length' => 10,
				'default' => '1'
			],
			'uuid' => [
				'null' => false,
				'type' => DB::FIELD_TYPE_CHAR,
				'length' => 32,
				'default' => ''
			]
		]
	],
	'dashboard_user' => [
		'key' => 'dashboard_userid',
		'fields' => [
			'dashboard_userid' => [
				'null' => false,
				'type' => DB::FIELD_TYPE_ID,
				'length' => 20
			],
			'dashboardid' => [
				'null' => false,
				'type' => DB::FIELD_TYPE_ID,
				'length' => 20,
				'ref_table' => 'dashboard',
				'ref_field' => 'dashboardid'
			],
			'userid' => [
				'null' => false,
				'type' => DB::FIELD_TYPE_ID,
				'length' => 20,
				'ref_table' => 'users',
				'ref_field' => 'userid'
			],
			'permission' => [
				'null' => false,
				'type' => DB::FIELD_TYPE_INT,
				'length' => 10,
				'default' => '2'
			]
		]
	],
	'dashboard_usrgrp' => [
		'key' => 'dashboard_usrgrpid',
		'fields' => [
			'dashboard_usrgrpid' => [
				'null' => false,
				'type' => DB::FIELD_TYPE_ID,
				'length' => 20
			],
			'dashboardid' => [
				'null' => false,
				'type' => DB::FIELD_TYPE_ID,
				'length' => 20,
				'ref_table' => 'dashboard',
				'ref_field' => 'dashboardid'
			],
			'usrgrpid' => [
				'null' => false,
				'type' => DB::FIELD_TYPE_ID,
				'length' => 20,
				'ref_table' => 'usrgrp',
				'ref_field' => 'usrgrpid'
			],
			'permission' => [
				'null' => false,
				'type' => DB::FIELD_TYPE_INT,
				'length' => 10,
				'default' => '2'
			]
		]
	],
	'dashboard_page' => [
		'key' => 'dashboard_pageid',
		'fields' => [
			'dashboard_pageid' => [
				'null' => false,
				'type' => DB::FIELD_TYPE_ID,
				'length' => 20
			],
			'dashboardid' => [
				'null' => false,
				'type' => DB::FIELD_TYPE_ID,
				'length' => 20,
				'ref_table' => 'dashboard',
				'ref_field' => 'dashboardid'
			],
			'name' => [
				'null' => false,
				'type' => DB::FIELD_TYPE_CHAR,
				'length' => 255,
				'default' => ''
			],
			'display_period' => [
				'null' => false,
				'type' => DB::FIELD_TYPE_INT,
				'length' => 10,
				'default' => '0'
			],
			'sortorder' => [
				'null' => false,
				'type' => DB::FIELD_TYPE_INT,
				'length' => 10,
				'default' => '0'
			]
		]
	],
	'widget' => [
		'key' => 'widgetid',
		'fields' => [
			'widgetid' => [
				'null' => false,
				'type' => DB::FIELD_TYPE_ID,
				'length' => 20
			],
			'type' => [
				'null' => false,
				'type' => DB::FIELD_TYPE_CHAR,
				'length' => 255,
				'default' => ''
			],
			'name' => [
				'null' => false,
				'type' => DB::FIELD_TYPE_CHAR,
				'length' => 255,
				'default' => ''
			],
			'x' => [
				'null' => false,
				'type' => DB::FIELD_TYPE_INT,
				'length' => 10,
				'default' => '0'
			],
			'y' => [
				'null' => false,
				'type' => DB::FIELD_TYPE_INT,
				'length' => 10,
				'default' => '0'
			],
			'width' => [
				'null' => false,
				'type' => DB::FIELD_TYPE_INT,
				'length' => 10,
				'default' => '1'
			],
			'height' => [
				'null' => false,
				'type' => DB::FIELD_TYPE_INT,
				'length' => 10,
				'default' => '2'
			],
			'view_mode' => [
				'null' => false,
				'type' => DB::FIELD_TYPE_INT,
				'length' => 10,
				'default' => '0'
			],
			'dashboard_pageid' => [
				'null' => false,
				'type' => DB::FIELD_TYPE_ID,
				'length' => 20,
				'ref_table' => 'dashboard_page',
				'ref_field' => 'dashboard_pageid'
			]
		]
	],
	'widget_field' => [
		'key' => 'widget_fieldid',
		'fields' => [
			'widget_fieldid' => [
				'null' => false,
				'type' => DB::FIELD_TYPE_ID,
				'length' => 20
			],
			'widgetid' => [
				'null' => false,
				'type' => DB::FIELD_TYPE_ID,
				'length' => 20,
				'ref_table' => 'widget',
				'ref_field' => 'widgetid'
			],
			'type' => [
				'null' => false,
				'type' => DB::FIELD_TYPE_INT,
				'length' => 10,
				'default' => '0'
			],
			'name' => [
				'null' => false,
				'type' => DB::FIELD_TYPE_CHAR,
				'length' => 255,
				'default' => ''
			],
			'value_int' => [
				'null' => false,
				'type' => DB::FIELD_TYPE_INT,
				'length' => 10,
				'default' => '0'
			],
			'value_str' => [
				'null' => false,
				'type' => DB::FIELD_TYPE_CHAR,
				'length' => 255,
				'default' => ''
			],
			'value_groupid' => [
				'null' => true,
				'type' => DB::FIELD_TYPE_ID,
				'length' => 20,
				'ref_table' => 'hstgrp',
				'ref_field' => 'groupid'
			],
			'value_hostid' => [
				'null' => true,
				'type' => DB::FIELD_TYPE_ID,
				'length' => 20,
				'ref_table' => 'hosts',
				'ref_field' => 'hostid'
			],
			'value_itemid' => [
				'null' => true,
				'type' => DB::FIELD_TYPE_ID,
				'length' => 20,
				'ref_table' => 'items',
				'ref_field' => 'itemid'
			],
			'value_graphid' => [
				'null' => true,
				'type' => DB::FIELD_TYPE_ID,
				'length' => 20,
				'ref_table' => 'graphs',
				'ref_field' => 'graphid'
			],
			'value_sysmapid' => [
				'null' => true,
				'type' => DB::FIELD_TYPE_ID,
				'length' => 20,
				'ref_table' => 'sysmaps',
				'ref_field' => 'sysmapid'
			],
			'value_serviceid' => [
				'null' => true,
				'type' => DB::FIELD_TYPE_ID,
				'length' => 20,
				'ref_table' => 'services',
				'ref_field' => 'serviceid'
			],
			'value_slaid' => [
				'null' => true,
				'type' => DB::FIELD_TYPE_ID,
				'length' => 20,
				'ref_table' => 'sla',
				'ref_field' => 'slaid'
			]
		]
	],
	'task_check_now' => [
		'key' => 'taskid',
		'fields' => [
			'taskid' => [
				'null' => false,
				'type' => DB::FIELD_TYPE_ID,
				'length' => 20,
				'ref_table' => 'task',
				'ref_field' => 'taskid'
			],
			'itemid' => [
				'null' => false,
				'type' => DB::FIELD_TYPE_ID,
				'length' => 20,
				'ref_table' => 'items',
				'ref_field' => 'itemid'
			]
		]
	],
	'event_suppress' => [
		'key' => 'event_suppressid',
		'fields' => [
			'event_suppressid' => [
				'null' => false,
				'type' => DB::FIELD_TYPE_ID,
				'length' => 20
			],
			'eventid' => [
				'null' => false,
				'type' => DB::FIELD_TYPE_ID,
				'length' => 20,
				'ref_table' => 'events',
				'ref_field' => 'eventid'
			],
			'maintenanceid' => [
				'null' => true,
				'type' => DB::FIELD_TYPE_ID,
				'length' => 20,
				'ref_table' => 'maintenances',
				'ref_field' => 'maintenanceid'
			],
			'suppress_until' => [
				'null' => false,
				'type' => DB::FIELD_TYPE_INT,
				'length' => 10,
				'default' => '0'
			]
		]
	],
	'maintenance_tag' => [
		'key' => 'maintenancetagid',
		'fields' => [
			'maintenancetagid' => [
				'null' => false,
				'type' => DB::FIELD_TYPE_ID,
				'length' => 20
			],
			'maintenanceid' => [
				'null' => false,
				'type' => DB::FIELD_TYPE_ID,
				'length' => 20,
				'ref_table' => 'maintenances',
				'ref_field' => 'maintenanceid'
			],
			'tag' => [
				'null' => false,
				'type' => DB::FIELD_TYPE_CHAR,
				'length' => 255,
				'default' => ''
			],
			'operator' => [
				'null' => false,
				'type' => DB::FIELD_TYPE_INT,
				'length' => 10,
				'default' => '2'
			],
			'value' => [
				'null' => false,
				'type' => DB::FIELD_TYPE_CHAR,
				'length' => 255,
				'default' => ''
			]
		]
	],
	'lld_macro_path' => [
		'key' => 'lld_macro_pathid',
		'fields' => [
			'lld_macro_pathid' => [
				'null' => false,
				'type' => DB::FIELD_TYPE_ID,
				'length' => 20
			],
			'itemid' => [
				'null' => false,
				'type' => DB::FIELD_TYPE_ID,
				'length' => 20,
				'ref_table' => 'items',
				'ref_field' => 'itemid'
			],
			'lld_macro' => [
				'null' => false,
				'type' => DB::FIELD_TYPE_CHAR,
				'length' => 255,
				'default' => ''
			],
			'path' => [
				'null' => false,
				'type' => DB::FIELD_TYPE_CHAR,
				'length' => 255,
				'default' => ''
			]
		]
	],
	'host_tag' => [
		'key' => 'hosttagid',
		'fields' => [
			'hosttagid' => [
				'null' => false,
				'type' => DB::FIELD_TYPE_ID,
				'length' => 20
			],
			'hostid' => [
				'null' => false,
				'type' => DB::FIELD_TYPE_ID,
				'length' => 20,
				'ref_table' => 'hosts',
				'ref_field' => 'hostid'
			],
			'tag' => [
				'null' => false,
				'type' => DB::FIELD_TYPE_CHAR,
				'length' => 255,
				'default' => ''
			],
			'value' => [
				'null' => false,
				'type' => DB::FIELD_TYPE_CHAR,
				'length' => 255,
				'default' => ''
			]
		]
	],
	'config_autoreg_tls' => [
		'key' => 'autoreg_tlsid',
		'fields' => [
			'autoreg_tlsid' => [
				'null' => false,
				'type' => DB::FIELD_TYPE_ID,
				'length' => 20
			],
			'tls_psk_identity' => [
				'null' => false,
				'type' => DB::FIELD_TYPE_CHAR,
				'length' => 128,
				'default' => ''
			],
			'tls_psk' => [
				'null' => false,
				'type' => DB::FIELD_TYPE_CHAR,
				'length' => 512,
				'default' => ''
			]
		]
	],
	'module' => [
		'key' => 'moduleid',
		'fields' => [
			'moduleid' => [
				'null' => false,
				'type' => DB::FIELD_TYPE_ID,
				'length' => 20
			],
			'id' => [
				'null' => false,
				'type' => DB::FIELD_TYPE_CHAR,
				'length' => 255,
				'default' => ''
			],
			'relative_path' => [
				'null' => false,
				'type' => DB::FIELD_TYPE_CHAR,
				'length' => 255,
				'default' => ''
			],
			'status' => [
				'null' => false,
				'type' => DB::FIELD_TYPE_INT,
				'length' => 10,
				'default' => '0'
			],
			'config' => [
				'null' => false,
				'type' => DB::FIELD_TYPE_TEXT,
				'default' => ''
			]
		]
	],
	'interface_snmp' => [
		'key' => 'interfaceid',
		'fields' => [
			'interfaceid' => [
				'null' => false,
				'type' => DB::FIELD_TYPE_ID,
				'length' => 20,
				'ref_table' => 'interface',
				'ref_field' => 'interfaceid'
			],
			'version' => [
				'null' => false,
				'type' => DB::FIELD_TYPE_INT,
				'length' => 10,
				'default' => '2'
			],
			'bulk' => [
				'null' => false,
				'type' => DB::FIELD_TYPE_INT,
				'length' => 10,
				'default' => '1'
			],
			'community' => [
				'null' => false,
				'type' => DB::FIELD_TYPE_CHAR,
				'length' => 64,
				'default' => ''
			],
			'securityname' => [
				'null' => false,
				'type' => DB::FIELD_TYPE_CHAR,
				'length' => 64,
				'default' => ''
			],
			'securitylevel' => [
				'null' => false,
				'type' => DB::FIELD_TYPE_INT,
				'length' => 10,
				'default' => '0'
			],
			'authpassphrase' => [
				'null' => false,
				'type' => DB::FIELD_TYPE_CHAR,
				'length' => 64,
				'default' => ''
			],
			'privpassphrase' => [
				'null' => false,
				'type' => DB::FIELD_TYPE_CHAR,
				'length' => 64,
				'default' => ''
			],
			'authprotocol' => [
				'null' => false,
				'type' => DB::FIELD_TYPE_INT,
				'length' => 10,
				'default' => '0'
			],
			'privprotocol' => [
				'null' => false,
				'type' => DB::FIELD_TYPE_INT,
				'length' => 10,
				'default' => '0'
			],
			'contextname' => [
				'null' => false,
				'type' => DB::FIELD_TYPE_CHAR,
				'length' => 255,
				'default' => ''
			]
		]
	],
	'lld_override' => [
		'key' => 'lld_overrideid',
		'fields' => [
			'lld_overrideid' => [
				'null' => false,
				'type' => DB::FIELD_TYPE_ID,
				'length' => 20
			],
			'itemid' => [
				'null' => false,
				'type' => DB::FIELD_TYPE_ID,
				'length' => 20,
				'ref_table' => 'items',
				'ref_field' => 'itemid'
			],
			'name' => [
				'null' => false,
				'type' => DB::FIELD_TYPE_CHAR,
				'length' => 255,
				'default' => ''
			],
			'step' => [
				'null' => false,
				'type' => DB::FIELD_TYPE_INT,
				'length' => 10,
				'default' => '0'
			],
			'evaltype' => [
				'null' => false,
				'type' => DB::FIELD_TYPE_INT,
				'length' => 10,
				'default' => '0'
			],
			'formula' => [
				'null' => false,
				'type' => DB::FIELD_TYPE_CHAR,
				'length' => 255,
				'default' => ''
			],
			'stop' => [
				'null' => false,
				'type' => DB::FIELD_TYPE_INT,
				'length' => 10,
				'default' => '0'
			]
		]
	],
	'lld_override_condition' => [
		'key' => 'lld_override_conditionid',
		'fields' => [
			'lld_override_conditionid' => [
				'null' => false,
				'type' => DB::FIELD_TYPE_ID,
				'length' => 20
			],
			'lld_overrideid' => [
				'null' => false,
				'type' => DB::FIELD_TYPE_ID,
				'length' => 20,
				'ref_table' => 'lld_override',
				'ref_field' => 'lld_overrideid'
			],
			'operator' => [
				'null' => false,
				'type' => DB::FIELD_TYPE_INT,
				'length' => 10,
				'default' => '8'
			],
			'macro' => [
				'null' => false,
				'type' => DB::FIELD_TYPE_CHAR,
				'length' => 64,
				'default' => ''
			],
			'value' => [
				'null' => false,
				'type' => DB::FIELD_TYPE_CHAR,
				'length' => 255,
				'default' => ''
			]
		]
	],
	'lld_override_operation' => [
		'key' => 'lld_override_operationid',
		'fields' => [
			'lld_override_operationid' => [
				'null' => false,
				'type' => DB::FIELD_TYPE_ID,
				'length' => 20
			],
			'lld_overrideid' => [
				'null' => false,
				'type' => DB::FIELD_TYPE_ID,
				'length' => 20,
				'ref_table' => 'lld_override',
				'ref_field' => 'lld_overrideid'
			],
			'operationobject' => [
				'null' => false,
				'type' => DB::FIELD_TYPE_INT,
				'length' => 10,
				'default' => '0'
			],
			'operator' => [
				'null' => false,
				'type' => DB::FIELD_TYPE_INT,
				'length' => 10,
				'default' => '0'
			],
			'value' => [
				'null' => false,
				'type' => DB::FIELD_TYPE_CHAR,
				'length' => 255,
				'default' => ''
			]
		]
	],
	'lld_override_opstatus' => [
		'key' => 'lld_override_operationid',
		'fields' => [
			'lld_override_operationid' => [
				'null' => false,
				'type' => DB::FIELD_TYPE_ID,
				'length' => 20,
				'ref_table' => 'lld_override_operation',
				'ref_field' => 'lld_override_operationid'
			],
			'status' => [
				'null' => false,
				'type' => DB::FIELD_TYPE_INT,
				'length' => 10,
				'default' => '0'
			]
		]
	],
	'lld_override_opdiscover' => [
		'key' => 'lld_override_operationid',
		'fields' => [
			'lld_override_operationid' => [
				'null' => false,
				'type' => DB::FIELD_TYPE_ID,
				'length' => 20,
				'ref_table' => 'lld_override_operation',
				'ref_field' => 'lld_override_operationid'
			],
			'discover' => [
				'null' => false,
				'type' => DB::FIELD_TYPE_INT,
				'length' => 10,
				'default' => '0'
			]
		]
	],
	'lld_override_opperiod' => [
		'key' => 'lld_override_operationid',
		'fields' => [
			'lld_override_operationid' => [
				'null' => false,
				'type' => DB::FIELD_TYPE_ID,
				'length' => 20,
				'ref_table' => 'lld_override_operation',
				'ref_field' => 'lld_override_operationid'
			],
			'delay' => [
				'null' => false,
				'type' => DB::FIELD_TYPE_CHAR,
				'length' => 1024,
				'default' => '0'
			]
		]
	],
	'lld_override_ophistory' => [
		'key' => 'lld_override_operationid',
		'fields' => [
			'lld_override_operationid' => [
				'null' => false,
				'type' => DB::FIELD_TYPE_ID,
				'length' => 20,
				'ref_table' => 'lld_override_operation',
				'ref_field' => 'lld_override_operationid'
			],
			'history' => [
				'null' => false,
				'type' => DB::FIELD_TYPE_CHAR,
				'length' => 255,
				'default' => '90d'
			]
		]
	],
	'lld_override_optrends' => [
		'key' => 'lld_override_operationid',
		'fields' => [
			'lld_override_operationid' => [
				'null' => false,
				'type' => DB::FIELD_TYPE_ID,
				'length' => 20,
				'ref_table' => 'lld_override_operation',
				'ref_field' => 'lld_override_operationid'
			],
			'trends' => [
				'null' => false,
				'type' => DB::FIELD_TYPE_CHAR,
				'length' => 255,
				'default' => '365d'
			]
		]
	],
	'lld_override_opseverity' => [
		'key' => 'lld_override_operationid',
		'fields' => [
			'lld_override_operationid' => [
				'null' => false,
				'type' => DB::FIELD_TYPE_ID,
				'length' => 20,
				'ref_table' => 'lld_override_operation',
				'ref_field' => 'lld_override_operationid'
			],
			'severity' => [
				'null' => false,
				'type' => DB::FIELD_TYPE_INT,
				'length' => 10,
				'default' => '0'
			]
		]
	],
	'lld_override_optag' => [
		'key' => 'lld_override_optagid',
		'fields' => [
			'lld_override_optagid' => [
				'null' => false,
				'type' => DB::FIELD_TYPE_ID,
				'length' => 20
			],
			'lld_override_operationid' => [
				'null' => false,
				'type' => DB::FIELD_TYPE_ID,
				'length' => 20,
				'ref_table' => 'lld_override_operation',
				'ref_field' => 'lld_override_operationid'
			],
			'tag' => [
				'null' => false,
				'type' => DB::FIELD_TYPE_CHAR,
				'length' => 255,
				'default' => ''
			],
			'value' => [
				'null' => false,
				'type' => DB::FIELD_TYPE_CHAR,
				'length' => 255,
				'default' => ''
			]
		]
	],
	'lld_override_optemplate' => [
		'key' => 'lld_override_optemplateid',
		'fields' => [
			'lld_override_optemplateid' => [
				'null' => false,
				'type' => DB::FIELD_TYPE_ID,
				'length' => 20
			],
			'lld_override_operationid' => [
				'null' => false,
				'type' => DB::FIELD_TYPE_ID,
				'length' => 20,
				'ref_table' => 'lld_override_operation',
				'ref_field' => 'lld_override_operationid'
			],
			'templateid' => [
				'null' => false,
				'type' => DB::FIELD_TYPE_ID,
				'length' => 20,
				'ref_table' => 'hosts',
				'ref_field' => 'hostid'
			]
		]
	],
	'lld_override_opinventory' => [
		'key' => 'lld_override_operationid',
		'fields' => [
			'lld_override_operationid' => [
				'null' => false,
				'type' => DB::FIELD_TYPE_ID,
				'length' => 20,
				'ref_table' => 'lld_override_operation',
				'ref_field' => 'lld_override_operationid'
			],
			'inventory_mode' => [
				'null' => false,
				'type' => DB::FIELD_TYPE_INT,
				'length' => 10,
				'default' => '0'
			]
		]
	],
	'trigger_queue' => [
		'key' => 'trigger_queueid',
		'fields' => [
			'trigger_queueid' => [
				'null' => false,
				'type' => DB::FIELD_TYPE_ID,
				'length' => 20
			],
			'objectid' => [
				'null' => false,
				'type' => DB::FIELD_TYPE_ID,
				'length' => 20
			],
			'type' => [
				'null' => false,
				'type' => DB::FIELD_TYPE_INT,
				'length' => 10,
				'default' => '0'
			],
			'clock' => [
				'null' => false,
				'type' => DB::FIELD_TYPE_INT,
				'length' => 10,
				'default' => '0'
			],
			'ns' => [
				'null' => false,
				'type' => DB::FIELD_TYPE_INT,
				'length' => 10,
				'default' => '0'
			]
		]
	],
	'item_parameter' => [
		'key' => 'item_parameterid',
		'fields' => [
			'item_parameterid' => [
				'null' => false,
				'type' => DB::FIELD_TYPE_ID,
				'length' => 20
			],
			'itemid' => [
				'null' => false,
				'type' => DB::FIELD_TYPE_ID,
				'length' => 20,
				'ref_table' => 'items',
				'ref_field' => 'itemid'
			],
			'name' => [
				'null' => false,
				'type' => DB::FIELD_TYPE_CHAR,
				'length' => 255,
				'default' => ''
			],
			'value' => [
				'null' => false,
				'type' => DB::FIELD_TYPE_CHAR,
				'length' => 2048,
				'default' => ''
			]
		]
	],
	'role_rule' => [
		'key' => 'role_ruleid',
		'fields' => [
			'role_ruleid' => [
				'null' => false,
				'type' => DB::FIELD_TYPE_ID,
				'length' => 20
			],
			'roleid' => [
				'null' => false,
				'type' => DB::FIELD_TYPE_ID,
				'length' => 20,
				'ref_table' => 'role',
				'ref_field' => 'roleid'
			],
			'type' => [
				'null' => false,
				'type' => DB::FIELD_TYPE_INT,
				'length' => 10,
				'default' => '0'
			],
			'name' => [
				'null' => false,
				'type' => DB::FIELD_TYPE_CHAR,
				'length' => 255,
				'default' => ''
			],
			'value_int' => [
				'null' => false,
				'type' => DB::FIELD_TYPE_INT,
				'length' => 10,
				'default' => '0'
			],
			'value_str' => [
				'null' => false,
				'type' => DB::FIELD_TYPE_CHAR,
				'length' => 255,
				'default' => ''
			],
			'value_moduleid' => [
				'null' => true,
				'type' => DB::FIELD_TYPE_ID,
				'length' => 20,
				'ref_table' => 'module',
				'ref_field' => 'moduleid'
			],
			'value_serviceid' => [
				'null' => true,
				'type' => DB::FIELD_TYPE_ID,
				'length' => 20,
				'ref_table' => 'services',
				'ref_field' => 'serviceid'
			]
		]
	],
	'token' => [
		'key' => 'tokenid',
		'fields' => [
			'tokenid' => [
				'null' => false,
				'type' => DB::FIELD_TYPE_ID,
				'length' => 20
			],
			'name' => [
				'null' => false,
				'type' => DB::FIELD_TYPE_CHAR,
				'length' => 64,
				'default' => ''
			],
			'description' => [
				'null' => false,
				'type' => DB::FIELD_TYPE_TEXT,
				'default' => ''
			],
			'userid' => [
				'null' => false,
				'type' => DB::FIELD_TYPE_ID,
				'length' => 20,
				'ref_table' => 'users',
				'ref_field' => 'userid'
			],
			'token' => [
				'null' => true,
				'type' => DB::FIELD_TYPE_CHAR,
				'length' => 128
			],
			'lastaccess' => [
				'null' => false,
				'type' => DB::FIELD_TYPE_INT,
				'length' => 10,
				'default' => '0'
			],
			'status' => [
				'null' => false,
				'type' => DB::FIELD_TYPE_INT,
				'length' => 10,
				'default' => '0'
			],
			'expires_at' => [
				'null' => false,
				'type' => DB::FIELD_TYPE_INT,
				'length' => 10,
				'default' => '0'
			],
			'created_at' => [
				'null' => false,
				'type' => DB::FIELD_TYPE_INT,
				'length' => 10,
				'default' => '0'
			],
			'creator_userid' => [
				'null' => true,
				'type' => DB::FIELD_TYPE_ID,
				'length' => 20,
				'ref_table' => 'users',
				'ref_field' => 'userid'
			]
		]
	],
	'item_tag' => [
		'key' => 'itemtagid',
		'fields' => [
			'itemtagid' => [
				'null' => false,
				'type' => DB::FIELD_TYPE_ID,
				'length' => 20
			],
			'itemid' => [
				'null' => false,
				'type' => DB::FIELD_TYPE_ID,
				'length' => 20,
				'ref_table' => 'items',
				'ref_field' => 'itemid'
			],
			'tag' => [
				'null' => false,
				'type' => DB::FIELD_TYPE_CHAR,
				'length' => 255,
				'default' => ''
			],
			'value' => [
				'null' => false,
				'type' => DB::FIELD_TYPE_CHAR,
				'length' => 255,
				'default' => ''
			]
		]
	],
	'httptest_tag' => [
		'key' => 'httptesttagid',
		'fields' => [
			'httptesttagid' => [
				'null' => false,
				'type' => DB::FIELD_TYPE_ID,
				'length' => 20
			],
			'httptestid' => [
				'null' => false,
				'type' => DB::FIELD_TYPE_ID,
				'length' => 20,
				'ref_table' => 'httptest',
				'ref_field' => 'httptestid'
			],
			'tag' => [
				'null' => false,
				'type' => DB::FIELD_TYPE_CHAR,
				'length' => 255,
				'default' => ''
			],
			'value' => [
				'null' => false,
				'type' => DB::FIELD_TYPE_CHAR,
				'length' => 255,
				'default' => ''
			]
		]
	],
	'sysmaps_element_tag' => [
		'key' => 'selementtagid',
		'fields' => [
			'selementtagid' => [
				'null' => false,
				'type' => DB::FIELD_TYPE_ID,
				'length' => 20
			],
			'selementid' => [
				'null' => false,
				'type' => DB::FIELD_TYPE_ID,
				'length' => 20,
				'ref_table' => 'sysmaps_elements',
				'ref_field' => 'selementid'
			],
			'tag' => [
				'null' => false,
				'type' => DB::FIELD_TYPE_CHAR,
				'length' => 255,
				'default' => ''
			],
			'value' => [
				'null' => false,
				'type' => DB::FIELD_TYPE_CHAR,
				'length' => 255,
				'default' => ''
			],
			'operator' => [
				'null' => false,
				'type' => DB::FIELD_TYPE_INT,
				'length' => 10,
				'default' => '0'
			]
		]
	],
	'report' => [
		'key' => 'reportid',
		'fields' => [
			'reportid' => [
				'null' => false,
				'type' => DB::FIELD_TYPE_ID,
				'length' => 20
			],
			'userid' => [
				'null' => false,
				'type' => DB::FIELD_TYPE_ID,
				'length' => 20,
				'ref_table' => 'users',
				'ref_field' => 'userid'
			],
			'name' => [
				'null' => false,
				'type' => DB::FIELD_TYPE_CHAR,
				'length' => 255,
				'default' => ''
			],
			'description' => [
				'null' => false,
				'type' => DB::FIELD_TYPE_CHAR,
				'length' => 2048,
				'default' => ''
			],
			'status' => [
				'null' => false,
				'type' => DB::FIELD_TYPE_INT,
				'length' => 10,
				'default' => '0'
			],
			'dashboardid' => [
				'null' => false,
				'type' => DB::FIELD_TYPE_ID,
				'length' => 20,
				'ref_table' => 'dashboard',
				'ref_field' => 'dashboardid'
			],
			'period' => [
				'null' => false,
				'type' => DB::FIELD_TYPE_INT,
				'length' => 10,
				'default' => '0'
			],
			'cycle' => [
				'null' => false,
				'type' => DB::FIELD_TYPE_INT,
				'length' => 10,
				'default' => '0'
			],
			'weekdays' => [
				'null' => false,
				'type' => DB::FIELD_TYPE_INT,
				'length' => 10,
				'default' => '0'
			],
			'start_time' => [
				'null' => false,
				'type' => DB::FIELD_TYPE_INT,
				'length' => 10,
				'default' => '0'
			],
			'active_since' => [
				'null' => false,
				'type' => DB::FIELD_TYPE_INT,
				'length' => 10,
				'default' => '0'
			],
			'active_till' => [
				'null' => false,
				'type' => DB::FIELD_TYPE_INT,
				'length' => 10,
				'default' => '0'
			],
			'state' => [
				'null' => false,
				'type' => DB::FIELD_TYPE_INT,
				'length' => 10,
				'default' => '0'
			],
			'lastsent' => [
				'null' => false,
				'type' => DB::FIELD_TYPE_INT,
				'length' => 10,
				'default' => '0'
			],
			'info' => [
				'null' => false,
				'type' => DB::FIELD_TYPE_CHAR,
				'length' => 2048,
				'default' => ''
			]
		]
	],
	'report_param' => [
		'key' => 'reportparamid',
		'fields' => [
			'reportparamid' => [
				'null' => false,
				'type' => DB::FIELD_TYPE_ID,
				'length' => 20
			],
			'reportid' => [
				'null' => false,
				'type' => DB::FIELD_TYPE_ID,
				'length' => 20,
				'ref_table' => 'report',
				'ref_field' => 'reportid'
			],
			'name' => [
				'null' => false,
				'type' => DB::FIELD_TYPE_CHAR,
				'length' => 255,
				'default' => ''
			],
			'value' => [
				'null' => false,
				'type' => DB::FIELD_TYPE_TEXT,
				'default' => ''
			]
		]
	],
	'report_user' => [
		'key' => 'reportuserid',
		'fields' => [
			'reportuserid' => [
				'null' => false,
				'type' => DB::FIELD_TYPE_ID,
				'length' => 20
			],
			'reportid' => [
				'null' => false,
				'type' => DB::FIELD_TYPE_ID,
				'length' => 20,
				'ref_table' => 'report',
				'ref_field' => 'reportid'
			],
			'userid' => [
				'null' => false,
				'type' => DB::FIELD_TYPE_ID,
				'length' => 20,
				'ref_table' => 'users',
				'ref_field' => 'userid'
			],
			'exclude' => [
				'null' => false,
				'type' => DB::FIELD_TYPE_INT,
				'length' => 10,
				'default' => '0'
			],
			'access_userid' => [
				'null' => true,
				'type' => DB::FIELD_TYPE_ID,
				'length' => 20,
				'ref_table' => 'users',
				'ref_field' => 'userid'
			]
		]
	],
	'report_usrgrp' => [
		'key' => 'reportusrgrpid',
		'fields' => [
			'reportusrgrpid' => [
				'null' => false,
				'type' => DB::FIELD_TYPE_ID,
				'length' => 20
			],
			'reportid' => [
				'null' => false,
				'type' => DB::FIELD_TYPE_ID,
				'length' => 20,
				'ref_table' => 'report',
				'ref_field' => 'reportid'
			],
			'usrgrpid' => [
				'null' => false,
				'type' => DB::FIELD_TYPE_ID,
				'length' => 20,
				'ref_table' => 'usrgrp',
				'ref_field' => 'usrgrpid'
			],
			'access_userid' => [
				'null' => true,
				'type' => DB::FIELD_TYPE_ID,
				'length' => 20,
				'ref_table' => 'users',
				'ref_field' => 'userid'
			]
		]
	],
	'service_problem_tag' => [
		'key' => 'service_problem_tagid',
		'fields' => [
			'service_problem_tagid' => [
				'null' => false,
				'type' => DB::FIELD_TYPE_ID,
				'length' => 20
			],
			'serviceid' => [
				'null' => false,
				'type' => DB::FIELD_TYPE_ID,
				'length' => 20,
				'ref_table' => 'services',
				'ref_field' => 'serviceid'
			],
			'tag' => [
				'null' => false,
				'type' => DB::FIELD_TYPE_CHAR,
				'length' => 255,
				'default' => ''
			],
			'operator' => [
				'null' => false,
				'type' => DB::FIELD_TYPE_INT,
				'length' => 10,
				'default' => '0'
			],
			'value' => [
				'null' => false,
				'type' => DB::FIELD_TYPE_CHAR,
				'length' => 255,
				'default' => ''
			]
		]
	],
	'service_problem' => [
		'key' => 'service_problemid',
		'fields' => [
			'service_problemid' => [
				'null' => false,
				'type' => DB::FIELD_TYPE_ID,
				'length' => 20
			],
			'eventid' => [
				'null' => false,
				'type' => DB::FIELD_TYPE_ID,
				'length' => 20,
				'ref_table' => 'problem',
				'ref_field' => 'eventid'
			],
			'serviceid' => [
				'null' => false,
				'type' => DB::FIELD_TYPE_ID,
				'length' => 20,
				'ref_table' => 'services',
				'ref_field' => 'serviceid'
			],
			'severity' => [
				'null' => false,
				'type' => DB::FIELD_TYPE_INT,
				'length' => 10,
				'default' => '0'
			]
		]
	],
	'service_tag' => [
		'key' => 'servicetagid',
		'fields' => [
			'servicetagid' => [
				'null' => false,
				'type' => DB::FIELD_TYPE_ID,
				'length' => 20
			],
			'serviceid' => [
				'null' => false,
				'type' => DB::FIELD_TYPE_ID,
				'length' => 20,
				'ref_table' => 'services',
				'ref_field' => 'serviceid'
			],
			'tag' => [
				'null' => false,
				'type' => DB::FIELD_TYPE_CHAR,
				'length' => 255,
				'default' => ''
			],
			'value' => [
				'null' => false,
				'type' => DB::FIELD_TYPE_CHAR,
				'length' => 255,
				'default' => ''
			]
		]
	],
	'service_status_rule' => [
		'key' => 'service_status_ruleid',
		'fields' => [
			'service_status_ruleid' => [
				'null' => false,
				'type' => DB::FIELD_TYPE_ID,
				'length' => 20
			],
			'serviceid' => [
				'null' => false,
				'type' => DB::FIELD_TYPE_ID,
				'length' => 20,
				'ref_table' => 'services',
				'ref_field' => 'serviceid'
			],
			'type' => [
				'null' => false,
				'type' => DB::FIELD_TYPE_INT,
				'length' => 10,
				'default' => '0'
			],
			'limit_value' => [
				'null' => false,
				'type' => DB::FIELD_TYPE_INT,
				'length' => 10,
				'default' => '0'
			],
			'limit_status' => [
				'null' => false,
				'type' => DB::FIELD_TYPE_INT,
				'length' => 10,
				'default' => '0'
			],
			'new_status' => [
				'null' => false,
				'type' => DB::FIELD_TYPE_INT,
				'length' => 10,
				'default' => '0'
			]
		]
	],
	'ha_node' => [
		'key' => 'ha_nodeid',
		'fields' => [
			'ha_nodeid' => [
				'null' => false,
				'type' => DB::FIELD_TYPE_CUID,
				'length' => 25
			],
			'name' => [
				'null' => false,
				'type' => DB::FIELD_TYPE_CHAR,
				'length' => 255,
				'default' => ''
			],
			'address' => [
				'null' => false,
				'type' => DB::FIELD_TYPE_CHAR,
				'length' => 255,
				'default' => ''
			],
			'port' => [
				'null' => false,
				'type' => DB::FIELD_TYPE_INT,
				'length' => 10,
				'default' => '10051'
			],
			'lastaccess' => [
				'null' => false,
				'type' => DB::FIELD_TYPE_INT,
				'length' => 10,
				'default' => '0'
			],
			'status' => [
				'null' => false,
				'type' => DB::FIELD_TYPE_INT,
				'length' => 10,
				'default' => '0'
			],
			'ha_sessionid' => [
				'null' => false,
				'type' => DB::FIELD_TYPE_CUID,
				'length' => 25,
				'default' => ''
			]
		]
	],
	'sla' => [
		'key' => 'slaid',
		'fields' => [
			'slaid' => [
				'null' => false,
				'type' => DB::FIELD_TYPE_ID,
				'length' => 20
			],
			'name' => [
				'null' => false,
				'type' => DB::FIELD_TYPE_CHAR,
				'length' => 255,
				'default' => ''
			],
			'period' => [
				'null' => false,
				'type' => DB::FIELD_TYPE_INT,
				'length' => 10,
				'default' => '0'
			],
			'slo' => [
				'null' => false,
				'type' => DB::FIELD_TYPE_FLOAT,
				'default' => '99.9'
			],
			'effective_date' => [
				'null' => false,
				'type' => DB::FIELD_TYPE_INT,
				'length' => 10,
				'default' => '0'
			],
			'timezone' => [
				'null' => false,
				'type' => DB::FIELD_TYPE_CHAR,
				'length' => 50,
				'default' => 'UTC'
			],
			'status' => [
				'null' => false,
				'type' => DB::FIELD_TYPE_INT,
				'length' => 10,
				'default' => '1'
			],
			'description' => [
				'null' => false,
				'type' => DB::FIELD_TYPE_TEXT,
				'default' => ''
			]
		]
	],
	'sla_schedule' => [
		'key' => 'sla_scheduleid',
		'fields' => [
			'sla_scheduleid' => [
				'null' => false,
				'type' => DB::FIELD_TYPE_ID,
				'length' => 20
			],
			'slaid' => [
				'null' => false,
				'type' => DB::FIELD_TYPE_ID,
				'length' => 20,
				'ref_table' => 'sla',
				'ref_field' => 'slaid'
			],
			'period_from' => [
				'null' => false,
				'type' => DB::FIELD_TYPE_INT,
				'length' => 10,
				'default' => '0'
			],
			'period_to' => [
				'null' => false,
				'type' => DB::FIELD_TYPE_INT,
				'length' => 10,
				'default' => '0'
			]
		]
	],
	'sla_excluded_downtime' => [
		'key' => 'sla_excluded_downtimeid',
		'fields' => [
			'sla_excluded_downtimeid' => [
				'null' => false,
				'type' => DB::FIELD_TYPE_ID,
				'length' => 20
			],
			'slaid' => [
				'null' => false,
				'type' => DB::FIELD_TYPE_ID,
				'length' => 20,
				'ref_table' => 'sla',
				'ref_field' => 'slaid'
			],
			'name' => [
				'null' => false,
				'type' => DB::FIELD_TYPE_CHAR,
				'length' => 255,
				'default' => ''
			],
			'period_from' => [
				'null' => false,
				'type' => DB::FIELD_TYPE_INT,
				'length' => 10,
				'default' => '0'
			],
			'period_to' => [
				'null' => false,
				'type' => DB::FIELD_TYPE_INT,
				'length' => 10,
				'default' => '0'
			]
		]
	],
	'sla_service_tag' => [
		'key' => 'sla_service_tagid',
		'fields' => [
			'sla_service_tagid' => [
				'null' => false,
				'type' => DB::FIELD_TYPE_ID,
				'length' => 20
			],
			'slaid' => [
				'null' => false,
				'type' => DB::FIELD_TYPE_ID,
				'length' => 20,
				'ref_table' => 'sla',
				'ref_field' => 'slaid'
			],
			'tag' => [
				'null' => false,
				'type' => DB::FIELD_TYPE_CHAR,
				'length' => 255,
				'default' => ''
			],
			'operator' => [
				'null' => false,
				'type' => DB::FIELD_TYPE_INT,
				'length' => 10,
				'default' => '0'
			],
			'value' => [
				'null' => false,
				'type' => DB::FIELD_TYPE_CHAR,
				'length' => 255,
				'default' => ''
			]
		]
	],
<<<<<<< HEAD
	'host_rtdata' => [
		'key' => 'hostid',
		'fields' => [
			'hostid' => [
				'null' => false,
				'type' => DB::FIELD_TYPE_ID,
				'length' => 20,
				'ref_table' => 'hosts',
				'ref_field' => 'hostid'
			],
			'active_available' => [
=======
	'userdirectory' => [
		'key' => 'userdirectoryid',
		'fields' => [
			'userdirectoryid' => [
				'null' => false,
				'type' => DB::FIELD_TYPE_ID,
				'length' => 20
			],
			'name' => [
				'null' => false,
				'type' => DB::FIELD_TYPE_CHAR,
				'length' => 128,
				'default' => ''
			],
			'description' => [
				'null' => false,
				'type' => DB::FIELD_TYPE_TEXT,
				'default' => ''
			],
			'host' => [
				'null' => false,
				'type' => DB::FIELD_TYPE_CHAR,
				'length' => 255,
				'default' => ''
			],
			'port' => [
				'null' => false,
				'type' => DB::FIELD_TYPE_INT,
				'length' => 10,
				'default' => '389'
			],
			'base_dn' => [
				'null' => false,
				'type' => DB::FIELD_TYPE_CHAR,
				'length' => 255,
				'default' => ''
			],
			'bind_dn' => [
				'null' => false,
				'type' => DB::FIELD_TYPE_CHAR,
				'length' => 255,
				'default' => ''
			],
			'bind_password' => [
				'null' => false,
				'type' => DB::FIELD_TYPE_CHAR,
				'length' => 128,
				'default' => ''
			],
			'search_attribute' => [
				'null' => false,
				'type' => DB::FIELD_TYPE_CHAR,
				'length' => 128,
				'default' => ''
			],
			'start_tls' => [
>>>>>>> 113a4605
				'null' => false,
				'type' => DB::FIELD_TYPE_INT,
				'length' => 10,
				'default' => '0'
<<<<<<< HEAD
=======
			],
			'search_filter' => [
				'null' => false,
				'type' => DB::FIELD_TYPE_CHAR,
				'length' => 255,
				'default' => ''
>>>>>>> 113a4605
			]
		]
	],
	'dbversion' => [
		'key' => 'dbversionid',
		'fields' => [
			'dbversionid' => [
				'null' => false,
				'type' => DB::FIELD_TYPE_ID,
				'length' => 20
			],
			'mandatory' => [
				'null' => false,
				'type' => DB::FIELD_TYPE_INT,
				'length' => 10,
				'default' => '0'
			],
			'optional' => [
				'null' => false,
				'type' => DB::FIELD_TYPE_INT,
				'length' => 10,
				'default' => '0'
			]
		]
	]
];<|MERGE_RESOLUTION|>--- conflicted
+++ resolved
@@ -8886,7 +8886,75 @@
 			]
 		]
 	],
-<<<<<<< HEAD
+	'userdirectory' => [
+		'key' => 'userdirectoryid',
+		'fields' => [
+			'userdirectoryid' => [
+				'null' => false,
+				'type' => DB::FIELD_TYPE_ID,
+				'length' => 20
+			],
+			'name' => [
+				'null' => false,
+				'type' => DB::FIELD_TYPE_CHAR,
+				'length' => 128,
+				'default' => ''
+			],
+			'description' => [
+				'null' => false,
+				'type' => DB::FIELD_TYPE_TEXT,
+				'default' => ''
+			],
+			'host' => [
+				'null' => false,
+				'type' => DB::FIELD_TYPE_CHAR,
+				'length' => 255,
+				'default' => ''
+			],
+			'port' => [
+				'null' => false,
+				'type' => DB::FIELD_TYPE_INT,
+				'length' => 10,
+				'default' => '389'
+			],
+			'base_dn' => [
+				'null' => false,
+				'type' => DB::FIELD_TYPE_CHAR,
+				'length' => 255,
+				'default' => ''
+			],
+			'bind_dn' => [
+				'null' => false,
+				'type' => DB::FIELD_TYPE_CHAR,
+				'length' => 255,
+				'default' => ''
+			],
+			'bind_password' => [
+				'null' => false,
+				'type' => DB::FIELD_TYPE_CHAR,
+				'length' => 128,
+				'default' => ''
+			],
+			'search_attribute' => [
+				'null' => false,
+				'type' => DB::FIELD_TYPE_CHAR,
+				'length' => 128,
+				'default' => ''
+			],
+			'start_tls' => [
+				'null' => false,
+				'type' => DB::FIELD_TYPE_INT,
+				'length' => 10,
+				'default' => '0'
+			],
+			'search_filter' => [
+				'null' => false,
+				'type' => DB::FIELD_TYPE_CHAR,
+				'length' => 255,
+				'default' => ''
+			]
+		]
+	],
 	'host_rtdata' => [
 		'key' => 'hostid',
 		'fields' => [
@@ -8898,77 +8966,10 @@
 				'ref_field' => 'hostid'
 			],
 			'active_available' => [
-=======
-	'userdirectory' => [
-		'key' => 'userdirectoryid',
-		'fields' => [
-			'userdirectoryid' => [
-				'null' => false,
-				'type' => DB::FIELD_TYPE_ID,
-				'length' => 20
-			],
-			'name' => [
-				'null' => false,
-				'type' => DB::FIELD_TYPE_CHAR,
-				'length' => 128,
-				'default' => ''
-			],
-			'description' => [
-				'null' => false,
-				'type' => DB::FIELD_TYPE_TEXT,
-				'default' => ''
-			],
-			'host' => [
-				'null' => false,
-				'type' => DB::FIELD_TYPE_CHAR,
-				'length' => 255,
-				'default' => ''
-			],
-			'port' => [
-				'null' => false,
-				'type' => DB::FIELD_TYPE_INT,
-				'length' => 10,
-				'default' => '389'
-			],
-			'base_dn' => [
-				'null' => false,
-				'type' => DB::FIELD_TYPE_CHAR,
-				'length' => 255,
-				'default' => ''
-			],
-			'bind_dn' => [
-				'null' => false,
-				'type' => DB::FIELD_TYPE_CHAR,
-				'length' => 255,
-				'default' => ''
-			],
-			'bind_password' => [
-				'null' => false,
-				'type' => DB::FIELD_TYPE_CHAR,
-				'length' => 128,
-				'default' => ''
-			],
-			'search_attribute' => [
-				'null' => false,
-				'type' => DB::FIELD_TYPE_CHAR,
-				'length' => 128,
-				'default' => ''
-			],
-			'start_tls' => [
->>>>>>> 113a4605
-				'null' => false,
-				'type' => DB::FIELD_TYPE_INT,
-				'length' => 10,
-				'default' => '0'
-<<<<<<< HEAD
-=======
-			],
-			'search_filter' => [
-				'null' => false,
-				'type' => DB::FIELD_TYPE_CHAR,
-				'length' => 255,
-				'default' => ''
->>>>>>> 113a4605
+				'null' => false,
+				'type' => DB::FIELD_TYPE_INT,
+				'length' => 10,
+				'default' => '0'
 			]
 		]
 	],
