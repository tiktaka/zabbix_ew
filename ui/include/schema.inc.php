<?php
return [
	'role' => [
		'key' => 'roleid',
		'fields' => [
			'roleid' => [
				'null' => false,
				'type' => DB::FIELD_TYPE_ID,
				'length' => 20
			],
			'name' => [
				'null' => false,
				'type' => DB::FIELD_TYPE_CHAR,
				'length' => 255,
				'default' => ''
			],
			'type' => [
				'null' => false,
				'type' => DB::FIELD_TYPE_INT,
				'length' => 10,
				'default' => '0'
			],
			'readonly' => [
				'null' => false,
				'type' => DB::FIELD_TYPE_INT,
				'length' => 10,
				'default' => '0'
			]
		]
	],
	'users' => [
		'key' => 'userid',
		'fields' => [
			'userid' => [
				'null' => false,
				'type' => DB::FIELD_TYPE_ID,
				'length' => 20
			],
			'username' => [
				'null' => false,
				'type' => DB::FIELD_TYPE_CHAR,
				'length' => 100,
				'default' => ''
			],
			'name' => [
				'null' => false,
				'type' => DB::FIELD_TYPE_CHAR,
				'length' => 100,
				'default' => ''
			],
			'surname' => [
				'null' => false,
				'type' => DB::FIELD_TYPE_CHAR,
				'length' => 100,
				'default' => ''
			],
			'passwd' => [
				'null' => false,
				'type' => DB::FIELD_TYPE_CHAR,
				'length' => 60,
				'default' => ''
			],
			'url' => [
				'null' => false,
				'type' => DB::FIELD_TYPE_CHAR,
				'length' => 255,
				'default' => ''
			],
			'autologin' => [
				'null' => false,
				'type' => DB::FIELD_TYPE_INT,
				'length' => 10,
				'default' => '0'
			],
			'autologout' => [
				'null' => false,
				'type' => DB::FIELD_TYPE_CHAR,
				'length' => 32,
				'default' => '15m'
			],
			'lang' => [
				'null' => false,
				'type' => DB::FIELD_TYPE_CHAR,
				'length' => 7,
				'default' => 'default'
			],
			'refresh' => [
				'null' => false,
				'type' => DB::FIELD_TYPE_CHAR,
				'length' => 32,
				'default' => '30s'
			],
			'theme' => [
				'null' => false,
				'type' => DB::FIELD_TYPE_CHAR,
				'length' => 128,
				'default' => 'default'
			],
			'attempt_failed' => [
				'null' => false,
				'type' => DB::FIELD_TYPE_INT,
				'length' => 10
			],
			'attempt_ip' => [
				'null' => false,
				'type' => DB::FIELD_TYPE_CHAR,
				'length' => 39,
				'default' => ''
			],
			'attempt_clock' => [
				'null' => false,
				'type' => DB::FIELD_TYPE_INT,
				'length' => 10
			],
			'rows_per_page' => [
				'null' => false,
				'type' => DB::FIELD_TYPE_INT,
				'length' => 10,
				'default' => 50
			],
			'timezone' => [
				'null' => false,
				'type' => DB::FIELD_TYPE_CHAR,
				'length' => 50,
				'default' => 'default'
			],
			'roleid' => [
				'null' => false,
				'type' => DB::FIELD_TYPE_ID,
				'length' => 20,
				'ref_table' => 'role',
				'ref_field' => 'roleid'
			]
		]
	],
	'maintenances' => [
		'key' => 'maintenanceid',
		'fields' => [
			'maintenanceid' => [
				'null' => false,
				'type' => DB::FIELD_TYPE_ID,
				'length' => 20
			],
			'name' => [
				'null' => false,
				'type' => DB::FIELD_TYPE_CHAR,
				'length' => 128,
				'default' => ''
			],
			'maintenance_type' => [
				'null' => false,
				'type' => DB::FIELD_TYPE_INT,
				'length' => 10,
				'default' => '0'
			],
			'description' => [
				'null' => false,
				'type' => DB::FIELD_TYPE_TEXT,
				'default' => ''
			],
			'active_since' => [
				'null' => false,
				'type' => DB::FIELD_TYPE_INT,
				'length' => 10,
				'default' => '0'
			],
			'active_till' => [
				'null' => false,
				'type' => DB::FIELD_TYPE_INT,
				'length' => 10,
				'default' => '0'
			],
			'tags_evaltype' => [
				'null' => false,
				'type' => DB::FIELD_TYPE_INT,
				'length' => 10,
				'default' => '0'
			]
		]
	],
	'hosts' => [
		'key' => 'hostid',
		'fields' => [
			'hostid' => [
				'null' => false,
				'type' => DB::FIELD_TYPE_ID,
				'length' => 20
			],
			'proxy_hostid' => [
				'null' => true,
				'type' => DB::FIELD_TYPE_ID,
				'length' => 20,
				'ref_table' => 'hosts',
				'ref_field' => 'hostid'
			],
			'host' => [
				'null' => false,
				'type' => DB::FIELD_TYPE_CHAR,
				'length' => 128,
				'default' => ''
			],
			'status' => [
				'null' => false,
				'type' => DB::FIELD_TYPE_INT,
				'length' => 10,
				'default' => '0'
			],
			'lastaccess' => [
				'null' => false,
				'type' => DB::FIELD_TYPE_INT,
				'length' => 10,
				'default' => '0'
			],
			'ipmi_authtype' => [
				'null' => false,
				'type' => DB::FIELD_TYPE_INT,
				'length' => 10,
				'default' => '-1'
			],
			'ipmi_privilege' => [
				'null' => false,
				'type' => DB::FIELD_TYPE_INT,
				'length' => 10,
				'default' => '2'
			],
			'ipmi_username' => [
				'null' => false,
				'type' => DB::FIELD_TYPE_CHAR,
				'length' => 16,
				'default' => ''
			],
			'ipmi_password' => [
				'null' => false,
				'type' => DB::FIELD_TYPE_CHAR,
				'length' => 20,
				'default' => ''
			],
			'maintenanceid' => [
				'null' => true,
				'type' => DB::FIELD_TYPE_ID,
				'length' => 20,
				'ref_table' => 'maintenances',
				'ref_field' => 'maintenanceid'
			],
			'maintenance_status' => [
				'null' => false,
				'type' => DB::FIELD_TYPE_INT,
				'length' => 10,
				'default' => '0'
			],
			'maintenance_type' => [
				'null' => false,
				'type' => DB::FIELD_TYPE_INT,
				'length' => 10,
				'default' => '0'
			],
			'maintenance_from' => [
				'null' => false,
				'type' => DB::FIELD_TYPE_INT,
				'length' => 10,
				'default' => '0'
			],
			'name' => [
				'null' => false,
				'type' => DB::FIELD_TYPE_CHAR,
				'length' => 128,
				'default' => ''
			],
			'flags' => [
				'null' => false,
				'type' => DB::FIELD_TYPE_INT,
				'length' => 10,
				'default' => '0'
			],
			'templateid' => [
				'null' => true,
				'type' => DB::FIELD_TYPE_ID,
				'length' => 20,
				'ref_table' => 'hosts',
				'ref_field' => 'hostid'
			],
			'description' => [
				'null' => false,
				'type' => DB::FIELD_TYPE_TEXT,
				'default' => ''
			],
			'tls_connect' => [
				'null' => false,
				'type' => DB::FIELD_TYPE_INT,
				'length' => 10,
				'default' => '1'
			],
			'tls_accept' => [
				'null' => false,
				'type' => DB::FIELD_TYPE_INT,
				'length' => 10,
				'default' => '1'
			],
			'tls_issuer' => [
				'null' => false,
				'type' => DB::FIELD_TYPE_CHAR,
				'length' => 1024,
				'default' => ''
			],
			'tls_subject' => [
				'null' => false,
				'type' => DB::FIELD_TYPE_CHAR,
				'length' => 1024,
				'default' => ''
			],
			'tls_psk_identity' => [
				'null' => false,
				'type' => DB::FIELD_TYPE_CHAR,
				'length' => 128,
				'default' => ''
			],
			'tls_psk' => [
				'null' => false,
				'type' => DB::FIELD_TYPE_CHAR,
				'length' => 512,
				'default' => ''
			],
			'proxy_address' => [
				'null' => false,
				'type' => DB::FIELD_TYPE_CHAR,
				'length' => 255,
				'default' => ''
			],
			'auto_compress' => [
				'null' => false,
				'type' => DB::FIELD_TYPE_INT,
				'length' => 10,
				'default' => '1'
			],
			'discover' => [
				'null' => false,
				'type' => DB::FIELD_TYPE_INT,
				'length' => 10,
				'default' => '0'
			],
			'custom_interfaces' => [
				'null' => false,
				'type' => DB::FIELD_TYPE_INT,
				'length' => 10,
				'default' => '0'
			],
			'uuid' => [
				'null' => false,
				'type' => DB::FIELD_TYPE_CHAR,
				'length' => 32,
				'default' => ''
			]
		]
	],
	'hstgrp' => [
		'key' => 'groupid',
		'fields' => [
			'groupid' => [
				'null' => false,
				'type' => DB::FIELD_TYPE_ID,
				'length' => 20
			],
			'name' => [
				'null' => false,
				'type' => DB::FIELD_TYPE_CHAR,
				'length' => 255,
				'default' => ''
			],
			'internal' => [
				'null' => false,
				'type' => DB::FIELD_TYPE_INT,
				'length' => 10,
				'default' => '0'
			],
			'flags' => [
				'null' => false,
				'type' => DB::FIELD_TYPE_INT,
				'length' => 10,
				'default' => '0'
			],
			'uuid' => [
				'null' => false,
				'type' => DB::FIELD_TYPE_CHAR,
				'length' => 32,
				'default' => ''
			]
		]
	],
	'group_prototype' => [
		'key' => 'group_prototypeid',
		'fields' => [
			'group_prototypeid' => [
				'null' => false,
				'type' => DB::FIELD_TYPE_ID,
				'length' => 20
			],
			'hostid' => [
				'null' => false,
				'type' => DB::FIELD_TYPE_ID,
				'length' => 20,
				'ref_table' => 'hosts',
				'ref_field' => 'hostid'
			],
			'name' => [
				'null' => false,
				'type' => DB::FIELD_TYPE_CHAR,
				'length' => 255,
				'default' => ''
			],
			'groupid' => [
				'null' => true,
				'type' => DB::FIELD_TYPE_ID,
				'length' => 20,
				'ref_table' => 'hstgrp',
				'ref_field' => 'groupid'
			],
			'templateid' => [
				'null' => true,
				'type' => DB::FIELD_TYPE_ID,
				'length' => 20,
				'ref_table' => 'group_prototype',
				'ref_field' => 'group_prototypeid'
			]
		]
	],
	'group_discovery' => [
		'key' => 'groupid',
		'fields' => [
			'groupid' => [
				'null' => false,
				'type' => DB::FIELD_TYPE_ID,
				'length' => 20,
				'ref_table' => 'hstgrp',
				'ref_field' => 'groupid'
			],
			'parent_group_prototypeid' => [
				'null' => false,
				'type' => DB::FIELD_TYPE_ID,
				'length' => 20,
				'ref_table' => 'group_prototype',
				'ref_field' => 'group_prototypeid'
			],
			'name' => [
				'null' => false,
				'type' => DB::FIELD_TYPE_CHAR,
				'length' => 64,
				'default' => ''
			],
			'lastcheck' => [
				'null' => false,
				'type' => DB::FIELD_TYPE_INT,
				'length' => 10,
				'default' => '0'
			],
			'ts_delete' => [
				'null' => false,
				'type' => DB::FIELD_TYPE_INT,
				'length' => 10,
				'default' => '0'
			]
		]
	],
	'drules' => [
		'key' => 'druleid',
		'fields' => [
			'druleid' => [
				'null' => false,
				'type' => DB::FIELD_TYPE_ID,
				'length' => 20
			],
			'proxy_hostid' => [
				'null' => true,
				'type' => DB::FIELD_TYPE_ID,
				'length' => 20,
				'ref_table' => 'hosts',
				'ref_field' => 'hostid'
			],
			'name' => [
				'null' => false,
				'type' => DB::FIELD_TYPE_CHAR,
				'length' => 255,
				'default' => ''
			],
			'iprange' => [
				'null' => false,
				'type' => DB::FIELD_TYPE_CHAR,
				'length' => 2048,
				'default' => ''
			],
			'delay' => [
				'null' => false,
				'type' => DB::FIELD_TYPE_CHAR,
				'length' => 255,
				'default' => '1h'
			],
			'nextcheck' => [
				'null' => false,
				'type' => DB::FIELD_TYPE_INT,
				'length' => 10,
				'default' => '0'
			],
			'status' => [
				'null' => false,
				'type' => DB::FIELD_TYPE_INT,
				'length' => 10,
				'default' => '0'
			]
		]
	],
	'dchecks' => [
		'key' => 'dcheckid',
		'fields' => [
			'dcheckid' => [
				'null' => false,
				'type' => DB::FIELD_TYPE_ID,
				'length' => 20
			],
			'druleid' => [
				'null' => false,
				'type' => DB::FIELD_TYPE_ID,
				'length' => 20,
				'ref_table' => 'drules',
				'ref_field' => 'druleid'
			],
			'type' => [
				'null' => false,
				'type' => DB::FIELD_TYPE_INT,
				'length' => 10,
				'default' => '0'
			],
			'key_' => [
				'null' => false,
				'type' => DB::FIELD_TYPE_CHAR,
				'length' => 2048,
				'default' => ''
			],
			'snmp_community' => [
				'null' => false,
				'type' => DB::FIELD_TYPE_CHAR,
				'length' => 255,
				'default' => ''
			],
			'ports' => [
				'null' => false,
				'type' => DB::FIELD_TYPE_CHAR,
				'length' => 255,
				'default' => '0'
			],
			'snmpv3_securityname' => [
				'null' => false,
				'type' => DB::FIELD_TYPE_CHAR,
				'length' => 64,
				'default' => ''
			],
			'snmpv3_securitylevel' => [
				'null' => false,
				'type' => DB::FIELD_TYPE_INT,
				'length' => 10,
				'default' => '0'
			],
			'snmpv3_authpassphrase' => [
				'null' => false,
				'type' => DB::FIELD_TYPE_CHAR,
				'length' => 64,
				'default' => ''
			],
			'snmpv3_privpassphrase' => [
				'null' => false,
				'type' => DB::FIELD_TYPE_CHAR,
				'length' => 64,
				'default' => ''
			],
			'uniq' => [
				'null' => false,
				'type' => DB::FIELD_TYPE_INT,
				'length' => 10,
				'default' => '0'
			],
			'snmpv3_authprotocol' => [
				'null' => false,
				'type' => DB::FIELD_TYPE_INT,
				'length' => 10,
				'default' => '0'
			],
			'snmpv3_privprotocol' => [
				'null' => false,
				'type' => DB::FIELD_TYPE_INT,
				'length' => 10,
				'default' => '0'
			],
			'snmpv3_contextname' => [
				'null' => false,
				'type' => DB::FIELD_TYPE_CHAR,
				'length' => 255,
				'default' => ''
			],
			'host_source' => [
				'null' => false,
				'type' => DB::FIELD_TYPE_INT,
				'length' => 10,
				'default' => '1'
			],
			'name_source' => [
				'null' => false,
				'type' => DB::FIELD_TYPE_INT,
				'length' => 10,
				'default' => '0'
			]
		]
	],
	'httptest' => [
		'key' => 'httptestid',
		'fields' => [
			'httptestid' => [
				'null' => false,
				'type' => DB::FIELD_TYPE_ID,
				'length' => 20
			],
			'name' => [
				'null' => false,
				'type' => DB::FIELD_TYPE_CHAR,
				'length' => 64,
				'default' => ''
			],
			'nextcheck' => [
				'null' => false,
				'type' => DB::FIELD_TYPE_INT,
				'length' => 10,
				'default' => '0'
			],
			'delay' => [
				'null' => false,
				'type' => DB::FIELD_TYPE_CHAR,
				'length' => 255,
				'default' => '1m'
			],
			'status' => [
				'null' => false,
				'type' => DB::FIELD_TYPE_INT,
				'length' => 10,
				'default' => '0'
			],
			'agent' => [
				'null' => false,
				'type' => DB::FIELD_TYPE_CHAR,
				'length' => 255,
				'default' => 'Zabbix'
			],
			'authentication' => [
				'null' => false,
				'type' => DB::FIELD_TYPE_INT,
				'length' => 10,
				'default' => '0'
			],
			'http_user' => [
				'null' => false,
				'type' => DB::FIELD_TYPE_CHAR,
				'length' => 64,
				'default' => ''
			],
			'http_password' => [
				'null' => false,
				'type' => DB::FIELD_TYPE_CHAR,
				'length' => 64,
				'default' => ''
			],
			'hostid' => [
				'null' => false,
				'type' => DB::FIELD_TYPE_ID,
				'length' => 20,
				'ref_table' => 'hosts',
				'ref_field' => 'hostid'
			],
			'templateid' => [
				'null' => true,
				'type' => DB::FIELD_TYPE_ID,
				'length' => 20,
				'ref_table' => 'httptest',
				'ref_field' => 'httptestid'
			],
			'http_proxy' => [
				'null' => false,
				'type' => DB::FIELD_TYPE_CHAR,
				'length' => 255,
				'default' => ''
			],
			'retries' => [
				'null' => false,
				'type' => DB::FIELD_TYPE_INT,
				'length' => 10,
				'default' => '1'
			],
			'ssl_cert_file' => [
				'null' => false,
				'type' => DB::FIELD_TYPE_CHAR,
				'length' => 255,
				'default' => ''
			],
			'ssl_key_file' => [
				'null' => false,
				'type' => DB::FIELD_TYPE_CHAR,
				'length' => 255,
				'default' => ''
			],
			'ssl_key_password' => [
				'null' => false,
				'type' => DB::FIELD_TYPE_CHAR,
				'length' => 64,
				'default' => ''
			],
			'verify_peer' => [
				'null' => false,
				'type' => DB::FIELD_TYPE_INT,
				'length' => 10,
				'default' => '0'
			],
			'verify_host' => [
				'null' => false,
				'type' => DB::FIELD_TYPE_INT,
				'length' => 10,
				'default' => '0'
			],
			'uuid' => [
				'null' => false,
				'type' => DB::FIELD_TYPE_CHAR,
				'length' => 32,
				'default' => ''
			]
		]
	],
	'httpstep' => [
		'key' => 'httpstepid',
		'fields' => [
			'httpstepid' => [
				'null' => false,
				'type' => DB::FIELD_TYPE_ID,
				'length' => 20
			],
			'httptestid' => [
				'null' => false,
				'type' => DB::FIELD_TYPE_ID,
				'length' => 20,
				'ref_table' => 'httptest',
				'ref_field' => 'httptestid'
			],
			'name' => [
				'null' => false,
				'type' => DB::FIELD_TYPE_CHAR,
				'length' => 64,
				'default' => ''
			],
			'no' => [
				'null' => false,
				'type' => DB::FIELD_TYPE_INT,
				'length' => 10,
				'default' => '0'
			],
			'url' => [
				'null' => false,
				'type' => DB::FIELD_TYPE_CHAR,
				'length' => 2048,
				'default' => ''
			],
			'timeout' => [
				'null' => false,
				'type' => DB::FIELD_TYPE_CHAR,
				'length' => 255,
				'default' => '15s'
			],
			'posts' => [
				'null' => false,
				'type' => DB::FIELD_TYPE_TEXT,
				'default' => ''
			],
			'required' => [
				'null' => false,
				'type' => DB::FIELD_TYPE_CHAR,
				'length' => 255,
				'default' => ''
			],
			'status_codes' => [
				'null' => false,
				'type' => DB::FIELD_TYPE_CHAR,
				'length' => 255,
				'default' => ''
			],
			'follow_redirects' => [
				'null' => false,
				'type' => DB::FIELD_TYPE_INT,
				'length' => 10,
				'default' => '1'
			],
			'retrieve_mode' => [
				'null' => false,
				'type' => DB::FIELD_TYPE_INT,
				'length' => 10,
				'default' => '0'
			],
			'post_type' => [
				'null' => false,
				'type' => DB::FIELD_TYPE_INT,
				'length' => 10,
				'default' => '0'
			]
		]
	],
	'interface' => [
		'key' => 'interfaceid',
		'fields' => [
			'interfaceid' => [
				'null' => false,
				'type' => DB::FIELD_TYPE_ID,
				'length' => 20
			],
			'hostid' => [
				'null' => false,
				'type' => DB::FIELD_TYPE_ID,
				'length' => 20,
				'ref_table' => 'hosts',
				'ref_field' => 'hostid'
			],
			'main' => [
				'null' => false,
				'type' => DB::FIELD_TYPE_INT,
				'length' => 10,
				'default' => '0'
			],
			'type' => [
				'null' => false,
				'type' => DB::FIELD_TYPE_INT,
				'length' => 10,
				'default' => '1'
			],
			'useip' => [
				'null' => false,
				'type' => DB::FIELD_TYPE_INT,
				'length' => 10,
				'default' => '1'
			],
			'ip' => [
				'null' => false,
				'type' => DB::FIELD_TYPE_CHAR,
				'length' => 64,
				'default' => '127.0.0.1'
			],
			'dns' => [
				'null' => false,
				'type' => DB::FIELD_TYPE_CHAR,
				'length' => 255,
				'default' => ''
			],
			'port' => [
				'null' => false,
				'type' => DB::FIELD_TYPE_CHAR,
				'length' => 64,
				'default' => '10050'
			],
			'available' => [
				'null' => false,
				'type' => DB::FIELD_TYPE_INT,
				'length' => 10,
				'default' => '0'
			],
			'error' => [
				'null' => false,
				'type' => DB::FIELD_TYPE_CHAR,
				'length' => 2048,
				'default' => ''
			],
			'errors_from' => [
				'null' => false,
				'type' => DB::FIELD_TYPE_INT,
				'length' => 10,
				'default' => '0'
			],
			'disable_until' => [
				'null' => false,
				'type' => DB::FIELD_TYPE_INT,
				'length' => 10,
				'default' => '0'
			]
		]
	],
	'valuemap' => [
		'key' => 'valuemapid',
		'fields' => [
			'valuemapid' => [
				'null' => false,
				'type' => DB::FIELD_TYPE_ID,
				'length' => 20
			],
			'hostid' => [
				'null' => false,
				'type' => DB::FIELD_TYPE_ID,
				'length' => 20,
				'ref_table' => 'hosts',
				'ref_field' => 'hostid'
			],
			'name' => [
				'null' => false,
				'type' => DB::FIELD_TYPE_CHAR,
				'length' => 64,
				'default' => ''
			],
			'uuid' => [
				'null' => false,
				'type' => DB::FIELD_TYPE_CHAR,
				'length' => 32,
				'default' => ''
			]
		]
	],
	'items' => [
		'key' => 'itemid',
		'fields' => [
			'itemid' => [
				'null' => false,
				'type' => DB::FIELD_TYPE_ID,
				'length' => 20
			],
			'type' => [
				'null' => false,
				'type' => DB::FIELD_TYPE_INT,
				'length' => 10,
				'default' => '0'
			],
			'snmp_oid' => [
				'null' => false,
				'type' => DB::FIELD_TYPE_CHAR,
				'length' => 512,
				'default' => ''
			],
			'hostid' => [
				'null' => false,
				'type' => DB::FIELD_TYPE_ID,
				'length' => 20,
				'ref_table' => 'hosts',
				'ref_field' => 'hostid'
			],
			'name' => [
				'null' => false,
				'type' => DB::FIELD_TYPE_CHAR,
				'length' => 255,
				'default' => ''
			],
			'key_' => [
				'null' => false,
				'type' => DB::FIELD_TYPE_CHAR,
				'length' => 2048,
				'default' => ''
			],
			'delay' => [
				'null' => false,
				'type' => DB::FIELD_TYPE_CHAR,
				'length' => 1024,
				'default' => '0'
			],
			'history' => [
				'null' => false,
				'type' => DB::FIELD_TYPE_CHAR,
				'length' => 255,
				'default' => '90d'
			],
			'trends' => [
				'null' => false,
				'type' => DB::FIELD_TYPE_CHAR,
				'length' => 255,
				'default' => '365d'
			],
			'status' => [
				'null' => false,
				'type' => DB::FIELD_TYPE_INT,
				'length' => 10,
				'default' => '0'
			],
			'value_type' => [
				'null' => false,
				'type' => DB::FIELD_TYPE_INT,
				'length' => 10,
				'default' => '0'
			],
			'trapper_hosts' => [
				'null' => false,
				'type' => DB::FIELD_TYPE_CHAR,
				'length' => 255,
				'default' => ''
			],
			'units' => [
				'null' => false,
				'type' => DB::FIELD_TYPE_CHAR,
				'length' => 255,
				'default' => ''
			],
			'formula' => [
				'null' => false,
				'type' => DB::FIELD_TYPE_CHAR,
				'length' => 255,
				'default' => ''
			],
			'logtimefmt' => [
				'null' => false,
				'type' => DB::FIELD_TYPE_CHAR,
				'length' => 64,
				'default' => ''
			],
			'templateid' => [
				'null' => true,
				'type' => DB::FIELD_TYPE_ID,
				'length' => 20,
				'ref_table' => 'items',
				'ref_field' => 'itemid'
			],
			'valuemapid' => [
				'null' => true,
				'type' => DB::FIELD_TYPE_ID,
				'length' => 20,
				'ref_table' => 'valuemap',
				'ref_field' => 'valuemapid'
			],
			'params' => [
				'null' => false,
				'type' => DB::FIELD_TYPE_NCLOB,
				'default' => ''
			],
			'ipmi_sensor' => [
				'null' => false,
				'type' => DB::FIELD_TYPE_CHAR,
				'length' => 128,
				'default' => ''
			],
			'authtype' => [
				'null' => false,
				'type' => DB::FIELD_TYPE_INT,
				'length' => 10,
				'default' => '0'
			],
			'username' => [
				'null' => false,
				'type' => DB::FIELD_TYPE_CHAR,
				'length' => 64,
				'default' => ''
			],
			'password' => [
				'null' => false,
				'type' => DB::FIELD_TYPE_CHAR,
				'length' => 64,
				'default' => ''
			],
			'publickey' => [
				'null' => false,
				'type' => DB::FIELD_TYPE_CHAR,
				'length' => 64,
				'default' => ''
			],
			'privatekey' => [
				'null' => false,
				'type' => DB::FIELD_TYPE_CHAR,
				'length' => 64,
				'default' => ''
			],
			'flags' => [
				'null' => false,
				'type' => DB::FIELD_TYPE_INT,
				'length' => 10,
				'default' => '0'
			],
			'interfaceid' => [
				'null' => true,
				'type' => DB::FIELD_TYPE_ID,
				'length' => 20,
				'ref_table' => 'interface',
				'ref_field' => 'interfaceid'
			],
			'description' => [
				'null' => false,
				'type' => DB::FIELD_TYPE_NCLOB,
				'default' => ''
			],
			'inventory_link' => [
				'null' => false,
				'type' => DB::FIELD_TYPE_INT,
				'length' => 10,
				'default' => '0'
			],
			'lifetime' => [
				'null' => false,
				'type' => DB::FIELD_TYPE_CHAR,
				'length' => 255,
				'default' => '30d'
			],
			'evaltype' => [
				'null' => false,
				'type' => DB::FIELD_TYPE_INT,
				'length' => 10,
				'default' => '0'
			],
			'jmx_endpoint' => [
				'null' => false,
				'type' => DB::FIELD_TYPE_CHAR,
				'length' => 255,
				'default' => ''
			],
			'master_itemid' => [
				'null' => true,
				'type' => DB::FIELD_TYPE_ID,
				'length' => 20,
				'ref_table' => 'items',
				'ref_field' => 'itemid'
			],
			'timeout' => [
				'null' => false,
				'type' => DB::FIELD_TYPE_CHAR,
				'length' => 255,
				'default' => '3s'
			],
			'url' => [
				'null' => false,
				'type' => DB::FIELD_TYPE_CHAR,
				'length' => 2048,
				'default' => ''
			],
			'query_fields' => [
				'null' => false,
				'type' => DB::FIELD_TYPE_CHAR,
				'length' => 2048,
				'default' => ''
			],
			'posts' => [
				'null' => false,
				'type' => DB::FIELD_TYPE_NCLOB,
				'default' => ''
			],
			'status_codes' => [
				'null' => false,
				'type' => DB::FIELD_TYPE_CHAR,
				'length' => 255,
				'default' => '200'
			],
			'follow_redirects' => [
				'null' => false,
				'type' => DB::FIELD_TYPE_INT,
				'length' => 10,
				'default' => '1'
			],
			'post_type' => [
				'null' => false,
				'type' => DB::FIELD_TYPE_INT,
				'length' => 10,
				'default' => '0'
			],
			'http_proxy' => [
				'null' => false,
				'type' => DB::FIELD_TYPE_CHAR,
				'length' => 255,
				'default' => ''
			],
			'headers' => [
				'null' => false,
				'type' => DB::FIELD_TYPE_NCLOB,
				'default' => ''
			],
			'retrieve_mode' => [
				'null' => false,
				'type' => DB::FIELD_TYPE_INT,
				'length' => 10,
				'default' => '0'
			],
			'request_method' => [
				'null' => false,
				'type' => DB::FIELD_TYPE_INT,
				'length' => 10,
				'default' => '0'
			],
			'output_format' => [
				'null' => false,
				'type' => DB::FIELD_TYPE_INT,
				'length' => 10,
				'default' => '0'
			],
			'ssl_cert_file' => [
				'null' => false,
				'type' => DB::FIELD_TYPE_CHAR,
				'length' => 255,
				'default' => ''
			],
			'ssl_key_file' => [
				'null' => false,
				'type' => DB::FIELD_TYPE_CHAR,
				'length' => 255,
				'default' => ''
			],
			'ssl_key_password' => [
				'null' => false,
				'type' => DB::FIELD_TYPE_CHAR,
				'length' => 64,
				'default' => ''
			],
			'verify_peer' => [
				'null' => false,
				'type' => DB::FIELD_TYPE_INT,
				'length' => 10,
				'default' => '0'
			],
			'verify_host' => [
				'null' => false,
				'type' => DB::FIELD_TYPE_INT,
				'length' => 10,
				'default' => '0'
			],
			'allow_traps' => [
				'null' => false,
				'type' => DB::FIELD_TYPE_INT,
				'length' => 10,
				'default' => '0'
			],
			'discover' => [
				'null' => false,
				'type' => DB::FIELD_TYPE_INT,
				'length' => 10,
				'default' => '0'
			],
			'uuid' => [
				'null' => false,
				'type' => DB::FIELD_TYPE_CHAR,
				'length' => 32,
				'default' => ''
			]
		]
	],
	'httpstepitem' => [
		'key' => 'httpstepitemid',
		'fields' => [
			'httpstepitemid' => [
				'null' => false,
				'type' => DB::FIELD_TYPE_ID,
				'length' => 20
			],
			'httpstepid' => [
				'null' => false,
				'type' => DB::FIELD_TYPE_ID,
				'length' => 20,
				'ref_table' => 'httpstep',
				'ref_field' => 'httpstepid'
			],
			'itemid' => [
				'null' => false,
				'type' => DB::FIELD_TYPE_ID,
				'length' => 20,
				'ref_table' => 'items',
				'ref_field' => 'itemid'
			],
			'type' => [
				'null' => false,
				'type' => DB::FIELD_TYPE_INT,
				'length' => 10,
				'default' => '0'
			]
		]
	],
	'httptestitem' => [
		'key' => 'httptestitemid',
		'fields' => [
			'httptestitemid' => [
				'null' => false,
				'type' => DB::FIELD_TYPE_ID,
				'length' => 20
			],
			'httptestid' => [
				'null' => false,
				'type' => DB::FIELD_TYPE_ID,
				'length' => 20,
				'ref_table' => 'httptest',
				'ref_field' => 'httptestid'
			],
			'itemid' => [
				'null' => false,
				'type' => DB::FIELD_TYPE_ID,
				'length' => 20,
				'ref_table' => 'items',
				'ref_field' => 'itemid'
			],
			'type' => [
				'null' => false,
				'type' => DB::FIELD_TYPE_INT,
				'length' => 10,
				'default' => '0'
			]
		]
	],
	'media_type' => [
		'key' => 'mediatypeid',
		'fields' => [
			'mediatypeid' => [
				'null' => false,
				'type' => DB::FIELD_TYPE_ID,
				'length' => 20
			],
			'type' => [
				'null' => false,
				'type' => DB::FIELD_TYPE_INT,
				'length' => 10,
				'default' => '0'
			],
			'name' => [
				'null' => false,
				'type' => DB::FIELD_TYPE_CHAR,
				'length' => 100,
				'default' => ''
			],
			'smtp_server' => [
				'null' => false,
				'type' => DB::FIELD_TYPE_CHAR,
				'length' => 255,
				'default' => ''
			],
			'smtp_helo' => [
				'null' => false,
				'type' => DB::FIELD_TYPE_CHAR,
				'length' => 255,
				'default' => ''
			],
			'smtp_email' => [
				'null' => false,
				'type' => DB::FIELD_TYPE_CHAR,
				'length' => 255,
				'default' => ''
			],
			'exec_path' => [
				'null' => false,
				'type' => DB::FIELD_TYPE_CHAR,
				'length' => 255,
				'default' => ''
			],
			'gsm_modem' => [
				'null' => false,
				'type' => DB::FIELD_TYPE_CHAR,
				'length' => 255,
				'default' => ''
			],
			'username' => [
				'null' => false,
				'type' => DB::FIELD_TYPE_CHAR,
				'length' => 255,
				'default' => ''
			],
			'passwd' => [
				'null' => false,
				'type' => DB::FIELD_TYPE_CHAR,
				'length' => 255,
				'default' => ''
			],
			'status' => [
				'null' => false,
				'type' => DB::FIELD_TYPE_INT,
				'length' => 10,
				'default' => '0'
			],
			'smtp_port' => [
				'null' => false,
				'type' => DB::FIELD_TYPE_INT,
				'length' => 10,
				'default' => '25'
			],
			'smtp_security' => [
				'null' => false,
				'type' => DB::FIELD_TYPE_INT,
				'length' => 10,
				'default' => '0'
			],
			'smtp_verify_peer' => [
				'null' => false,
				'type' => DB::FIELD_TYPE_INT,
				'length' => 10,
				'default' => '0'
			],
			'smtp_verify_host' => [
				'null' => false,
				'type' => DB::FIELD_TYPE_INT,
				'length' => 10,
				'default' => '0'
			],
			'smtp_authentication' => [
				'null' => false,
				'type' => DB::FIELD_TYPE_INT,
				'length' => 10,
				'default' => '0'
			],
			'exec_params' => [
				'null' => false,
				'type' => DB::FIELD_TYPE_CHAR,
				'length' => 255,
				'default' => ''
			],
			'maxsessions' => [
				'null' => false,
				'type' => DB::FIELD_TYPE_INT,
				'length' => 10,
				'default' => '1'
			],
			'maxattempts' => [
				'null' => false,
				'type' => DB::FIELD_TYPE_INT,
				'length' => 10,
				'default' => '3'
			],
			'attempt_interval' => [
				'null' => false,
				'type' => DB::FIELD_TYPE_CHAR,
				'length' => 32,
				'default' => '10s'
			],
			'content_type' => [
				'null' => false,
				'type' => DB::FIELD_TYPE_INT,
				'length' => 10,
				'default' => '1'
			],
			'script' => [
				'null' => false,
				'type' => DB::FIELD_TYPE_NCLOB,
				'default' => ''
			],
			'timeout' => [
				'null' => false,
				'type' => DB::FIELD_TYPE_CHAR,
				'length' => 32,
				'default' => '30s'
			],
			'process_tags' => [
				'null' => false,
				'type' => DB::FIELD_TYPE_INT,
				'length' => 10,
				'default' => '0'
			],
			'show_event_menu' => [
				'null' => false,
				'type' => DB::FIELD_TYPE_INT,
				'length' => 10,
				'default' => '0'
			],
			'event_menu_url' => [
				'null' => false,
				'type' => DB::FIELD_TYPE_CHAR,
				'length' => 2048,
				'default' => ''
			],
			'event_menu_name' => [
				'null' => false,
				'type' => DB::FIELD_TYPE_CHAR,
				'length' => 255,
				'default' => ''
			],
			'description' => [
				'null' => false,
				'type' => DB::FIELD_TYPE_TEXT,
				'default' => ''
			]
		]
	],
	'media_type_param' => [
		'key' => 'mediatype_paramid',
		'fields' => [
			'mediatype_paramid' => [
				'null' => false,
				'type' => DB::FIELD_TYPE_ID,
				'length' => 20
			],
			'mediatypeid' => [
				'null' => false,
				'type' => DB::FIELD_TYPE_ID,
				'length' => 20,
				'ref_table' => 'media_type',
				'ref_field' => 'mediatypeid'
			],
			'name' => [
				'null' => false,
				'type' => DB::FIELD_TYPE_CHAR,
				'length' => 255,
				'default' => ''
			],
			'value' => [
				'null' => false,
				'type' => DB::FIELD_TYPE_CHAR,
				'length' => 2048,
				'default' => ''
			]
		]
	],
	'media_type_message' => [
		'key' => 'mediatype_messageid',
		'fields' => [
			'mediatype_messageid' => [
				'null' => false,
				'type' => DB::FIELD_TYPE_ID,
				'length' => 20
			],
			'mediatypeid' => [
				'null' => false,
				'type' => DB::FIELD_TYPE_ID,
				'length' => 20,
				'ref_table' => 'media_type',
				'ref_field' => 'mediatypeid'
			],
			'eventsource' => [
				'null' => false,
				'type' => DB::FIELD_TYPE_INT,
				'length' => 10
			],
			'recovery' => [
				'null' => false,
				'type' => DB::FIELD_TYPE_INT,
				'length' => 10
			],
			'subject' => [
				'null' => false,
				'type' => DB::FIELD_TYPE_CHAR,
				'length' => 255,
				'default' => ''
			],
			'message' => [
				'null' => false,
				'type' => DB::FIELD_TYPE_TEXT,
				'default' => ''
			]
		]
	],
	'usrgrp' => [
		'key' => 'usrgrpid',
		'fields' => [
			'usrgrpid' => [
				'null' => false,
				'type' => DB::FIELD_TYPE_ID,
				'length' => 20
			],
			'name' => [
				'null' => false,
				'type' => DB::FIELD_TYPE_CHAR,
				'length' => 64,
				'default' => ''
			],
			'gui_access' => [
				'null' => false,
				'type' => DB::FIELD_TYPE_INT,
				'length' => 10,
				'default' => '0'
			],
			'users_status' => [
				'null' => false,
				'type' => DB::FIELD_TYPE_INT,
				'length' => 10,
				'default' => '0'
			],
			'debug_mode' => [
				'null' => false,
				'type' => DB::FIELD_TYPE_INT,
				'length' => 10,
				'default' => '0'
			]
		]
	],
	'users_groups' => [
		'key' => 'id',
		'fields' => [
			'id' => [
				'null' => false,
				'type' => DB::FIELD_TYPE_ID,
				'length' => 20
			],
			'usrgrpid' => [
				'null' => false,
				'type' => DB::FIELD_TYPE_ID,
				'length' => 20,
				'ref_table' => 'usrgrp',
				'ref_field' => 'usrgrpid'
			],
			'userid' => [
				'null' => false,
				'type' => DB::FIELD_TYPE_ID,
				'length' => 20,
				'ref_table' => 'users',
				'ref_field' => 'userid'
			]
		]
	],
	'scripts' => [
		'key' => 'scriptid',
		'fields' => [
			'scriptid' => [
				'null' => false,
				'type' => DB::FIELD_TYPE_ID,
				'length' => 20
			],
			'name' => [
				'null' => false,
				'type' => DB::FIELD_TYPE_CHAR,
				'length' => 255,
				'default' => ''
			],
			'command' => [
				'null' => false,
				'type' => DB::FIELD_TYPE_NCLOB,
				'default' => ''
			],
			'host_access' => [
				'null' => false,
				'type' => DB::FIELD_TYPE_INT,
				'length' => 10,
				'default' => '2'
			],
			'usrgrpid' => [
				'null' => true,
				'type' => DB::FIELD_TYPE_ID,
				'length' => 20,
				'ref_table' => 'usrgrp',
				'ref_field' => 'usrgrpid'
			],
			'groupid' => [
				'null' => true,
				'type' => DB::FIELD_TYPE_ID,
				'length' => 20,
				'ref_table' => 'hstgrp',
				'ref_field' => 'groupid'
			],
			'description' => [
				'null' => false,
				'type' => DB::FIELD_TYPE_TEXT,
				'default' => ''
			],
			'confirmation' => [
				'null' => false,
				'type' => DB::FIELD_TYPE_CHAR,
				'length' => 255,
				'default' => ''
			],
			'type' => [
				'null' => false,
				'type' => DB::FIELD_TYPE_INT,
				'length' => 10,
				'default' => '5'
			],
			'execute_on' => [
				'null' => false,
				'type' => DB::FIELD_TYPE_INT,
				'length' => 10,
				'default' => '2'
			],
			'timeout' => [
				'null' => false,
				'type' => DB::FIELD_TYPE_CHAR,
				'length' => 32,
				'default' => '30s'
			],
			'scope' => [
				'null' => false,
				'type' => DB::FIELD_TYPE_INT,
				'length' => 10,
				'default' => '1'
			],
			'port' => [
				'null' => false,
				'type' => DB::FIELD_TYPE_CHAR,
				'length' => 64,
				'default' => ''
			],
			'authtype' => [
				'null' => false,
				'type' => DB::FIELD_TYPE_INT,
				'length' => 10,
				'default' => '0'
			],
			'username' => [
				'null' => false,
				'type' => DB::FIELD_TYPE_CHAR,
				'length' => 64,
				'default' => ''
			],
			'password' => [
				'null' => false,
				'type' => DB::FIELD_TYPE_CHAR,
				'length' => 64,
				'default' => ''
			],
			'publickey' => [
				'null' => false,
				'type' => DB::FIELD_TYPE_CHAR,
				'length' => 64,
				'default' => ''
			],
			'privatekey' => [
				'null' => false,
				'type' => DB::FIELD_TYPE_CHAR,
				'length' => 64,
				'default' => ''
			],
			'menu_path' => [
				'null' => false,
				'type' => DB::FIELD_TYPE_CHAR,
				'length' => 255,
				'default' => ''
			]
		]
	],
	'script_param' => [
		'key' => 'script_paramid',
		'fields' => [
			'script_paramid' => [
				'null' => false,
				'type' => DB::FIELD_TYPE_ID,
				'length' => 20
			],
			'scriptid' => [
				'null' => false,
				'type' => DB::FIELD_TYPE_ID,
				'length' => 20,
				'ref_table' => 'scripts',
				'ref_field' => 'scriptid'
			],
			'name' => [
				'null' => false,
				'type' => DB::FIELD_TYPE_CHAR,
				'length' => 255,
				'default' => ''
			],
			'value' => [
				'null' => false,
				'type' => DB::FIELD_TYPE_CHAR,
				'length' => 2048,
				'default' => ''
			]
		]
	],
	'actions' => [
		'key' => 'actionid',
		'fields' => [
			'actionid' => [
				'null' => false,
				'type' => DB::FIELD_TYPE_ID,
				'length' => 20
			],
			'name' => [
				'null' => false,
				'type' => DB::FIELD_TYPE_CHAR,
				'length' => 255,
				'default' => ''
			],
			'eventsource' => [
				'null' => false,
				'type' => DB::FIELD_TYPE_INT,
				'length' => 10,
				'default' => '0'
			],
			'evaltype' => [
				'null' => false,
				'type' => DB::FIELD_TYPE_INT,
				'length' => 10,
				'default' => '0'
			],
			'status' => [
				'null' => false,
				'type' => DB::FIELD_TYPE_INT,
				'length' => 10,
				'default' => '0'
			],
			'esc_period' => [
				'null' => false,
				'type' => DB::FIELD_TYPE_CHAR,
				'length' => 255,
				'default' => '1h'
			],
			'formula' => [
				'null' => false,
				'type' => DB::FIELD_TYPE_CHAR,
				'length' => 255,
				'default' => ''
			],
			'pause_suppressed' => [
				'null' => false,
				'type' => DB::FIELD_TYPE_INT,
				'length' => 10,
				'default' => '1'
			]
		]
	],
	'operations' => [
		'key' => 'operationid',
		'fields' => [
			'operationid' => [
				'null' => false,
				'type' => DB::FIELD_TYPE_ID,
				'length' => 20
			],
			'actionid' => [
				'null' => false,
				'type' => DB::FIELD_TYPE_ID,
				'length' => 20,
				'ref_table' => 'actions',
				'ref_field' => 'actionid'
			],
			'operationtype' => [
				'null' => false,
				'type' => DB::FIELD_TYPE_INT,
				'length' => 10,
				'default' => '0'
			],
			'esc_period' => [
				'null' => false,
				'type' => DB::FIELD_TYPE_CHAR,
				'length' => 255,
				'default' => '0'
			],
			'esc_step_from' => [
				'null' => false,
				'type' => DB::FIELD_TYPE_INT,
				'length' => 10,
				'default' => '1'
			],
			'esc_step_to' => [
				'null' => false,
				'type' => DB::FIELD_TYPE_INT,
				'length' => 10,
				'default' => '1'
			],
			'evaltype' => [
				'null' => false,
				'type' => DB::FIELD_TYPE_INT,
				'length' => 10,
				'default' => '0'
			],
			'recovery' => [
				'null' => false,
				'type' => DB::FIELD_TYPE_INT,
				'length' => 10,
				'default' => '0'
			]
		]
	],
	'opmessage' => [
		'key' => 'operationid',
		'fields' => [
			'operationid' => [
				'null' => false,
				'type' => DB::FIELD_TYPE_ID,
				'length' => 20,
				'ref_table' => 'operations',
				'ref_field' => 'operationid'
			],
			'default_msg' => [
				'null' => false,
				'type' => DB::FIELD_TYPE_INT,
				'length' => 10,
				'default' => '1'
			],
			'subject' => [
				'null' => false,
				'type' => DB::FIELD_TYPE_CHAR,
				'length' => 255,
				'default' => ''
			],
			'message' => [
				'null' => false,
				'type' => DB::FIELD_TYPE_TEXT,
				'default' => ''
			],
			'mediatypeid' => [
				'null' => true,
				'type' => DB::FIELD_TYPE_ID,
				'length' => 20,
				'ref_table' => 'media_type',
				'ref_field' => 'mediatypeid'
			]
		]
	],
	'opmessage_grp' => [
		'key' => 'opmessage_grpid',
		'fields' => [
			'opmessage_grpid' => [
				'null' => false,
				'type' => DB::FIELD_TYPE_ID,
				'length' => 20
			],
			'operationid' => [
				'null' => false,
				'type' => DB::FIELD_TYPE_ID,
				'length' => 20,
				'ref_table' => 'operations',
				'ref_field' => 'operationid'
			],
			'usrgrpid' => [
				'null' => false,
				'type' => DB::FIELD_TYPE_ID,
				'length' => 20,
				'ref_table' => 'usrgrp',
				'ref_field' => 'usrgrpid'
			]
		]
	],
	'opmessage_usr' => [
		'key' => 'opmessage_usrid',
		'fields' => [
			'opmessage_usrid' => [
				'null' => false,
				'type' => DB::FIELD_TYPE_ID,
				'length' => 20
			],
			'operationid' => [
				'null' => false,
				'type' => DB::FIELD_TYPE_ID,
				'length' => 20,
				'ref_table' => 'operations',
				'ref_field' => 'operationid'
			],
			'userid' => [
				'null' => false,
				'type' => DB::FIELD_TYPE_ID,
				'length' => 20,
				'ref_table' => 'users',
				'ref_field' => 'userid'
			]
		]
	],
	'opcommand' => [
		'key' => 'operationid',
		'fields' => [
			'operationid' => [
				'null' => false,
				'type' => DB::FIELD_TYPE_ID,
				'length' => 20,
				'ref_table' => 'operations',
				'ref_field' => 'operationid'
			],
			'scriptid' => [
				'null' => false,
				'type' => DB::FIELD_TYPE_ID,
				'length' => 20,
				'ref_table' => 'scripts',
				'ref_field' => 'scriptid'
			]
		]
	],
	'opcommand_hst' => [
		'key' => 'opcommand_hstid',
		'fields' => [
			'opcommand_hstid' => [
				'null' => false,
				'type' => DB::FIELD_TYPE_ID,
				'length' => 20
			],
			'operationid' => [
				'null' => false,
				'type' => DB::FIELD_TYPE_ID,
				'length' => 20,
				'ref_table' => 'operations',
				'ref_field' => 'operationid'
			],
			'hostid' => [
				'null' => true,
				'type' => DB::FIELD_TYPE_ID,
				'length' => 20,
				'ref_table' => 'hosts',
				'ref_field' => 'hostid'
			]
		]
	],
	'opcommand_grp' => [
		'key' => 'opcommand_grpid',
		'fields' => [
			'opcommand_grpid' => [
				'null' => false,
				'type' => DB::FIELD_TYPE_ID,
				'length' => 20
			],
			'operationid' => [
				'null' => false,
				'type' => DB::FIELD_TYPE_ID,
				'length' => 20,
				'ref_table' => 'operations',
				'ref_field' => 'operationid'
			],
			'groupid' => [
				'null' => false,
				'type' => DB::FIELD_TYPE_ID,
				'length' => 20,
				'ref_table' => 'hstgrp',
				'ref_field' => 'groupid'
			]
		]
	],
	'opgroup' => [
		'key' => 'opgroupid',
		'fields' => [
			'opgroupid' => [
				'null' => false,
				'type' => DB::FIELD_TYPE_ID,
				'length' => 20
			],
			'operationid' => [
				'null' => false,
				'type' => DB::FIELD_TYPE_ID,
				'length' => 20,
				'ref_table' => 'operations',
				'ref_field' => 'operationid'
			],
			'groupid' => [
				'null' => false,
				'type' => DB::FIELD_TYPE_ID,
				'length' => 20,
				'ref_table' => 'hstgrp',
				'ref_field' => 'groupid'
			]
		]
	],
	'optemplate' => [
		'key' => 'optemplateid',
		'fields' => [
			'optemplateid' => [
				'null' => false,
				'type' => DB::FIELD_TYPE_ID,
				'length' => 20
			],
			'operationid' => [
				'null' => false,
				'type' => DB::FIELD_TYPE_ID,
				'length' => 20,
				'ref_table' => 'operations',
				'ref_field' => 'operationid'
			],
			'templateid' => [
				'null' => false,
				'type' => DB::FIELD_TYPE_ID,
				'length' => 20,
				'ref_table' => 'hosts',
				'ref_field' => 'hostid'
			]
		]
	],
	'opconditions' => [
		'key' => 'opconditionid',
		'fields' => [
			'opconditionid' => [
				'null' => false,
				'type' => DB::FIELD_TYPE_ID,
				'length' => 20
			],
			'operationid' => [
				'null' => false,
				'type' => DB::FIELD_TYPE_ID,
				'length' => 20,
				'ref_table' => 'operations',
				'ref_field' => 'operationid'
			],
			'conditiontype' => [
				'null' => false,
				'type' => DB::FIELD_TYPE_INT,
				'length' => 10,
				'default' => '0'
			],
			'operator' => [
				'null' => false,
				'type' => DB::FIELD_TYPE_INT,
				'length' => 10,
				'default' => '0'
			],
			'value' => [
				'null' => false,
				'type' => DB::FIELD_TYPE_CHAR,
				'length' => 255,
				'default' => ''
			]
		]
	],
	'conditions' => [
		'key' => 'conditionid',
		'fields' => [
			'conditionid' => [
				'null' => false,
				'type' => DB::FIELD_TYPE_ID,
				'length' => 20
			],
			'actionid' => [
				'null' => false,
				'type' => DB::FIELD_TYPE_ID,
				'length' => 20,
				'ref_table' => 'actions',
				'ref_field' => 'actionid'
			],
			'conditiontype' => [
				'null' => false,
				'type' => DB::FIELD_TYPE_INT,
				'length' => 10,
				'default' => '0'
			],
			'operator' => [
				'null' => false,
				'type' => DB::FIELD_TYPE_INT,
				'length' => 10,
				'default' => '0'
			],
			'value' => [
				'null' => false,
				'type' => DB::FIELD_TYPE_CHAR,
				'length' => 255,
				'default' => ''
			],
			'value2' => [
				'null' => false,
				'type' => DB::FIELD_TYPE_CHAR,
				'length' => 255,
				'default' => ''
			]
		]
	],
	'config' => [
		'key' => 'configid',
		'fields' => [
			'configid' => [
				'null' => false,
				'type' => DB::FIELD_TYPE_ID,
				'length' => 20
			],
			'work_period' => [
				'null' => false,
				'type' => DB::FIELD_TYPE_CHAR,
				'length' => 255,
				'default' => '1-5,09:00-18:00'
			],
			'alert_usrgrpid' => [
				'null' => true,
				'type' => DB::FIELD_TYPE_ID,
				'length' => 20,
				'ref_table' => 'usrgrp',
				'ref_field' => 'usrgrpid'
			],
			'default_theme' => [
				'null' => false,
				'type' => DB::FIELD_TYPE_CHAR,
				'length' => 128,
				'default' => 'blue-theme'
			],
			'authentication_type' => [
				'null' => false,
				'type' => DB::FIELD_TYPE_INT,
				'length' => 10,
				'default' => '0'
			],
			'ldap_host' => [
				'null' => false,
				'type' => DB::FIELD_TYPE_CHAR,
				'length' => 255,
				'default' => ''
			],
			'ldap_port' => [
				'null' => false,
				'type' => DB::FIELD_TYPE_INT,
				'length' => 10,
				'default' => 389
			],
			'ldap_base_dn' => [
				'null' => false,
				'type' => DB::FIELD_TYPE_CHAR,
				'length' => 255,
				'default' => ''
			],
			'ldap_bind_dn' => [
				'null' => false,
				'type' => DB::FIELD_TYPE_CHAR,
				'length' => 255,
				'default' => ''
			],
			'ldap_bind_password' => [
				'null' => false,
				'type' => DB::FIELD_TYPE_CHAR,
				'length' => 128,
				'default' => ''
			],
			'ldap_search_attribute' => [
				'null' => false,
				'type' => DB::FIELD_TYPE_CHAR,
				'length' => 128,
				'default' => ''
			],
			'discovery_groupid' => [
				'null' => false,
				'type' => DB::FIELD_TYPE_ID,
				'length' => 20,
				'ref_table' => 'hstgrp',
				'ref_field' => 'groupid'
			],
			'max_in_table' => [
				'null' => false,
				'type' => DB::FIELD_TYPE_INT,
				'length' => 10,
				'default' => '50'
			],
			'search_limit' => [
				'null' => false,
				'type' => DB::FIELD_TYPE_INT,
				'length' => 10,
				'default' => '1000'
			],
			'severity_color_0' => [
				'null' => false,
				'type' => DB::FIELD_TYPE_CHAR,
				'length' => 6,
				'default' => '97AAB3'
			],
			'severity_color_1' => [
				'null' => false,
				'type' => DB::FIELD_TYPE_CHAR,
				'length' => 6,
				'default' => '7499FF'
			],
			'severity_color_2' => [
				'null' => false,
				'type' => DB::FIELD_TYPE_CHAR,
				'length' => 6,
				'default' => 'FFC859'
			],
			'severity_color_3' => [
				'null' => false,
				'type' => DB::FIELD_TYPE_CHAR,
				'length' => 6,
				'default' => 'FFA059'
			],
			'severity_color_4' => [
				'null' => false,
				'type' => DB::FIELD_TYPE_CHAR,
				'length' => 6,
				'default' => 'E97659'
			],
			'severity_color_5' => [
				'null' => false,
				'type' => DB::FIELD_TYPE_CHAR,
				'length' => 6,
				'default' => 'E45959'
			],
			'severity_name_0' => [
				'null' => false,
				'type' => DB::FIELD_TYPE_CHAR,
				'length' => 32,
				'default' => 'Not classified'
			],
			'severity_name_1' => [
				'null' => false,
				'type' => DB::FIELD_TYPE_CHAR,
				'length' => 32,
				'default' => 'Information'
			],
			'severity_name_2' => [
				'null' => false,
				'type' => DB::FIELD_TYPE_CHAR,
				'length' => 32,
				'default' => 'Warning'
			],
			'severity_name_3' => [
				'null' => false,
				'type' => DB::FIELD_TYPE_CHAR,
				'length' => 32,
				'default' => 'Average'
			],
			'severity_name_4' => [
				'null' => false,
				'type' => DB::FIELD_TYPE_CHAR,
				'length' => 32,
				'default' => 'High'
			],
			'severity_name_5' => [
				'null' => false,
				'type' => DB::FIELD_TYPE_CHAR,
				'length' => 32,
				'default' => 'Disaster'
			],
			'ok_period' => [
				'null' => false,
				'type' => DB::FIELD_TYPE_CHAR,
				'length' => 32,
				'default' => '5m'
			],
			'blink_period' => [
				'null' => false,
				'type' => DB::FIELD_TYPE_CHAR,
				'length' => 32,
				'default' => '2m'
			],
			'problem_unack_color' => [
				'null' => false,
				'type' => DB::FIELD_TYPE_CHAR,
				'length' => 6,
				'default' => 'CC0000'
			],
			'problem_ack_color' => [
				'null' => false,
				'type' => DB::FIELD_TYPE_CHAR,
				'length' => 6,
				'default' => 'CC0000'
			],
			'ok_unack_color' => [
				'null' => false,
				'type' => DB::FIELD_TYPE_CHAR,
				'length' => 6,
				'default' => '009900'
			],
			'ok_ack_color' => [
				'null' => false,
				'type' => DB::FIELD_TYPE_CHAR,
				'length' => 6,
				'default' => '009900'
			],
			'problem_unack_style' => [
				'null' => false,
				'type' => DB::FIELD_TYPE_INT,
				'length' => 10,
				'default' => '1'
			],
			'problem_ack_style' => [
				'null' => false,
				'type' => DB::FIELD_TYPE_INT,
				'length' => 10,
				'default' => '1'
			],
			'ok_unack_style' => [
				'null' => false,
				'type' => DB::FIELD_TYPE_INT,
				'length' => 10,
				'default' => '1'
			],
			'ok_ack_style' => [
				'null' => false,
				'type' => DB::FIELD_TYPE_INT,
				'length' => 10,
				'default' => '1'
			],
			'snmptrap_logging' => [
				'null' => false,
				'type' => DB::FIELD_TYPE_INT,
				'length' => 10,
				'default' => '1'
			],
			'server_check_interval' => [
				'null' => false,
				'type' => DB::FIELD_TYPE_INT,
				'length' => 10,
				'default' => '10'
			],
			'hk_events_mode' => [
				'null' => false,
				'type' => DB::FIELD_TYPE_INT,
				'length' => 10,
				'default' => '1'
			],
			'hk_events_trigger' => [
				'null' => false,
				'type' => DB::FIELD_TYPE_CHAR,
				'length' => 32,
				'default' => '365d'
			],
			'hk_events_internal' => [
				'null' => false,
				'type' => DB::FIELD_TYPE_CHAR,
				'length' => 32,
				'default' => '1d'
			],
			'hk_events_discovery' => [
				'null' => false,
				'type' => DB::FIELD_TYPE_CHAR,
				'length' => 32,
				'default' => '1d'
			],
			'hk_events_autoreg' => [
				'null' => false,
				'type' => DB::FIELD_TYPE_CHAR,
				'length' => 32,
				'default' => '1d'
			],
			'hk_services_mode' => [
				'null' => false,
				'type' => DB::FIELD_TYPE_INT,
				'length' => 10,
				'default' => '1'
			],
			'hk_services' => [
				'null' => false,
				'type' => DB::FIELD_TYPE_CHAR,
				'length' => 32,
				'default' => '365d'
			],
			'hk_audit_mode' => [
				'null' => false,
				'type' => DB::FIELD_TYPE_INT,
				'length' => 10,
				'default' => '1'
			],
			'hk_audit' => [
				'null' => false,
				'type' => DB::FIELD_TYPE_CHAR,
				'length' => 32,
				'default' => '365d'
			],
			'hk_sessions_mode' => [
				'null' => false,
				'type' => DB::FIELD_TYPE_INT,
				'length' => 10,
				'default' => '1'
			],
			'hk_sessions' => [
				'null' => false,
				'type' => DB::FIELD_TYPE_CHAR,
				'length' => 32,
				'default' => '365d'
			],
			'hk_history_mode' => [
				'null' => false,
				'type' => DB::FIELD_TYPE_INT,
				'length' => 10,
				'default' => '1'
			],
			'hk_history_global' => [
				'null' => false,
				'type' => DB::FIELD_TYPE_INT,
				'length' => 10,
				'default' => '0'
			],
			'hk_history' => [
				'null' => false,
				'type' => DB::FIELD_TYPE_CHAR,
				'length' => 32,
				'default' => '90d'
			],
			'hk_trends_mode' => [
				'null' => false,
				'type' => DB::FIELD_TYPE_INT,
				'length' => 10,
				'default' => '1'
			],
			'hk_trends_global' => [
				'null' => false,
				'type' => DB::FIELD_TYPE_INT,
				'length' => 10,
				'default' => '0'
			],
			'hk_trends' => [
				'null' => false,
				'type' => DB::FIELD_TYPE_CHAR,
				'length' => 32,
				'default' => '365d'
			],
			'default_inventory_mode' => [
				'null' => false,
				'type' => DB::FIELD_TYPE_INT,
				'length' => 10,
				'default' => '-1'
			],
			'custom_color' => [
				'null' => false,
				'type' => DB::FIELD_TYPE_INT,
				'length' => 10,
				'default' => '0'
			],
			'http_auth_enabled' => [
				'null' => false,
				'type' => DB::FIELD_TYPE_INT,
				'length' => 10,
				'default' => '0'
			],
			'http_login_form' => [
				'null' => false,
				'type' => DB::FIELD_TYPE_INT,
				'length' => 10,
				'default' => '0'
			],
			'http_strip_domains' => [
				'null' => false,
				'type' => DB::FIELD_TYPE_CHAR,
				'length' => 2048,
				'default' => ''
			],
			'http_case_sensitive' => [
				'null' => false,
				'type' => DB::FIELD_TYPE_INT,
				'length' => 10,
				'default' => '1'
			],
			'ldap_configured' => [
				'null' => false,
				'type' => DB::FIELD_TYPE_INT,
				'length' => 10,
				'default' => '0'
			],
			'ldap_case_sensitive' => [
				'null' => false,
				'type' => DB::FIELD_TYPE_INT,
				'length' => 10,
				'default' => '1'
			],
			'db_extension' => [
				'null' => false,
				'type' => DB::FIELD_TYPE_CHAR,
				'length' => 32,
				'default' => ''
			],
			'autoreg_tls_accept' => [
				'null' => false,
				'type' => DB::FIELD_TYPE_INT,
				'length' => 10,
				'default' => '1'
			],
			'compression_status' => [
				'null' => false,
				'type' => DB::FIELD_TYPE_INT,
				'length' => 10,
				'default' => '0'
			],
			'compress_older' => [
				'null' => false,
				'type' => DB::FIELD_TYPE_CHAR,
				'length' => 32,
				'default' => '7d'
			],
			'instanceid' => [
				'null' => false,
				'type' => DB::FIELD_TYPE_CHAR,
				'length' => 32,
				'default' => ''
			],
			'saml_auth_enabled' => [
				'null' => false,
				'type' => DB::FIELD_TYPE_INT,
				'length' => 10,
				'default' => '0'
			],
			'saml_idp_entityid' => [
				'null' => false,
				'type' => DB::FIELD_TYPE_CHAR,
				'length' => 1024,
				'default' => ''
			],
			'saml_sso_url' => [
				'null' => false,
				'type' => DB::FIELD_TYPE_CHAR,
				'length' => 2048,
				'default' => ''
			],
			'saml_slo_url' => [
				'null' => false,
				'type' => DB::FIELD_TYPE_CHAR,
				'length' => 2048,
				'default' => ''
			],
			'saml_username_attribute' => [
				'null' => false,
				'type' => DB::FIELD_TYPE_CHAR,
				'length' => 128,
				'default' => ''
			],
			'saml_sp_entityid' => [
				'null' => false,
				'type' => DB::FIELD_TYPE_CHAR,
				'length' => 1024,
				'default' => ''
			],
			'saml_nameid_format' => [
				'null' => false,
				'type' => DB::FIELD_TYPE_CHAR,
				'length' => 2048,
				'default' => ''
			],
			'saml_sign_messages' => [
				'null' => false,
				'type' => DB::FIELD_TYPE_INT,
				'length' => 10,
				'default' => '0'
			],
			'saml_sign_assertions' => [
				'null' => false,
				'type' => DB::FIELD_TYPE_INT,
				'length' => 10,
				'default' => '0'
			],
			'saml_sign_authn_requests' => [
				'null' => false,
				'type' => DB::FIELD_TYPE_INT,
				'length' => 10,
				'default' => '0'
			],
			'saml_sign_logout_requests' => [
				'null' => false,
				'type' => DB::FIELD_TYPE_INT,
				'length' => 10,
				'default' => '0'
			],
			'saml_sign_logout_responses' => [
				'null' => false,
				'type' => DB::FIELD_TYPE_INT,
				'length' => 10,
				'default' => '0'
			],
			'saml_encrypt_nameid' => [
				'null' => false,
				'type' => DB::FIELD_TYPE_INT,
				'length' => 10,
				'default' => '0'
			],
			'saml_encrypt_assertions' => [
				'null' => false,
				'type' => DB::FIELD_TYPE_INT,
				'length' => 10,
				'default' => '0'
			],
			'saml_case_sensitive' => [
				'null' => false,
				'type' => DB::FIELD_TYPE_INT,
				'length' => 10,
				'default' => '0'
			],
			'default_lang' => [
				'null' => false,
				'type' => DB::FIELD_TYPE_CHAR,
				'length' => 5,
				'default' => 'en_GB'
			],
			'default_timezone' => [
				'null' => false,
				'type' => DB::FIELD_TYPE_CHAR,
				'length' => 50,
				'default' => 'system'
			],
			'login_attempts' => [
				'null' => false,
				'type' => DB::FIELD_TYPE_INT,
				'length' => 10,
				'default' => '5'
			],
			'login_block' => [
				'null' => false,
				'type' => DB::FIELD_TYPE_CHAR,
				'length' => 32,
				'default' => '30s'
			],
			'show_technical_errors' => [
				'null' => false,
				'type' => DB::FIELD_TYPE_INT,
				'length' => 10,
				'default' => '0'
			],
			'validate_uri_schemes' => [
				'null' => false,
				'type' => DB::FIELD_TYPE_INT,
				'length' => 10,
				'default' => '1'
			],
			'uri_valid_schemes' => [
				'null' => false,
				'type' => DB::FIELD_TYPE_CHAR,
				'length' => 255,
				'default' => 'http,https,ftp,file,mailto,tel,ssh'
			],
			'x_frame_options' => [
				'null' => false,
				'type' => DB::FIELD_TYPE_CHAR,
				'length' => 255,
				'default' => 'SAMEORIGIN'
			],
			'iframe_sandboxing_enabled' => [
				'null' => false,
				'type' => DB::FIELD_TYPE_INT,
				'length' => 10,
				'default' => '1'
			],
			'iframe_sandboxing_exceptions' => [
				'null' => false,
				'type' => DB::FIELD_TYPE_CHAR,
				'length' => 255,
				'default' => ''
			],
			'max_overview_table_size' => [
				'null' => false,
				'type' => DB::FIELD_TYPE_INT,
				'length' => 10,
				'default' => '50'
			],
			'history_period' => [
				'null' => false,
				'type' => DB::FIELD_TYPE_CHAR,
				'length' => 32,
				'default' => '24h'
			],
			'period_default' => [
				'null' => false,
				'type' => DB::FIELD_TYPE_CHAR,
				'length' => 32,
				'default' => '1h'
			],
			'max_period' => [
				'null' => false,
				'type' => DB::FIELD_TYPE_CHAR,
				'length' => 32,
				'default' => '2y'
			],
			'socket_timeout' => [
				'null' => false,
				'type' => DB::FIELD_TYPE_CHAR,
				'length' => 32,
				'default' => '3s'
			],
			'connect_timeout' => [
				'null' => false,
				'type' => DB::FIELD_TYPE_CHAR,
				'length' => 32,
				'default' => '3s'
			],
			'media_type_test_timeout' => [
				'null' => false,
				'type' => DB::FIELD_TYPE_CHAR,
				'length' => 32,
				'default' => '65s'
			],
			'script_timeout' => [
				'null' => false,
				'type' => DB::FIELD_TYPE_CHAR,
				'length' => 32,
				'default' => '60s'
			],
			'item_test_timeout' => [
				'null' => false,
				'type' => DB::FIELD_TYPE_CHAR,
				'length' => 32,
				'default' => '60s'
			],
			'session_key' => [
				'null' => false,
				'type' => DB::FIELD_TYPE_CHAR,
				'length' => 32,
				'default' => ''
			],
			'url' => [
				'null' => false,
				'type' => DB::FIELD_TYPE_CHAR,
				'length' => 255,
				'default' => ''
			],
			'report_test_timeout' => [
				'null' => false,
				'type' => DB::FIELD_TYPE_CHAR,
				'length' => 32,
				'default' => '60s'
			],
			'dbversion_status' => [
				'null' => false,
				'type' => DB::FIELD_TYPE_CHAR,
				'length' => 1024,
				'default' => ''
			]
		]
	],
	'triggers' => [
		'key' => 'triggerid',
		'fields' => [
			'triggerid' => [
				'null' => false,
				'type' => DB::FIELD_TYPE_ID,
				'length' => 20
			],
			'expression' => [
				'null' => false,
				'type' => DB::FIELD_TYPE_CHAR,
				'length' => 2048,
				'default' => ''
			],
			'description' => [
				'null' => false,
				'type' => DB::FIELD_TYPE_CHAR,
				'length' => 255,
				'default' => ''
			],
			'url' => [
				'null' => false,
				'type' => DB::FIELD_TYPE_CHAR,
				'length' => 255,
				'default' => ''
			],
			'status' => [
				'null' => false,
				'type' => DB::FIELD_TYPE_INT,
				'length' => 10,
				'default' => '0'
			],
			'value' => [
				'null' => false,
				'type' => DB::FIELD_TYPE_INT,
				'length' => 10,
				'default' => '0'
			],
			'priority' => [
				'null' => false,
				'type' => DB::FIELD_TYPE_INT,
				'length' => 10,
				'default' => '0'
			],
			'lastchange' => [
				'null' => false,
				'type' => DB::FIELD_TYPE_INT,
				'length' => 10,
				'default' => '0'
			],
			'comments' => [
				'null' => false,
				'type' => DB::FIELD_TYPE_TEXT,
				'default' => ''
			],
			'error' => [
				'null' => false,
				'type' => DB::FIELD_TYPE_CHAR,
				'length' => 2048,
				'default' => ''
			],
			'templateid' => [
				'null' => true,
				'type' => DB::FIELD_TYPE_ID,
				'length' => 20,
				'ref_table' => 'triggers',
				'ref_field' => 'triggerid'
			],
			'type' => [
				'null' => false,
				'type' => DB::FIELD_TYPE_INT,
				'length' => 10,
				'default' => '0'
			],
			'state' => [
				'null' => false,
				'type' => DB::FIELD_TYPE_INT,
				'length' => 10,
				'default' => '0'
			],
			'flags' => [
				'null' => false,
				'type' => DB::FIELD_TYPE_INT,
				'length' => 10,
				'default' => '0'
			],
			'recovery_mode' => [
				'null' => false,
				'type' => DB::FIELD_TYPE_INT,
				'length' => 10,
				'default' => '0'
			],
			'recovery_expression' => [
				'null' => false,
				'type' => DB::FIELD_TYPE_CHAR,
				'length' => 2048,
				'default' => ''
			],
			'correlation_mode' => [
				'null' => false,
				'type' => DB::FIELD_TYPE_INT,
				'length' => 10,
				'default' => '0'
			],
			'correlation_tag' => [
				'null' => false,
				'type' => DB::FIELD_TYPE_CHAR,
				'length' => 255,
				'default' => ''
			],
			'manual_close' => [
				'null' => false,
				'type' => DB::FIELD_TYPE_INT,
				'length' => 10,
				'default' => '0'
			],
			'opdata' => [
				'null' => false,
				'type' => DB::FIELD_TYPE_CHAR,
				'length' => 255,
				'default' => ''
			],
			'discover' => [
				'null' => false,
				'type' => DB::FIELD_TYPE_INT,
				'length' => 10,
				'default' => '0'
			],
			'event_name' => [
				'null' => false,
				'type' => DB::FIELD_TYPE_CHAR,
				'length' => 2048,
				'default' => ''
			],
			'uuid' => [
				'null' => false,
				'type' => DB::FIELD_TYPE_CHAR,
				'length' => 32,
				'default' => ''
			]
		]
	],
	'trigger_depends' => [
		'key' => 'triggerdepid',
		'fields' => [
			'triggerdepid' => [
				'null' => false,
				'type' => DB::FIELD_TYPE_ID,
				'length' => 20
			],
			'triggerid_down' => [
				'null' => false,
				'type' => DB::FIELD_TYPE_ID,
				'length' => 20,
				'ref_table' => 'triggers',
				'ref_field' => 'triggerid'
			],
			'triggerid_up' => [
				'null' => false,
				'type' => DB::FIELD_TYPE_ID,
				'length' => 20,
				'ref_table' => 'triggers',
				'ref_field' => 'triggerid'
			]
		]
	],
	'functions' => [
		'key' => 'functionid',
		'fields' => [
			'functionid' => [
				'null' => false,
				'type' => DB::FIELD_TYPE_ID,
				'length' => 20
			],
			'itemid' => [
				'null' => false,
				'type' => DB::FIELD_TYPE_ID,
				'length' => 20,
				'ref_table' => 'items',
				'ref_field' => 'itemid'
			],
			'triggerid' => [
				'null' => false,
				'type' => DB::FIELD_TYPE_ID,
				'length' => 20,
				'ref_table' => 'triggers',
				'ref_field' => 'triggerid'
			],
			'name' => [
				'null' => false,
				'type' => DB::FIELD_TYPE_CHAR,
				'length' => 12,
				'default' => ''
			],
			'parameter' => [
				'null' => false,
				'type' => DB::FIELD_TYPE_CHAR,
				'length' => 255,
				'default' => '0'
			]
		]
	],
	'graphs' => [
		'key' => 'graphid',
		'fields' => [
			'graphid' => [
				'null' => false,
				'type' => DB::FIELD_TYPE_ID,
				'length' => 20
			],
			'name' => [
				'null' => false,
				'type' => DB::FIELD_TYPE_CHAR,
				'length' => 128,
				'default' => ''
			],
			'width' => [
				'null' => false,
				'type' => DB::FIELD_TYPE_INT,
				'length' => 10,
				'default' => '900'
			],
			'height' => [
				'null' => false,
				'type' => DB::FIELD_TYPE_INT,
				'length' => 10,
				'default' => '200'
			],
			'yaxismin' => [
				'null' => false,
				'type' => DB::FIELD_TYPE_FLOAT,
				'default' => '0'
			],
			'yaxismax' => [
				'null' => false,
				'type' => DB::FIELD_TYPE_FLOAT,
				'default' => '100'
			],
			'templateid' => [
				'null' => true,
				'type' => DB::FIELD_TYPE_ID,
				'length' => 20,
				'ref_table' => 'graphs',
				'ref_field' => 'graphid'
			],
			'show_work_period' => [
				'null' => false,
				'type' => DB::FIELD_TYPE_INT,
				'length' => 10,
				'default' => '1'
			],
			'show_triggers' => [
				'null' => false,
				'type' => DB::FIELD_TYPE_INT,
				'length' => 10,
				'default' => '1'
			],
			'graphtype' => [
				'null' => false,
				'type' => DB::FIELD_TYPE_INT,
				'length' => 10,
				'default' => '0'
			],
			'show_legend' => [
				'null' => false,
				'type' => DB::FIELD_TYPE_INT,
				'length' => 10,
				'default' => '1'
			],
			'show_3d' => [
				'null' => false,
				'type' => DB::FIELD_TYPE_INT,
				'length' => 10,
				'default' => '0'
			],
			'percent_left' => [
				'null' => false,
				'type' => DB::FIELD_TYPE_FLOAT,
				'default' => '0'
			],
			'percent_right' => [
				'null' => false,
				'type' => DB::FIELD_TYPE_FLOAT,
				'default' => '0'
			],
			'ymin_type' => [
				'null' => false,
				'type' => DB::FIELD_TYPE_INT,
				'length' => 10,
				'default' => '0'
			],
			'ymax_type' => [
				'null' => false,
				'type' => DB::FIELD_TYPE_INT,
				'length' => 10,
				'default' => '0'
			],
			'ymin_itemid' => [
				'null' => true,
				'type' => DB::FIELD_TYPE_ID,
				'length' => 20,
				'ref_table' => 'items',
				'ref_field' => 'itemid'
			],
			'ymax_itemid' => [
				'null' => true,
				'type' => DB::FIELD_TYPE_ID,
				'length' => 20,
				'ref_table' => 'items',
				'ref_field' => 'itemid'
			],
			'flags' => [
				'null' => false,
				'type' => DB::FIELD_TYPE_INT,
				'length' => 10,
				'default' => '0'
			],
			'discover' => [
				'null' => false,
				'type' => DB::FIELD_TYPE_INT,
				'length' => 10,
				'default' => '0'
			],
			'uuid' => [
				'null' => false,
				'type' => DB::FIELD_TYPE_CHAR,
				'length' => 32,
				'default' => ''
			]
		]
	],
	'graphs_items' => [
		'key' => 'gitemid',
		'fields' => [
			'gitemid' => [
				'null' => false,
				'type' => DB::FIELD_TYPE_ID,
				'length' => 20
			],
			'graphid' => [
				'null' => false,
				'type' => DB::FIELD_TYPE_ID,
				'length' => 20,
				'ref_table' => 'graphs',
				'ref_field' => 'graphid'
			],
			'itemid' => [
				'null' => false,
				'type' => DB::FIELD_TYPE_ID,
				'length' => 20,
				'ref_table' => 'items',
				'ref_field' => 'itemid'
			],
			'drawtype' => [
				'null' => false,
				'type' => DB::FIELD_TYPE_INT,
				'length' => 10,
				'default' => '0'
			],
			'sortorder' => [
				'null' => false,
				'type' => DB::FIELD_TYPE_INT,
				'length' => 10,
				'default' => '0'
			],
			'color' => [
				'null' => false,
				'type' => DB::FIELD_TYPE_CHAR,
				'length' => 6,
				'default' => '009600'
			],
			'yaxisside' => [
				'null' => false,
				'type' => DB::FIELD_TYPE_INT,
				'length' => 10,
				'default' => '0'
			],
			'calc_fnc' => [
				'null' => false,
				'type' => DB::FIELD_TYPE_INT,
				'length' => 10,
				'default' => '2'
			],
			'type' => [
				'null' => false,
				'type' => DB::FIELD_TYPE_INT,
				'length' => 10,
				'default' => '0'
			]
		]
	],
	'graph_theme' => [
		'key' => 'graphthemeid',
		'fields' => [
			'graphthemeid' => [
				'null' => false,
				'type' => DB::FIELD_TYPE_ID,
				'length' => 20
			],
			'theme' => [
				'null' => false,
				'type' => DB::FIELD_TYPE_CHAR,
				'length' => 64,
				'default' => ''
			],
			'backgroundcolor' => [
				'null' => false,
				'type' => DB::FIELD_TYPE_CHAR,
				'length' => 6,
				'default' => ''
			],
			'graphcolor' => [
				'null' => false,
				'type' => DB::FIELD_TYPE_CHAR,
				'length' => 6,
				'default' => ''
			],
			'gridcolor' => [
				'null' => false,
				'type' => DB::FIELD_TYPE_CHAR,
				'length' => 6,
				'default' => ''
			],
			'maingridcolor' => [
				'null' => false,
				'type' => DB::FIELD_TYPE_CHAR,
				'length' => 6,
				'default' => ''
			],
			'gridbordercolor' => [
				'null' => false,
				'type' => DB::FIELD_TYPE_CHAR,
				'length' => 6,
				'default' => ''
			],
			'textcolor' => [
				'null' => false,
				'type' => DB::FIELD_TYPE_CHAR,
				'length' => 6,
				'default' => ''
			],
			'highlightcolor' => [
				'null' => false,
				'type' => DB::FIELD_TYPE_CHAR,
				'length' => 6,
				'default' => ''
			],
			'leftpercentilecolor' => [
				'null' => false,
				'type' => DB::FIELD_TYPE_CHAR,
				'length' => 6,
				'default' => ''
			],
			'rightpercentilecolor' => [
				'null' => false,
				'type' => DB::FIELD_TYPE_CHAR,
				'length' => 6,
				'default' => ''
			],
			'nonworktimecolor' => [
				'null' => false,
				'type' => DB::FIELD_TYPE_CHAR,
				'length' => 6,
				'default' => ''
			],
			'colorpalette' => [
				'null' => false,
				'type' => DB::FIELD_TYPE_CHAR,
				'length' => 255,
				'default' => ''
			]
		]
	],
	'globalmacro' => [
		'key' => 'globalmacroid',
		'fields' => [
			'globalmacroid' => [
				'null' => false,
				'type' => DB::FIELD_TYPE_ID,
				'length' => 20
			],
			'macro' => [
				'null' => false,
				'type' => DB::FIELD_TYPE_CHAR,
				'length' => 255,
				'default' => ''
			],
			'value' => [
				'null' => false,
				'type' => DB::FIELD_TYPE_CHAR,
				'length' => 2048,
				'default' => ''
			],
			'description' => [
				'null' => false,
				'type' => DB::FIELD_TYPE_TEXT,
				'default' => ''
			],
			'type' => [
				'null' => false,
				'type' => DB::FIELD_TYPE_INT,
				'length' => 10,
				'default' => '0'
			]
		]
	],
	'hostmacro' => [
		'key' => 'hostmacroid',
		'fields' => [
			'hostmacroid' => [
				'null' => false,
				'type' => DB::FIELD_TYPE_ID,
				'length' => 20
			],
			'hostid' => [
				'null' => false,
				'type' => DB::FIELD_TYPE_ID,
				'length' => 20,
				'ref_table' => 'hosts',
				'ref_field' => 'hostid'
			],
			'macro' => [
				'null' => false,
				'type' => DB::FIELD_TYPE_CHAR,
				'length' => 255,
				'default' => ''
			],
			'value' => [
				'null' => false,
				'type' => DB::FIELD_TYPE_CHAR,
				'length' => 2048,
				'default' => ''
			],
			'description' => [
				'null' => false,
				'type' => DB::FIELD_TYPE_TEXT,
				'default' => ''
			],
			'type' => [
				'null' => false,
				'type' => DB::FIELD_TYPE_INT,
				'length' => 10,
				'default' => '0'
			]
		]
	],
	'hosts_groups' => [
		'key' => 'hostgroupid',
		'fields' => [
			'hostgroupid' => [
				'null' => false,
				'type' => DB::FIELD_TYPE_ID,
				'length' => 20
			],
			'hostid' => [
				'null' => false,
				'type' => DB::FIELD_TYPE_ID,
				'length' => 20,
				'ref_table' => 'hosts',
				'ref_field' => 'hostid'
			],
			'groupid' => [
				'null' => false,
				'type' => DB::FIELD_TYPE_ID,
				'length' => 20,
				'ref_table' => 'hstgrp',
				'ref_field' => 'groupid'
			]
		]
	],
	'hosts_templates' => [
		'key' => 'hosttemplateid',
		'fields' => [
			'hosttemplateid' => [
				'null' => false,
				'type' => DB::FIELD_TYPE_ID,
				'length' => 20
			],
			'hostid' => [
				'null' => false,
				'type' => DB::FIELD_TYPE_ID,
				'length' => 20,
				'ref_table' => 'hosts',
				'ref_field' => 'hostid'
			],
			'templateid' => [
				'null' => false,
				'type' => DB::FIELD_TYPE_ID,
				'length' => 20,
				'ref_table' => 'hosts',
				'ref_field' => 'hostid'
			]
		]
	],
	'valuemap_mapping' => [
		'key' => 'valuemap_mappingid',
		'fields' => [
			'valuemap_mappingid' => [
				'null' => false,
				'type' => DB::FIELD_TYPE_ID,
				'length' => 20
			],
			'valuemapid' => [
				'null' => false,
				'type' => DB::FIELD_TYPE_ID,
				'length' => 20,
				'ref_table' => 'valuemap',
				'ref_field' => 'valuemapid'
			],
			'value' => [
				'null' => false,
				'type' => DB::FIELD_TYPE_CHAR,
				'length' => 64,
				'default' => ''
			],
			'newvalue' => [
				'null' => false,
				'type' => DB::FIELD_TYPE_CHAR,
				'length' => 64,
				'default' => ''
			],
			'type' => [
				'null' => false,
				'type' => DB::FIELD_TYPE_INT,
				'length' => 10,
				'default' => '0'
			],
			'sortorder' => [
				'null' => false,
				'type' => DB::FIELD_TYPE_INT,
				'length' => 10,
				'default' => '0'
			]
		]
	],
	'media' => [
		'key' => 'mediaid',
		'fields' => [
			'mediaid' => [
				'null' => false,
				'type' => DB::FIELD_TYPE_ID,
				'length' => 20
			],
			'userid' => [
				'null' => false,
				'type' => DB::FIELD_TYPE_ID,
				'length' => 20,
				'ref_table' => 'users',
				'ref_field' => 'userid'
			],
			'mediatypeid' => [
				'null' => false,
				'type' => DB::FIELD_TYPE_ID,
				'length' => 20,
				'ref_table' => 'media_type',
				'ref_field' => 'mediatypeid'
			],
			'sendto' => [
				'null' => false,
				'type' => DB::FIELD_TYPE_CHAR,
				'length' => 1024,
				'default' => ''
			],
			'active' => [
				'null' => false,
				'type' => DB::FIELD_TYPE_INT,
				'length' => 10,
				'default' => '0'
			],
			'severity' => [
				'null' => false,
				'type' => DB::FIELD_TYPE_INT,
				'length' => 10,
				'default' => '63'
			],
			'period' => [
				'null' => false,
				'type' => DB::FIELD_TYPE_CHAR,
				'length' => 1024,
				'default' => '1-7,00:00-24:00'
			]
		]
	],
	'rights' => [
		'key' => 'rightid',
		'fields' => [
			'rightid' => [
				'null' => false,
				'type' => DB::FIELD_TYPE_ID,
				'length' => 20
			],
			'groupid' => [
				'null' => false,
				'type' => DB::FIELD_TYPE_ID,
				'length' => 20,
				'ref_table' => 'usrgrp',
				'ref_field' => 'usrgrpid'
			],
			'permission' => [
				'null' => false,
				'type' => DB::FIELD_TYPE_INT,
				'length' => 10,
				'default' => '0'
			],
			'id' => [
				'null' => false,
				'type' => DB::FIELD_TYPE_ID,
				'length' => 20,
				'ref_table' => 'hstgrp',
				'ref_field' => 'groupid'
			]
		]
	],
	'services' => [
		'key' => 'serviceid',
		'fields' => [
			'serviceid' => [
				'null' => false,
				'type' => DB::FIELD_TYPE_ID,
				'length' => 20
			],
			'name' => [
				'null' => false,
				'type' => DB::FIELD_TYPE_CHAR,
				'length' => 128,
				'default' => ''
			],
			'status' => [
				'null' => false,
				'type' => DB::FIELD_TYPE_INT,
				'length' => 10,
				'default' => '0'
			],
			'algorithm' => [
				'null' => false,
				'type' => DB::FIELD_TYPE_INT,
				'length' => 10,
				'default' => '0'
			],
			'showsla' => [
				'null' => false,
				'type' => DB::FIELD_TYPE_INT,
				'length' => 10,
				'default' => '0'
			],
			'goodsla' => [
				'null' => false,
				'type' => DB::FIELD_TYPE_FLOAT,
				'default' => '99.9'
			],
			'sortorder' => [
				'null' => false,
				'type' => DB::FIELD_TYPE_INT,
				'length' => 10,
				'default' => '0'
			]
		]
	],
	'services_links' => [
		'key' => 'linkid',
		'fields' => [
			'linkid' => [
				'null' => false,
				'type' => DB::FIELD_TYPE_ID,
				'length' => 20
			],
			'serviceupid' => [
				'null' => false,
				'type' => DB::FIELD_TYPE_ID,
				'length' => 20,
				'ref_table' => 'services',
				'ref_field' => 'serviceid'
			],
			'servicedownid' => [
				'null' => false,
				'type' => DB::FIELD_TYPE_ID,
				'length' => 20,
				'ref_table' => 'services',
				'ref_field' => 'serviceid'
			]
		]
	],
	'services_times' => [
		'key' => 'timeid',
		'fields' => [
			'timeid' => [
				'null' => false,
				'type' => DB::FIELD_TYPE_ID,
				'length' => 20
			],
			'serviceid' => [
				'null' => false,
				'type' => DB::FIELD_TYPE_ID,
				'length' => 20,
				'ref_table' => 'services',
				'ref_field' => 'serviceid'
			],
			'type' => [
				'null' => false,
				'type' => DB::FIELD_TYPE_INT,
				'length' => 10,
				'default' => '0'
			],
			'ts_from' => [
				'null' => false,
				'type' => DB::FIELD_TYPE_INT,
				'length' => 10,
				'default' => '0'
			],
			'ts_to' => [
				'null' => false,
				'type' => DB::FIELD_TYPE_INT,
				'length' => 10,
				'default' => '0'
			],
			'note' => [
				'null' => false,
				'type' => DB::FIELD_TYPE_CHAR,
				'length' => 255,
				'default' => ''
			]
		]
	],
	'icon_map' => [
		'key' => 'iconmapid',
		'fields' => [
			'iconmapid' => [
				'null' => false,
				'type' => DB::FIELD_TYPE_ID,
				'length' => 20
			],
			'name' => [
				'null' => false,
				'type' => DB::FIELD_TYPE_CHAR,
				'length' => 64,
				'default' => ''
			],
			'default_iconid' => [
				'null' => false,
				'type' => DB::FIELD_TYPE_ID,
				'length' => 20,
				'ref_table' => 'images',
				'ref_field' => 'imageid'
			]
		]
	],
	'icon_mapping' => [
		'key' => 'iconmappingid',
		'fields' => [
			'iconmappingid' => [
				'null' => false,
				'type' => DB::FIELD_TYPE_ID,
				'length' => 20
			],
			'iconmapid' => [
				'null' => false,
				'type' => DB::FIELD_TYPE_ID,
				'length' => 20,
				'ref_table' => 'icon_map',
				'ref_field' => 'iconmapid'
			],
			'iconid' => [
				'null' => false,
				'type' => DB::FIELD_TYPE_ID,
				'length' => 20,
				'ref_table' => 'images',
				'ref_field' => 'imageid'
			],
			'inventory_link' => [
				'null' => false,
				'type' => DB::FIELD_TYPE_INT,
				'length' => 10,
				'default' => '0'
			],
			'expression' => [
				'null' => false,
				'type' => DB::FIELD_TYPE_CHAR,
				'length' => 64,
				'default' => ''
			],
			'sortorder' => [
				'null' => false,
				'type' => DB::FIELD_TYPE_INT,
				'length' => 10,
				'default' => '0'
			]
		]
	],
	'sysmaps' => [
		'key' => 'sysmapid',
		'fields' => [
			'sysmapid' => [
				'null' => false,
				'type' => DB::FIELD_TYPE_ID,
				'length' => 20
			],
			'name' => [
				'null' => false,
				'type' => DB::FIELD_TYPE_CHAR,
				'length' => 128,
				'default' => ''
			],
			'width' => [
				'null' => false,
				'type' => DB::FIELD_TYPE_INT,
				'length' => 10,
				'default' => '600'
			],
			'height' => [
				'null' => false,
				'type' => DB::FIELD_TYPE_INT,
				'length' => 10,
				'default' => '400'
			],
			'backgroundid' => [
				'null' => true,
				'type' => DB::FIELD_TYPE_ID,
				'length' => 20,
				'ref_table' => 'images',
				'ref_field' => 'imageid'
			],
			'label_type' => [
				'null' => false,
				'type' => DB::FIELD_TYPE_INT,
				'length' => 10,
				'default' => '2'
			],
			'label_location' => [
				'null' => false,
				'type' => DB::FIELD_TYPE_INT,
				'length' => 10,
				'default' => '0'
			],
			'highlight' => [
				'null' => false,
				'type' => DB::FIELD_TYPE_INT,
				'length' => 10,
				'default' => '1'
			],
			'expandproblem' => [
				'null' => false,
				'type' => DB::FIELD_TYPE_INT,
				'length' => 10,
				'default' => '1'
			],
			'markelements' => [
				'null' => false,
				'type' => DB::FIELD_TYPE_INT,
				'length' => 10,
				'default' => '0'
			],
			'show_unack' => [
				'null' => false,
				'type' => DB::FIELD_TYPE_INT,
				'length' => 10,
				'default' => '0'
			],
			'grid_size' => [
				'null' => false,
				'type' => DB::FIELD_TYPE_INT,
				'length' => 10,
				'default' => '50'
			],
			'grid_show' => [
				'null' => false,
				'type' => DB::FIELD_TYPE_INT,
				'length' => 10,
				'default' => '1'
			],
			'grid_align' => [
				'null' => false,
				'type' => DB::FIELD_TYPE_INT,
				'length' => 10,
				'default' => '1'
			],
			'label_format' => [
				'null' => false,
				'type' => DB::FIELD_TYPE_INT,
				'length' => 10,
				'default' => '0'
			],
			'label_type_host' => [
				'null' => false,
				'type' => DB::FIELD_TYPE_INT,
				'length' => 10,
				'default' => '2'
			],
			'label_type_hostgroup' => [
				'null' => false,
				'type' => DB::FIELD_TYPE_INT,
				'length' => 10,
				'default' => '2'
			],
			'label_type_trigger' => [
				'null' => false,
				'type' => DB::FIELD_TYPE_INT,
				'length' => 10,
				'default' => '2'
			],
			'label_type_map' => [
				'null' => false,
				'type' => DB::FIELD_TYPE_INT,
				'length' => 10,
				'default' => '2'
			],
			'label_type_image' => [
				'null' => false,
				'type' => DB::FIELD_TYPE_INT,
				'length' => 10,
				'default' => '2'
			],
			'label_string_host' => [
				'null' => false,
				'type' => DB::FIELD_TYPE_CHAR,
				'length' => 255,
				'default' => ''
			],
			'label_string_hostgroup' => [
				'null' => false,
				'type' => DB::FIELD_TYPE_CHAR,
				'length' => 255,
				'default' => ''
			],
			'label_string_trigger' => [
				'null' => false,
				'type' => DB::FIELD_TYPE_CHAR,
				'length' => 255,
				'default' => ''
			],
			'label_string_map' => [
				'null' => false,
				'type' => DB::FIELD_TYPE_CHAR,
				'length' => 255,
				'default' => ''
			],
			'label_string_image' => [
				'null' => false,
				'type' => DB::FIELD_TYPE_CHAR,
				'length' => 255,
				'default' => ''
			],
			'iconmapid' => [
				'null' => true,
				'type' => DB::FIELD_TYPE_ID,
				'length' => 20,
				'ref_table' => 'icon_map',
				'ref_field' => 'iconmapid'
			],
			'expand_macros' => [
				'null' => false,
				'type' => DB::FIELD_TYPE_INT,
				'length' => 10,
				'default' => '0'
			],
			'severity_min' => [
				'null' => false,
				'type' => DB::FIELD_TYPE_INT,
				'length' => 10,
				'default' => '0'
			],
			'userid' => [
				'null' => false,
				'type' => DB::FIELD_TYPE_ID,
				'length' => 20,
				'ref_table' => 'users',
				'ref_field' => 'userid'
			],
			'private' => [
				'null' => false,
				'type' => DB::FIELD_TYPE_INT,
				'length' => 10,
				'default' => '1'
			],
			'show_suppressed' => [
				'null' => false,
				'type' => DB::FIELD_TYPE_INT,
				'length' => 10,
				'default' => '0'
			]
		]
	],
	'sysmaps_elements' => [
		'key' => 'selementid',
		'fields' => [
			'selementid' => [
				'null' => false,
				'type' => DB::FIELD_TYPE_ID,
				'length' => 20
			],
			'sysmapid' => [
				'null' => false,
				'type' => DB::FIELD_TYPE_ID,
				'length' => 20,
				'ref_table' => 'sysmaps',
				'ref_field' => 'sysmapid'
			],
			'elementid' => [
				'null' => false,
				'type' => DB::FIELD_TYPE_ID,
				'length' => 20,
				'default' => '0'
			],
			'elementtype' => [
				'null' => false,
				'type' => DB::FIELD_TYPE_INT,
				'length' => 10,
				'default' => '0'
			],
			'iconid_off' => [
				'null' => true,
				'type' => DB::FIELD_TYPE_ID,
				'length' => 20,
				'ref_table' => 'images',
				'ref_field' => 'imageid'
			],
			'iconid_on' => [
				'null' => true,
				'type' => DB::FIELD_TYPE_ID,
				'length' => 20,
				'ref_table' => 'images',
				'ref_field' => 'imageid'
			],
			'label' => [
				'null' => false,
				'type' => DB::FIELD_TYPE_CHAR,
				'length' => 2048,
				'default' => ''
			],
			'label_location' => [
				'null' => false,
				'type' => DB::FIELD_TYPE_INT,
				'length' => 10,
				'default' => '-1'
			],
			'x' => [
				'null' => false,
				'type' => DB::FIELD_TYPE_INT,
				'length' => 10,
				'default' => '0'
			],
			'y' => [
				'null' => false,
				'type' => DB::FIELD_TYPE_INT,
				'length' => 10,
				'default' => '0'
			],
			'iconid_disabled' => [
				'null' => true,
				'type' => DB::FIELD_TYPE_ID,
				'length' => 20,
				'ref_table' => 'images',
				'ref_field' => 'imageid'
			],
			'iconid_maintenance' => [
				'null' => true,
				'type' => DB::FIELD_TYPE_ID,
				'length' => 20,
				'ref_table' => 'images',
				'ref_field' => 'imageid'
			],
			'elementsubtype' => [
				'null' => false,
				'type' => DB::FIELD_TYPE_INT,
				'length' => 10,
				'default' => '0'
			],
			'areatype' => [
				'null' => false,
				'type' => DB::FIELD_TYPE_INT,
				'length' => 10,
				'default' => '0'
			],
			'width' => [
				'null' => false,
				'type' => DB::FIELD_TYPE_INT,
				'length' => 10,
				'default' => '200'
			],
			'height' => [
				'null' => false,
				'type' => DB::FIELD_TYPE_INT,
				'length' => 10,
				'default' => '200'
			],
			'viewtype' => [
				'null' => false,
				'type' => DB::FIELD_TYPE_INT,
				'length' => 10,
				'default' => '0'
			],
			'use_iconmap' => [
				'null' => false,
				'type' => DB::FIELD_TYPE_INT,
				'length' => 10,
				'default' => '1'
			],
			'evaltype' => [
				'null' => false,
				'type' => DB::FIELD_TYPE_INT,
				'length' => 10,
				'default' => '0'
			]
		]
	],
	'sysmaps_links' => [
		'key' => 'linkid',
		'fields' => [
			'linkid' => [
				'null' => false,
				'type' => DB::FIELD_TYPE_ID,
				'length' => 20
			],
			'sysmapid' => [
				'null' => false,
				'type' => DB::FIELD_TYPE_ID,
				'length' => 20,
				'ref_table' => 'sysmaps',
				'ref_field' => 'sysmapid'
			],
			'selementid1' => [
				'null' => false,
				'type' => DB::FIELD_TYPE_ID,
				'length' => 20,
				'ref_table' => 'sysmaps_elements',
				'ref_field' => 'selementid'
			],
			'selementid2' => [
				'null' => false,
				'type' => DB::FIELD_TYPE_ID,
				'length' => 20,
				'ref_table' => 'sysmaps_elements',
				'ref_field' => 'selementid'
			],
			'drawtype' => [
				'null' => false,
				'type' => DB::FIELD_TYPE_INT,
				'length' => 10,
				'default' => '0'
			],
			'color' => [
				'null' => false,
				'type' => DB::FIELD_TYPE_CHAR,
				'length' => 6,
				'default' => '000000'
			],
			'label' => [
				'null' => false,
				'type' => DB::FIELD_TYPE_CHAR,
				'length' => 2048,
				'default' => ''
			]
		]
	],
	'sysmaps_link_triggers' => [
		'key' => 'linktriggerid',
		'fields' => [
			'linktriggerid' => [
				'null' => false,
				'type' => DB::FIELD_TYPE_ID,
				'length' => 20
			],
			'linkid' => [
				'null' => false,
				'type' => DB::FIELD_TYPE_ID,
				'length' => 20,
				'ref_table' => 'sysmaps_links',
				'ref_field' => 'linkid'
			],
			'triggerid' => [
				'null' => false,
				'type' => DB::FIELD_TYPE_ID,
				'length' => 20,
				'ref_table' => 'triggers',
				'ref_field' => 'triggerid'
			],
			'drawtype' => [
				'null' => false,
				'type' => DB::FIELD_TYPE_INT,
				'length' => 10,
				'default' => '0'
			],
			'color' => [
				'null' => false,
				'type' => DB::FIELD_TYPE_CHAR,
				'length' => 6,
				'default' => '000000'
			]
		]
	],
	'sysmap_element_url' => [
		'key' => 'sysmapelementurlid',
		'fields' => [
			'sysmapelementurlid' => [
				'null' => false,
				'type' => DB::FIELD_TYPE_ID,
				'length' => 20
			],
			'selementid' => [
				'null' => false,
				'type' => DB::FIELD_TYPE_ID,
				'length' => 20,
				'ref_table' => 'sysmaps_elements',
				'ref_field' => 'selementid'
			],
			'name' => [
				'null' => false,
				'type' => DB::FIELD_TYPE_CHAR,
				'length' => 255
			],
			'url' => [
				'null' => false,
				'type' => DB::FIELD_TYPE_CHAR,
				'length' => 255,
				'default' => ''
			]
		]
	],
	'sysmap_url' => [
		'key' => 'sysmapurlid',
		'fields' => [
			'sysmapurlid' => [
				'null' => false,
				'type' => DB::FIELD_TYPE_ID,
				'length' => 20
			],
			'sysmapid' => [
				'null' => false,
				'type' => DB::FIELD_TYPE_ID,
				'length' => 20,
				'ref_table' => 'sysmaps',
				'ref_field' => 'sysmapid'
			],
			'name' => [
				'null' => false,
				'type' => DB::FIELD_TYPE_CHAR,
				'length' => 255
			],
			'url' => [
				'null' => false,
				'type' => DB::FIELD_TYPE_CHAR,
				'length' => 255,
				'default' => ''
			],
			'elementtype' => [
				'null' => false,
				'type' => DB::FIELD_TYPE_INT,
				'length' => 10,
				'default' => '0'
			]
		]
	],
	'sysmap_user' => [
		'key' => 'sysmapuserid',
		'fields' => [
			'sysmapuserid' => [
				'null' => false,
				'type' => DB::FIELD_TYPE_ID,
				'length' => 20
			],
			'sysmapid' => [
				'null' => false,
				'type' => DB::FIELD_TYPE_ID,
				'length' => 20,
				'ref_table' => 'sysmaps',
				'ref_field' => 'sysmapid'
			],
			'userid' => [
				'null' => false,
				'type' => DB::FIELD_TYPE_ID,
				'length' => 20,
				'ref_table' => 'users',
				'ref_field' => 'userid'
			],
			'permission' => [
				'null' => false,
				'type' => DB::FIELD_TYPE_INT,
				'length' => 10,
				'default' => '2'
			]
		]
	],
	'sysmap_usrgrp' => [
		'key' => 'sysmapusrgrpid',
		'fields' => [
			'sysmapusrgrpid' => [
				'null' => false,
				'type' => DB::FIELD_TYPE_ID,
				'length' => 20
			],
			'sysmapid' => [
				'null' => false,
				'type' => DB::FIELD_TYPE_ID,
				'length' => 20,
				'ref_table' => 'sysmaps',
				'ref_field' => 'sysmapid'
			],
			'usrgrpid' => [
				'null' => false,
				'type' => DB::FIELD_TYPE_ID,
				'length' => 20,
				'ref_table' => 'usrgrp',
				'ref_field' => 'usrgrpid'
			],
			'permission' => [
				'null' => false,
				'type' => DB::FIELD_TYPE_INT,
				'length' => 10,
				'default' => '2'
			]
		]
	],
	'maintenances_hosts' => [
		'key' => 'maintenance_hostid',
		'fields' => [
			'maintenance_hostid' => [
				'null' => false,
				'type' => DB::FIELD_TYPE_ID,
				'length' => 20
			],
			'maintenanceid' => [
				'null' => false,
				'type' => DB::FIELD_TYPE_ID,
				'length' => 20,
				'ref_table' => 'maintenances',
				'ref_field' => 'maintenanceid'
			],
			'hostid' => [
				'null' => false,
				'type' => DB::FIELD_TYPE_ID,
				'length' => 20,
				'ref_table' => 'hosts',
				'ref_field' => 'hostid'
			]
		]
	],
	'maintenances_groups' => [
		'key' => 'maintenance_groupid',
		'fields' => [
			'maintenance_groupid' => [
				'null' => false,
				'type' => DB::FIELD_TYPE_ID,
				'length' => 20
			],
			'maintenanceid' => [
				'null' => false,
				'type' => DB::FIELD_TYPE_ID,
				'length' => 20,
				'ref_table' => 'maintenances',
				'ref_field' => 'maintenanceid'
			],
			'groupid' => [
				'null' => false,
				'type' => DB::FIELD_TYPE_ID,
				'length' => 20,
				'ref_table' => 'hstgrp',
				'ref_field' => 'groupid'
			]
		]
	],
	'timeperiods' => [
		'key' => 'timeperiodid',
		'fields' => [
			'timeperiodid' => [
				'null' => false,
				'type' => DB::FIELD_TYPE_ID,
				'length' => 20
			],
			'timeperiod_type' => [
				'null' => false,
				'type' => DB::FIELD_TYPE_INT,
				'length' => 10,
				'default' => '0'
			],
			'every' => [
				'null' => false,
				'type' => DB::FIELD_TYPE_INT,
				'length' => 10,
				'default' => '1'
			],
			'month' => [
				'null' => false,
				'type' => DB::FIELD_TYPE_INT,
				'length' => 10,
				'default' => '0'
			],
			'dayofweek' => [
				'null' => false,
				'type' => DB::FIELD_TYPE_INT,
				'length' => 10,
				'default' => '0'
			],
			'day' => [
				'null' => false,
				'type' => DB::FIELD_TYPE_INT,
				'length' => 10,
				'default' => '0'
			],
			'start_time' => [
				'null' => false,
				'type' => DB::FIELD_TYPE_INT,
				'length' => 10,
				'default' => '0'
			],
			'period' => [
				'null' => false,
				'type' => DB::FIELD_TYPE_INT,
				'length' => 10,
				'default' => '0'
			],
			'start_date' => [
				'null' => false,
				'type' => DB::FIELD_TYPE_INT,
				'length' => 10,
				'default' => '0'
			]
		]
	],
	'maintenances_windows' => [
		'key' => 'maintenance_timeperiodid',
		'fields' => [
			'maintenance_timeperiodid' => [
				'null' => false,
				'type' => DB::FIELD_TYPE_ID,
				'length' => 20
			],
			'maintenanceid' => [
				'null' => false,
				'type' => DB::FIELD_TYPE_ID,
				'length' => 20,
				'ref_table' => 'maintenances',
				'ref_field' => 'maintenanceid'
			],
			'timeperiodid' => [
				'null' => false,
				'type' => DB::FIELD_TYPE_ID,
				'length' => 20,
				'ref_table' => 'timeperiods',
				'ref_field' => 'timeperiodid'
			]
		]
	],
	'regexps' => [
		'key' => 'regexpid',
		'fields' => [
			'regexpid' => [
				'null' => false,
				'type' => DB::FIELD_TYPE_ID,
				'length' => 20
			],
			'name' => [
				'null' => false,
				'type' => DB::FIELD_TYPE_CHAR,
				'length' => 128,
				'default' => ''
			],
			'test_string' => [
				'null' => false,
				'type' => DB::FIELD_TYPE_TEXT,
				'default' => ''
			]
		]
	],
	'expressions' => [
		'key' => 'expressionid',
		'fields' => [
			'expressionid' => [
				'null' => false,
				'type' => DB::FIELD_TYPE_ID,
				'length' => 20
			],
			'regexpid' => [
				'null' => false,
				'type' => DB::FIELD_TYPE_ID,
				'length' => 20,
				'ref_table' => 'regexps',
				'ref_field' => 'regexpid'
			],
			'expression' => [
				'null' => false,
				'type' => DB::FIELD_TYPE_CHAR,
				'length' => 255,
				'default' => ''
			],
			'expression_type' => [
				'null' => false,
				'type' => DB::FIELD_TYPE_INT,
				'length' => 10,
				'default' => '0'
			],
			'exp_delimiter' => [
				'null' => false,
				'type' => DB::FIELD_TYPE_CHAR,
				'length' => 1,
				'default' => ''
			],
			'case_sensitive' => [
				'null' => false,
				'type' => DB::FIELD_TYPE_INT,
				'length' => 10,
				'default' => '0'
			]
		]
	],
	'ids' => [
		'key' => 'table_name,field_name',
		'fields' => [
			'table_name' => [
				'null' => false,
				'type' => DB::FIELD_TYPE_CHAR,
				'length' => 64,
				'default' => ''
			],
			'field_name' => [
				'null' => false,
				'type' => DB::FIELD_TYPE_CHAR,
				'length' => 64,
				'default' => ''
			],
			'nextid' => [
				'null' => false,
				'type' => DB::FIELD_TYPE_ID,
				'length' => 20
			]
		]
	],
	'alerts' => [
		'key' => 'alertid',
		'fields' => [
			'alertid' => [
				'null' => false,
				'type' => DB::FIELD_TYPE_ID,
				'length' => 20
			],
			'actionid' => [
				'null' => false,
				'type' => DB::FIELD_TYPE_ID,
				'length' => 20,
				'ref_table' => 'actions',
				'ref_field' => 'actionid'
			],
			'eventid' => [
				'null' => false,
				'type' => DB::FIELD_TYPE_ID,
				'length' => 20,
				'ref_table' => 'events',
				'ref_field' => 'eventid'
			],
			'userid' => [
				'null' => true,
				'type' => DB::FIELD_TYPE_ID,
				'length' => 20,
				'ref_table' => 'users',
				'ref_field' => 'userid'
			],
			'clock' => [
				'null' => false,
				'type' => DB::FIELD_TYPE_INT,
				'length' => 10,
				'default' => '0'
			],
			'mediatypeid' => [
				'null' => true,
				'type' => DB::FIELD_TYPE_ID,
				'length' => 20,
				'ref_table' => 'media_type',
				'ref_field' => 'mediatypeid'
			],
			'sendto' => [
				'null' => false,
				'type' => DB::FIELD_TYPE_CHAR,
				'length' => 1024,
				'default' => ''
			],
			'subject' => [
				'null' => false,
				'type' => DB::FIELD_TYPE_CHAR,
				'length' => 255,
				'default' => ''
			],
			'message' => [
				'null' => false,
				'type' => DB::FIELD_TYPE_NCLOB,
				'default' => ''
			],
			'status' => [
				'null' => false,
				'type' => DB::FIELD_TYPE_INT,
				'length' => 10,
				'default' => '0'
			],
			'retries' => [
				'null' => false,
				'type' => DB::FIELD_TYPE_INT,
				'length' => 10,
				'default' => '0'
			],
			'error' => [
				'null' => false,
				'type' => DB::FIELD_TYPE_CHAR,
				'length' => 2048,
				'default' => ''
			],
			'esc_step' => [
				'null' => false,
				'type' => DB::FIELD_TYPE_INT,
				'length' => 10,
				'default' => '0'
			],
			'alerttype' => [
				'null' => false,
				'type' => DB::FIELD_TYPE_INT,
				'length' => 10,
				'default' => '0'
			],
			'p_eventid' => [
				'null' => true,
				'type' => DB::FIELD_TYPE_ID,
				'length' => 20,
				'ref_table' => 'events',
				'ref_field' => 'eventid'
			],
			'acknowledgeid' => [
				'null' => true,
				'type' => DB::FIELD_TYPE_ID,
				'length' => 20,
				'ref_table' => 'acknowledges',
				'ref_field' => 'acknowledgeid'
			],
			'parameters' => [
				'null' => false,
				'type' => DB::FIELD_TYPE_TEXT,
				'default' => '{}'
			]
		]
	],
	'history' => [
		'key' => '',
		'fields' => [
			'itemid' => [
				'null' => false,
				'type' => DB::FIELD_TYPE_ID,
				'length' => 20,
				'ref_table' => 'items',
				'ref_field' => 'itemid'
			],
			'clock' => [
				'null' => false,
				'type' => DB::FIELD_TYPE_INT,
				'length' => 10,
				'default' => '0'
			],
			'value' => [
				'null' => false,
				'type' => DB::FIELD_TYPE_FLOAT,
				'default' => '0.0000'
			],
			'ns' => [
				'null' => false,
				'type' => DB::FIELD_TYPE_INT,
				'length' => 10,
				'default' => '0'
			]
		]
	],
	'history_uint' => [
		'key' => '',
		'fields' => [
			'itemid' => [
				'null' => false,
				'type' => DB::FIELD_TYPE_ID,
				'length' => 20,
				'ref_table' => 'items',
				'ref_field' => 'itemid'
			],
			'clock' => [
				'null' => false,
				'type' => DB::FIELD_TYPE_INT,
				'length' => 10,
				'default' => '0'
			],
			'value' => [
				'null' => false,
				'type' => DB::FIELD_TYPE_UINT,
				'length' => 20,
				'default' => '0'
			],
			'ns' => [
				'null' => false,
				'type' => DB::FIELD_TYPE_INT,
				'length' => 10,
				'default' => '0'
			]
		]
	],
	'history_str' => [
		'key' => '',
		'fields' => [
			'itemid' => [
				'null' => false,
				'type' => DB::FIELD_TYPE_ID,
				'length' => 20,
				'ref_table' => 'items',
				'ref_field' => 'itemid'
			],
			'clock' => [
				'null' => false,
				'type' => DB::FIELD_TYPE_INT,
				'length' => 10,
				'default' => '0'
			],
			'value' => [
				'null' => false,
				'type' => DB::FIELD_TYPE_CHAR,
				'length' => 255,
				'default' => ''
			],
			'ns' => [
				'null' => false,
				'type' => DB::FIELD_TYPE_INT,
				'length' => 10,
				'default' => '0'
			]
		]
	],
	'history_log' => [
		'key' => '',
		'fields' => [
			'itemid' => [
				'null' => false,
				'type' => DB::FIELD_TYPE_ID,
				'length' => 20,
				'ref_table' => 'items',
				'ref_field' => 'itemid'
			],
			'clock' => [
				'null' => false,
				'type' => DB::FIELD_TYPE_INT,
				'length' => 10,
				'default' => '0'
			],
			'timestamp' => [
				'null' => false,
				'type' => DB::FIELD_TYPE_INT,
				'length' => 10,
				'default' => '0'
			],
			'source' => [
				'null' => false,
				'type' => DB::FIELD_TYPE_CHAR,
				'length' => 64,
				'default' => ''
			],
			'severity' => [
				'null' => false,
				'type' => DB::FIELD_TYPE_INT,
				'length' => 10,
				'default' => '0'
			],
			'value' => [
				'null' => false,
				'type' => DB::FIELD_TYPE_NCLOB,
				'default' => ''
			],
			'logeventid' => [
				'null' => false,
				'type' => DB::FIELD_TYPE_INT,
				'length' => 10,
				'default' => '0'
			],
			'ns' => [
				'null' => false,
				'type' => DB::FIELD_TYPE_INT,
				'length' => 10,
				'default' => '0'
			]
		]
	],
	'history_text' => [
		'key' => '',
		'fields' => [
			'itemid' => [
				'null' => false,
				'type' => DB::FIELD_TYPE_ID,
				'length' => 20,
				'ref_table' => 'items',
				'ref_field' => 'itemid'
			],
			'clock' => [
				'null' => false,
				'type' => DB::FIELD_TYPE_INT,
				'length' => 10,
				'default' => '0'
			],
			'value' => [
				'null' => false,
				'type' => DB::FIELD_TYPE_NCLOB,
				'default' => ''
			],
			'ns' => [
				'null' => false,
				'type' => DB::FIELD_TYPE_INT,
				'length' => 10,
				'default' => '0'
			]
		]
	],
	'proxy_history' => [
		'key' => 'id',
		'fields' => [
			'id' => [
				'null' => false,
				'type' => DB::FIELD_TYPE_UINT,
				'length' => 20
			],
			'itemid' => [
				'null' => false,
				'type' => DB::FIELD_TYPE_ID,
				'length' => 20,
				'ref_table' => 'items',
				'ref_field' => 'itemid'
			],
			'clock' => [
				'null' => false,
				'type' => DB::FIELD_TYPE_INT,
				'length' => 10,
				'default' => '0'
			],
			'timestamp' => [
				'null' => false,
				'type' => DB::FIELD_TYPE_INT,
				'length' => 10,
				'default' => '0'
			],
			'source' => [
				'null' => false,
				'type' => DB::FIELD_TYPE_CHAR,
				'length' => 64,
				'default' => ''
			],
			'severity' => [
				'null' => false,
				'type' => DB::FIELD_TYPE_INT,
				'length' => 10,
				'default' => '0'
			],
			'value' => [
				'null' => false,
				'type' => DB::FIELD_TYPE_NCLOB,
				'default' => ''
			],
			'logeventid' => [
				'null' => false,
				'type' => DB::FIELD_TYPE_INT,
				'length' => 10,
				'default' => '0'
			],
			'ns' => [
				'null' => false,
				'type' => DB::FIELD_TYPE_INT,
				'length' => 10,
				'default' => '0'
			],
			'state' => [
				'null' => false,
				'type' => DB::FIELD_TYPE_INT,
				'length' => 10,
				'default' => '0'
			],
			'lastlogsize' => [
				'null' => false,
				'type' => DB::FIELD_TYPE_UINT,
				'length' => 20,
				'default' => '0'
			],
			'mtime' => [
				'null' => false,
				'type' => DB::FIELD_TYPE_INT,
				'length' => 10,
				'default' => '0'
			],
			'flags' => [
				'null' => false,
				'type' => DB::FIELD_TYPE_INT,
				'length' => 10,
				'default' => '0'
			],
			'write_clock' => [
				'null' => false,
				'type' => DB::FIELD_TYPE_INT,
				'length' => 10,
				'default' => '0'
			]
		]
	],
	'proxy_dhistory' => [
		'key' => 'id',
		'fields' => [
			'id' => [
				'null' => false,
				'type' => DB::FIELD_TYPE_UINT,
				'length' => 20
			],
			'clock' => [
				'null' => false,
				'type' => DB::FIELD_TYPE_INT,
				'length' => 10,
				'default' => '0'
			],
			'druleid' => [
				'null' => false,
				'type' => DB::FIELD_TYPE_ID,
				'length' => 20,
				'ref_table' => 'drules',
				'ref_field' => 'druleid'
			],
			'ip' => [
				'null' => false,
				'type' => DB::FIELD_TYPE_CHAR,
				'length' => 39,
				'default' => ''
			],
			'port' => [
				'null' => false,
				'type' => DB::FIELD_TYPE_INT,
				'length' => 10,
				'default' => '0'
			],
			'value' => [
				'null' => false,
				'type' => DB::FIELD_TYPE_CHAR,
				'length' => 255,
				'default' => ''
			],
			'status' => [
				'null' => false,
				'type' => DB::FIELD_TYPE_INT,
				'length' => 10,
				'default' => '0'
			],
			'dcheckid' => [
				'null' => true,
				'type' => DB::FIELD_TYPE_ID,
				'length' => 20,
				'ref_table' => 'dchecks',
				'ref_field' => 'dcheckid'
			],
			'dns' => [
				'null' => false,
				'type' => DB::FIELD_TYPE_CHAR,
				'length' => 255,
				'default' => ''
			]
		]
	],
	'events' => [
		'key' => 'eventid',
		'fields' => [
			'eventid' => [
				'null' => false,
				'type' => DB::FIELD_TYPE_ID,
				'length' => 20
			],
			'source' => [
				'null' => false,
				'type' => DB::FIELD_TYPE_INT,
				'length' => 10,
				'default' => '0'
			],
			'object' => [
				'null' => false,
				'type' => DB::FIELD_TYPE_INT,
				'length' => 10,
				'default' => '0'
			],
			'objectid' => [
				'null' => false,
				'type' => DB::FIELD_TYPE_ID,
				'length' => 20,
				'default' => '0'
			],
			'clock' => [
				'null' => false,
				'type' => DB::FIELD_TYPE_INT,
				'length' => 10,
				'default' => '0'
			],
			'value' => [
				'null' => false,
				'type' => DB::FIELD_TYPE_INT,
				'length' => 10,
				'default' => '0'
			],
			'acknowledged' => [
				'null' => false,
				'type' => DB::FIELD_TYPE_INT,
				'length' => 10,
				'default' => '0'
			],
			'ns' => [
				'null' => false,
				'type' => DB::FIELD_TYPE_INT,
				'length' => 10,
				'default' => '0'
			],
			'name' => [
				'null' => false,
				'type' => DB::FIELD_TYPE_CHAR,
				'length' => 2048,
				'default' => ''
			],
			'severity' => [
				'null' => false,
				'type' => DB::FIELD_TYPE_INT,
				'length' => 10,
				'default' => '0'
			]
		]
	],
	'trends' => [
		'key' => 'itemid,clock',
		'fields' => [
			'itemid' => [
				'null' => false,
				'type' => DB::FIELD_TYPE_ID,
				'length' => 20,
				'ref_table' => 'items',
				'ref_field' => 'itemid'
			],
			'clock' => [
				'null' => false,
				'type' => DB::FIELD_TYPE_INT,
				'length' => 10,
				'default' => '0'
			],
			'num' => [
				'null' => false,
				'type' => DB::FIELD_TYPE_INT,
				'length' => 10,
				'default' => '0'
			],
			'value_min' => [
				'null' => false,
				'type' => DB::FIELD_TYPE_FLOAT,
				'default' => '0.0000'
			],
			'value_avg' => [
				'null' => false,
				'type' => DB::FIELD_TYPE_FLOAT,
				'default' => '0.0000'
			],
			'value_max' => [
				'null' => false,
				'type' => DB::FIELD_TYPE_FLOAT,
				'default' => '0.0000'
			]
		]
	],
	'trends_uint' => [
		'key' => 'itemid,clock',
		'fields' => [
			'itemid' => [
				'null' => false,
				'type' => DB::FIELD_TYPE_ID,
				'length' => 20,
				'ref_table' => 'items',
				'ref_field' => 'itemid'
			],
			'clock' => [
				'null' => false,
				'type' => DB::FIELD_TYPE_INT,
				'length' => 10,
				'default' => '0'
			],
			'num' => [
				'null' => false,
				'type' => DB::FIELD_TYPE_INT,
				'length' => 10,
				'default' => '0'
			],
			'value_min' => [
				'null' => false,
				'type' => DB::FIELD_TYPE_UINT,
				'length' => 20,
				'default' => '0'
			],
			'value_avg' => [
				'null' => false,
				'type' => DB::FIELD_TYPE_UINT,
				'length' => 20,
				'default' => '0'
			],
			'value_max' => [
				'null' => false,
				'type' => DB::FIELD_TYPE_UINT,
				'length' => 20,
				'default' => '0'
			]
		]
	],
	'acknowledges' => [
		'key' => 'acknowledgeid',
		'fields' => [
			'acknowledgeid' => [
				'null' => false,
				'type' => DB::FIELD_TYPE_ID,
				'length' => 20
			],
			'userid' => [
				'null' => false,
				'type' => DB::FIELD_TYPE_ID,
				'length' => 20,
				'ref_table' => 'users',
				'ref_field' => 'userid'
			],
			'eventid' => [
				'null' => false,
				'type' => DB::FIELD_TYPE_ID,
				'length' => 20,
				'ref_table' => 'events',
				'ref_field' => 'eventid'
			],
			'clock' => [
				'null' => false,
				'type' => DB::FIELD_TYPE_INT,
				'length' => 10,
				'default' => '0'
			],
			'message' => [
				'null' => false,
				'type' => DB::FIELD_TYPE_CHAR,
				'length' => 2048,
				'default' => ''
			],
			'action' => [
				'null' => false,
				'type' => DB::FIELD_TYPE_INT,
				'length' => 10,
				'default' => '0'
			],
			'old_severity' => [
				'null' => false,
				'type' => DB::FIELD_TYPE_INT,
				'length' => 10,
				'default' => '0'
			],
			'new_severity' => [
				'null' => false,
				'type' => DB::FIELD_TYPE_INT,
				'length' => 10,
				'default' => '0'
			]
		]
	],
	'auditlog' => [
		'key' => 'auditid',
		'fields' => [
			'auditid' => [
				'null' => false,
				'type' => DB::FIELD_TYPE_ID,
				'length' => 20
			],
			'userid' => [
				'null' => false,
				'type' => DB::FIELD_TYPE_ID,
				'length' => 20,
				'ref_table' => 'users',
				'ref_field' => 'userid'
			],
			'clock' => [
				'null' => false,
				'type' => DB::FIELD_TYPE_INT,
				'length' => 10,
				'default' => '0'
			],
			'action' => [
				'null' => false,
				'type' => DB::FIELD_TYPE_INT,
				'length' => 10,
				'default' => '0'
			],
			'resourcetype' => [
				'null' => false,
				'type' => DB::FIELD_TYPE_INT,
				'length' => 10,
				'default' => '0'
			],
			'note' => [
				'null' => false,
				'type' => DB::FIELD_TYPE_CHAR,
				'length' => 128,
				'default' => ''
			],
			'ip' => [
				'null' => false,
				'type' => DB::FIELD_TYPE_CHAR,
				'length' => 39,
				'default' => ''
			],
			'resourceid' => [
				'null' => true,
				'type' => DB::FIELD_TYPE_ID,
				'length' => 20
			],
			'resourcename' => [
				'null' => false,
				'type' => DB::FIELD_TYPE_CHAR,
				'length' => 255,
				'default' => ''
			]
		]
	],
	'auditlog_details' => [
		'key' => 'auditdetailid',
		'fields' => [
			'auditdetailid' => [
				'null' => false,
				'type' => DB::FIELD_TYPE_ID,
				'length' => 20
			],
			'auditid' => [
				'null' => false,
				'type' => DB::FIELD_TYPE_ID,
				'length' => 20,
				'ref_table' => 'auditlog',
				'ref_field' => 'auditid'
			],
			'table_name' => [
				'null' => false,
				'type' => DB::FIELD_TYPE_CHAR,
				'length' => 64,
				'default' => ''
			],
			'field_name' => [
				'null' => false,
				'type' => DB::FIELD_TYPE_CHAR,
				'length' => 64,
				'default' => ''
			],
			'oldvalue' => [
				'null' => false,
				'type' => DB::FIELD_TYPE_NCLOB,
				'default' => ''
			],
			'newvalue' => [
				'null' => false,
				'type' => DB::FIELD_TYPE_NCLOB,
				'default' => ''
			]
		]
	],
	'service_alarms' => [
		'key' => 'servicealarmid',
		'fields' => [
			'servicealarmid' => [
				'null' => false,
				'type' => DB::FIELD_TYPE_ID,
				'length' => 20
			],
			'serviceid' => [
				'null' => false,
				'type' => DB::FIELD_TYPE_ID,
				'length' => 20,
				'ref_table' => 'services',
				'ref_field' => 'serviceid'
			],
			'clock' => [
				'null' => false,
				'type' => DB::FIELD_TYPE_INT,
				'length' => 10,
				'default' => '0'
			],
			'value' => [
				'null' => false,
				'type' => DB::FIELD_TYPE_INT,
				'length' => 10,
				'default' => '0'
			]
		]
	],
	'autoreg_host' => [
		'key' => 'autoreg_hostid',
		'fields' => [
			'autoreg_hostid' => [
				'null' => false,
				'type' => DB::FIELD_TYPE_ID,
				'length' => 20
			],
			'proxy_hostid' => [
				'null' => true,
				'type' => DB::FIELD_TYPE_ID,
				'length' => 20,
				'ref_table' => 'hosts',
				'ref_field' => 'hostid'
			],
			'host' => [
				'null' => false,
				'type' => DB::FIELD_TYPE_CHAR,
				'length' => 128,
				'default' => ''
			],
			'listen_ip' => [
				'null' => false,
				'type' => DB::FIELD_TYPE_CHAR,
				'length' => 39,
				'default' => ''
			],
			'listen_port' => [
				'null' => false,
				'type' => DB::FIELD_TYPE_INT,
				'length' => 10,
				'default' => '0'
			],
			'listen_dns' => [
				'null' => false,
				'type' => DB::FIELD_TYPE_CHAR,
				'length' => 255,
				'default' => ''
			],
			'host_metadata' => [
				'null' => false,
				'type' => DB::FIELD_TYPE_CHAR,
				'length' => 255,
				'default' => ''
			],
			'flags' => [
				'null' => false,
				'type' => DB::FIELD_TYPE_INT,
				'length' => 10,
				'default' => '0'
			],
			'tls_accepted' => [
				'null' => false,
				'type' => DB::FIELD_TYPE_INT,
				'length' => 10,
				'default' => '1'
			]
		]
	],
	'proxy_autoreg_host' => [
		'key' => 'id',
		'fields' => [
			'id' => [
				'null' => false,
				'type' => DB::FIELD_TYPE_UINT,
				'length' => 20
			],
			'clock' => [
				'null' => false,
				'type' => DB::FIELD_TYPE_INT,
				'length' => 10,
				'default' => '0'
			],
			'host' => [
				'null' => false,
				'type' => DB::FIELD_TYPE_CHAR,
				'length' => 128,
				'default' => ''
			],
			'listen_ip' => [
				'null' => false,
				'type' => DB::FIELD_TYPE_CHAR,
				'length' => 39,
				'default' => ''
			],
			'listen_port' => [
				'null' => false,
				'type' => DB::FIELD_TYPE_INT,
				'length' => 10,
				'default' => '0'
			],
			'listen_dns' => [
				'null' => false,
				'type' => DB::FIELD_TYPE_CHAR,
				'length' => 255,
				'default' => ''
			],
			'host_metadata' => [
				'null' => false,
				'type' => DB::FIELD_TYPE_CHAR,
				'length' => 255,
				'default' => ''
			],
			'flags' => [
				'null' => false,
				'type' => DB::FIELD_TYPE_INT,
				'length' => 10,
				'default' => '0'
			],
			'tls_accepted' => [
				'null' => false,
				'type' => DB::FIELD_TYPE_INT,
				'length' => 10,
				'default' => '1'
			]
		]
	],
	'dhosts' => [
		'key' => 'dhostid',
		'fields' => [
			'dhostid' => [
				'null' => false,
				'type' => DB::FIELD_TYPE_ID,
				'length' => 20
			],
			'druleid' => [
				'null' => false,
				'type' => DB::FIELD_TYPE_ID,
				'length' => 20,
				'ref_table' => 'drules',
				'ref_field' => 'druleid'
			],
			'status' => [
				'null' => false,
				'type' => DB::FIELD_TYPE_INT,
				'length' => 10,
				'default' => '0'
			],
			'lastup' => [
				'null' => false,
				'type' => DB::FIELD_TYPE_INT,
				'length' => 10,
				'default' => '0'
			],
			'lastdown' => [
				'null' => false,
				'type' => DB::FIELD_TYPE_INT,
				'length' => 10,
				'default' => '0'
			]
		]
	],
	'dservices' => [
		'key' => 'dserviceid',
		'fields' => [
			'dserviceid' => [
				'null' => false,
				'type' => DB::FIELD_TYPE_ID,
				'length' => 20
			],
			'dhostid' => [
				'null' => false,
				'type' => DB::FIELD_TYPE_ID,
				'length' => 20,
				'ref_table' => 'dhosts',
				'ref_field' => 'dhostid'
			],
			'value' => [
				'null' => false,
				'type' => DB::FIELD_TYPE_CHAR,
				'length' => 255,
				'default' => ''
			],
			'port' => [
				'null' => false,
				'type' => DB::FIELD_TYPE_INT,
				'length' => 10,
				'default' => '0'
			],
			'status' => [
				'null' => false,
				'type' => DB::FIELD_TYPE_INT,
				'length' => 10,
				'default' => '0'
			],
			'lastup' => [
				'null' => false,
				'type' => DB::FIELD_TYPE_INT,
				'length' => 10,
				'default' => '0'
			],
			'lastdown' => [
				'null' => false,
				'type' => DB::FIELD_TYPE_INT,
				'length' => 10,
				'default' => '0'
			],
			'dcheckid' => [
				'null' => false,
				'type' => DB::FIELD_TYPE_ID,
				'length' => 20,
				'ref_table' => 'dchecks',
				'ref_field' => 'dcheckid'
			],
			'ip' => [
				'null' => false,
				'type' => DB::FIELD_TYPE_CHAR,
				'length' => 39,
				'default' => ''
			],
			'dns' => [
				'null' => false,
				'type' => DB::FIELD_TYPE_CHAR,
				'length' => 255,
				'default' => ''
			]
		]
	],
	'escalations' => [
		'key' => 'escalationid',
		'fields' => [
			'escalationid' => [
				'null' => false,
				'type' => DB::FIELD_TYPE_ID,
				'length' => 20
			],
			'actionid' => [
				'null' => false,
				'type' => DB::FIELD_TYPE_ID,
				'length' => 20,
				'ref_table' => 'actions',
				'ref_field' => 'actionid'
			],
			'triggerid' => [
				'null' => true,
				'type' => DB::FIELD_TYPE_ID,
				'length' => 20,
				'ref_table' => 'triggers',
				'ref_field' => 'triggerid'
			],
			'eventid' => [
				'null' => true,
				'type' => DB::FIELD_TYPE_ID,
				'length' => 20,
				'ref_table' => 'events',
				'ref_field' => 'eventid'
			],
			'r_eventid' => [
				'null' => true,
				'type' => DB::FIELD_TYPE_ID,
				'length' => 20,
				'ref_table' => 'events',
				'ref_field' => 'eventid'
			],
			'nextcheck' => [
				'null' => false,
				'type' => DB::FIELD_TYPE_INT,
				'length' => 10,
				'default' => '0'
			],
			'esc_step' => [
				'null' => false,
				'type' => DB::FIELD_TYPE_INT,
				'length' => 10,
				'default' => '0'
			],
			'status' => [
				'null' => false,
				'type' => DB::FIELD_TYPE_INT,
				'length' => 10,
				'default' => '0'
			],
			'itemid' => [
				'null' => true,
				'type' => DB::FIELD_TYPE_ID,
				'length' => 20,
				'ref_table' => 'items',
				'ref_field' => 'itemid'
			],
			'acknowledgeid' => [
				'null' => true,
				'type' => DB::FIELD_TYPE_ID,
				'length' => 20,
				'ref_table' => 'acknowledges',
				'ref_field' => 'acknowledgeid'
			]
		]
	],
	'globalvars' => [
		'key' => 'globalvarid',
		'fields' => [
			'globalvarid' => [
				'null' => false,
				'type' => DB::FIELD_TYPE_ID,
				'length' => 20
			],
			'snmp_lastsize' => [
				'null' => false,
				'type' => DB::FIELD_TYPE_UINT,
				'length' => 20,
				'default' => '0'
			]
		]
	],
	'graph_discovery' => [
		'key' => 'graphid',
		'fields' => [
			'graphid' => [
				'null' => false,
				'type' => DB::FIELD_TYPE_ID,
				'length' => 20,
				'ref_table' => 'graphs',
				'ref_field' => 'graphid'
			],
			'parent_graphid' => [
				'null' => false,
				'type' => DB::FIELD_TYPE_ID,
				'length' => 20,
				'ref_table' => 'graphs',
				'ref_field' => 'graphid'
			],
			'lastcheck' => [
				'null' => false,
				'type' => DB::FIELD_TYPE_INT,
				'length' => 10,
				'default' => '0'
			],
			'ts_delete' => [
				'null' => false,
				'type' => DB::FIELD_TYPE_INT,
				'length' => 10,
				'default' => '0'
			]
		]
	],
	'host_inventory' => [
		'key' => 'hostid',
		'fields' => [
			'hostid' => [
				'null' => false,
				'type' => DB::FIELD_TYPE_ID,
				'length' => 20,
				'ref_table' => 'hosts',
				'ref_field' => 'hostid'
			],
			'inventory_mode' => [
				'null' => false,
				'type' => DB::FIELD_TYPE_INT,
				'length' => 10,
				'default' => '0'
			],
			'type' => [
				'null' => false,
				'type' => DB::FIELD_TYPE_CHAR,
				'length' => 64,
				'default' => ''
			],
			'type_full' => [
				'null' => false,
				'type' => DB::FIELD_TYPE_CHAR,
				'length' => 64,
				'default' => ''
			],
			'name' => [
				'null' => false,
				'type' => DB::FIELD_TYPE_CHAR,
				'length' => 128,
				'default' => ''
			],
			'alias' => [
				'null' => false,
				'type' => DB::FIELD_TYPE_CHAR,
				'length' => 128,
				'default' => ''
			],
			'os' => [
				'null' => false,
				'type' => DB::FIELD_TYPE_CHAR,
				'length' => 128,
				'default' => ''
			],
			'os_full' => [
				'null' => false,
				'type' => DB::FIELD_TYPE_CHAR,
				'length' => 255,
				'default' => ''
			],
			'os_short' => [
				'null' => false,
				'type' => DB::FIELD_TYPE_CHAR,
				'length' => 128,
				'default' => ''
			],
			'serialno_a' => [
				'null' => false,
				'type' => DB::FIELD_TYPE_CHAR,
				'length' => 64,
				'default' => ''
			],
			'serialno_b' => [
				'null' => false,
				'type' => DB::FIELD_TYPE_CHAR,
				'length' => 64,
				'default' => ''
			],
			'tag' => [
				'null' => false,
				'type' => DB::FIELD_TYPE_CHAR,
				'length' => 64,
				'default' => ''
			],
			'asset_tag' => [
				'null' => false,
				'type' => DB::FIELD_TYPE_CHAR,
				'length' => 64,
				'default' => ''
			],
			'macaddress_a' => [
				'null' => false,
				'type' => DB::FIELD_TYPE_CHAR,
				'length' => 64,
				'default' => ''
			],
			'macaddress_b' => [
				'null' => false,
				'type' => DB::FIELD_TYPE_CHAR,
				'length' => 64,
				'default' => ''
			],
			'hardware' => [
				'null' => false,
				'type' => DB::FIELD_TYPE_CHAR,
				'length' => 255,
				'default' => ''
			],
			'hardware_full' => [
				'null' => false,
				'type' => DB::FIELD_TYPE_TEXT,
				'default' => ''
			],
			'software' => [
				'null' => false,
				'type' => DB::FIELD_TYPE_CHAR,
				'length' => 255,
				'default' => ''
			],
			'software_full' => [
				'null' => false,
				'type' => DB::FIELD_TYPE_TEXT,
				'default' => ''
			],
			'software_app_a' => [
				'null' => false,
				'type' => DB::FIELD_TYPE_CHAR,
				'length' => 64,
				'default' => ''
			],
			'software_app_b' => [
				'null' => false,
				'type' => DB::FIELD_TYPE_CHAR,
				'length' => 64,
				'default' => ''
			],
			'software_app_c' => [
				'null' => false,
				'type' => DB::FIELD_TYPE_CHAR,
				'length' => 64,
				'default' => ''
			],
			'software_app_d' => [
				'null' => false,
				'type' => DB::FIELD_TYPE_CHAR,
				'length' => 64,
				'default' => ''
			],
			'software_app_e' => [
				'null' => false,
				'type' => DB::FIELD_TYPE_CHAR,
				'length' => 64,
				'default' => ''
			],
			'contact' => [
				'null' => false,
				'type' => DB::FIELD_TYPE_TEXT,
				'default' => ''
			],
			'location' => [
				'null' => false,
				'type' => DB::FIELD_TYPE_TEXT,
				'default' => ''
			],
			'location_lat' => [
				'null' => false,
				'type' => DB::FIELD_TYPE_CHAR,
				'length' => 16,
				'default' => ''
			],
			'location_lon' => [
				'null' => false,
				'type' => DB::FIELD_TYPE_CHAR,
				'length' => 16,
				'default' => ''
			],
			'notes' => [
				'null' => false,
				'type' => DB::FIELD_TYPE_TEXT,
				'default' => ''
			],
			'chassis' => [
				'null' => false,
				'type' => DB::FIELD_TYPE_CHAR,
				'length' => 64,
				'default' => ''
			],
			'model' => [
				'null' => false,
				'type' => DB::FIELD_TYPE_CHAR,
				'length' => 64,
				'default' => ''
			],
			'hw_arch' => [
				'null' => false,
				'type' => DB::FIELD_TYPE_CHAR,
				'length' => 32,
				'default' => ''
			],
			'vendor' => [
				'null' => false,
				'type' => DB::FIELD_TYPE_CHAR,
				'length' => 64,
				'default' => ''
			],
			'contract_number' => [
				'null' => false,
				'type' => DB::FIELD_TYPE_CHAR,
				'length' => 64,
				'default' => ''
			],
			'installer_name' => [
				'null' => false,
				'type' => DB::FIELD_TYPE_CHAR,
				'length' => 64,
				'default' => ''
			],
			'deployment_status' => [
				'null' => false,
				'type' => DB::FIELD_TYPE_CHAR,
				'length' => 64,
				'default' => ''
			],
			'url_a' => [
				'null' => false,
				'type' => DB::FIELD_TYPE_CHAR,
				'length' => 255,
				'default' => ''
			],
			'url_b' => [
				'null' => false,
				'type' => DB::FIELD_TYPE_CHAR,
				'length' => 255,
				'default' => ''
			],
			'url_c' => [
				'null' => false,
				'type' => DB::FIELD_TYPE_CHAR,
				'length' => 255,
				'default' => ''
			],
			'host_networks' => [
				'null' => false,
				'type' => DB::FIELD_TYPE_TEXT,
				'default' => ''
			],
			'host_netmask' => [
				'null' => false,
				'type' => DB::FIELD_TYPE_CHAR,
				'length' => 39,
				'default' => ''
			],
			'host_router' => [
				'null' => false,
				'type' => DB::FIELD_TYPE_CHAR,
				'length' => 39,
				'default' => ''
			],
			'oob_ip' => [
				'null' => false,
				'type' => DB::FIELD_TYPE_CHAR,
				'length' => 39,
				'default' => ''
			],
			'oob_netmask' => [
				'null' => false,
				'type' => DB::FIELD_TYPE_CHAR,
				'length' => 39,
				'default' => ''
			],
			'oob_router' => [
				'null' => false,
				'type' => DB::FIELD_TYPE_CHAR,
				'length' => 39,
				'default' => ''
			],
			'date_hw_purchase' => [
				'null' => false,
				'type' => DB::FIELD_TYPE_CHAR,
				'length' => 64,
				'default' => ''
			],
			'date_hw_install' => [
				'null' => false,
				'type' => DB::FIELD_TYPE_CHAR,
				'length' => 64,
				'default' => ''
			],
			'date_hw_expiry' => [
				'null' => false,
				'type' => DB::FIELD_TYPE_CHAR,
				'length' => 64,
				'default' => ''
			],
			'date_hw_decomm' => [
				'null' => false,
				'type' => DB::FIELD_TYPE_CHAR,
				'length' => 64,
				'default' => ''
			],
			'site_address_a' => [
				'null' => false,
				'type' => DB::FIELD_TYPE_CHAR,
				'length' => 128,
				'default' => ''
			],
			'site_address_b' => [
				'null' => false,
				'type' => DB::FIELD_TYPE_CHAR,
				'length' => 128,
				'default' => ''
			],
			'site_address_c' => [
				'null' => false,
				'type' => DB::FIELD_TYPE_CHAR,
				'length' => 128,
				'default' => ''
			],
			'site_city' => [
				'null' => false,
				'type' => DB::FIELD_TYPE_CHAR,
				'length' => 128,
				'default' => ''
			],
			'site_state' => [
				'null' => false,
				'type' => DB::FIELD_TYPE_CHAR,
				'length' => 64,
				'default' => ''
			],
			'site_country' => [
				'null' => false,
				'type' => DB::FIELD_TYPE_CHAR,
				'length' => 64,
				'default' => ''
			],
			'site_zip' => [
				'null' => false,
				'type' => DB::FIELD_TYPE_CHAR,
				'length' => 64,
				'default' => ''
			],
			'site_rack' => [
				'null' => false,
				'type' => DB::FIELD_TYPE_CHAR,
				'length' => 128,
				'default' => ''
			],
			'site_notes' => [
				'null' => false,
				'type' => DB::FIELD_TYPE_TEXT,
				'default' => ''
			],
			'poc_1_name' => [
				'null' => false,
				'type' => DB::FIELD_TYPE_CHAR,
				'length' => 128,
				'default' => ''
			],
			'poc_1_email' => [
				'null' => false,
				'type' => DB::FIELD_TYPE_CHAR,
				'length' => 128,
				'default' => ''
			],
			'poc_1_phone_a' => [
				'null' => false,
				'type' => DB::FIELD_TYPE_CHAR,
				'length' => 64,
				'default' => ''
			],
			'poc_1_phone_b' => [
				'null' => false,
				'type' => DB::FIELD_TYPE_CHAR,
				'length' => 64,
				'default' => ''
			],
			'poc_1_cell' => [
				'null' => false,
				'type' => DB::FIELD_TYPE_CHAR,
				'length' => 64,
				'default' => ''
			],
			'poc_1_screen' => [
				'null' => false,
				'type' => DB::FIELD_TYPE_CHAR,
				'length' => 64,
				'default' => ''
			],
			'poc_1_notes' => [
				'null' => false,
				'type' => DB::FIELD_TYPE_TEXT,
				'default' => ''
			],
			'poc_2_name' => [
				'null' => false,
				'type' => DB::FIELD_TYPE_CHAR,
				'length' => 128,
				'default' => ''
			],
			'poc_2_email' => [
				'null' => false,
				'type' => DB::FIELD_TYPE_CHAR,
				'length' => 128,
				'default' => ''
			],
			'poc_2_phone_a' => [
				'null' => false,
				'type' => DB::FIELD_TYPE_CHAR,
				'length' => 64,
				'default' => ''
			],
			'poc_2_phone_b' => [
				'null' => false,
				'type' => DB::FIELD_TYPE_CHAR,
				'length' => 64,
				'default' => ''
			],
			'poc_2_cell' => [
				'null' => false,
				'type' => DB::FIELD_TYPE_CHAR,
				'length' => 64,
				'default' => ''
			],
			'poc_2_screen' => [
				'null' => false,
				'type' => DB::FIELD_TYPE_CHAR,
				'length' => 64,
				'default' => ''
			],
			'poc_2_notes' => [
				'null' => false,
				'type' => DB::FIELD_TYPE_TEXT,
				'default' => ''
			]
		]
	],
	'housekeeper' => [
		'key' => 'housekeeperid',
		'fields' => [
			'housekeeperid' => [
				'null' => false,
				'type' => DB::FIELD_TYPE_ID,
				'length' => 20
			],
			'tablename' => [
				'null' => false,
				'type' => DB::FIELD_TYPE_CHAR,
				'length' => 64,
				'default' => ''
			],
			'field' => [
				'null' => false,
				'type' => DB::FIELD_TYPE_CHAR,
				'length' => 64,
				'default' => ''
			],
			'value' => [
				'null' => false,
				'type' => DB::FIELD_TYPE_ID,
				'length' => 20,
				'ref_table' => 'items',
				'ref_field' => 'value'
			]
		]
	],
	'images' => [
		'key' => 'imageid',
		'fields' => [
			'imageid' => [
				'null' => false,
				'type' => DB::FIELD_TYPE_ID,
				'length' => 20
			],
			'imagetype' => [
				'null' => false,
				'type' => DB::FIELD_TYPE_INT,
				'length' => 10,
				'default' => '0'
			],
			'name' => [
				'null' => false,
				'type' => DB::FIELD_TYPE_CHAR,
				'length' => 64,
				'default' => '0'
			],
			'image' => [
				'null' => false,
				'type' => DB::FIELD_TYPE_BLOB,
				'length' => 2048,
				'default' => ''
			]
		]
	],
	'item_discovery' => [
		'key' => 'itemdiscoveryid',
		'fields' => [
			'itemdiscoveryid' => [
				'null' => false,
				'type' => DB::FIELD_TYPE_ID,
				'length' => 20
			],
			'itemid' => [
				'null' => false,
				'type' => DB::FIELD_TYPE_ID,
				'length' => 20,
				'ref_table' => 'items',
				'ref_field' => 'itemid'
			],
			'parent_itemid' => [
				'null' => false,
				'type' => DB::FIELD_TYPE_ID,
				'length' => 20,
				'ref_table' => 'items',
				'ref_field' => 'itemid'
			],
			'key_' => [
				'null' => false,
				'type' => DB::FIELD_TYPE_CHAR,
				'length' => 2048,
				'default' => ''
			],
			'lastcheck' => [
				'null' => false,
				'type' => DB::FIELD_TYPE_INT,
				'length' => 10,
				'default' => '0'
			],
			'ts_delete' => [
				'null' => false,
				'type' => DB::FIELD_TYPE_INT,
				'length' => 10,
				'default' => '0'
			]
		]
	],
	'host_discovery' => [
		'key' => 'hostid',
		'fields' => [
			'hostid' => [
				'null' => false,
				'type' => DB::FIELD_TYPE_ID,
				'length' => 20,
				'ref_table' => 'hosts',
				'ref_field' => 'hostid'
			],
			'parent_hostid' => [
				'null' => true,
				'type' => DB::FIELD_TYPE_ID,
				'length' => 20,
				'ref_table' => 'hosts',
				'ref_field' => 'hostid'
			],
			'parent_itemid' => [
				'null' => true,
				'type' => DB::FIELD_TYPE_ID,
				'length' => 20,
				'ref_table' => 'items',
				'ref_field' => 'itemid'
			],
			'host' => [
				'null' => false,
				'type' => DB::FIELD_TYPE_CHAR,
				'length' => 128,
				'default' => ''
			],
			'lastcheck' => [
				'null' => false,
				'type' => DB::FIELD_TYPE_INT,
				'length' => 10,
				'default' => '0'
			],
			'ts_delete' => [
				'null' => false,
				'type' => DB::FIELD_TYPE_INT,
				'length' => 10,
				'default' => '0'
			]
		]
	],
	'interface_discovery' => [
		'key' => 'interfaceid',
		'fields' => [
			'interfaceid' => [
				'null' => false,
				'type' => DB::FIELD_TYPE_ID,
				'length' => 20,
				'ref_table' => 'interface',
				'ref_field' => 'interfaceid'
			],
			'parent_interfaceid' => [
				'null' => false,
				'type' => DB::FIELD_TYPE_ID,
				'length' => 20,
				'ref_table' => 'interface',
				'ref_field' => 'interfaceid'
			]
		]
	],
	'profiles' => [
		'key' => 'profileid',
		'fields' => [
			'profileid' => [
				'null' => false,
				'type' => DB::FIELD_TYPE_ID,
				'length' => 20
			],
			'userid' => [
				'null' => false,
				'type' => DB::FIELD_TYPE_ID,
				'length' => 20,
				'ref_table' => 'users',
				'ref_field' => 'userid'
			],
			'idx' => [
				'null' => false,
				'type' => DB::FIELD_TYPE_CHAR,
				'length' => 96,
				'default' => ''
			],
			'idx2' => [
				'null' => false,
				'type' => DB::FIELD_TYPE_ID,
				'length' => 20,
				'default' => '0'
			],
			'value_id' => [
				'null' => false,
				'type' => DB::FIELD_TYPE_ID,
				'length' => 20,
				'default' => '0'
			],
			'value_int' => [
				'null' => false,
				'type' => DB::FIELD_TYPE_INT,
				'length' => 10,
				'default' => '0'
			],
			'value_str' => [
				'null' => false,
				'type' => DB::FIELD_TYPE_NCLOB,
				'default' => ''
			],
			'source' => [
				'null' => false,
				'type' => DB::FIELD_TYPE_CHAR,
				'length' => 96,
				'default' => ''
			],
			'type' => [
				'null' => false,
				'type' => DB::FIELD_TYPE_INT,
				'length' => 10,
				'default' => '0'
			]
		]
	],
	'sessions' => [
		'key' => 'sessionid',
		'fields' => [
			'sessionid' => [
				'null' => false,
				'type' => DB::FIELD_TYPE_CHAR,
				'length' => 32,
				'default' => ''
			],
			'userid' => [
				'null' => false,
				'type' => DB::FIELD_TYPE_ID,
				'length' => 20,
				'ref_table' => 'users',
				'ref_field' => 'userid'
			],
			'lastaccess' => [
				'null' => false,
				'type' => DB::FIELD_TYPE_INT,
				'length' => 10,
				'default' => '0'
			],
			'status' => [
				'null' => false,
				'type' => DB::FIELD_TYPE_INT,
				'length' => 10,
				'default' => '0'
			]
		]
	],
	'trigger_discovery' => [
		'key' => 'triggerid',
		'fields' => [
			'triggerid' => [
				'null' => false,
				'type' => DB::FIELD_TYPE_ID,
				'length' => 20,
				'ref_table' => 'triggers',
				'ref_field' => 'triggerid'
			],
			'parent_triggerid' => [
				'null' => false,
				'type' => DB::FIELD_TYPE_ID,
				'length' => 20,
				'ref_table' => 'triggers',
				'ref_field' => 'triggerid'
			],
			'lastcheck' => [
				'null' => false,
				'type' => DB::FIELD_TYPE_INT,
				'length' => 10,
				'default' => '0'
			],
			'ts_delete' => [
				'null' => false,
				'type' => DB::FIELD_TYPE_INT,
				'length' => 10,
				'default' => '0'
			]
		]
	],
	'item_condition' => [
		'key' => 'item_conditionid',
		'fields' => [
			'item_conditionid' => [
				'null' => false,
				'type' => DB::FIELD_TYPE_ID,
				'length' => 20
			],
			'itemid' => [
				'null' => false,
				'type' => DB::FIELD_TYPE_ID,
				'length' => 20,
				'ref_table' => 'items',
				'ref_field' => 'itemid'
			],
			'operator' => [
				'null' => false,
				'type' => DB::FIELD_TYPE_INT,
				'length' => 10,
				'default' => '8'
			],
			'macro' => [
				'null' => false,
				'type' => DB::FIELD_TYPE_CHAR,
				'length' => 64,
				'default' => ''
			],
			'value' => [
				'null' => false,
				'type' => DB::FIELD_TYPE_CHAR,
				'length' => 255,
				'default' => ''
			]
		]
	],
	'item_rtdata' => [
		'key' => 'itemid',
		'fields' => [
			'itemid' => [
				'null' => false,
				'type' => DB::FIELD_TYPE_ID,
				'length' => 20,
				'ref_table' => 'items',
				'ref_field' => 'itemid'
			],
			'lastlogsize' => [
				'null' => false,
				'type' => DB::FIELD_TYPE_UINT,
				'length' => 20,
				'default' => '0'
			],
			'state' => [
				'null' => false,
				'type' => DB::FIELD_TYPE_INT,
				'length' => 10,
				'default' => '0'
			],
			'mtime' => [
				'null' => false,
				'type' => DB::FIELD_TYPE_INT,
				'length' => 10,
				'default' => '0'
			],
			'error' => [
				'null' => false,
				'type' => DB::FIELD_TYPE_CHAR,
				'length' => 2048,
				'default' => ''
			]
		]
	],
	'opinventory' => [
		'key' => 'operationid',
		'fields' => [
			'operationid' => [
				'null' => false,
				'type' => DB::FIELD_TYPE_ID,
				'length' => 20,
				'ref_table' => 'operations',
				'ref_field' => 'operationid'
			],
			'inventory_mode' => [
				'null' => false,
				'type' => DB::FIELD_TYPE_INT,
				'length' => 10,
				'default' => '0'
			]
		]
	],
	'trigger_tag' => [
		'key' => 'triggertagid',
		'fields' => [
			'triggertagid' => [
				'null' => false,
				'type' => DB::FIELD_TYPE_ID,
				'length' => 20
			],
			'triggerid' => [
				'null' => false,
				'type' => DB::FIELD_TYPE_ID,
				'length' => 20,
				'ref_table' => 'triggers',
				'ref_field' => 'triggerid'
			],
			'tag' => [
				'null' => false,
				'type' => DB::FIELD_TYPE_CHAR,
				'length' => 255,
				'default' => ''
			],
			'value' => [
				'null' => false,
				'type' => DB::FIELD_TYPE_CHAR,
				'length' => 255,
				'default' => ''
			]
		]
	],
	'event_tag' => [
		'key' => 'eventtagid',
		'fields' => [
			'eventtagid' => [
				'null' => false,
				'type' => DB::FIELD_TYPE_ID,
				'length' => 20
			],
			'eventid' => [
				'null' => false,
				'type' => DB::FIELD_TYPE_ID,
				'length' => 20,
				'ref_table' => 'events',
				'ref_field' => 'eventid'
			],
			'tag' => [
				'null' => false,
				'type' => DB::FIELD_TYPE_CHAR,
				'length' => 255,
				'default' => ''
			],
			'value' => [
				'null' => false,
				'type' => DB::FIELD_TYPE_CHAR,
				'length' => 255,
				'default' => ''
			]
		]
	],
	'problem' => [
		'key' => 'eventid',
		'fields' => [
			'eventid' => [
				'null' => false,
				'type' => DB::FIELD_TYPE_ID,
				'length' => 20,
				'ref_table' => 'events',
				'ref_field' => 'eventid'
			],
			'source' => [
				'null' => false,
				'type' => DB::FIELD_TYPE_INT,
				'length' => 10,
				'default' => '0'
			],
			'object' => [
				'null' => false,
				'type' => DB::FIELD_TYPE_INT,
				'length' => 10,
				'default' => '0'
			],
			'objectid' => [
				'null' => false,
				'type' => DB::FIELD_TYPE_ID,
				'length' => 20,
				'default' => '0'
			],
			'clock' => [
				'null' => false,
				'type' => DB::FIELD_TYPE_INT,
				'length' => 10,
				'default' => '0'
			],
			'ns' => [
				'null' => false,
				'type' => DB::FIELD_TYPE_INT,
				'length' => 10,
				'default' => '0'
			],
			'r_eventid' => [
				'null' => true,
				'type' => DB::FIELD_TYPE_ID,
				'length' => 20,
				'ref_table' => 'events',
				'ref_field' => 'eventid'
			],
			'r_clock' => [
				'null' => false,
				'type' => DB::FIELD_TYPE_INT,
				'length' => 10,
				'default' => '0'
			],
			'r_ns' => [
				'null' => false,
				'type' => DB::FIELD_TYPE_INT,
				'length' => 10,
				'default' => '0'
			],
			'correlationid' => [
				'null' => true,
				'type' => DB::FIELD_TYPE_ID,
				'length' => 20,
				'ref_table' => 'correlation',
				'ref_field' => 'correlationid'
			],
			'userid' => [
				'null' => true,
				'type' => DB::FIELD_TYPE_ID,
				'length' => 20,
				'ref_table' => 'users',
				'ref_field' => 'userid'
			],
			'name' => [
				'null' => false,
				'type' => DB::FIELD_TYPE_CHAR,
				'length' => 2048,
				'default' => ''
			],
			'acknowledged' => [
				'null' => false,
				'type' => DB::FIELD_TYPE_INT,
				'length' => 10,
				'default' => '0'
			],
			'severity' => [
				'null' => false,
				'type' => DB::FIELD_TYPE_INT,
				'length' => 10,
				'default' => '0'
			]
		]
	],
	'problem_tag' => [
		'key' => 'problemtagid',
		'fields' => [
			'problemtagid' => [
				'null' => false,
				'type' => DB::FIELD_TYPE_ID,
				'length' => 20
			],
			'eventid' => [
				'null' => false,
				'type' => DB::FIELD_TYPE_ID,
				'length' => 20,
				'ref_table' => 'problem',
				'ref_field' => 'eventid'
			],
			'tag' => [
				'null' => false,
				'type' => DB::FIELD_TYPE_CHAR,
				'length' => 255,
				'default' => ''
			],
			'value' => [
				'null' => false,
				'type' => DB::FIELD_TYPE_CHAR,
				'length' => 255,
				'default' => ''
			]
		]
	],
	'tag_filter' => [
		'key' => 'tag_filterid',
		'fields' => [
			'tag_filterid' => [
				'null' => false,
				'type' => DB::FIELD_TYPE_ID,
				'length' => 20
			],
			'usrgrpid' => [
				'null' => false,
				'type' => DB::FIELD_TYPE_ID,
				'length' => 20,
				'ref_table' => 'usrgrp',
				'ref_field' => 'usrgrpid'
			],
			'groupid' => [
				'null' => false,
				'type' => DB::FIELD_TYPE_ID,
				'length' => 20,
				'ref_table' => 'hstgrp',
				'ref_field' => 'groupid'
			],
			'tag' => [
				'null' => false,
				'type' => DB::FIELD_TYPE_CHAR,
				'length' => 255,
				'default' => ''
			],
			'value' => [
				'null' => false,
				'type' => DB::FIELD_TYPE_CHAR,
				'length' => 255,
				'default' => ''
			]
		]
	],
	'event_recovery' => [
		'key' => 'eventid',
		'fields' => [
			'eventid' => [
				'null' => false,
				'type' => DB::FIELD_TYPE_ID,
				'length' => 20,
				'ref_table' => 'events',
				'ref_field' => 'eventid'
			],
			'r_eventid' => [
				'null' => false,
				'type' => DB::FIELD_TYPE_ID,
				'length' => 20,
				'ref_table' => 'events',
				'ref_field' => 'eventid'
			],
			'c_eventid' => [
				'null' => true,
				'type' => DB::FIELD_TYPE_ID,
				'length' => 20,
				'ref_table' => 'events',
				'ref_field' => 'eventid'
			],
			'correlationid' => [
				'null' => true,
				'type' => DB::FIELD_TYPE_ID,
				'length' => 20,
				'ref_table' => 'correlation',
				'ref_field' => 'correlationid'
			],
			'userid' => [
				'null' => true,
				'type' => DB::FIELD_TYPE_ID,
				'length' => 20,
				'ref_table' => 'users',
				'ref_field' => 'userid'
			]
		]
	],
	'correlation' => [
		'key' => 'correlationid',
		'fields' => [
			'correlationid' => [
				'null' => false,
				'type' => DB::FIELD_TYPE_ID,
				'length' => 20
			],
			'name' => [
				'null' => false,
				'type' => DB::FIELD_TYPE_CHAR,
				'length' => 255,
				'default' => ''
			],
			'description' => [
				'null' => false,
				'type' => DB::FIELD_TYPE_TEXT,
				'default' => ''
			],
			'evaltype' => [
				'null' => false,
				'type' => DB::FIELD_TYPE_INT,
				'length' => 10,
				'default' => '0'
			],
			'status' => [
				'null' => false,
				'type' => DB::FIELD_TYPE_INT,
				'length' => 10,
				'default' => '0'
			],
			'formula' => [
				'null' => false,
				'type' => DB::FIELD_TYPE_CHAR,
				'length' => 255,
				'default' => ''
			]
		]
	],
	'corr_condition' => [
		'key' => 'corr_conditionid',
		'fields' => [
			'corr_conditionid' => [
				'null' => false,
				'type' => DB::FIELD_TYPE_ID,
				'length' => 20
			],
			'correlationid' => [
				'null' => false,
				'type' => DB::FIELD_TYPE_ID,
				'length' => 20,
				'ref_table' => 'correlation',
				'ref_field' => 'correlationid'
			],
			'type' => [
				'null' => false,
				'type' => DB::FIELD_TYPE_INT,
				'length' => 10,
				'default' => '0'
			]
		]
	],
	'corr_condition_tag' => [
		'key' => 'corr_conditionid',
		'fields' => [
			'corr_conditionid' => [
				'null' => false,
				'type' => DB::FIELD_TYPE_ID,
				'length' => 20,
				'ref_table' => 'corr_condition',
				'ref_field' => 'corr_conditionid'
			],
			'tag' => [
				'null' => false,
				'type' => DB::FIELD_TYPE_CHAR,
				'length' => 255,
				'default' => ''
			]
		]
	],
	'corr_condition_group' => [
		'key' => 'corr_conditionid',
		'fields' => [
			'corr_conditionid' => [
				'null' => false,
				'type' => DB::FIELD_TYPE_ID,
				'length' => 20,
				'ref_table' => 'corr_condition',
				'ref_field' => 'corr_conditionid'
			],
			'operator' => [
				'null' => false,
				'type' => DB::FIELD_TYPE_INT,
				'length' => 10,
				'default' => '0'
			],
			'groupid' => [
				'null' => false,
				'type' => DB::FIELD_TYPE_ID,
				'length' => 20,
				'ref_table' => 'hstgrp',
				'ref_field' => 'groupid'
			]
		]
	],
	'corr_condition_tagpair' => [
		'key' => 'corr_conditionid',
		'fields' => [
			'corr_conditionid' => [
				'null' => false,
				'type' => DB::FIELD_TYPE_ID,
				'length' => 20,
				'ref_table' => 'corr_condition',
				'ref_field' => 'corr_conditionid'
			],
			'oldtag' => [
				'null' => false,
				'type' => DB::FIELD_TYPE_CHAR,
				'length' => 255,
				'default' => ''
			],
			'newtag' => [
				'null' => false,
				'type' => DB::FIELD_TYPE_CHAR,
				'length' => 255,
				'default' => ''
			]
		]
	],
	'corr_condition_tagvalue' => [
		'key' => 'corr_conditionid',
		'fields' => [
			'corr_conditionid' => [
				'null' => false,
				'type' => DB::FIELD_TYPE_ID,
				'length' => 20,
				'ref_table' => 'corr_condition',
				'ref_field' => 'corr_conditionid'
			],
			'tag' => [
				'null' => false,
				'type' => DB::FIELD_TYPE_CHAR,
				'length' => 255,
				'default' => ''
			],
			'operator' => [
				'null' => false,
				'type' => DB::FIELD_TYPE_INT,
				'length' => 10,
				'default' => '0'
			],
			'value' => [
				'null' => false,
				'type' => DB::FIELD_TYPE_CHAR,
				'length' => 255,
				'default' => ''
			]
		]
	],
	'corr_operation' => [
		'key' => 'corr_operationid',
		'fields' => [
			'corr_operationid' => [
				'null' => false,
				'type' => DB::FIELD_TYPE_ID,
				'length' => 20
			],
			'correlationid' => [
				'null' => false,
				'type' => DB::FIELD_TYPE_ID,
				'length' => 20,
				'ref_table' => 'correlation',
				'ref_field' => 'correlationid'
			],
			'type' => [
				'null' => false,
				'type' => DB::FIELD_TYPE_INT,
				'length' => 10,
				'default' => '0'
			]
		]
	],
	'task' => [
		'key' => 'taskid',
		'fields' => [
			'taskid' => [
				'null' => false,
				'type' => DB::FIELD_TYPE_ID,
				'length' => 20
			],
			'type' => [
				'null' => false,
				'type' => DB::FIELD_TYPE_INT,
				'length' => 10
			],
			'status' => [
				'null' => false,
				'type' => DB::FIELD_TYPE_INT,
				'length' => 10,
				'default' => '0'
			],
			'clock' => [
				'null' => false,
				'type' => DB::FIELD_TYPE_INT,
				'length' => 10,
				'default' => '0'
			],
			'ttl' => [
				'null' => false,
				'type' => DB::FIELD_TYPE_INT,
				'length' => 10,
				'default' => '0'
			],
			'proxy_hostid' => [
				'null' => true,
				'type' => DB::FIELD_TYPE_ID,
				'length' => 20,
				'ref_table' => 'hosts',
				'ref_field' => 'hostid'
			]
		]
	],
	'task_close_problem' => [
		'key' => 'taskid',
		'fields' => [
			'taskid' => [
				'null' => false,
				'type' => DB::FIELD_TYPE_ID,
				'length' => 20,
				'ref_table' => 'task',
				'ref_field' => 'taskid'
			],
			'acknowledgeid' => [
				'null' => false,
				'type' => DB::FIELD_TYPE_ID,
				'length' => 20,
				'ref_table' => 'acknowledges',
				'ref_field' => 'acknowledgeid'
			]
		]
	],
	'item_preproc' => [
		'key' => 'item_preprocid',
		'fields' => [
			'item_preprocid' => [
				'null' => false,
				'type' => DB::FIELD_TYPE_ID,
				'length' => 20
			],
			'itemid' => [
				'null' => false,
				'type' => DB::FIELD_TYPE_ID,
				'length' => 20,
				'ref_table' => 'items',
				'ref_field' => 'itemid'
			],
			'step' => [
				'null' => false,
				'type' => DB::FIELD_TYPE_INT,
				'length' => 10,
				'default' => '0'
			],
			'type' => [
				'null' => false,
				'type' => DB::FIELD_TYPE_INT,
				'length' => 10,
				'default' => '0'
			],
			'params' => [
				'null' => false,
				'type' => DB::FIELD_TYPE_TEXT,
				'default' => ''
			],
			'error_handler' => [
				'null' => false,
				'type' => DB::FIELD_TYPE_INT,
				'length' => 10,
				'default' => '0'
			],
			'error_handler_params' => [
				'null' => false,
				'type' => DB::FIELD_TYPE_CHAR,
				'length' => 255,
				'default' => ''
			]
		]
	],
	'task_remote_command' => [
		'key' => 'taskid',
		'fields' => [
			'taskid' => [
				'null' => false,
				'type' => DB::FIELD_TYPE_ID,
				'length' => 20,
				'ref_table' => 'task',
				'ref_field' => 'taskid'
			],
			'command_type' => [
				'null' => false,
				'type' => DB::FIELD_TYPE_INT,
				'length' => 10,
				'default' => '0'
			],
			'execute_on' => [
				'null' => false,
				'type' => DB::FIELD_TYPE_INT,
				'length' => 10,
				'default' => '0'
			],
			'port' => [
				'null' => false,
				'type' => DB::FIELD_TYPE_INT,
				'length' => 10,
				'default' => '0'
			],
			'authtype' => [
				'null' => false,
				'type' => DB::FIELD_TYPE_INT,
				'length' => 10,
				'default' => '0'
			],
			'username' => [
				'null' => false,
				'type' => DB::FIELD_TYPE_CHAR,
				'length' => 64,
				'default' => ''
			],
			'password' => [
				'null' => false,
				'type' => DB::FIELD_TYPE_CHAR,
				'length' => 64,
				'default' => ''
			],
			'publickey' => [
				'null' => false,
				'type' => DB::FIELD_TYPE_CHAR,
				'length' => 64,
				'default' => ''
			],
			'privatekey' => [
				'null' => false,
				'type' => DB::FIELD_TYPE_CHAR,
				'length' => 64,
				'default' => ''
			],
			'command' => [
				'null' => false,
				'type' => DB::FIELD_TYPE_NCLOB,
				'default' => ''
			],
			'alertid' => [
				'null' => true,
				'type' => DB::FIELD_TYPE_ID,
				'length' => 20,
				'ref_table' => 'alerts',
				'ref_field' => 'alertid'
			],
			'parent_taskid' => [
				'null' => false,
				'type' => DB::FIELD_TYPE_ID,
				'length' => 20,
				'ref_table' => 'task',
				'ref_field' => 'taskid'
			],
			'hostid' => [
				'null' => false,
				'type' => DB::FIELD_TYPE_ID,
				'length' => 20,
				'ref_table' => 'hosts',
				'ref_field' => 'hostid'
			]
		]
	],
	'task_remote_command_result' => [
		'key' => 'taskid',
		'fields' => [
			'taskid' => [
				'null' => false,
				'type' => DB::FIELD_TYPE_ID,
				'length' => 20,
				'ref_table' => 'task',
				'ref_field' => 'taskid'
			],
			'status' => [
				'null' => false,
				'type' => DB::FIELD_TYPE_INT,
				'length' => 10,
				'default' => '0'
			],
			'parent_taskid' => [
				'null' => false,
				'type' => DB::FIELD_TYPE_ID,
				'length' => 20,
				'ref_table' => 'task',
				'ref_field' => 'taskid'
			],
			'info' => [
				'null' => false,
				'type' => DB::FIELD_TYPE_TEXT,
				'default' => ''
			]
		]
	],
	'task_data' => [
		'key' => 'taskid',
		'fields' => [
			'taskid' => [
				'null' => false,
				'type' => DB::FIELD_TYPE_ID,
				'length' => 20,
				'ref_table' => 'task',
				'ref_field' => 'taskid'
			],
			'type' => [
				'null' => false,
				'type' => DB::FIELD_TYPE_INT,
				'length' => 10,
				'default' => '0'
			],
			'data' => [
				'null' => false,
				'type' => DB::FIELD_TYPE_NCLOB,
				'default' => ''
			],
			'parent_taskid' => [
				'null' => false,
				'type' => DB::FIELD_TYPE_ID,
				'length' => 20,
				'ref_table' => 'task',
				'ref_field' => 'taskid'
			]
		]
	],
	'task_result' => [
		'key' => 'taskid',
		'fields' => [
			'taskid' => [
				'null' => false,
				'type' => DB::FIELD_TYPE_ID,
				'length' => 20,
				'ref_table' => 'task',
				'ref_field' => 'taskid'
			],
			'status' => [
				'null' => false,
				'type' => DB::FIELD_TYPE_INT,
				'length' => 10,
				'default' => '0'
			],
			'parent_taskid' => [
				'null' => false,
				'type' => DB::FIELD_TYPE_ID,
				'length' => 20,
				'ref_table' => 'task',
				'ref_field' => 'taskid'
			],
			'info' => [
				'null' => false,
				'type' => DB::FIELD_TYPE_NCLOB,
				'default' => ''
			]
		]
	],
	'task_acknowledge' => [
		'key' => 'taskid',
		'fields' => [
			'taskid' => [
				'null' => false,
				'type' => DB::FIELD_TYPE_ID,
				'length' => 20,
				'ref_table' => 'task',
				'ref_field' => 'taskid'
			],
			'acknowledgeid' => [
				'null' => false,
				'type' => DB::FIELD_TYPE_ID,
				'length' => 20,
				'ref_table' => 'acknowledges',
				'ref_field' => 'acknowledgeid'
			]
		]
	],
	'sysmap_shape' => [
		'key' => 'sysmap_shapeid',
		'fields' => [
			'sysmap_shapeid' => [
				'null' => false,
				'type' => DB::FIELD_TYPE_ID,
				'length' => 20
			],
			'sysmapid' => [
				'null' => false,
				'type' => DB::FIELD_TYPE_ID,
				'length' => 20,
				'ref_table' => 'sysmaps',
				'ref_field' => 'sysmapid'
			],
			'type' => [
				'null' => false,
				'type' => DB::FIELD_TYPE_INT,
				'length' => 10,
				'default' => '0'
			],
			'x' => [
				'null' => false,
				'type' => DB::FIELD_TYPE_INT,
				'length' => 10,
				'default' => '0'
			],
			'y' => [
				'null' => false,
				'type' => DB::FIELD_TYPE_INT,
				'length' => 10,
				'default' => '0'
			],
			'width' => [
				'null' => false,
				'type' => DB::FIELD_TYPE_INT,
				'length' => 10,
				'default' => '200'
			],
			'height' => [
				'null' => false,
				'type' => DB::FIELD_TYPE_INT,
				'length' => 10,
				'default' => '200'
			],
			'text' => [
				'null' => false,
				'type' => DB::FIELD_TYPE_TEXT,
				'default' => ''
			],
			'font' => [
				'null' => false,
				'type' => DB::FIELD_TYPE_INT,
				'length' => 10,
				'default' => '9'
			],
			'font_size' => [
				'null' => false,
				'type' => DB::FIELD_TYPE_INT,
				'length' => 10,
				'default' => '11'
			],
			'font_color' => [
				'null' => false,
				'type' => DB::FIELD_TYPE_CHAR,
				'length' => 6,
				'default' => '000000'
			],
			'text_halign' => [
				'null' => false,
				'type' => DB::FIELD_TYPE_INT,
				'length' => 10,
				'default' => '0'
			],
			'text_valign' => [
				'null' => false,
				'type' => DB::FIELD_TYPE_INT,
				'length' => 10,
				'default' => '0'
			],
			'border_type' => [
				'null' => false,
				'type' => DB::FIELD_TYPE_INT,
				'length' => 10,
				'default' => '0'
			],
			'border_width' => [
				'null' => false,
				'type' => DB::FIELD_TYPE_INT,
				'length' => 10,
				'default' => '1'
			],
			'border_color' => [
				'null' => false,
				'type' => DB::FIELD_TYPE_CHAR,
				'length' => 6,
				'default' => '000000'
			],
			'background_color' => [
				'null' => false,
				'type' => DB::FIELD_TYPE_CHAR,
				'length' => 6,
				'default' => ''
			],
			'zindex' => [
				'null' => false,
				'type' => DB::FIELD_TYPE_INT,
				'length' => 10,
				'default' => '0'
			]
		]
	],
	'sysmap_element_trigger' => [
		'key' => 'selement_triggerid',
		'fields' => [
			'selement_triggerid' => [
				'null' => false,
				'type' => DB::FIELD_TYPE_ID,
				'length' => 20
			],
			'selementid' => [
				'null' => false,
				'type' => DB::FIELD_TYPE_ID,
				'length' => 20,
				'ref_table' => 'sysmaps_elements',
				'ref_field' => 'selementid'
			],
			'triggerid' => [
				'null' => false,
				'type' => DB::FIELD_TYPE_ID,
				'length' => 20,
				'ref_table' => 'triggers',
				'ref_field' => 'triggerid'
			]
		]
	],
	'httptest_field' => [
		'key' => 'httptest_fieldid',
		'fields' => [
			'httptest_fieldid' => [
				'null' => false,
				'type' => DB::FIELD_TYPE_ID,
				'length' => 20
			],
			'httptestid' => [
				'null' => false,
				'type' => DB::FIELD_TYPE_ID,
				'length' => 20,
				'ref_table' => 'httptest',
				'ref_field' => 'httptestid'
			],
			'type' => [
				'null' => false,
				'type' => DB::FIELD_TYPE_INT,
				'length' => 10,
				'default' => '0'
			],
			'name' => [
				'null' => false,
				'type' => DB::FIELD_TYPE_CHAR,
				'length' => 255,
				'default' => ''
			],
			'value' => [
				'null' => false,
				'type' => DB::FIELD_TYPE_TEXT,
				'default' => ''
			]
		]
	],
	'httpstep_field' => [
		'key' => 'httpstep_fieldid',
		'fields' => [
			'httpstep_fieldid' => [
				'null' => false,
				'type' => DB::FIELD_TYPE_ID,
				'length' => 20
			],
			'httpstepid' => [
				'null' => false,
				'type' => DB::FIELD_TYPE_ID,
				'length' => 20,
				'ref_table' => 'httpstep',
				'ref_field' => 'httpstepid'
			],
			'type' => [
				'null' => false,
				'type' => DB::FIELD_TYPE_INT,
				'length' => 10,
				'default' => '0'
			],
			'name' => [
				'null' => false,
				'type' => DB::FIELD_TYPE_CHAR,
				'length' => 255,
				'default' => ''
			],
			'value' => [
				'null' => false,
				'type' => DB::FIELD_TYPE_TEXT,
				'default' => ''
			]
		]
	],
	'dashboard' => [
		'key' => 'dashboardid',
		'fields' => [
			'dashboardid' => [
				'null' => false,
				'type' => DB::FIELD_TYPE_ID,
				'length' => 20
			],
			'name' => [
				'null' => false,
				'type' => DB::FIELD_TYPE_CHAR,
				'length' => 255
			],
			'userid' => [
				'null' => true,
				'type' => DB::FIELD_TYPE_ID,
				'length' => 20,
				'ref_table' => 'users',
				'ref_field' => 'userid'
			],
			'private' => [
				'null' => false,
				'type' => DB::FIELD_TYPE_INT,
				'length' => 10,
				'default' => '1'
			],
			'templateid' => [
				'null' => true,
				'type' => DB::FIELD_TYPE_ID,
				'length' => 20,
				'ref_table' => 'hosts',
				'ref_field' => 'hostid'
			],
			'display_period' => [
				'null' => false,
				'type' => DB::FIELD_TYPE_INT,
				'length' => 10,
				'default' => '30'
			],
			'auto_start' => [
				'null' => false,
				'type' => DB::FIELD_TYPE_INT,
				'length' => 10,
				'default' => '1'
			],
			'uuid' => [
				'null' => false,
				'type' => DB::FIELD_TYPE_CHAR,
				'length' => 32,
				'default' => ''
			]
		]
	],
	'dashboard_user' => [
		'key' => 'dashboard_userid',
		'fields' => [
			'dashboard_userid' => [
				'null' => false,
				'type' => DB::FIELD_TYPE_ID,
				'length' => 20
			],
			'dashboardid' => [
				'null' => false,
				'type' => DB::FIELD_TYPE_ID,
				'length' => 20,
				'ref_table' => 'dashboard',
				'ref_field' => 'dashboardid'
			],
			'userid' => [
				'null' => false,
				'type' => DB::FIELD_TYPE_ID,
				'length' => 20,
				'ref_table' => 'users',
				'ref_field' => 'userid'
			],
			'permission' => [
				'null' => false,
				'type' => DB::FIELD_TYPE_INT,
				'length' => 10,
				'default' => '2'
			]
		]
	],
	'dashboard_usrgrp' => [
		'key' => 'dashboard_usrgrpid',
		'fields' => [
			'dashboard_usrgrpid' => [
				'null' => false,
				'type' => DB::FIELD_TYPE_ID,
				'length' => 20
			],
			'dashboardid' => [
				'null' => false,
				'type' => DB::FIELD_TYPE_ID,
				'length' => 20,
				'ref_table' => 'dashboard',
				'ref_field' => 'dashboardid'
			],
			'usrgrpid' => [
				'null' => false,
				'type' => DB::FIELD_TYPE_ID,
				'length' => 20,
				'ref_table' => 'usrgrp',
				'ref_field' => 'usrgrpid'
			],
			'permission' => [
				'null' => false,
				'type' => DB::FIELD_TYPE_INT,
				'length' => 10,
				'default' => '2'
			]
		]
	],
	'dashboard_page' => [
		'key' => 'dashboard_pageid',
		'fields' => [
			'dashboard_pageid' => [
				'null' => false,
				'type' => DB::FIELD_TYPE_ID,
				'length' => 20
			],
			'dashboardid' => [
				'null' => false,
				'type' => DB::FIELD_TYPE_ID,
				'length' => 20,
				'ref_table' => 'dashboard',
				'ref_field' => 'dashboardid'
			],
			'name' => [
				'null' => false,
				'type' => DB::FIELD_TYPE_CHAR,
				'length' => 255,
				'default' => ''
			],
			'display_period' => [
				'null' => false,
				'type' => DB::FIELD_TYPE_INT,
				'length' => 10,
				'default' => '0'
			],
			'sortorder' => [
				'null' => false,
				'type' => DB::FIELD_TYPE_INT,
				'length' => 10,
				'default' => '0'
			]
		]
	],
	'widget' => [
		'key' => 'widgetid',
		'fields' => [
			'widgetid' => [
				'null' => false,
				'type' => DB::FIELD_TYPE_ID,
				'length' => 20
			],
			'type' => [
				'null' => false,
				'type' => DB::FIELD_TYPE_CHAR,
				'length' => 255,
				'default' => ''
			],
			'name' => [
				'null' => false,
				'type' => DB::FIELD_TYPE_CHAR,
				'length' => 255,
				'default' => ''
			],
			'x' => [
				'null' => false,
				'type' => DB::FIELD_TYPE_INT,
				'length' => 10,
				'default' => '0'
			],
			'y' => [
				'null' => false,
				'type' => DB::FIELD_TYPE_INT,
				'length' => 10,
				'default' => '0'
			],
			'width' => [
				'null' => false,
				'type' => DB::FIELD_TYPE_INT,
				'length' => 10,
				'default' => '1'
			],
			'height' => [
				'null' => false,
				'type' => DB::FIELD_TYPE_INT,
				'length' => 10,
				'default' => '2'
			],
			'view_mode' => [
				'null' => false,
				'type' => DB::FIELD_TYPE_INT,
				'length' => 10,
				'default' => '0'
			],
			'dashboard_pageid' => [
				'null' => false,
				'type' => DB::FIELD_TYPE_ID,
				'length' => 20,
				'ref_table' => 'dashboard_page',
				'ref_field' => 'dashboard_pageid'
			]
		]
	],
	'widget_field' => [
		'key' => 'widget_fieldid',
		'fields' => [
			'widget_fieldid' => [
				'null' => false,
				'type' => DB::FIELD_TYPE_ID,
				'length' => 20
			],
			'widgetid' => [
				'null' => false,
				'type' => DB::FIELD_TYPE_ID,
				'length' => 20,
				'ref_table' => 'widget',
				'ref_field' => 'widgetid'
			],
			'type' => [
				'null' => false,
				'type' => DB::FIELD_TYPE_INT,
				'length' => 10,
				'default' => '0'
			],
			'name' => [
				'null' => false,
				'type' => DB::FIELD_TYPE_CHAR,
				'length' => 255,
				'default' => ''
			],
			'value_int' => [
				'null' => false,
				'type' => DB::FIELD_TYPE_INT,
				'length' => 10,
				'default' => '0'
			],
			'value_str' => [
				'null' => false,
				'type' => DB::FIELD_TYPE_CHAR,
				'length' => 255,
				'default' => ''
			],
			'value_groupid' => [
				'null' => true,
				'type' => DB::FIELD_TYPE_ID,
				'length' => 20,
				'ref_table' => 'hstgrp',
				'ref_field' => 'groupid'
			],
			'value_hostid' => [
				'null' => true,
				'type' => DB::FIELD_TYPE_ID,
				'length' => 20,
				'ref_table' => 'hosts',
				'ref_field' => 'hostid'
			],
			'value_itemid' => [
				'null' => true,
				'type' => DB::FIELD_TYPE_ID,
				'length' => 20,
				'ref_table' => 'items',
				'ref_field' => 'itemid'
			],
			'value_graphid' => [
				'null' => true,
				'type' => DB::FIELD_TYPE_ID,
				'length' => 20,
				'ref_table' => 'graphs',
				'ref_field' => 'graphid'
			],
			'value_sysmapid' => [
				'null' => true,
				'type' => DB::FIELD_TYPE_ID,
				'length' => 20,
				'ref_table' => 'sysmaps',
				'ref_field' => 'sysmapid'
			]
		]
	],
	'task_check_now' => [
		'key' => 'taskid',
		'fields' => [
			'taskid' => [
				'null' => false,
				'type' => DB::FIELD_TYPE_ID,
				'length' => 20,
				'ref_table' => 'task',
				'ref_field' => 'taskid'
			],
			'itemid' => [
				'null' => false,
				'type' => DB::FIELD_TYPE_ID,
				'length' => 20,
				'ref_table' => 'items',
				'ref_field' => 'itemid'
			]
		]
	],
	'event_suppress' => [
		'key' => 'event_suppressid',
		'fields' => [
			'event_suppressid' => [
				'null' => false,
				'type' => DB::FIELD_TYPE_ID,
				'length' => 20
			],
			'eventid' => [
				'null' => false,
				'type' => DB::FIELD_TYPE_ID,
				'length' => 20,
				'ref_table' => 'events',
				'ref_field' => 'eventid'
			],
			'maintenanceid' => [
				'null' => true,
				'type' => DB::FIELD_TYPE_ID,
				'length' => 20,
				'ref_table' => 'maintenances',
				'ref_field' => 'maintenanceid'
			],
			'suppress_until' => [
				'null' => false,
				'type' => DB::FIELD_TYPE_INT,
				'length' => 10,
				'default' => '0'
			]
		]
	],
	'maintenance_tag' => [
		'key' => 'maintenancetagid',
		'fields' => [
			'maintenancetagid' => [
				'null' => false,
				'type' => DB::FIELD_TYPE_ID,
				'length' => 20
			],
			'maintenanceid' => [
				'null' => false,
				'type' => DB::FIELD_TYPE_ID,
				'length' => 20,
				'ref_table' => 'maintenances',
				'ref_field' => 'maintenanceid'
			],
			'tag' => [
				'null' => false,
				'type' => DB::FIELD_TYPE_CHAR,
				'length' => 255,
				'default' => ''
			],
			'operator' => [
				'null' => false,
				'type' => DB::FIELD_TYPE_INT,
				'length' => 10,
				'default' => '2'
			],
			'value' => [
				'null' => false,
				'type' => DB::FIELD_TYPE_CHAR,
				'length' => 255,
				'default' => ''
			]
		]
	],
	'lld_macro_path' => [
		'key' => 'lld_macro_pathid',
		'fields' => [
			'lld_macro_pathid' => [
				'null' => false,
				'type' => DB::FIELD_TYPE_ID,
				'length' => 20
			],
			'itemid' => [
				'null' => false,
				'type' => DB::FIELD_TYPE_ID,
				'length' => 20,
				'ref_table' => 'items',
				'ref_field' => 'itemid'
			],
			'lld_macro' => [
				'null' => false,
				'type' => DB::FIELD_TYPE_CHAR,
				'length' => 255,
				'default' => ''
			],
			'path' => [
				'null' => false,
				'type' => DB::FIELD_TYPE_CHAR,
				'length' => 255,
				'default' => ''
			]
		]
	],
	'host_tag' => [
		'key' => 'hosttagid',
		'fields' => [
			'hosttagid' => [
				'null' => false,
				'type' => DB::FIELD_TYPE_ID,
				'length' => 20
			],
			'hostid' => [
				'null' => false,
				'type' => DB::FIELD_TYPE_ID,
				'length' => 20,
				'ref_table' => 'hosts',
				'ref_field' => 'hostid'
			],
			'tag' => [
				'null' => false,
				'type' => DB::FIELD_TYPE_CHAR,
				'length' => 255,
				'default' => ''
			],
			'value' => [
				'null' => false,
				'type' => DB::FIELD_TYPE_CHAR,
				'length' => 255,
				'default' => ''
			]
		]
	],
	'config_autoreg_tls' => [
		'key' => 'autoreg_tlsid',
		'fields' => [
			'autoreg_tlsid' => [
				'null' => false,
				'type' => DB::FIELD_TYPE_ID,
				'length' => 20
			],
			'tls_psk_identity' => [
				'null' => false,
				'type' => DB::FIELD_TYPE_CHAR,
				'length' => 128,
				'default' => ''
			],
			'tls_psk' => [
				'null' => false,
				'type' => DB::FIELD_TYPE_CHAR,
				'length' => 512,
				'default' => ''
			]
		]
	],
	'module' => [
		'key' => 'moduleid',
		'fields' => [
			'moduleid' => [
				'null' => false,
				'type' => DB::FIELD_TYPE_ID,
				'length' => 20
			],
			'id' => [
				'null' => false,
				'type' => DB::FIELD_TYPE_CHAR,
				'length' => 255,
				'default' => ''
			],
			'relative_path' => [
				'null' => false,
				'type' => DB::FIELD_TYPE_CHAR,
				'length' => 255,
				'default' => ''
			],
			'status' => [
				'null' => false,
				'type' => DB::FIELD_TYPE_INT,
				'length' => 10,
				'default' => '0'
			],
			'config' => [
				'null' => false,
				'type' => DB::FIELD_TYPE_TEXT,
				'default' => ''
			]
		]
	],
	'interface_snmp' => [
		'key' => 'interfaceid',
		'fields' => [
			'interfaceid' => [
				'null' => false,
				'type' => DB::FIELD_TYPE_ID,
				'length' => 20,
				'ref_table' => 'interface',
				'ref_field' => 'interfaceid'
			],
			'version' => [
				'null' => false,
				'type' => DB::FIELD_TYPE_INT,
				'length' => 10,
				'default' => '2'
			],
			'bulk' => [
				'null' => false,
				'type' => DB::FIELD_TYPE_INT,
				'length' => 10,
				'default' => '1'
			],
			'community' => [
				'null' => false,
				'type' => DB::FIELD_TYPE_CHAR,
				'length' => 64,
				'default' => ''
			],
			'securityname' => [
				'null' => false,
				'type' => DB::FIELD_TYPE_CHAR,
				'length' => 64,
				'default' => ''
			],
			'securitylevel' => [
				'null' => false,
				'type' => DB::FIELD_TYPE_INT,
				'length' => 10,
				'default' => '0'
			],
			'authpassphrase' => [
				'null' => false,
				'type' => DB::FIELD_TYPE_CHAR,
				'length' => 64,
				'default' => ''
			],
			'privpassphrase' => [
				'null' => false,
				'type' => DB::FIELD_TYPE_CHAR,
				'length' => 64,
				'default' => ''
			],
			'authprotocol' => [
				'null' => false,
				'type' => DB::FIELD_TYPE_INT,
				'length' => 10,
				'default' => '0'
			],
			'privprotocol' => [
				'null' => false,
				'type' => DB::FIELD_TYPE_INT,
				'length' => 10,
				'default' => '0'
			],
			'contextname' => [
				'null' => false,
				'type' => DB::FIELD_TYPE_CHAR,
				'length' => 255,
				'default' => ''
			]
		]
	],
	'lld_override' => [
		'key' => 'lld_overrideid',
		'fields' => [
			'lld_overrideid' => [
				'null' => false,
				'type' => DB::FIELD_TYPE_ID,
				'length' => 20
			],
			'itemid' => [
				'null' => false,
				'type' => DB::FIELD_TYPE_ID,
				'length' => 20,
				'ref_table' => 'items',
				'ref_field' => 'itemid'
			],
			'name' => [
				'null' => false,
				'type' => DB::FIELD_TYPE_CHAR,
				'length' => 255,
				'default' => ''
			],
			'step' => [
				'null' => false,
				'type' => DB::FIELD_TYPE_INT,
				'length' => 10,
				'default' => '0'
			],
			'evaltype' => [
				'null' => false,
				'type' => DB::FIELD_TYPE_INT,
				'length' => 10,
				'default' => '0'
			],
			'formula' => [
				'null' => false,
				'type' => DB::FIELD_TYPE_CHAR,
				'length' => 255,
				'default' => ''
			],
			'stop' => [
				'null' => false,
				'type' => DB::FIELD_TYPE_INT,
				'length' => 10,
				'default' => '0'
			]
		]
	],
	'lld_override_condition' => [
		'key' => 'lld_override_conditionid',
		'fields' => [
			'lld_override_conditionid' => [
				'null' => false,
				'type' => DB::FIELD_TYPE_ID,
				'length' => 20
			],
			'lld_overrideid' => [
				'null' => false,
				'type' => DB::FIELD_TYPE_ID,
				'length' => 20,
				'ref_table' => 'lld_override',
				'ref_field' => 'lld_overrideid'
			],
			'operator' => [
				'null' => false,
				'type' => DB::FIELD_TYPE_INT,
				'length' => 10,
				'default' => '8'
			],
			'macro' => [
				'null' => false,
				'type' => DB::FIELD_TYPE_CHAR,
				'length' => 64,
				'default' => ''
			],
			'value' => [
				'null' => false,
				'type' => DB::FIELD_TYPE_CHAR,
				'length' => 255,
				'default' => ''
			]
		]
	],
	'lld_override_operation' => [
		'key' => 'lld_override_operationid',
		'fields' => [
			'lld_override_operationid' => [
				'null' => false,
				'type' => DB::FIELD_TYPE_ID,
				'length' => 20
			],
			'lld_overrideid' => [
				'null' => false,
				'type' => DB::FIELD_TYPE_ID,
				'length' => 20,
				'ref_table' => 'lld_override',
				'ref_field' => 'lld_overrideid'
			],
			'operationobject' => [
				'null' => false,
				'type' => DB::FIELD_TYPE_INT,
				'length' => 10,
				'default' => '0'
			],
			'operator' => [
				'null' => false,
				'type' => DB::FIELD_TYPE_INT,
				'length' => 10,
				'default' => '0'
			],
			'value' => [
				'null' => false,
				'type' => DB::FIELD_TYPE_CHAR,
				'length' => 255,
				'default' => ''
			]
		]
	],
	'lld_override_opstatus' => [
		'key' => 'lld_override_operationid',
		'fields' => [
			'lld_override_operationid' => [
				'null' => false,
				'type' => DB::FIELD_TYPE_ID,
				'length' => 20,
				'ref_table' => 'lld_override_operation',
				'ref_field' => 'lld_override_operationid'
			],
			'status' => [
				'null' => false,
				'type' => DB::FIELD_TYPE_INT,
				'length' => 10,
				'default' => '0'
			]
		]
	],
	'lld_override_opdiscover' => [
		'key' => 'lld_override_operationid',
		'fields' => [
			'lld_override_operationid' => [
				'null' => false,
				'type' => DB::FIELD_TYPE_ID,
				'length' => 20,
				'ref_table' => 'lld_override_operation',
				'ref_field' => 'lld_override_operationid'
			],
			'discover' => [
				'null' => false,
				'type' => DB::FIELD_TYPE_INT,
				'length' => 10,
				'default' => '0'
			]
		]
	],
	'lld_override_opperiod' => [
		'key' => 'lld_override_operationid',
		'fields' => [
			'lld_override_operationid' => [
				'null' => false,
				'type' => DB::FIELD_TYPE_ID,
				'length' => 20,
				'ref_table' => 'lld_override_operation',
				'ref_field' => 'lld_override_operationid'
			],
			'delay' => [
				'null' => false,
				'type' => DB::FIELD_TYPE_CHAR,
				'length' => 1024,
				'default' => '0'
			]
		]
	],
	'lld_override_ophistory' => [
		'key' => 'lld_override_operationid',
		'fields' => [
			'lld_override_operationid' => [
				'null' => false,
				'type' => DB::FIELD_TYPE_ID,
				'length' => 20,
				'ref_table' => 'lld_override_operation',
				'ref_field' => 'lld_override_operationid'
			],
			'history' => [
				'null' => false,
				'type' => DB::FIELD_TYPE_CHAR,
				'length' => 255,
				'default' => '90d'
			]
		]
	],
	'lld_override_optrends' => [
		'key' => 'lld_override_operationid',
		'fields' => [
			'lld_override_operationid' => [
				'null' => false,
				'type' => DB::FIELD_TYPE_ID,
				'length' => 20,
				'ref_table' => 'lld_override_operation',
				'ref_field' => 'lld_override_operationid'
			],
			'trends' => [
				'null' => false,
				'type' => DB::FIELD_TYPE_CHAR,
				'length' => 255,
				'default' => '365d'
			]
		]
	],
	'lld_override_opseverity' => [
		'key' => 'lld_override_operationid',
		'fields' => [
			'lld_override_operationid' => [
				'null' => false,
				'type' => DB::FIELD_TYPE_ID,
				'length' => 20,
				'ref_table' => 'lld_override_operation',
				'ref_field' => 'lld_override_operationid'
			],
			'severity' => [
				'null' => false,
				'type' => DB::FIELD_TYPE_INT,
				'length' => 10,
				'default' => '0'
			]
		]
	],
	'lld_override_optag' => [
		'key' => 'lld_override_optagid',
		'fields' => [
			'lld_override_optagid' => [
				'null' => false,
				'type' => DB::FIELD_TYPE_ID,
				'length' => 20
			],
			'lld_override_operationid' => [
				'null' => false,
				'type' => DB::FIELD_TYPE_ID,
				'length' => 20,
				'ref_table' => 'lld_override_operation',
				'ref_field' => 'lld_override_operationid'
			],
			'tag' => [
				'null' => false,
				'type' => DB::FIELD_TYPE_CHAR,
				'length' => 255,
				'default' => ''
			],
			'value' => [
				'null' => false,
				'type' => DB::FIELD_TYPE_CHAR,
				'length' => 255,
				'default' => ''
			]
		]
	],
	'lld_override_optemplate' => [
		'key' => 'lld_override_optemplateid',
		'fields' => [
			'lld_override_optemplateid' => [
				'null' => false,
				'type' => DB::FIELD_TYPE_ID,
				'length' => 20
			],
			'lld_override_operationid' => [
				'null' => false,
				'type' => DB::FIELD_TYPE_ID,
				'length' => 20,
				'ref_table' => 'lld_override_operation',
				'ref_field' => 'lld_override_operationid'
			],
			'templateid' => [
				'null' => false,
				'type' => DB::FIELD_TYPE_ID,
				'length' => 20,
				'ref_table' => 'hosts',
				'ref_field' => 'hostid'
			]
		]
	],
	'lld_override_opinventory' => [
		'key' => 'lld_override_operationid',
		'fields' => [
			'lld_override_operationid' => [
				'null' => false,
				'type' => DB::FIELD_TYPE_ID,
				'length' => 20,
				'ref_table' => 'lld_override_operation',
				'ref_field' => 'lld_override_operationid'
			],
			'inventory_mode' => [
				'null' => false,
				'type' => DB::FIELD_TYPE_INT,
				'length' => 10,
				'default' => '0'
			]
		]
	],
	'trigger_queue' => [
		'key' => 'trigger_queueid',
		'fields' => [
			'trigger_queueid' => [
				'null' => false,
				'type' => DB::FIELD_TYPE_ID,
				'length' => 20
			],
			'objectid' => [
				'null' => false,
				'type' => DB::FIELD_TYPE_ID,
				'length' => 20
			],
			'type' => [
				'null' => false,
				'type' => DB::FIELD_TYPE_INT,
				'length' => 10,
				'default' => '0'
			],
			'clock' => [
				'null' => false,
				'type' => DB::FIELD_TYPE_INT,
				'length' => 10,
				'default' => '0'
			],
			'ns' => [
				'null' => false,
				'type' => DB::FIELD_TYPE_INT,
				'length' => 10,
				'default' => '0'
			]
		]
	],
	'item_parameter' => [
		'key' => 'item_parameterid',
		'fields' => [
			'item_parameterid' => [
				'null' => false,
				'type' => DB::FIELD_TYPE_ID,
				'length' => 20
			],
			'itemid' => [
				'null' => false,
				'type' => DB::FIELD_TYPE_ID,
				'length' => 20,
				'ref_table' => 'items',
				'ref_field' => 'itemid'
			],
			'name' => [
				'null' => false,
				'type' => DB::FIELD_TYPE_CHAR,
				'length' => 255,
				'default' => ''
			],
			'value' => [
				'null' => false,
				'type' => DB::FIELD_TYPE_CHAR,
				'length' => 2048,
				'default' => ''
			]
		]
	],
	'role_rule' => [
		'key' => 'role_ruleid',
		'fields' => [
			'role_ruleid' => [
				'null' => false,
				'type' => DB::FIELD_TYPE_ID,
				'length' => 20
			],
			'roleid' => [
				'null' => false,
				'type' => DB::FIELD_TYPE_ID,
				'length' => 20,
				'ref_table' => 'role',
				'ref_field' => 'roleid'
			],
			'type' => [
				'null' => false,
				'type' => DB::FIELD_TYPE_INT,
				'length' => 10,
				'default' => '0'
			],
			'name' => [
				'null' => false,
				'type' => DB::FIELD_TYPE_CHAR,
				'length' => 255,
				'default' => ''
			],
			'value_int' => [
				'null' => false,
				'type' => DB::FIELD_TYPE_INT,
				'length' => 10,
				'default' => '0'
			],
			'value_str' => [
				'null' => false,
				'type' => DB::FIELD_TYPE_CHAR,
				'length' => 255,
				'default' => ''
			],
			'value_moduleid' => [
				'null' => true,
				'type' => DB::FIELD_TYPE_ID,
				'length' => 20,
				'ref_table' => 'module',
				'ref_field' => 'moduleid'
			]
		]
	],
	'token' => [
		'key' => 'tokenid',
		'fields' => [
			'tokenid' => [
				'null' => false,
				'type' => DB::FIELD_TYPE_ID,
				'length' => 20
			],
			'name' => [
				'null' => false,
				'type' => DB::FIELD_TYPE_CHAR,
				'length' => 64,
				'default' => ''
			],
			'description' => [
				'null' => false,
				'type' => DB::FIELD_TYPE_TEXT,
				'default' => ''
			],
			'userid' => [
				'null' => false,
				'type' => DB::FIELD_TYPE_ID,
				'length' => 20,
				'ref_table' => 'users',
				'ref_field' => 'userid'
			],
			'token' => [
				'null' => true,
				'type' => DB::FIELD_TYPE_CHAR,
				'length' => 128
			],
			'lastaccess' => [
				'null' => false,
				'type' => DB::FIELD_TYPE_INT,
				'length' => 10,
				'default' => '0'
			],
			'status' => [
				'null' => false,
				'type' => DB::FIELD_TYPE_INT,
				'length' => 10,
				'default' => '0'
			],
			'expires_at' => [
				'null' => false,
				'type' => DB::FIELD_TYPE_INT,
				'length' => 10,
				'default' => '0'
			],
			'created_at' => [
				'null' => false,
				'type' => DB::FIELD_TYPE_INT,
				'length' => 10,
				'default' => '0'
			],
			'creator_userid' => [
				'null' => true,
				'type' => DB::FIELD_TYPE_ID,
				'length' => 20,
				'ref_table' => 'users',
				'ref_field' => 'userid'
			]
		]
	],
	'item_tag' => [
		'key' => 'itemtagid',
		'fields' => [
			'itemtagid' => [
				'null' => false,
				'type' => DB::FIELD_TYPE_ID,
				'length' => 20
			],
			'itemid' => [
				'null' => false,
				'type' => DB::FIELD_TYPE_ID,
				'length' => 20,
				'ref_table' => 'items',
				'ref_field' => 'itemid'
			],
			'tag' => [
				'null' => false,
				'type' => DB::FIELD_TYPE_CHAR,
				'length' => 255,
				'default' => ''
			],
			'value' => [
				'null' => false,
				'type' => DB::FIELD_TYPE_CHAR,
				'length' => 255,
				'default' => ''
			]
		]
	],
	'httptest_tag' => [
		'key' => 'httptesttagid',
		'fields' => [
			'httptesttagid' => [
				'null' => false,
				'type' => DB::FIELD_TYPE_ID,
				'length' => 20
			],
			'httptestid' => [
				'null' => false,
				'type' => DB::FIELD_TYPE_ID,
				'length' => 20,
				'ref_table' => 'httptest',
				'ref_field' => 'httptestid'
			],
			'tag' => [
				'null' => false,
				'type' => DB::FIELD_TYPE_CHAR,
				'length' => 255,
				'default' => ''
			],
			'value' => [
				'null' => false,
				'type' => DB::FIELD_TYPE_CHAR,
				'length' => 255,
				'default' => ''
			]
		]
	],
	'sysmaps_element_tag' => [
		'key' => 'selementtagid',
		'fields' => [
			'selementtagid' => [
				'null' => false,
				'type' => DB::FIELD_TYPE_ID,
				'length' => 20
			],
			'selementid' => [
				'null' => false,
				'type' => DB::FIELD_TYPE_ID,
				'length' => 20,
				'ref_table' => 'sysmaps_elements',
				'ref_field' => 'selementid'
			],
			'tag' => [
				'null' => false,
				'type' => DB::FIELD_TYPE_CHAR,
				'length' => 255,
				'default' => ''
			],
			'value' => [
				'null' => false,
				'type' => DB::FIELD_TYPE_CHAR,
				'length' => 255,
				'default' => ''
			],
			'operator' => [
				'null' => false,
				'type' => DB::FIELD_TYPE_INT,
				'length' => 10,
				'default' => '0'
			]
		]
	],
	'report' => [
		'key' => 'reportid',
		'fields' => [
			'reportid' => [
				'null' => false,
				'type' => DB::FIELD_TYPE_ID,
				'length' => 20
			],
			'userid' => [
				'null' => false,
				'type' => DB::FIELD_TYPE_ID,
				'length' => 20,
				'ref_table' => 'users',
				'ref_field' => 'userid'
			],
			'name' => [
				'null' => false,
				'type' => DB::FIELD_TYPE_CHAR,
				'length' => 255,
				'default' => ''
			],
			'description' => [
				'null' => false,
				'type' => DB::FIELD_TYPE_CHAR,
				'length' => 2048,
				'default' => ''
			],
			'status' => [
				'null' => false,
				'type' => DB::FIELD_TYPE_INT,
				'length' => 10,
				'default' => '0'
			],
			'dashboardid' => [
				'null' => false,
				'type' => DB::FIELD_TYPE_ID,
				'length' => 20,
				'ref_table' => 'dashboard',
				'ref_field' => 'dashboardid'
			],
			'period' => [
				'null' => false,
				'type' => DB::FIELD_TYPE_INT,
				'length' => 10,
				'default' => '0'
			],
			'cycle' => [
				'null' => false,
				'type' => DB::FIELD_TYPE_INT,
				'length' => 10,
				'default' => '0'
			],
			'weekdays' => [
				'null' => false,
				'type' => DB::FIELD_TYPE_INT,
				'length' => 10,
				'default' => '0'
			],
			'start_time' => [
				'null' => false,
				'type' => DB::FIELD_TYPE_INT,
				'length' => 10,
				'default' => '0'
			],
			'active_since' => [
				'null' => false,
				'type' => DB::FIELD_TYPE_INT,
				'length' => 10,
				'default' => '0'
			],
			'active_till' => [
				'null' => false,
				'type' => DB::FIELD_TYPE_INT,
				'length' => 10,
				'default' => '0'
			],
			'state' => [
				'null' => false,
				'type' => DB::FIELD_TYPE_INT,
				'length' => 10,
				'default' => '0'
			],
			'lastsent' => [
				'null' => false,
				'type' => DB::FIELD_TYPE_INT,
				'length' => 10,
				'default' => '0'
			],
			'info' => [
				'null' => false,
				'type' => DB::FIELD_TYPE_CHAR,
				'length' => 2048,
				'default' => ''
			]
		]
	],
	'report_param' => [
		'key' => 'reportparamid',
		'fields' => [
			'reportparamid' => [
				'null' => false,
				'type' => DB::FIELD_TYPE_ID,
				'length' => 20
			],
			'reportid' => [
				'null' => false,
				'type' => DB::FIELD_TYPE_ID,
				'length' => 20,
				'ref_table' => 'report',
				'ref_field' => 'reportid'
			],
			'name' => [
				'null' => false,
				'type' => DB::FIELD_TYPE_CHAR,
				'length' => 255,
				'default' => ''
			],
			'value' => [
				'null' => false,
				'type' => DB::FIELD_TYPE_TEXT,
				'default' => ''
			]
		]
	],
	'report_user' => [
		'key' => 'reportuserid',
		'fields' => [
			'reportuserid' => [
				'null' => false,
				'type' => DB::FIELD_TYPE_ID,
				'length' => 20
			],
			'reportid' => [
				'null' => false,
				'type' => DB::FIELD_TYPE_ID,
				'length' => 20,
				'ref_table' => 'report',
				'ref_field' => 'reportid'
			],
			'userid' => [
				'null' => false,
				'type' => DB::FIELD_TYPE_ID,
				'length' => 20,
				'ref_table' => 'users',
				'ref_field' => 'userid'
			],
			'exclude' => [
				'null' => false,
				'type' => DB::FIELD_TYPE_INT,
				'length' => 10,
				'default' => '0'
			],
			'access_userid' => [
				'null' => true,
				'type' => DB::FIELD_TYPE_ID,
				'length' => 20,
				'ref_table' => 'users',
				'ref_field' => 'userid'
			]
		]
	],
	'report_usrgrp' => [
		'key' => 'reportusrgrpid',
		'fields' => [
			'reportusrgrpid' => [
				'null' => false,
				'type' => DB::FIELD_TYPE_ID,
				'length' => 20
			],
			'reportid' => [
				'null' => false,
				'type' => DB::FIELD_TYPE_ID,
				'length' => 20,
				'ref_table' => 'report',
				'ref_field' => 'reportid'
			],
			'usrgrpid' => [
				'null' => false,
				'type' => DB::FIELD_TYPE_ID,
				'length' => 20,
				'ref_table' => 'usrgrp',
				'ref_field' => 'usrgrpid'
			],
			'access_userid' => [
				'null' => true,
				'type' => DB::FIELD_TYPE_ID,
				'length' => 20,
				'ref_table' => 'users',
				'ref_field' => 'userid'
			]
		]
	],
<<<<<<< HEAD
	'service_problem_tag' => [
		'key' => 'service_problem_tagid',
		'fields' => [
			'service_problem_tagid' => [
=======
	'service_tag' => [
		'key' => 'servicetagid',
		'fields' => [
			'servicetagid' => [
>>>>>>> 4741b378
				'null' => false,
				'type' => DB::FIELD_TYPE_ID,
				'length' => 20
			],
			'serviceid' => [
				'null' => false,
				'type' => DB::FIELD_TYPE_ID,
				'length' => 20,
				'ref_table' => 'services',
				'ref_field' => 'serviceid'
			],
			'tag' => [
				'null' => false,
				'type' => DB::FIELD_TYPE_CHAR,
				'length' => 255,
				'default' => ''
			],
<<<<<<< HEAD
			'operator' => [
				'null' => false,
				'type' => DB::FIELD_TYPE_INT,
				'length' => 10,
				'default' => '0'
			],
=======
>>>>>>> 4741b378
			'value' => [
				'null' => false,
				'type' => DB::FIELD_TYPE_CHAR,
				'length' => 255,
				'default' => ''
<<<<<<< HEAD
			],
		]
	],
	'service_problem' => [
		'key' => 'service_problemid',
		'fields' => [
			'service_problemid' => [
				'null' => false,
				'type' => DB::FIELD_TYPE_ID,
				'length' => 20
			],
			'eventid' => [
				'null' => false,
				'type' => DB::FIELD_TYPE_ID,
				'length' => 20,
				'ref_table' => 'problem',
				'ref_field' => 'eventid',
			],
			'serviceid' => [
				'null' => false,
				'type' => DB::FIELD_TYPE_ID,
				'length' => 20,
				'ref_table' => 'services',
				'ref_field' => 'serviceid'
			],
			'severity' => [
				'null' => false,
				'type' => DB::FIELD_TYPE_INT,
				'length' => 1,
				'default' => '0'
			],
=======
			]
>>>>>>> 4741b378
		]
	],
	'dbversion' => [
		'key' => '',
		'fields' => [
			'mandatory' => [
				'null' => false,
				'type' => DB::FIELD_TYPE_INT,
				'length' => 10,
				'default' => '0'
			],
			'optional' => [
				'null' => false,
				'type' => DB::FIELD_TYPE_INT,
				'length' => 10,
				'default' => '0'
			]
		]
	]
];<|MERGE_RESOLUTION|>--- conflicted
+++ resolved
@@ -8513,17 +8513,75 @@
 			]
 		]
 	],
-<<<<<<< HEAD
 	'service_problem_tag' => [
 		'key' => 'service_problem_tagid',
 		'fields' => [
 			'service_problem_tagid' => [
-=======
+				'null' => false,
+				'type' => DB::FIELD_TYPE_ID,
+				'length' => 20
+			],
+			'serviceid' => [
+				'null' => false,
+				'type' => DB::FIELD_TYPE_ID,
+				'length' => 20,
+				'ref_table' => 'services',
+				'ref_field' => 'serviceid'
+			],
+			'tag' => [
+				'null' => false,
+				'type' => DB::FIELD_TYPE_CHAR,
+				'length' => 255,
+				'default' => ''
+			],
+			'operator' => [
+				'null' => false,
+				'type' => DB::FIELD_TYPE_INT,
+				'length' => 10,
+				'default' => '0'
+			],
+			'value' => [
+				'null' => false,
+				'type' => DB::FIELD_TYPE_CHAR,
+				'length' => 255,
+				'default' => ''
+			]
+		]
+	],
+	'service_problem' => [
+		'key' => 'service_problemid',
+		'fields' => [
+			'service_problemid' => [
+				'null' => false,
+				'type' => DB::FIELD_TYPE_ID,
+				'length' => 20
+			],
+			'eventid' => [
+				'null' => false,
+				'type' => DB::FIELD_TYPE_ID,
+				'length' => 20,
+				'ref_table' => 'problem',
+				'ref_field' => 'eventid'
+			],
+			'serviceid' => [
+				'null' => false,
+				'type' => DB::FIELD_TYPE_ID,
+				'length' => 20,
+				'ref_table' => 'services',
+				'ref_field' => 'serviceid'
+			],
+			'severity' => [
+				'null' => false,
+				'type' => DB::FIELD_TYPE_INT,
+				'length' => 10,
+				'default' => '0'
+			]
+		]
+	],
 	'service_tag' => [
 		'key' => 'servicetagid',
 		'fields' => [
 			'servicetagid' => [
->>>>>>> 4741b378
 				'null' => false,
 				'type' => DB::FIELD_TYPE_ID,
 				'length' => 20
@@ -8541,55 +8599,12 @@
 				'length' => 255,
 				'default' => ''
 			],
-<<<<<<< HEAD
-			'operator' => [
-				'null' => false,
-				'type' => DB::FIELD_TYPE_INT,
-				'length' => 10,
-				'default' => '0'
-			],
-=======
->>>>>>> 4741b378
 			'value' => [
 				'null' => false,
 				'type' => DB::FIELD_TYPE_CHAR,
 				'length' => 255,
 				'default' => ''
-<<<<<<< HEAD
-			],
-		]
-	],
-	'service_problem' => [
-		'key' => 'service_problemid',
-		'fields' => [
-			'service_problemid' => [
-				'null' => false,
-				'type' => DB::FIELD_TYPE_ID,
-				'length' => 20
-			],
-			'eventid' => [
-				'null' => false,
-				'type' => DB::FIELD_TYPE_ID,
-				'length' => 20,
-				'ref_table' => 'problem',
-				'ref_field' => 'eventid',
-			],
-			'serviceid' => [
-				'null' => false,
-				'type' => DB::FIELD_TYPE_ID,
-				'length' => 20,
-				'ref_table' => 'services',
-				'ref_field' => 'serviceid'
-			],
-			'severity' => [
-				'null' => false,
-				'type' => DB::FIELD_TYPE_INT,
-				'length' => 1,
-				'default' => '0'
-			],
-=======
-			]
->>>>>>> 4741b378
+			]
 		]
 	],
 	'dbversion' => [
