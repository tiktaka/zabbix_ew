<?php
return [
	'role' => [
		'key' => 'roleid',
		'fields' => [
			'roleid' => [
				'null' => false,
				'type' => DB::FIELD_TYPE_ID,
				'length' => 20
			],
			'name' => [
				'null' => false,
				'type' => DB::FIELD_TYPE_CHAR,
				'length' => 255,
				'default' => ''
			],
			'type' => [
				'null' => false,
				'type' => DB::FIELD_TYPE_INT,
				'length' => 10,
				'default' => '0'
			],
			'readonly' => [
				'null' => false,
				'type' => DB::FIELD_TYPE_INT,
				'length' => 10,
				'default' => '0'
			]
		]
	],
	'users' => [
		'key' => 'userid',
		'fields' => [
			'userid' => [
				'null' => false,
				'type' => DB::FIELD_TYPE_ID,
				'length' => 20
			],
			'alias' => [
				'null' => false,
				'type' => DB::FIELD_TYPE_CHAR,
				'length' => 100,
				'default' => ''
			],
			'name' => [
				'null' => false,
				'type' => DB::FIELD_TYPE_CHAR,
				'length' => 100,
				'default' => ''
			],
			'surname' => [
				'null' => false,
				'type' => DB::FIELD_TYPE_CHAR,
				'length' => 100,
				'default' => ''
			],
			'passwd' => [
				'null' => false,
				'type' => DB::FIELD_TYPE_CHAR,
				'length' => 60,
				'default' => ''
			],
			'url' => [
				'null' => false,
				'type' => DB::FIELD_TYPE_CHAR,
				'length' => 255,
				'default' => ''
			],
			'autologin' => [
				'null' => false,
				'type' => DB::FIELD_TYPE_INT,
				'length' => 10,
				'default' => '0'
			],
			'autologout' => [
				'null' => false,
				'type' => DB::FIELD_TYPE_CHAR,
				'length' => 32,
				'default' => '15m'
			],
			'lang' => [
				'null' => false,
				'type' => DB::FIELD_TYPE_CHAR,
				'length' => 7,
				'default' => 'default'
			],
			'refresh' => [
				'null' => false,
				'type' => DB::FIELD_TYPE_CHAR,
				'length' => 32,
				'default' => '30s'
			],
			'theme' => [
				'null' => false,
				'type' => DB::FIELD_TYPE_CHAR,
				'length' => 128,
				'default' => 'default'
			],
			'attempt_failed' => [
				'null' => false,
				'type' => DB::FIELD_TYPE_INT,
				'length' => 10
			],
			'attempt_ip' => [
				'null' => false,
				'type' => DB::FIELD_TYPE_CHAR,
				'length' => 39,
				'default' => ''
			],
			'attempt_clock' => [
				'null' => false,
				'type' => DB::FIELD_TYPE_INT,
				'length' => 10
			],
			'rows_per_page' => [
				'null' => false,
				'type' => DB::FIELD_TYPE_INT,
				'length' => 10,
				'default' => 50
			],
			'timezone' => [
				'null' => false,
				'type' => DB::FIELD_TYPE_CHAR,
				'length' => 50,
				'default' => 'default'
			],
			'roleid' => [
				'null' => false,
				'type' => DB::FIELD_TYPE_ID,
				'length' => 20,
				'ref_table' => 'role',
				'ref_field' => 'roleid'
			]
		]
	],
	'maintenances' => [
		'key' => 'maintenanceid',
		'fields' => [
			'maintenanceid' => [
				'null' => false,
				'type' => DB::FIELD_TYPE_ID,
				'length' => 20
			],
			'name' => [
				'null' => false,
				'type' => DB::FIELD_TYPE_CHAR,
				'length' => 128,
				'default' => ''
			],
			'maintenance_type' => [
				'null' => false,
				'type' => DB::FIELD_TYPE_INT,
				'length' => 10,
				'default' => '0'
			],
			'description' => [
				'null' => false,
				'type' => DB::FIELD_TYPE_TEXT,
				'default' => ''
			],
			'active_since' => [
				'null' => false,
				'type' => DB::FIELD_TYPE_INT,
				'length' => 10,
				'default' => '0'
			],
			'active_till' => [
				'null' => false,
				'type' => DB::FIELD_TYPE_INT,
				'length' => 10,
				'default' => '0'
			],
			'tags_evaltype' => [
				'null' => false,
				'type' => DB::FIELD_TYPE_INT,
				'length' => 10,
				'default' => '0'
			]
		]
	],
	'hosts' => [
		'key' => 'hostid',
		'fields' => [
			'hostid' => [
				'null' => false,
				'type' => DB::FIELD_TYPE_ID,
				'length' => 20
			],
			'proxy_hostid' => [
				'null' => true,
				'type' => DB::FIELD_TYPE_ID,
				'length' => 20,
				'ref_table' => 'hosts',
				'ref_field' => 'hostid'
			],
			'host' => [
				'null' => false,
				'type' => DB::FIELD_TYPE_CHAR,
				'length' => 128,
				'default' => ''
			],
			'status' => [
				'null' => false,
				'type' => DB::FIELD_TYPE_INT,
				'length' => 10,
				'default' => '0'
			],
			'lastaccess' => [
				'null' => false,
				'type' => DB::FIELD_TYPE_INT,
				'length' => 10,
				'default' => '0'
			],
			'ipmi_authtype' => [
				'null' => false,
				'type' => DB::FIELD_TYPE_INT,
				'length' => 10,
				'default' => '-1'
			],
			'ipmi_privilege' => [
				'null' => false,
				'type' => DB::FIELD_TYPE_INT,
				'length' => 10,
				'default' => '2'
			],
			'ipmi_username' => [
				'null' => false,
				'type' => DB::FIELD_TYPE_CHAR,
				'length' => 16,
				'default' => ''
			],
			'ipmi_password' => [
				'null' => false,
				'type' => DB::FIELD_TYPE_CHAR,
				'length' => 20,
				'default' => ''
			],
			'maintenanceid' => [
				'null' => true,
				'type' => DB::FIELD_TYPE_ID,
				'length' => 20,
				'ref_table' => 'maintenances',
				'ref_field' => 'maintenanceid'
			],
			'maintenance_status' => [
				'null' => false,
				'type' => DB::FIELD_TYPE_INT,
				'length' => 10,
				'default' => '0'
			],
			'maintenance_type' => [
				'null' => false,
				'type' => DB::FIELD_TYPE_INT,
				'length' => 10,
				'default' => '0'
			],
			'maintenance_from' => [
				'null' => false,
				'type' => DB::FIELD_TYPE_INT,
				'length' => 10,
				'default' => '0'
			],
			'name' => [
				'null' => false,
				'type' => DB::FIELD_TYPE_CHAR,
				'length' => 128,
				'default' => ''
			],
			'flags' => [
				'null' => false,
				'type' => DB::FIELD_TYPE_INT,
				'length' => 10,
				'default' => '0'
			],
			'templateid' => [
				'null' => true,
				'type' => DB::FIELD_TYPE_ID,
				'length' => 20,
				'ref_table' => 'hosts',
				'ref_field' => 'hostid'
			],
			'description' => [
				'null' => false,
				'type' => DB::FIELD_TYPE_TEXT,
				'default' => ''
			],
			'tls_connect' => [
				'null' => false,
				'type' => DB::FIELD_TYPE_INT,
				'length' => 10,
				'default' => '1'
			],
			'tls_accept' => [
				'null' => false,
				'type' => DB::FIELD_TYPE_INT,
				'length' => 10,
				'default' => '1'
			],
			'tls_issuer' => [
				'null' => false,
				'type' => DB::FIELD_TYPE_CHAR,
				'length' => 1024,
				'default' => ''
			],
			'tls_subject' => [
				'null' => false,
				'type' => DB::FIELD_TYPE_CHAR,
				'length' => 1024,
				'default' => ''
			],
			'tls_psk_identity' => [
				'null' => false,
				'type' => DB::FIELD_TYPE_CHAR,
				'length' => 128,
				'default' => ''
			],
			'tls_psk' => [
				'null' => false,
				'type' => DB::FIELD_TYPE_CHAR,
				'length' => 512,
				'default' => ''
			],
			'proxy_address' => [
				'null' => false,
				'type' => DB::FIELD_TYPE_CHAR,
				'length' => 255,
				'default' => ''
			],
			'auto_compress' => [
				'null' => false,
				'type' => DB::FIELD_TYPE_INT,
				'length' => 10,
				'default' => '1'
			],
			'discover' => [
				'null' => false,
				'type' => DB::FIELD_TYPE_INT,
				'length' => 10,
				'default' => '0'
			],
			'custom_interfaces' => [
				'null' => false,
				'type' => DB::FIELD_TYPE_INT,
				'length' => 10,
				'default' => '0'
			]
		]
	],
	'hstgrp' => [
		'key' => 'groupid',
		'fields' => [
			'groupid' => [
				'null' => false,
				'type' => DB::FIELD_TYPE_ID,
				'length' => 20
			],
			'name' => [
				'null' => false,
				'type' => DB::FIELD_TYPE_CHAR,
				'length' => 255,
				'default' => ''
			],
			'internal' => [
				'null' => false,
				'type' => DB::FIELD_TYPE_INT,
				'length' => 10,
				'default' => '0'
			],
			'flags' => [
				'null' => false,
				'type' => DB::FIELD_TYPE_INT,
				'length' => 10,
				'default' => '0'
			]
		]
	],
	'group_prototype' => [
		'key' => 'group_prototypeid',
		'fields' => [
			'group_prototypeid' => [
				'null' => false,
				'type' => DB::FIELD_TYPE_ID,
				'length' => 20
			],
			'hostid' => [
				'null' => false,
				'type' => DB::FIELD_TYPE_ID,
				'length' => 20,
				'ref_table' => 'hosts',
				'ref_field' => 'hostid'
			],
			'name' => [
				'null' => false,
				'type' => DB::FIELD_TYPE_CHAR,
				'length' => 255,
				'default' => ''
			],
			'groupid' => [
				'null' => true,
				'type' => DB::FIELD_TYPE_ID,
				'length' => 20,
				'ref_table' => 'hstgrp',
				'ref_field' => 'groupid'
			],
			'templateid' => [
				'null' => true,
				'type' => DB::FIELD_TYPE_ID,
				'length' => 20,
				'ref_table' => 'group_prototype',
				'ref_field' => 'group_prototypeid'
			]
		]
	],
	'group_discovery' => [
		'key' => 'groupid',
		'fields' => [
			'groupid' => [
				'null' => false,
				'type' => DB::FIELD_TYPE_ID,
				'length' => 20,
				'ref_table' => 'hstgrp',
				'ref_field' => 'groupid'
			],
			'parent_group_prototypeid' => [
				'null' => false,
				'type' => DB::FIELD_TYPE_ID,
				'length' => 20,
				'ref_table' => 'group_prototype',
				'ref_field' => 'group_prototypeid'
			],
			'name' => [
				'null' => false,
				'type' => DB::FIELD_TYPE_CHAR,
				'length' => 64,
				'default' => ''
			],
			'lastcheck' => [
				'null' => false,
				'type' => DB::FIELD_TYPE_INT,
				'length' => 10,
				'default' => '0'
			],
			'ts_delete' => [
				'null' => false,
				'type' => DB::FIELD_TYPE_INT,
				'length' => 10,
				'default' => '0'
			]
		]
	],
	'screens' => [
		'key' => 'screenid',
		'fields' => [
			'screenid' => [
				'null' => false,
				'type' => DB::FIELD_TYPE_ID,
				'length' => 20
			],
			'name' => [
				'null' => false,
				'type' => DB::FIELD_TYPE_CHAR,
				'length' => 255
			],
			'hsize' => [
				'null' => false,
				'type' => DB::FIELD_TYPE_INT,
				'length' => 10,
				'default' => '1'
			],
			'vsize' => [
				'null' => false,
				'type' => DB::FIELD_TYPE_INT,
				'length' => 10,
				'default' => '1'
			],
			'userid' => [
				'null' => true,
				'type' => DB::FIELD_TYPE_ID,
				'length' => 20,
				'ref_table' => 'users',
				'ref_field' => 'userid'
			],
			'private' => [
				'null' => false,
				'type' => DB::FIELD_TYPE_INT,
				'length' => 10,
				'default' => '1'
			]
		]
	],
	'screens_items' => [
		'key' => 'screenitemid',
		'fields' => [
			'screenitemid' => [
				'null' => false,
				'type' => DB::FIELD_TYPE_ID,
				'length' => 20
			],
			'screenid' => [
				'null' => false,
				'type' => DB::FIELD_TYPE_ID,
				'length' => 20,
				'ref_table' => 'screens',
				'ref_field' => 'screenid'
			],
			'resourcetype' => [
				'null' => false,
				'type' => DB::FIELD_TYPE_INT,
				'length' => 10,
				'default' => '0'
			],
			'resourceid' => [
				'null' => false,
				'type' => DB::FIELD_TYPE_ID,
				'length' => 20,
				'default' => '0'
			],
			'width' => [
				'null' => false,
				'type' => DB::FIELD_TYPE_INT,
				'length' => 10,
				'default' => '320'
			],
			'height' => [
				'null' => false,
				'type' => DB::FIELD_TYPE_INT,
				'length' => 10,
				'default' => '200'
			],
			'x' => [
				'null' => false,
				'type' => DB::FIELD_TYPE_INT,
				'length' => 10,
				'default' => '0'
			],
			'y' => [
				'null' => false,
				'type' => DB::FIELD_TYPE_INT,
				'length' => 10,
				'default' => '0'
			],
			'colspan' => [
				'null' => false,
				'type' => DB::FIELD_TYPE_INT,
				'length' => 10,
				'default' => '1'
			],
			'rowspan' => [
				'null' => false,
				'type' => DB::FIELD_TYPE_INT,
				'length' => 10,
				'default' => '1'
			],
			'elements' => [
				'null' => false,
				'type' => DB::FIELD_TYPE_INT,
				'length' => 10,
				'default' => '25'
			],
			'valign' => [
				'null' => false,
				'type' => DB::FIELD_TYPE_INT,
				'length' => 10,
				'default' => '0'
			],
			'halign' => [
				'null' => false,
				'type' => DB::FIELD_TYPE_INT,
				'length' => 10,
				'default' => '0'
			],
			'style' => [
				'null' => false,
				'type' => DB::FIELD_TYPE_INT,
				'length' => 10,
				'default' => '0'
			],
			'url' => [
				'null' => false,
				'type' => DB::FIELD_TYPE_CHAR,
				'length' => 255,
				'default' => ''
			],
			'dynamic' => [
				'null' => false,
				'type' => DB::FIELD_TYPE_INT,
				'length' => 10,
				'default' => '0'
			],
			'sort_triggers' => [
				'null' => false,
				'type' => DB::FIELD_TYPE_INT,
				'length' => 10,
				'default' => '0'
			],
			'application' => [
				'null' => false,
				'type' => DB::FIELD_TYPE_CHAR,
				'length' => 255,
				'default' => ''
			],
			'max_columns' => [
				'null' => false,
				'type' => DB::FIELD_TYPE_INT,
				'length' => 10,
				'default' => '3'
			]
		]
	],
	'screen_user' => [
		'key' => 'screenuserid',
		'fields' => [
			'screenuserid' => [
				'null' => false,
				'type' => DB::FIELD_TYPE_ID,
				'length' => 20
			],
			'screenid' => [
				'null' => false,
				'type' => DB::FIELD_TYPE_ID,
				'length' => 20,
				'ref_table' => 'screens',
				'ref_field' => 'screenid'
			],
			'userid' => [
				'null' => false,
				'type' => DB::FIELD_TYPE_ID,
				'length' => 20,
				'ref_table' => 'users',
				'ref_field' => 'userid'
			],
			'permission' => [
				'null' => false,
				'type' => DB::FIELD_TYPE_INT,
				'length' => 10,
				'default' => '2'
			]
		]
	],
	'screen_usrgrp' => [
		'key' => 'screenusrgrpid',
		'fields' => [
			'screenusrgrpid' => [
				'null' => false,
				'type' => DB::FIELD_TYPE_ID,
				'length' => 20
			],
			'screenid' => [
				'null' => false,
				'type' => DB::FIELD_TYPE_ID,
				'length' => 20,
				'ref_table' => 'screens',
				'ref_field' => 'screenid'
			],
			'usrgrpid' => [
				'null' => false,
				'type' => DB::FIELD_TYPE_ID,
				'length' => 20,
				'ref_table' => 'usrgrp',
				'ref_field' => 'usrgrpid'
			],
			'permission' => [
				'null' => false,
				'type' => DB::FIELD_TYPE_INT,
				'length' => 10,
				'default' => '2'
			]
		]
	],
	'slideshows' => [
		'key' => 'slideshowid',
		'fields' => [
			'slideshowid' => [
				'null' => false,
				'type' => DB::FIELD_TYPE_ID,
				'length' => 20
			],
			'name' => [
				'null' => false,
				'type' => DB::FIELD_TYPE_CHAR,
				'length' => 255,
				'default' => ''
			],
			'delay' => [
				'null' => false,
				'type' => DB::FIELD_TYPE_CHAR,
				'length' => 32,
				'default' => '30s'
			],
			'userid' => [
				'null' => false,
				'type' => DB::FIELD_TYPE_ID,
				'length' => 20,
				'ref_table' => 'users',
				'ref_field' => 'userid'
			],
			'private' => [
				'null' => false,
				'type' => DB::FIELD_TYPE_INT,
				'length' => 10,
				'default' => '1'
			]
		]
	],
	'slideshow_user' => [
		'key' => 'slideshowuserid',
		'fields' => [
			'slideshowuserid' => [
				'null' => false,
				'type' => DB::FIELD_TYPE_ID,
				'length' => 20
			],
			'slideshowid' => [
				'null' => false,
				'type' => DB::FIELD_TYPE_ID,
				'length' => 20,
				'ref_table' => 'slideshows',
				'ref_field' => 'slideshowid'
			],
			'userid' => [
				'null' => false,
				'type' => DB::FIELD_TYPE_ID,
				'length' => 20,
				'ref_table' => 'users',
				'ref_field' => 'userid'
			],
			'permission' => [
				'null' => false,
				'type' => DB::FIELD_TYPE_INT,
				'length' => 10,
				'default' => '2'
			]
		]
	],
	'slideshow_usrgrp' => [
		'key' => 'slideshowusrgrpid',
		'fields' => [
			'slideshowusrgrpid' => [
				'null' => false,
				'type' => DB::FIELD_TYPE_ID,
				'length' => 20
			],
			'slideshowid' => [
				'null' => false,
				'type' => DB::FIELD_TYPE_ID,
				'length' => 20,
				'ref_table' => 'slideshows',
				'ref_field' => 'slideshowid'
			],
			'usrgrpid' => [
				'null' => false,
				'type' => DB::FIELD_TYPE_ID,
				'length' => 20,
				'ref_table' => 'usrgrp',
				'ref_field' => 'usrgrpid'
			],
			'permission' => [
				'null' => false,
				'type' => DB::FIELD_TYPE_INT,
				'length' => 10,
				'default' => '2'
			]
		]
	],
	'slides' => [
		'key' => 'slideid',
		'fields' => [
			'slideid' => [
				'null' => false,
				'type' => DB::FIELD_TYPE_ID,
				'length' => 20
			],
			'slideshowid' => [
				'null' => false,
				'type' => DB::FIELD_TYPE_ID,
				'length' => 20,
				'ref_table' => 'slideshows',
				'ref_field' => 'slideshowid'
			],
			'screenid' => [
				'null' => false,
				'type' => DB::FIELD_TYPE_ID,
				'length' => 20,
				'ref_table' => 'screens',
				'ref_field' => 'screenid'
			],
			'step' => [
				'null' => false,
				'type' => DB::FIELD_TYPE_INT,
				'length' => 10,
				'default' => '0'
			],
			'delay' => [
				'null' => false,
				'type' => DB::FIELD_TYPE_CHAR,
				'length' => 32,
				'default' => '0'
			]
		]
	],
	'drules' => [
		'key' => 'druleid',
		'fields' => [
			'druleid' => [
				'null' => false,
				'type' => DB::FIELD_TYPE_ID,
				'length' => 20
			],
			'proxy_hostid' => [
				'null' => true,
				'type' => DB::FIELD_TYPE_ID,
				'length' => 20,
				'ref_table' => 'hosts',
				'ref_field' => 'hostid'
			],
			'name' => [
				'null' => false,
				'type' => DB::FIELD_TYPE_CHAR,
				'length' => 255,
				'default' => ''
			],
			'iprange' => [
				'null' => false,
				'type' => DB::FIELD_TYPE_CHAR,
				'length' => 2048,
				'default' => ''
			],
			'delay' => [
				'null' => false,
				'type' => DB::FIELD_TYPE_CHAR,
				'length' => 255,
				'default' => '1h'
			],
			'nextcheck' => [
				'null' => false,
				'type' => DB::FIELD_TYPE_INT,
				'length' => 10,
				'default' => '0'
			],
			'status' => [
				'null' => false,
				'type' => DB::FIELD_TYPE_INT,
				'length' => 10,
				'default' => '0'
			]
		]
	],
	'dchecks' => [
		'key' => 'dcheckid',
		'fields' => [
			'dcheckid' => [
				'null' => false,
				'type' => DB::FIELD_TYPE_ID,
				'length' => 20
			],
			'druleid' => [
				'null' => false,
				'type' => DB::FIELD_TYPE_ID,
				'length' => 20,
				'ref_table' => 'drules',
				'ref_field' => 'druleid'
			],
			'type' => [
				'null' => false,
				'type' => DB::FIELD_TYPE_INT,
				'length' => 10,
				'default' => '0'
			],
			'key_' => [
				'null' => false,
				'type' => DB::FIELD_TYPE_CHAR,
				'length' => 2048,
				'default' => ''
			],
			'snmp_community' => [
				'null' => false,
				'type' => DB::FIELD_TYPE_CHAR,
				'length' => 255,
				'default' => ''
			],
			'ports' => [
				'null' => false,
				'type' => DB::FIELD_TYPE_CHAR,
				'length' => 255,
				'default' => '0'
			],
			'snmpv3_securityname' => [
				'null' => false,
				'type' => DB::FIELD_TYPE_CHAR,
				'length' => 64,
				'default' => ''
			],
			'snmpv3_securitylevel' => [
				'null' => false,
				'type' => DB::FIELD_TYPE_INT,
				'length' => 10,
				'default' => '0'
			],
			'snmpv3_authpassphrase' => [
				'null' => false,
				'type' => DB::FIELD_TYPE_CHAR,
				'length' => 64,
				'default' => ''
			],
			'snmpv3_privpassphrase' => [
				'null' => false,
				'type' => DB::FIELD_TYPE_CHAR,
				'length' => 64,
				'default' => ''
			],
			'uniq' => [
				'null' => false,
				'type' => DB::FIELD_TYPE_INT,
				'length' => 10,
				'default' => '0'
			],
			'snmpv3_authprotocol' => [
				'null' => false,
				'type' => DB::FIELD_TYPE_INT,
				'length' => 10,
				'default' => '0'
			],
			'snmpv3_privprotocol' => [
				'null' => false,
				'type' => DB::FIELD_TYPE_INT,
				'length' => 10,
				'default' => '0'
			],
			'snmpv3_contextname' => [
				'null' => false,
				'type' => DB::FIELD_TYPE_CHAR,
				'length' => 255,
				'default' => ''
			],
			'host_source' => [
				'null' => false,
				'type' => DB::FIELD_TYPE_INT,
				'length' => 10,
				'default' => '1'
			],
			'name_source' => [
				'null' => false,
				'type' => DB::FIELD_TYPE_INT,
				'length' => 10,
				'default' => '0'
			]
		]
	],
	'httptest' => [
		'key' => 'httptestid',
		'fields' => [
			'httptestid' => [
				'null' => false,
				'type' => DB::FIELD_TYPE_ID,
				'length' => 20
			],
			'name' => [
				'null' => false,
				'type' => DB::FIELD_TYPE_CHAR,
				'length' => 64,
				'default' => ''
			],
			'nextcheck' => [
				'null' => false,
				'type' => DB::FIELD_TYPE_INT,
				'length' => 10,
				'default' => '0'
			],
			'delay' => [
				'null' => false,
				'type' => DB::FIELD_TYPE_CHAR,
				'length' => 255,
				'default' => '1m'
			],
			'status' => [
				'null' => false,
				'type' => DB::FIELD_TYPE_INT,
				'length' => 10,
				'default' => '0'
			],
			'agent' => [
				'null' => false,
				'type' => DB::FIELD_TYPE_CHAR,
				'length' => 255,
				'default' => 'Zabbix'
			],
			'authentication' => [
				'null' => false,
				'type' => DB::FIELD_TYPE_INT,
				'length' => 10,
				'default' => '0'
			],
			'http_user' => [
				'null' => false,
				'type' => DB::FIELD_TYPE_CHAR,
				'length' => 64,
				'default' => ''
			],
			'http_password' => [
				'null' => false,
				'type' => DB::FIELD_TYPE_CHAR,
				'length' => 64,
				'default' => ''
			],
			'hostid' => [
				'null' => false,
				'type' => DB::FIELD_TYPE_ID,
				'length' => 20,
				'ref_table' => 'hosts',
				'ref_field' => 'hostid'
			],
			'templateid' => [
				'null' => true,
				'type' => DB::FIELD_TYPE_ID,
				'length' => 20,
				'ref_table' => 'httptest',
				'ref_field' => 'httptestid'
			],
			'http_proxy' => [
				'null' => false,
				'type' => DB::FIELD_TYPE_CHAR,
				'length' => 255,
				'default' => ''
			],
			'retries' => [
				'null' => false,
				'type' => DB::FIELD_TYPE_INT,
				'length' => 10,
				'default' => '1'
			],
			'ssl_cert_file' => [
				'null' => false,
				'type' => DB::FIELD_TYPE_CHAR,
				'length' => 255,
				'default' => ''
			],
			'ssl_key_file' => [
				'null' => false,
				'type' => DB::FIELD_TYPE_CHAR,
				'length' => 255,
				'default' => ''
			],
			'ssl_key_password' => [
				'null' => false,
				'type' => DB::FIELD_TYPE_CHAR,
				'length' => 64,
				'default' => ''
			],
			'verify_peer' => [
				'null' => false,
				'type' => DB::FIELD_TYPE_INT,
				'length' => 10,
				'default' => '0'
			],
			'verify_host' => [
				'null' => false,
				'type' => DB::FIELD_TYPE_INT,
				'length' => 10,
				'default' => '0'
			]
		]
	],
	'httpstep' => [
		'key' => 'httpstepid',
		'fields' => [
			'httpstepid' => [
				'null' => false,
				'type' => DB::FIELD_TYPE_ID,
				'length' => 20
			],
			'httptestid' => [
				'null' => false,
				'type' => DB::FIELD_TYPE_ID,
				'length' => 20,
				'ref_table' => 'httptest',
				'ref_field' => 'httptestid'
			],
			'name' => [
				'null' => false,
				'type' => DB::FIELD_TYPE_CHAR,
				'length' => 64,
				'default' => ''
			],
			'no' => [
				'null' => false,
				'type' => DB::FIELD_TYPE_INT,
				'length' => 10,
				'default' => '0'
			],
			'url' => [
				'null' => false,
				'type' => DB::FIELD_TYPE_CHAR,
				'length' => 2048,
				'default' => ''
			],
			'timeout' => [
				'null' => false,
				'type' => DB::FIELD_TYPE_CHAR,
				'length' => 255,
				'default' => '15s'
			],
			'posts' => [
				'null' => false,
				'type' => DB::FIELD_TYPE_TEXT,
				'default' => ''
			],
			'required' => [
				'null' => false,
				'type' => DB::FIELD_TYPE_CHAR,
				'length' => 255,
				'default' => ''
			],
			'status_codes' => [
				'null' => false,
				'type' => DB::FIELD_TYPE_CHAR,
				'length' => 255,
				'default' => ''
			],
			'follow_redirects' => [
				'null' => false,
				'type' => DB::FIELD_TYPE_INT,
				'length' => 10,
				'default' => '1'
			],
			'retrieve_mode' => [
				'null' => false,
				'type' => DB::FIELD_TYPE_INT,
				'length' => 10,
				'default' => '0'
			],
			'post_type' => [
				'null' => false,
				'type' => DB::FIELD_TYPE_INT,
				'length' => 10,
				'default' => '0'
			]
		]
	],
	'interface' => [
		'key' => 'interfaceid',
		'fields' => [
			'interfaceid' => [
				'null' => false,
				'type' => DB::FIELD_TYPE_ID,
				'length' => 20
			],
			'hostid' => [
				'null' => false,
				'type' => DB::FIELD_TYPE_ID,
				'length' => 20,
				'ref_table' => 'hosts',
				'ref_field' => 'hostid'
			],
			'main' => [
				'null' => false,
				'type' => DB::FIELD_TYPE_INT,
				'length' => 10,
				'default' => '0'
			],
			'type' => [
				'null' => false,
				'type' => DB::FIELD_TYPE_INT,
				'length' => 10,
				'default' => '1'
			],
			'useip' => [
				'null' => false,
				'type' => DB::FIELD_TYPE_INT,
				'length' => 10,
				'default' => '1'
			],
			'ip' => [
				'null' => false,
				'type' => DB::FIELD_TYPE_CHAR,
				'length' => 64,
				'default' => '127.0.0.1'
			],
			'dns' => [
				'null' => false,
				'type' => DB::FIELD_TYPE_CHAR,
				'length' => 255,
				'default' => ''
			],
			'port' => [
				'null' => false,
				'type' => DB::FIELD_TYPE_CHAR,
				'length' => 64,
				'default' => '10050'
			],
			'available' => [
				'null' => false,
				'type' => DB::FIELD_TYPE_INT,
				'length' => 10,
				'default' => '0'
			],
			'error' => [
				'null' => false,
				'type' => DB::FIELD_TYPE_CHAR,
				'length' => 2048,
				'default' => ''
			],
			'errors_from' => [
				'null' => false,
				'type' => DB::FIELD_TYPE_INT,
				'length' => 10,
				'default' => '0'
			],
			'disable_until' => [
				'null' => false,
				'type' => DB::FIELD_TYPE_INT,
				'length' => 10,
				'default' => '0'
			]
		]
	],
	'valuemaps' => [
		'key' => 'valuemapid',
		'fields' => [
			'valuemapid' => [
				'null' => false,
				'type' => DB::FIELD_TYPE_ID,
				'length' => 20
			],
			'name' => [
				'null' => false,
				'type' => DB::FIELD_TYPE_CHAR,
				'length' => 64,
				'default' => ''
			]
		]
	],
	'items' => [
		'key' => 'itemid',
		'fields' => [
			'itemid' => [
				'null' => false,
				'type' => DB::FIELD_TYPE_ID,
				'length' => 20
			],
			'type' => [
				'null' => false,
				'type' => DB::FIELD_TYPE_INT,
				'length' => 10,
				'default' => '0'
			],
			'snmp_oid' => [
				'null' => false,
				'type' => DB::FIELD_TYPE_CHAR,
				'length' => 512,
				'default' => ''
			],
			'hostid' => [
				'null' => false,
				'type' => DB::FIELD_TYPE_ID,
				'length' => 20,
				'ref_table' => 'hosts',
				'ref_field' => 'hostid'
			],
			'name' => [
				'null' => false,
				'type' => DB::FIELD_TYPE_CHAR,
				'length' => 255,
				'default' => ''
			],
			'key_' => [
				'null' => false,
				'type' => DB::FIELD_TYPE_CHAR,
				'length' => 2048,
				'default' => ''
			],
			'delay' => [
				'null' => false,
				'type' => DB::FIELD_TYPE_CHAR,
				'length' => 1024,
				'default' => '0'
			],
			'history' => [
				'null' => false,
				'type' => DB::FIELD_TYPE_CHAR,
				'length' => 255,
				'default' => '90d'
			],
			'trends' => [
				'null' => false,
				'type' => DB::FIELD_TYPE_CHAR,
				'length' => 255,
				'default' => '365d'
			],
			'status' => [
				'null' => false,
				'type' => DB::FIELD_TYPE_INT,
				'length' => 10,
				'default' => '0'
			],
			'value_type' => [
				'null' => false,
				'type' => DB::FIELD_TYPE_INT,
				'length' => 10,
				'default' => '0'
			],
			'trapper_hosts' => [
				'null' => false,
				'type' => DB::FIELD_TYPE_CHAR,
				'length' => 255,
				'default' => ''
			],
			'units' => [
				'null' => false,
				'type' => DB::FIELD_TYPE_CHAR,
				'length' => 255,
				'default' => ''
			],
			'formula' => [
				'null' => false,
				'type' => DB::FIELD_TYPE_CHAR,
				'length' => 255,
				'default' => ''
			],
			'logtimefmt' => [
				'null' => false,
				'type' => DB::FIELD_TYPE_CHAR,
				'length' => 64,
				'default' => ''
			],
			'templateid' => [
				'null' => true,
				'type' => DB::FIELD_TYPE_ID,
				'length' => 20,
				'ref_table' => 'items',
				'ref_field' => 'itemid'
			],
			'valuemapid' => [
				'null' => true,
				'type' => DB::FIELD_TYPE_ID,
				'length' => 20,
				'ref_table' => 'valuemaps',
				'ref_field' => 'valuemapid'
			],
			'params' => [
				'null' => false,
				'type' => DB::FIELD_TYPE_NCLOB,
				'default' => ''
			],
			'ipmi_sensor' => [
				'null' => false,
				'type' => DB::FIELD_TYPE_CHAR,
				'length' => 128,
				'default' => ''
			],
			'authtype' => [
				'null' => false,
				'type' => DB::FIELD_TYPE_INT,
				'length' => 10,
				'default' => '0'
			],
			'username' => [
				'null' => false,
				'type' => DB::FIELD_TYPE_CHAR,
				'length' => 64,
				'default' => ''
			],
			'password' => [
				'null' => false,
				'type' => DB::FIELD_TYPE_CHAR,
				'length' => 64,
				'default' => ''
			],
			'publickey' => [
				'null' => false,
				'type' => DB::FIELD_TYPE_CHAR,
				'length' => 64,
				'default' => ''
			],
			'privatekey' => [
				'null' => false,
				'type' => DB::FIELD_TYPE_CHAR,
				'length' => 64,
				'default' => ''
			],
			'flags' => [
				'null' => false,
				'type' => DB::FIELD_TYPE_INT,
				'length' => 10,
				'default' => '0'
			],
			'interfaceid' => [
				'null' => true,
				'type' => DB::FIELD_TYPE_ID,
				'length' => 20,
				'ref_table' => 'interface',
				'ref_field' => 'interfaceid'
			],
			'description' => [
				'null' => false,
				'type' => DB::FIELD_TYPE_NCLOB,
				'default' => ''
			],
			'inventory_link' => [
				'null' => false,
				'type' => DB::FIELD_TYPE_INT,
				'length' => 10,
				'default' => '0'
			],
			'lifetime' => [
				'null' => false,
				'type' => DB::FIELD_TYPE_CHAR,
				'length' => 255,
				'default' => '30d'
			],
			'evaltype' => [
				'null' => false,
				'type' => DB::FIELD_TYPE_INT,
				'length' => 10,
				'default' => '0'
			],
			'jmx_endpoint' => [
				'null' => false,
				'type' => DB::FIELD_TYPE_CHAR,
				'length' => 255,
				'default' => ''
			],
			'master_itemid' => [
				'null' => true,
				'type' => DB::FIELD_TYPE_ID,
				'length' => 20,
				'ref_table' => 'items',
				'ref_field' => 'itemid'
			],
			'timeout' => [
				'null' => false,
				'type' => DB::FIELD_TYPE_CHAR,
				'length' => 255,
				'default' => '3s'
			],
			'url' => [
				'null' => false,
				'type' => DB::FIELD_TYPE_CHAR,
				'length' => 2048,
				'default' => ''
			],
			'query_fields' => [
				'null' => false,
				'type' => DB::FIELD_TYPE_CHAR,
				'length' => 2048,
				'default' => ''
			],
			'posts' => [
				'null' => false,
				'type' => DB::FIELD_TYPE_NCLOB,
				'default' => ''
			],
			'status_codes' => [
				'null' => false,
				'type' => DB::FIELD_TYPE_CHAR,
				'length' => 255,
				'default' => '200'
			],
			'follow_redirects' => [
				'null' => false,
				'type' => DB::FIELD_TYPE_INT,
				'length' => 10,
				'default' => '1'
			],
			'post_type' => [
				'null' => false,
				'type' => DB::FIELD_TYPE_INT,
				'length' => 10,
				'default' => '0'
			],
			'http_proxy' => [
				'null' => false,
				'type' => DB::FIELD_TYPE_CHAR,
				'length' => 255,
				'default' => ''
			],
			'headers' => [
				'null' => false,
				'type' => DB::FIELD_TYPE_NCLOB,
				'default' => ''
			],
			'retrieve_mode' => [
				'null' => false,
				'type' => DB::FIELD_TYPE_INT,
				'length' => 10,
				'default' => '0'
			],
			'request_method' => [
				'null' => false,
				'type' => DB::FIELD_TYPE_INT,
				'length' => 10,
				'default' => '0'
			],
			'output_format' => [
				'null' => false,
				'type' => DB::FIELD_TYPE_INT,
				'length' => 10,
				'default' => '0'
			],
			'ssl_cert_file' => [
				'null' => false,
				'type' => DB::FIELD_TYPE_CHAR,
				'length' => 255,
				'default' => ''
			],
			'ssl_key_file' => [
				'null' => false,
				'type' => DB::FIELD_TYPE_CHAR,
				'length' => 255,
				'default' => ''
			],
			'ssl_key_password' => [
				'null' => false,
				'type' => DB::FIELD_TYPE_CHAR,
				'length' => 64,
				'default' => ''
			],
			'verify_peer' => [
				'null' => false,
				'type' => DB::FIELD_TYPE_INT,
				'length' => 10,
				'default' => '0'
			],
			'verify_host' => [
				'null' => false,
				'type' => DB::FIELD_TYPE_INT,
				'length' => 10,
				'default' => '0'
			],
			'allow_traps' => [
				'null' => false,
				'type' => DB::FIELD_TYPE_INT,
				'length' => 10,
				'default' => '0'
			],
			'discover' => [
				'null' => false,
				'type' => DB::FIELD_TYPE_INT,
				'length' => 10,
				'default' => '0'
			]
		]
	],
	'httpstepitem' => [
		'key' => 'httpstepitemid',
		'fields' => [
			'httpstepitemid' => [
				'null' => false,
				'type' => DB::FIELD_TYPE_ID,
				'length' => 20
			],
			'httpstepid' => [
				'null' => false,
				'type' => DB::FIELD_TYPE_ID,
				'length' => 20,
				'ref_table' => 'httpstep',
				'ref_field' => 'httpstepid'
			],
			'itemid' => [
				'null' => false,
				'type' => DB::FIELD_TYPE_ID,
				'length' => 20,
				'ref_table' => 'items',
				'ref_field' => 'itemid'
			],
			'type' => [
				'null' => false,
				'type' => DB::FIELD_TYPE_INT,
				'length' => 10,
				'default' => '0'
			]
		]
	],
	'httptestitem' => [
		'key' => 'httptestitemid',
		'fields' => [
			'httptestitemid' => [
				'null' => false,
				'type' => DB::FIELD_TYPE_ID,
				'length' => 20
			],
			'httptestid' => [
				'null' => false,
				'type' => DB::FIELD_TYPE_ID,
				'length' => 20,
				'ref_table' => 'httptest',
				'ref_field' => 'httptestid'
			],
			'itemid' => [
				'null' => false,
				'type' => DB::FIELD_TYPE_ID,
				'length' => 20,
				'ref_table' => 'items',
				'ref_field' => 'itemid'
			],
			'type' => [
				'null' => false,
				'type' => DB::FIELD_TYPE_INT,
				'length' => 10,
				'default' => '0'
			]
		]
	],
	'media_type' => [
		'key' => 'mediatypeid',
		'fields' => [
			'mediatypeid' => [
				'null' => false,
				'type' => DB::FIELD_TYPE_ID,
				'length' => 20
			],
			'type' => [
				'null' => false,
				'type' => DB::FIELD_TYPE_INT,
				'length' => 10,
				'default' => '0'
			],
			'name' => [
				'null' => false,
				'type' => DB::FIELD_TYPE_CHAR,
				'length' => 100,
				'default' => ''
			],
			'smtp_server' => [
				'null' => false,
				'type' => DB::FIELD_TYPE_CHAR,
				'length' => 255,
				'default' => ''
			],
			'smtp_helo' => [
				'null' => false,
				'type' => DB::FIELD_TYPE_CHAR,
				'length' => 255,
				'default' => ''
			],
			'smtp_email' => [
				'null' => false,
				'type' => DB::FIELD_TYPE_CHAR,
				'length' => 255,
				'default' => ''
			],
			'exec_path' => [
				'null' => false,
				'type' => DB::FIELD_TYPE_CHAR,
				'length' => 255,
				'default' => ''
			],
			'gsm_modem' => [
				'null' => false,
				'type' => DB::FIELD_TYPE_CHAR,
				'length' => 255,
				'default' => ''
			],
			'username' => [
				'null' => false,
				'type' => DB::FIELD_TYPE_CHAR,
				'length' => 255,
				'default' => ''
			],
			'passwd' => [
				'null' => false,
				'type' => DB::FIELD_TYPE_CHAR,
				'length' => 255,
				'default' => ''
			],
			'status' => [
				'null' => false,
				'type' => DB::FIELD_TYPE_INT,
				'length' => 10,
				'default' => '0'
			],
			'smtp_port' => [
				'null' => false,
				'type' => DB::FIELD_TYPE_INT,
				'length' => 10,
				'default' => '25'
			],
			'smtp_security' => [
				'null' => false,
				'type' => DB::FIELD_TYPE_INT,
				'length' => 10,
				'default' => '0'
			],
			'smtp_verify_peer' => [
				'null' => false,
				'type' => DB::FIELD_TYPE_INT,
				'length' => 10,
				'default' => '0'
			],
			'smtp_verify_host' => [
				'null' => false,
				'type' => DB::FIELD_TYPE_INT,
				'length' => 10,
				'default' => '0'
			],
			'smtp_authentication' => [
				'null' => false,
				'type' => DB::FIELD_TYPE_INT,
				'length' => 10,
				'default' => '0'
			],
			'exec_params' => [
				'null' => false,
				'type' => DB::FIELD_TYPE_CHAR,
				'length' => 255,
				'default' => ''
			],
			'maxsessions' => [
				'null' => false,
				'type' => DB::FIELD_TYPE_INT,
				'length' => 10,
				'default' => '1'
			],
			'maxattempts' => [
				'null' => false,
				'type' => DB::FIELD_TYPE_INT,
				'length' => 10,
				'default' => '3'
			],
			'attempt_interval' => [
				'null' => false,
				'type' => DB::FIELD_TYPE_CHAR,
				'length' => 32,
				'default' => '10s'
			],
			'content_type' => [
				'null' => false,
				'type' => DB::FIELD_TYPE_INT,
				'length' => 10,
				'default' => '1'
			],
			'script' => [
				'null' => false,
				'type' => DB::FIELD_TYPE_NCLOB,
				'default' => ''
			],
			'timeout' => [
				'null' => false,
				'type' => DB::FIELD_TYPE_CHAR,
				'length' => 32,
				'default' => '30s'
			],
			'process_tags' => [
				'null' => false,
				'type' => DB::FIELD_TYPE_INT,
				'length' => 10,
				'default' => '0'
			],
			'show_event_menu' => [
				'null' => false,
				'type' => DB::FIELD_TYPE_INT,
				'length' => 10,
				'default' => '0'
			],
			'event_menu_url' => [
				'null' => false,
				'type' => DB::FIELD_TYPE_CHAR,
				'length' => 2048,
				'default' => ''
			],
			'event_menu_name' => [
				'null' => false,
				'type' => DB::FIELD_TYPE_CHAR,
				'length' => 255,
				'default' => ''
			],
			'description' => [
				'null' => false,
				'type' => DB::FIELD_TYPE_TEXT,
				'default' => ''
			]
		]
	],
	'media_type_param' => [
		'key' => 'mediatype_paramid',
		'fields' => [
			'mediatype_paramid' => [
				'null' => false,
				'type' => DB::FIELD_TYPE_ID,
				'length' => 20
			],
			'mediatypeid' => [
				'null' => false,
				'type' => DB::FIELD_TYPE_ID,
				'length' => 20,
				'ref_table' => 'media_type',
				'ref_field' => 'mediatypeid'
			],
			'name' => [
				'null' => false,
				'type' => DB::FIELD_TYPE_CHAR,
				'length' => 255,
				'default' => ''
			],
			'value' => [
				'null' => false,
				'type' => DB::FIELD_TYPE_CHAR,
				'length' => 2048,
				'default' => ''
			]
		]
	],
	'media_type_message' => [
		'key' => 'mediatype_messageid',
		'fields' => [
			'mediatype_messageid' => [
				'null' => false,
				'type' => DB::FIELD_TYPE_ID,
				'length' => 20
			],
			'mediatypeid' => [
				'null' => false,
				'type' => DB::FIELD_TYPE_ID,
				'length' => 20,
				'ref_table' => 'media_type',
				'ref_field' => 'mediatypeid'
			],
			'eventsource' => [
				'null' => false,
				'type' => DB::FIELD_TYPE_INT,
				'length' => 10
			],
			'recovery' => [
				'null' => false,
				'type' => DB::FIELD_TYPE_INT,
				'length' => 10
			],
			'subject' => [
				'null' => false,
				'type' => DB::FIELD_TYPE_CHAR,
				'length' => 255,
				'default' => ''
			],
			'message' => [
				'null' => false,
				'type' => DB::FIELD_TYPE_TEXT,
				'default' => ''
			]
		]
	],
	'usrgrp' => [
		'key' => 'usrgrpid',
		'fields' => [
			'usrgrpid' => [
				'null' => false,
				'type' => DB::FIELD_TYPE_ID,
				'length' => 20
			],
			'name' => [
				'null' => false,
				'type' => DB::FIELD_TYPE_CHAR,
				'length' => 64,
				'default' => ''
			],
			'gui_access' => [
				'null' => false,
				'type' => DB::FIELD_TYPE_INT,
				'length' => 10,
				'default' => '0'
			],
			'users_status' => [
				'null' => false,
				'type' => DB::FIELD_TYPE_INT,
				'length' => 10,
				'default' => '0'
			],
			'debug_mode' => [
				'null' => false,
				'type' => DB::FIELD_TYPE_INT,
				'length' => 10,
				'default' => '0'
			]
		]
	],
	'users_groups' => [
		'key' => 'id',
		'fields' => [
			'id' => [
				'null' => false,
				'type' => DB::FIELD_TYPE_ID,
				'length' => 20
			],
			'usrgrpid' => [
				'null' => false,
				'type' => DB::FIELD_TYPE_ID,
				'length' => 20,
				'ref_table' => 'usrgrp',
				'ref_field' => 'usrgrpid'
			],
			'userid' => [
				'null' => false,
				'type' => DB::FIELD_TYPE_ID,
				'length' => 20,
				'ref_table' => 'users',
				'ref_field' => 'userid'
			]
		]
	],
	'scripts' => [
		'key' => 'scriptid',
		'fields' => [
			'scriptid' => [
				'null' => false,
				'type' => DB::FIELD_TYPE_ID,
				'length' => 20
			],
			'name' => [
				'null' => false,
				'type' => DB::FIELD_TYPE_CHAR,
				'length' => 255,
				'default' => ''
			],
			'command' => [
				'null' => false,
				'type' => DB::FIELD_TYPE_NCLOB,
				'default' => ''
			],
			'host_access' => [
				'null' => false,
				'type' => DB::FIELD_TYPE_INT,
				'length' => 10,
				'default' => '2'
			],
			'usrgrpid' => [
				'null' => true,
				'type' => DB::FIELD_TYPE_ID,
				'length' => 20,
				'ref_table' => 'usrgrp',
				'ref_field' => 'usrgrpid'
			],
			'groupid' => [
				'null' => true,
				'type' => DB::FIELD_TYPE_ID,
				'length' => 20,
				'ref_table' => 'hstgrp',
				'ref_field' => 'groupid'
			],
			'description' => [
				'null' => false,
				'type' => DB::FIELD_TYPE_TEXT,
				'default' => ''
			],
			'confirmation' => [
				'null' => false,
				'type' => DB::FIELD_TYPE_CHAR,
				'length' => 255,
				'default' => ''
			],
			'type' => [
				'null' => false,
				'type' => DB::FIELD_TYPE_INT,
				'length' => 10,
				'default' => '5'
			],
			'execute_on' => [
				'null' => false,
				'type' => DB::FIELD_TYPE_INT,
				'length' => 10,
				'default' => '2'
			],
			'timeout' => [
				'null' => false,
				'type' => DB::FIELD_TYPE_CHAR,
				'length' => 32,
				'default' => '30s'
			]
		]
	],
	'script_param' => [
		'key' => 'script_paramid',
		'fields' => [
			'script_paramid' => [
				'null' => false,
				'type' => DB::FIELD_TYPE_ID,
				'length' => 20
			],
			'scriptid' => [
				'null' => false,
				'type' => DB::FIELD_TYPE_ID,
				'length' => 20,
				'ref_table' => 'scripts',
				'ref_field' => 'scriptid'
			],
			'name' => [
				'null' => false,
				'type' => DB::FIELD_TYPE_CHAR,
				'length' => 255,
				'default' => ''
			],
			'value' => [
				'null' => false,
				'type' => DB::FIELD_TYPE_CHAR,
				'length' => 2048,
				'default' => ''
			]
		]
	],
	'actions' => [
		'key' => 'actionid',
		'fields' => [
			'actionid' => [
				'null' => false,
				'type' => DB::FIELD_TYPE_ID,
				'length' => 20
			],
			'name' => [
				'null' => false,
				'type' => DB::FIELD_TYPE_CHAR,
				'length' => 255,
				'default' => ''
			],
			'eventsource' => [
				'null' => false,
				'type' => DB::FIELD_TYPE_INT,
				'length' => 10,
				'default' => '0'
			],
			'evaltype' => [
				'null' => false,
				'type' => DB::FIELD_TYPE_INT,
				'length' => 10,
				'default' => '0'
			],
			'status' => [
				'null' => false,
				'type' => DB::FIELD_TYPE_INT,
				'length' => 10,
				'default' => '0'
			],
			'esc_period' => [
				'null' => false,
				'type' => DB::FIELD_TYPE_CHAR,
				'length' => 255,
				'default' => '1h'
			],
			'formula' => [
				'null' => false,
				'type' => DB::FIELD_TYPE_CHAR,
				'length' => 255,
				'default' => ''
			],
			'pause_suppressed' => [
				'null' => false,
				'type' => DB::FIELD_TYPE_INT,
				'length' => 10,
				'default' => '1'
			]
		]
	],
	'operations' => [
		'key' => 'operationid',
		'fields' => [
			'operationid' => [
				'null' => false,
				'type' => DB::FIELD_TYPE_ID,
				'length' => 20
			],
			'actionid' => [
				'null' => false,
				'type' => DB::FIELD_TYPE_ID,
				'length' => 20,
				'ref_table' => 'actions',
				'ref_field' => 'actionid'
			],
			'operationtype' => [
				'null' => false,
				'type' => DB::FIELD_TYPE_INT,
				'length' => 10,
				'default' => '0'
			],
			'esc_period' => [
				'null' => false,
				'type' => DB::FIELD_TYPE_CHAR,
				'length' => 255,
				'default' => '0'
			],
			'esc_step_from' => [
				'null' => false,
				'type' => DB::FIELD_TYPE_INT,
				'length' => 10,
				'default' => '1'
			],
			'esc_step_to' => [
				'null' => false,
				'type' => DB::FIELD_TYPE_INT,
				'length' => 10,
				'default' => '1'
			],
			'evaltype' => [
				'null' => false,
				'type' => DB::FIELD_TYPE_INT,
				'length' => 10,
				'default' => '0'
			],
			'recovery' => [
				'null' => false,
				'type' => DB::FIELD_TYPE_INT,
				'length' => 10,
				'default' => '0'
			]
		]
	],
	'opmessage' => [
		'key' => 'operationid',
		'fields' => [
			'operationid' => [
				'null' => false,
				'type' => DB::FIELD_TYPE_ID,
				'length' => 20,
				'ref_table' => 'operations',
				'ref_field' => 'operationid'
			],
			'default_msg' => [
				'null' => false,
				'type' => DB::FIELD_TYPE_INT,
				'length' => 10,
				'default' => '1'
			],
			'subject' => [
				'null' => false,
				'type' => DB::FIELD_TYPE_CHAR,
				'length' => 255,
				'default' => ''
			],
			'message' => [
				'null' => false,
				'type' => DB::FIELD_TYPE_TEXT,
				'default' => ''
			],
			'mediatypeid' => [
				'null' => true,
				'type' => DB::FIELD_TYPE_ID,
				'length' => 20,
				'ref_table' => 'media_type',
				'ref_field' => 'mediatypeid'
			]
		]
	],
	'opmessage_grp' => [
		'key' => 'opmessage_grpid',
		'fields' => [
			'opmessage_grpid' => [
				'null' => false,
				'type' => DB::FIELD_TYPE_ID,
				'length' => 20
			],
			'operationid' => [
				'null' => false,
				'type' => DB::FIELD_TYPE_ID,
				'length' => 20,
				'ref_table' => 'operations',
				'ref_field' => 'operationid'
			],
			'usrgrpid' => [
				'null' => false,
				'type' => DB::FIELD_TYPE_ID,
				'length' => 20,
				'ref_table' => 'usrgrp',
				'ref_field' => 'usrgrpid'
			]
		]
	],
	'opmessage_usr' => [
		'key' => 'opmessage_usrid',
		'fields' => [
			'opmessage_usrid' => [
				'null' => false,
				'type' => DB::FIELD_TYPE_ID,
				'length' => 20
			],
			'operationid' => [
				'null' => false,
				'type' => DB::FIELD_TYPE_ID,
				'length' => 20,
				'ref_table' => 'operations',
				'ref_field' => 'operationid'
			],
			'userid' => [
				'null' => false,
				'type' => DB::FIELD_TYPE_ID,
				'length' => 20,
				'ref_table' => 'users',
				'ref_field' => 'userid'
			]
		]
	],
	'opcommand' => [
		'key' => 'operationid',
		'fields' => [
			'operationid' => [
				'null' => false,
				'type' => DB::FIELD_TYPE_ID,
				'length' => 20,
				'ref_table' => 'operations',
				'ref_field' => 'operationid'
			],
			'type' => [
				'null' => false,
				'type' => DB::FIELD_TYPE_INT,
				'length' => 10,
				'default' => '0'
			],
			'scriptid' => [
				'null' => true,
				'type' => DB::FIELD_TYPE_ID,
				'length' => 20,
				'ref_table' => 'scripts',
				'ref_field' => 'scriptid'
			],
			'execute_on' => [
				'null' => false,
				'type' => DB::FIELD_TYPE_INT,
				'length' => 10,
				'default' => '0'
			],
			'port' => [
				'null' => false,
				'type' => DB::FIELD_TYPE_CHAR,
				'length' => 64,
				'default' => ''
			],
			'authtype' => [
				'null' => false,
				'type' => DB::FIELD_TYPE_INT,
				'length' => 10,
				'default' => '0'
			],
			'username' => [
				'null' => false,
				'type' => DB::FIELD_TYPE_CHAR,
				'length' => 64,
				'default' => ''
			],
			'password' => [
				'null' => false,
				'type' => DB::FIELD_TYPE_CHAR,
				'length' => 64,
				'default' => ''
			],
			'publickey' => [
				'null' => false,
				'type' => DB::FIELD_TYPE_CHAR,
				'length' => 64,
				'default' => ''
			],
			'privatekey' => [
				'null' => false,
				'type' => DB::FIELD_TYPE_CHAR,
				'length' => 64,
				'default' => ''
			],
			'command' => [
				'null' => false,
				'type' => DB::FIELD_TYPE_TEXT,
				'default' => ''
			]
		]
	],
	'opcommand_hst' => [
		'key' => 'opcommand_hstid',
		'fields' => [
			'opcommand_hstid' => [
				'null' => false,
				'type' => DB::FIELD_TYPE_ID,
				'length' => 20
			],
			'operationid' => [
				'null' => false,
				'type' => DB::FIELD_TYPE_ID,
				'length' => 20,
				'ref_table' => 'operations',
				'ref_field' => 'operationid'
			],
			'hostid' => [
				'null' => true,
				'type' => DB::FIELD_TYPE_ID,
				'length' => 20,
				'ref_table' => 'hosts',
				'ref_field' => 'hostid'
			]
		]
	],
	'opcommand_grp' => [
		'key' => 'opcommand_grpid',
		'fields' => [
			'opcommand_grpid' => [
				'null' => false,
				'type' => DB::FIELD_TYPE_ID,
				'length' => 20
			],
			'operationid' => [
				'null' => false,
				'type' => DB::FIELD_TYPE_ID,
				'length' => 20,
				'ref_table' => 'operations',
				'ref_field' => 'operationid'
			],
			'groupid' => [
				'null' => false,
				'type' => DB::FIELD_TYPE_ID,
				'length' => 20,
				'ref_table' => 'hstgrp',
				'ref_field' => 'groupid'
			]
		]
	],
	'opgroup' => [
		'key' => 'opgroupid',
		'fields' => [
			'opgroupid' => [
				'null' => false,
				'type' => DB::FIELD_TYPE_ID,
				'length' => 20
			],
			'operationid' => [
				'null' => false,
				'type' => DB::FIELD_TYPE_ID,
				'length' => 20,
				'ref_table' => 'operations',
				'ref_field' => 'operationid'
			],
			'groupid' => [
				'null' => false,
				'type' => DB::FIELD_TYPE_ID,
				'length' => 20,
				'ref_table' => 'hstgrp',
				'ref_field' => 'groupid'
			]
		]
	],
	'optemplate' => [
		'key' => 'optemplateid',
		'fields' => [
			'optemplateid' => [
				'null' => false,
				'type' => DB::FIELD_TYPE_ID,
				'length' => 20
			],
			'operationid' => [
				'null' => false,
				'type' => DB::FIELD_TYPE_ID,
				'length' => 20,
				'ref_table' => 'operations',
				'ref_field' => 'operationid'
			],
			'templateid' => [
				'null' => false,
				'type' => DB::FIELD_TYPE_ID,
				'length' => 20,
				'ref_table' => 'hosts',
				'ref_field' => 'hostid'
			]
		]
	],
	'opconditions' => [
		'key' => 'opconditionid',
		'fields' => [
			'opconditionid' => [
				'null' => false,
				'type' => DB::FIELD_TYPE_ID,
				'length' => 20
			],
			'operationid' => [
				'null' => false,
				'type' => DB::FIELD_TYPE_ID,
				'length' => 20,
				'ref_table' => 'operations',
				'ref_field' => 'operationid'
			],
			'conditiontype' => [
				'null' => false,
				'type' => DB::FIELD_TYPE_INT,
				'length' => 10,
				'default' => '0'
			],
			'operator' => [
				'null' => false,
				'type' => DB::FIELD_TYPE_INT,
				'length' => 10,
				'default' => '0'
			],
			'value' => [
				'null' => false,
				'type' => DB::FIELD_TYPE_CHAR,
				'length' => 255,
				'default' => ''
			]
		]
	],
	'conditions' => [
		'key' => 'conditionid',
		'fields' => [
			'conditionid' => [
				'null' => false,
				'type' => DB::FIELD_TYPE_ID,
				'length' => 20
			],
			'actionid' => [
				'null' => false,
				'type' => DB::FIELD_TYPE_ID,
				'length' => 20,
				'ref_table' => 'actions',
				'ref_field' => 'actionid'
			],
			'conditiontype' => [
				'null' => false,
				'type' => DB::FIELD_TYPE_INT,
				'length' => 10,
				'default' => '0'
			],
			'operator' => [
				'null' => false,
				'type' => DB::FIELD_TYPE_INT,
				'length' => 10,
				'default' => '0'
			],
			'value' => [
				'null' => false,
				'type' => DB::FIELD_TYPE_CHAR,
				'length' => 255,
				'default' => ''
			],
			'value2' => [
				'null' => false,
				'type' => DB::FIELD_TYPE_CHAR,
				'length' => 255,
				'default' => ''
			]
		]
	],
	'config' => [
		'key' => 'configid',
		'fields' => [
			'configid' => [
				'null' => false,
				'type' => DB::FIELD_TYPE_ID,
				'length' => 20
			],
			'work_period' => [
				'null' => false,
				'type' => DB::FIELD_TYPE_CHAR,
				'length' => 255,
				'default' => '1-5,09:00-18:00'
			],
			'alert_usrgrpid' => [
				'null' => true,
				'type' => DB::FIELD_TYPE_ID,
				'length' => 20,
				'ref_table' => 'usrgrp',
				'ref_field' => 'usrgrpid'
			],
			'default_theme' => [
				'null' => false,
				'type' => DB::FIELD_TYPE_CHAR,
				'length' => 128,
				'default' => 'blue-theme'
			],
			'authentication_type' => [
				'null' => false,
				'type' => DB::FIELD_TYPE_INT,
				'length' => 10,
				'default' => '0'
			],
			'ldap_host' => [
				'null' => false,
				'type' => DB::FIELD_TYPE_CHAR,
				'length' => 255,
				'default' => ''
			],
			'ldap_port' => [
				'null' => false,
				'type' => DB::FIELD_TYPE_INT,
				'length' => 10,
				'default' => 389
			],
			'ldap_base_dn' => [
				'null' => false,
				'type' => DB::FIELD_TYPE_CHAR,
				'length' => 255,
				'default' => ''
			],
			'ldap_bind_dn' => [
				'null' => false,
				'type' => DB::FIELD_TYPE_CHAR,
				'length' => 255,
				'default' => ''
			],
			'ldap_bind_password' => [
				'null' => false,
				'type' => DB::FIELD_TYPE_CHAR,
				'length' => 128,
				'default' => ''
			],
			'ldap_search_attribute' => [
				'null' => false,
				'type' => DB::FIELD_TYPE_CHAR,
				'length' => 128,
				'default' => ''
			],
			'discovery_groupid' => [
				'null' => false,
				'type' => DB::FIELD_TYPE_ID,
				'length' => 20,
				'ref_table' => 'hstgrp',
				'ref_field' => 'groupid'
			],
			'max_in_table' => [
				'null' => false,
				'type' => DB::FIELD_TYPE_INT,
				'length' => 10,
				'default' => '50'
			],
			'search_limit' => [
				'null' => false,
				'type' => DB::FIELD_TYPE_INT,
				'length' => 10,
				'default' => '1000'
			],
			'severity_color_0' => [
				'null' => false,
				'type' => DB::FIELD_TYPE_CHAR,
				'length' => 6,
				'default' => '97AAB3'
			],
			'severity_color_1' => [
				'null' => false,
				'type' => DB::FIELD_TYPE_CHAR,
				'length' => 6,
				'default' => '7499FF'
			],
			'severity_color_2' => [
				'null' => false,
				'type' => DB::FIELD_TYPE_CHAR,
				'length' => 6,
				'default' => 'FFC859'
			],
			'severity_color_3' => [
				'null' => false,
				'type' => DB::FIELD_TYPE_CHAR,
				'length' => 6,
				'default' => 'FFA059'
			],
			'severity_color_4' => [
				'null' => false,
				'type' => DB::FIELD_TYPE_CHAR,
				'length' => 6,
				'default' => 'E97659'
			],
			'severity_color_5' => [
				'null' => false,
				'type' => DB::FIELD_TYPE_CHAR,
				'length' => 6,
				'default' => 'E45959'
			],
			'severity_name_0' => [
				'null' => false,
				'type' => DB::FIELD_TYPE_CHAR,
				'length' => 32,
				'default' => 'Not classified'
			],
			'severity_name_1' => [
				'null' => false,
				'type' => DB::FIELD_TYPE_CHAR,
				'length' => 32,
				'default' => 'Information'
			],
			'severity_name_2' => [
				'null' => false,
				'type' => DB::FIELD_TYPE_CHAR,
				'length' => 32,
				'default' => 'Warning'
			],
			'severity_name_3' => [
				'null' => false,
				'type' => DB::FIELD_TYPE_CHAR,
				'length' => 32,
				'default' => 'Average'
			],
			'severity_name_4' => [
				'null' => false,
				'type' => DB::FIELD_TYPE_CHAR,
				'length' => 32,
				'default' => 'High'
			],
			'severity_name_5' => [
				'null' => false,
				'type' => DB::FIELD_TYPE_CHAR,
				'length' => 32,
				'default' => 'Disaster'
			],
			'ok_period' => [
				'null' => false,
				'type' => DB::FIELD_TYPE_CHAR,
				'length' => 32,
				'default' => '5m'
			],
			'blink_period' => [
				'null' => false,
				'type' => DB::FIELD_TYPE_CHAR,
				'length' => 32,
				'default' => '2m'
			],
			'problem_unack_color' => [
				'null' => false,
				'type' => DB::FIELD_TYPE_CHAR,
				'length' => 6,
				'default' => 'CC0000'
			],
			'problem_ack_color' => [
				'null' => false,
				'type' => DB::FIELD_TYPE_CHAR,
				'length' => 6,
				'default' => 'CC0000'
			],
			'ok_unack_color' => [
				'null' => false,
				'type' => DB::FIELD_TYPE_CHAR,
				'length' => 6,
				'default' => '009900'
			],
			'ok_ack_color' => [
				'null' => false,
				'type' => DB::FIELD_TYPE_CHAR,
				'length' => 6,
				'default' => '009900'
			],
			'problem_unack_style' => [
				'null' => false,
				'type' => DB::FIELD_TYPE_INT,
				'length' => 10,
				'default' => '1'
			],
			'problem_ack_style' => [
				'null' => false,
				'type' => DB::FIELD_TYPE_INT,
				'length' => 10,
				'default' => '1'
			],
			'ok_unack_style' => [
				'null' => false,
				'type' => DB::FIELD_TYPE_INT,
				'length' => 10,
				'default' => '1'
			],
			'ok_ack_style' => [
				'null' => false,
				'type' => DB::FIELD_TYPE_INT,
				'length' => 10,
				'default' => '1'
			],
			'snmptrap_logging' => [
				'null' => false,
				'type' => DB::FIELD_TYPE_INT,
				'length' => 10,
				'default' => '1'
			],
			'server_check_interval' => [
				'null' => false,
				'type' => DB::FIELD_TYPE_INT,
				'length' => 10,
				'default' => '10'
			],
			'hk_events_mode' => [
				'null' => false,
				'type' => DB::FIELD_TYPE_INT,
				'length' => 10,
				'default' => '1'
			],
			'hk_events_trigger' => [
				'null' => false,
				'type' => DB::FIELD_TYPE_CHAR,
				'length' => 32,
				'default' => '365d'
			],
			'hk_events_internal' => [
				'null' => false,
				'type' => DB::FIELD_TYPE_CHAR,
				'length' => 32,
				'default' => '1d'
			],
			'hk_events_discovery' => [
				'null' => false,
				'type' => DB::FIELD_TYPE_CHAR,
				'length' => 32,
				'default' => '1d'
			],
			'hk_events_autoreg' => [
				'null' => false,
				'type' => DB::FIELD_TYPE_CHAR,
				'length' => 32,
				'default' => '1d'
			],
			'hk_services_mode' => [
				'null' => false,
				'type' => DB::FIELD_TYPE_INT,
				'length' => 10,
				'default' => '1'
			],
			'hk_services' => [
				'null' => false,
				'type' => DB::FIELD_TYPE_CHAR,
				'length' => 32,
				'default' => '365d'
			],
			'hk_audit_mode' => [
				'null' => false,
				'type' => DB::FIELD_TYPE_INT,
				'length' => 10,
				'default' => '1'
			],
			'hk_audit' => [
				'null' => false,
				'type' => DB::FIELD_TYPE_CHAR,
				'length' => 32,
				'default' => '365d'
			],
			'hk_sessions_mode' => [
				'null' => false,
				'type' => DB::FIELD_TYPE_INT,
				'length' => 10,
				'default' => '1'
			],
			'hk_sessions' => [
				'null' => false,
				'type' => DB::FIELD_TYPE_CHAR,
				'length' => 32,
				'default' => '365d'
			],
			'hk_history_mode' => [
				'null' => false,
				'type' => DB::FIELD_TYPE_INT,
				'length' => 10,
				'default' => '1'
			],
			'hk_history_global' => [
				'null' => false,
				'type' => DB::FIELD_TYPE_INT,
				'length' => 10,
				'default' => '0'
			],
			'hk_history' => [
				'null' => false,
				'type' => DB::FIELD_TYPE_CHAR,
				'length' => 32,
				'default' => '90d'
			],
			'hk_trends_mode' => [
				'null' => false,
				'type' => DB::FIELD_TYPE_INT,
				'length' => 10,
				'default' => '1'
			],
			'hk_trends_global' => [
				'null' => false,
				'type' => DB::FIELD_TYPE_INT,
				'length' => 10,
				'default' => '0'
			],
			'hk_trends' => [
				'null' => false,
				'type' => DB::FIELD_TYPE_CHAR,
				'length' => 32,
				'default' => '365d'
			],
			'default_inventory_mode' => [
				'null' => false,
				'type' => DB::FIELD_TYPE_INT,
				'length' => 10,
				'default' => '-1'
			],
			'custom_color' => [
				'null' => false,
				'type' => DB::FIELD_TYPE_INT,
				'length' => 10,
				'default' => '0'
			],
			'http_auth_enabled' => [
				'null' => false,
				'type' => DB::FIELD_TYPE_INT,
				'length' => 10,
				'default' => '0'
			],
			'http_login_form' => [
				'null' => false,
				'type' => DB::FIELD_TYPE_INT,
				'length' => 10,
				'default' => '0'
			],
			'http_strip_domains' => [
				'null' => false,
				'type' => DB::FIELD_TYPE_CHAR,
				'length' => 2048,
				'default' => ''
			],
			'http_case_sensitive' => [
				'null' => false,
				'type' => DB::FIELD_TYPE_INT,
				'length' => 10,
				'default' => '1'
			],
			'ldap_configured' => [
				'null' => false,
				'type' => DB::FIELD_TYPE_INT,
				'length' => 10,
				'default' => '0'
			],
			'ldap_case_sensitive' => [
				'null' => false,
				'type' => DB::FIELD_TYPE_INT,
				'length' => 10,
				'default' => '1'
			],
			'db_extension' => [
				'null' => false,
				'type' => DB::FIELD_TYPE_CHAR,
				'length' => 32,
				'default' => ''
			],
			'autoreg_tls_accept' => [
				'null' => false,
				'type' => DB::FIELD_TYPE_INT,
				'length' => 10,
				'default' => '1'
			],
			'compression_status' => [
				'null' => false,
				'type' => DB::FIELD_TYPE_INT,
				'length' => 10,
				'default' => '0'
			],
			'compression_availability' => [
				'null' => false,
				'type' => DB::FIELD_TYPE_INT,
				'length' => 10,
				'default' => '0'
			],
			'compress_older' => [
				'null' => false,
				'type' => DB::FIELD_TYPE_CHAR,
				'length' => 32,
				'default' => '7d'
			],
			'instanceid' => [
				'null' => false,
				'type' => DB::FIELD_TYPE_CHAR,
				'length' => 32,
				'default' => ''
			],
			'saml_auth_enabled' => [
				'null' => false,
				'type' => DB::FIELD_TYPE_INT,
				'length' => 10,
				'default' => '0'
			],
			'saml_idp_entityid' => [
				'null' => false,
				'type' => DB::FIELD_TYPE_CHAR,
				'length' => 1024,
				'default' => ''
			],
			'saml_sso_url' => [
				'null' => false,
				'type' => DB::FIELD_TYPE_CHAR,
				'length' => 2048,
				'default' => ''
			],
			'saml_slo_url' => [
				'null' => false,
				'type' => DB::FIELD_TYPE_CHAR,
				'length' => 2048,
				'default' => ''
			],
			'saml_username_attribute' => [
				'null' => false,
				'type' => DB::FIELD_TYPE_CHAR,
				'length' => 128,
				'default' => ''
			],
			'saml_sp_entityid' => [
				'null' => false,
				'type' => DB::FIELD_TYPE_CHAR,
				'length' => 1024,
				'default' => ''
			],
			'saml_nameid_format' => [
				'null' => false,
				'type' => DB::FIELD_TYPE_CHAR,
				'length' => 2048,
				'default' => ''
			],
			'saml_sign_messages' => [
				'null' => false,
				'type' => DB::FIELD_TYPE_INT,
				'length' => 10,
				'default' => '0'
			],
			'saml_sign_assertions' => [
				'null' => false,
				'type' => DB::FIELD_TYPE_INT,
				'length' => 10,
				'default' => '0'
			],
			'saml_sign_authn_requests' => [
				'null' => false,
				'type' => DB::FIELD_TYPE_INT,
				'length' => 10,
				'default' => '0'
			],
			'saml_sign_logout_requests' => [
				'null' => false,
				'type' => DB::FIELD_TYPE_INT,
				'length' => 10,
				'default' => '0'
			],
			'saml_sign_logout_responses' => [
				'null' => false,
				'type' => DB::FIELD_TYPE_INT,
				'length' => 10,
				'default' => '0'
			],
			'saml_encrypt_nameid' => [
				'null' => false,
				'type' => DB::FIELD_TYPE_INT,
				'length' => 10,
				'default' => '0'
			],
			'saml_encrypt_assertions' => [
				'null' => false,
				'type' => DB::FIELD_TYPE_INT,
				'length' => 10,
				'default' => '0'
			],
			'saml_case_sensitive' => [
				'null' => false,
				'type' => DB::FIELD_TYPE_INT,
				'length' => 10,
				'default' => '0'
			],
			'default_lang' => [
				'null' => false,
				'type' => DB::FIELD_TYPE_CHAR,
				'length' => 5,
				'default' => 'en_GB'
			],
			'default_timezone' => [
				'null' => false,
				'type' => DB::FIELD_TYPE_CHAR,
				'length' => 50,
				'default' => 'system'
			],
			'login_attempts' => [
				'null' => false,
				'type' => DB::FIELD_TYPE_INT,
				'length' => 10,
				'default' => '5'
			],
			'login_block' => [
				'null' => false,
				'type' => DB::FIELD_TYPE_CHAR,
				'length' => 32,
				'default' => '30s'
			],
			'show_technical_errors' => [
				'null' => false,
				'type' => DB::FIELD_TYPE_INT,
				'length' => 10,
				'default' => '0'
			],
			'validate_uri_schemes' => [
				'null' => false,
				'type' => DB::FIELD_TYPE_INT,
				'length' => 10,
				'default' => '1'
			],
			'uri_valid_schemes' => [
				'null' => false,
				'type' => DB::FIELD_TYPE_CHAR,
				'length' => 255,
				'default' => 'http,https,ftp,file,mailto,tel,ssh'
			],
			'x_frame_options' => [
				'null' => false,
				'type' => DB::FIELD_TYPE_CHAR,
				'length' => 255,
				'default' => 'SAMEORIGIN'
			],
			'iframe_sandboxing_enabled' => [
				'null' => false,
				'type' => DB::FIELD_TYPE_INT,
				'length' => 10,
				'default' => '1'
			],
			'iframe_sandboxing_exceptions' => [
				'null' => false,
				'type' => DB::FIELD_TYPE_CHAR,
				'length' => 255,
				'default' => ''
			],
			'max_overview_table_size' => [
				'null' => false,
				'type' => DB::FIELD_TYPE_INT,
				'length' => 10,
				'default' => '50'
			],
			'history_period' => [
				'null' => false,
				'type' => DB::FIELD_TYPE_CHAR,
				'length' => 32,
				'default' => '24h'
			],
			'period_default' => [
				'null' => false,
				'type' => DB::FIELD_TYPE_CHAR,
				'length' => 32,
				'default' => '1h'
			],
			'max_period' => [
				'null' => false,
				'type' => DB::FIELD_TYPE_CHAR,
				'length' => 32,
				'default' => '2y'
			],
			'socket_timeout' => [
				'null' => false,
				'type' => DB::FIELD_TYPE_CHAR,
				'length' => 32,
				'default' => '3s'
			],
			'connect_timeout' => [
				'null' => false,
				'type' => DB::FIELD_TYPE_CHAR,
				'length' => 32,
				'default' => '3s'
			],
			'media_type_test_timeout' => [
				'null' => false,
				'type' => DB::FIELD_TYPE_CHAR,
				'length' => 32,
				'default' => '65s'
			],
			'script_timeout' => [
				'null' => false,
				'type' => DB::FIELD_TYPE_CHAR,
				'length' => 32,
				'default' => '60s'
			],
			'item_test_timeout' => [
				'null' => false,
				'type' => DB::FIELD_TYPE_CHAR,
				'length' => 32,
				'default' => '60s'
			],
			'session_key' => [
				'null' => false,
				'type' => DB::FIELD_TYPE_CHAR,
				'length' => 32,
				'default' => ''
			]
		]
	],
	'triggers' => [
		'key' => 'triggerid',
		'fields' => [
			'triggerid' => [
				'null' => false,
				'type' => DB::FIELD_TYPE_ID,
				'length' => 20
			],
			'expression' => [
				'null' => false,
				'type' => DB::FIELD_TYPE_CHAR,
				'length' => 2048,
				'default' => ''
			],
			'description' => [
				'null' => false,
				'type' => DB::FIELD_TYPE_CHAR,
				'length' => 255,
				'default' => ''
			],
			'url' => [
				'null' => false,
				'type' => DB::FIELD_TYPE_CHAR,
				'length' => 255,
				'default' => ''
			],
			'status' => [
				'null' => false,
				'type' => DB::FIELD_TYPE_INT,
				'length' => 10,
				'default' => '0'
			],
			'value' => [
				'null' => false,
				'type' => DB::FIELD_TYPE_INT,
				'length' => 10,
				'default' => '0'
			],
			'priority' => [
				'null' => false,
				'type' => DB::FIELD_TYPE_INT,
				'length' => 10,
				'default' => '0'
			],
			'lastchange' => [
				'null' => false,
				'type' => DB::FIELD_TYPE_INT,
				'length' => 10,
				'default' => '0'
			],
			'comments' => [
				'null' => false,
				'type' => DB::FIELD_TYPE_TEXT,
				'default' => ''
			],
			'error' => [
				'null' => false,
				'type' => DB::FIELD_TYPE_CHAR,
				'length' => 2048,
				'default' => ''
			],
			'templateid' => [
				'null' => true,
				'type' => DB::FIELD_TYPE_ID,
				'length' => 20,
				'ref_table' => 'triggers',
				'ref_field' => 'triggerid'
			],
			'type' => [
				'null' => false,
				'type' => DB::FIELD_TYPE_INT,
				'length' => 10,
				'default' => '0'
			],
			'state' => [
				'null' => false,
				'type' => DB::FIELD_TYPE_INT,
				'length' => 10,
				'default' => '0'
			],
			'flags' => [
				'null' => false,
				'type' => DB::FIELD_TYPE_INT,
				'length' => 10,
				'default' => '0'
			],
			'recovery_mode' => [
				'null' => false,
				'type' => DB::FIELD_TYPE_INT,
				'length' => 10,
				'default' => '0'
			],
			'recovery_expression' => [
				'null' => false,
				'type' => DB::FIELD_TYPE_CHAR,
				'length' => 2048,
				'default' => ''
			],
			'correlation_mode' => [
				'null' => false,
				'type' => DB::FIELD_TYPE_INT,
				'length' => 10,
				'default' => '0'
			],
			'correlation_tag' => [
				'null' => false,
				'type' => DB::FIELD_TYPE_CHAR,
				'length' => 255,
				'default' => ''
			],
			'manual_close' => [
				'null' => false,
				'type' => DB::FIELD_TYPE_INT,
				'length' => 10,
				'default' => '0'
			],
			'opdata' => [
				'null' => false,
				'type' => DB::FIELD_TYPE_CHAR,
				'length' => 255,
				'default' => ''
			],
			'discover' => [
				'null' => false,
				'type' => DB::FIELD_TYPE_INT,
				'length' => 10,
				'default' => '0'
			],
			'event_name' => [
				'null' => false,
				'type' => DB::FIELD_TYPE_CHAR,
				'length' => 2048,
				'default' => ''
			]
		]
	],
	'trigger_depends' => [
		'key' => 'triggerdepid',
		'fields' => [
			'triggerdepid' => [
				'null' => false,
				'type' => DB::FIELD_TYPE_ID,
				'length' => 20
			],
			'triggerid_down' => [
				'null' => false,
				'type' => DB::FIELD_TYPE_ID,
				'length' => 20,
				'ref_table' => 'triggers',
				'ref_field' => 'triggerid'
			],
			'triggerid_up' => [
				'null' => false,
				'type' => DB::FIELD_TYPE_ID,
				'length' => 20,
				'ref_table' => 'triggers',
				'ref_field' => 'triggerid'
			]
		]
	],
	'functions' => [
		'key' => 'functionid',
		'fields' => [
			'functionid' => [
				'null' => false,
				'type' => DB::FIELD_TYPE_ID,
				'length' => 20
			],
			'itemid' => [
				'null' => false,
				'type' => DB::FIELD_TYPE_ID,
				'length' => 20,
				'ref_table' => 'items',
				'ref_field' => 'itemid'
			],
			'triggerid' => [
				'null' => false,
				'type' => DB::FIELD_TYPE_ID,
				'length' => 20,
				'ref_table' => 'triggers',
				'ref_field' => 'triggerid'
			],
			'name' => [
				'null' => false,
				'type' => DB::FIELD_TYPE_CHAR,
				'length' => 12,
				'default' => ''
			],
			'parameter' => [
				'null' => false,
				'type' => DB::FIELD_TYPE_CHAR,
				'length' => 255,
				'default' => '0'
			]
		]
	],
	'graphs' => [
		'key' => 'graphid',
		'fields' => [
			'graphid' => [
				'null' => false,
				'type' => DB::FIELD_TYPE_ID,
				'length' => 20
			],
			'name' => [
				'null' => false,
				'type' => DB::FIELD_TYPE_CHAR,
				'length' => 128,
				'default' => ''
			],
			'width' => [
				'null' => false,
				'type' => DB::FIELD_TYPE_INT,
				'length' => 10,
				'default' => '900'
			],
			'height' => [
				'null' => false,
				'type' => DB::FIELD_TYPE_INT,
				'length' => 10,
				'default' => '200'
			],
			'yaxismin' => [
				'null' => false,
				'type' => DB::FIELD_TYPE_FLOAT,
				'default' => '0'
			],
			'yaxismax' => [
				'null' => false,
				'type' => DB::FIELD_TYPE_FLOAT,
				'default' => '100'
			],
			'templateid' => [
				'null' => true,
				'type' => DB::FIELD_TYPE_ID,
				'length' => 20,
				'ref_table' => 'graphs',
				'ref_field' => 'graphid'
			],
			'show_work_period' => [
				'null' => false,
				'type' => DB::FIELD_TYPE_INT,
				'length' => 10,
				'default' => '1'
			],
			'show_triggers' => [
				'null' => false,
				'type' => DB::FIELD_TYPE_INT,
				'length' => 10,
				'default' => '1'
			],
			'graphtype' => [
				'null' => false,
				'type' => DB::FIELD_TYPE_INT,
				'length' => 10,
				'default' => '0'
			],
			'show_legend' => [
				'null' => false,
				'type' => DB::FIELD_TYPE_INT,
				'length' => 10,
				'default' => '1'
			],
			'show_3d' => [
				'null' => false,
				'type' => DB::FIELD_TYPE_INT,
				'length' => 10,
				'default' => '0'
			],
			'percent_left' => [
				'null' => false,
				'type' => DB::FIELD_TYPE_FLOAT,
				'default' => '0'
			],
			'percent_right' => [
				'null' => false,
				'type' => DB::FIELD_TYPE_FLOAT,
				'default' => '0'
			],
			'ymin_type' => [
				'null' => false,
				'type' => DB::FIELD_TYPE_INT,
				'length' => 10,
				'default' => '0'
			],
			'ymax_type' => [
				'null' => false,
				'type' => DB::FIELD_TYPE_INT,
				'length' => 10,
				'default' => '0'
			],
			'ymin_itemid' => [
				'null' => true,
				'type' => DB::FIELD_TYPE_ID,
				'length' => 20,
				'ref_table' => 'items',
				'ref_field' => 'itemid'
			],
			'ymax_itemid' => [
				'null' => true,
				'type' => DB::FIELD_TYPE_ID,
				'length' => 20,
				'ref_table' => 'items',
				'ref_field' => 'itemid'
			],
			'flags' => [
				'null' => false,
				'type' => DB::FIELD_TYPE_INT,
				'length' => 10,
				'default' => '0'
			],
			'discover' => [
				'null' => false,
				'type' => DB::FIELD_TYPE_INT,
				'length' => 10,
				'default' => '0'
			]
		]
	],
	'graphs_items' => [
		'key' => 'gitemid',
		'fields' => [
			'gitemid' => [
				'null' => false,
				'type' => DB::FIELD_TYPE_ID,
				'length' => 20
			],
			'graphid' => [
				'null' => false,
				'type' => DB::FIELD_TYPE_ID,
				'length' => 20,
				'ref_table' => 'graphs',
				'ref_field' => 'graphid'
			],
			'itemid' => [
				'null' => false,
				'type' => DB::FIELD_TYPE_ID,
				'length' => 20,
				'ref_table' => 'items',
				'ref_field' => 'itemid'
			],
			'drawtype' => [
				'null' => false,
				'type' => DB::FIELD_TYPE_INT,
				'length' => 10,
				'default' => '0'
			],
			'sortorder' => [
				'null' => false,
				'type' => DB::FIELD_TYPE_INT,
				'length' => 10,
				'default' => '0'
			],
			'color' => [
				'null' => false,
				'type' => DB::FIELD_TYPE_CHAR,
				'length' => 6,
				'default' => '009600'
			],
			'yaxisside' => [
				'null' => false,
				'type' => DB::FIELD_TYPE_INT,
				'length' => 10,
				'default' => '0'
			],
			'calc_fnc' => [
				'null' => false,
				'type' => DB::FIELD_TYPE_INT,
				'length' => 10,
				'default' => '2'
			],
			'type' => [
				'null' => false,
				'type' => DB::FIELD_TYPE_INT,
				'length' => 10,
				'default' => '0'
			]
		]
	],
	'graph_theme' => [
		'key' => 'graphthemeid',
		'fields' => [
			'graphthemeid' => [
				'null' => false,
				'type' => DB::FIELD_TYPE_ID,
				'length' => 20
			],
			'theme' => [
				'null' => false,
				'type' => DB::FIELD_TYPE_CHAR,
				'length' => 64,
				'default' => ''
			],
			'backgroundcolor' => [
				'null' => false,
				'type' => DB::FIELD_TYPE_CHAR,
				'length' => 6,
				'default' => ''
			],
			'graphcolor' => [
				'null' => false,
				'type' => DB::FIELD_TYPE_CHAR,
				'length' => 6,
				'default' => ''
			],
			'gridcolor' => [
				'null' => false,
				'type' => DB::FIELD_TYPE_CHAR,
				'length' => 6,
				'default' => ''
			],
			'maingridcolor' => [
				'null' => false,
				'type' => DB::FIELD_TYPE_CHAR,
				'length' => 6,
				'default' => ''
			],
			'gridbordercolor' => [
				'null' => false,
				'type' => DB::FIELD_TYPE_CHAR,
				'length' => 6,
				'default' => ''
			],
			'textcolor' => [
				'null' => false,
				'type' => DB::FIELD_TYPE_CHAR,
				'length' => 6,
				'default' => ''
			],
			'highlightcolor' => [
				'null' => false,
				'type' => DB::FIELD_TYPE_CHAR,
				'length' => 6,
				'default' => ''
			],
			'leftpercentilecolor' => [
				'null' => false,
				'type' => DB::FIELD_TYPE_CHAR,
				'length' => 6,
				'default' => ''
			],
			'rightpercentilecolor' => [
				'null' => false,
				'type' => DB::FIELD_TYPE_CHAR,
				'length' => 6,
				'default' => ''
			],
			'nonworktimecolor' => [
				'null' => false,
				'type' => DB::FIELD_TYPE_CHAR,
				'length' => 6,
				'default' => ''
			],
			'colorpalette' => [
				'null' => false,
				'type' => DB::FIELD_TYPE_CHAR,
				'length' => 255,
				'default' => ''
			]
		]
	],
	'globalmacro' => [
		'key' => 'globalmacroid',
		'fields' => [
			'globalmacroid' => [
				'null' => false,
				'type' => DB::FIELD_TYPE_ID,
				'length' => 20
			],
			'macro' => [
				'null' => false,
				'type' => DB::FIELD_TYPE_CHAR,
				'length' => 255,
				'default' => ''
			],
			'value' => [
				'null' => false,
				'type' => DB::FIELD_TYPE_CHAR,
				'length' => 2048,
				'default' => ''
			],
			'description' => [
				'null' => false,
				'type' => DB::FIELD_TYPE_TEXT,
				'default' => ''
			],
			'type' => [
				'null' => false,
				'type' => DB::FIELD_TYPE_INT,
				'length' => 10,
				'default' => '0'
			]
		]
	],
	'hostmacro' => [
		'key' => 'hostmacroid',
		'fields' => [
			'hostmacroid' => [
				'null' => false,
				'type' => DB::FIELD_TYPE_ID,
				'length' => 20
			],
			'hostid' => [
				'null' => false,
				'type' => DB::FIELD_TYPE_ID,
				'length' => 20,
				'ref_table' => 'hosts',
				'ref_field' => 'hostid'
			],
			'macro' => [
				'null' => false,
				'type' => DB::FIELD_TYPE_CHAR,
				'length' => 255,
				'default' => ''
			],
			'value' => [
				'null' => false,
				'type' => DB::FIELD_TYPE_CHAR,
				'length' => 2048,
				'default' => ''
			],
			'description' => [
				'null' => false,
				'type' => DB::FIELD_TYPE_TEXT,
				'default' => ''
			],
			'type' => [
				'null' => false,
				'type' => DB::FIELD_TYPE_INT,
				'length' => 10,
				'default' => '0'
			]
		]
	],
	'hosts_groups' => [
		'key' => 'hostgroupid',
		'fields' => [
			'hostgroupid' => [
				'null' => false,
				'type' => DB::FIELD_TYPE_ID,
				'length' => 20
			],
			'hostid' => [
				'null' => false,
				'type' => DB::FIELD_TYPE_ID,
				'length' => 20,
				'ref_table' => 'hosts',
				'ref_field' => 'hostid'
			],
			'groupid' => [
				'null' => false,
				'type' => DB::FIELD_TYPE_ID,
				'length' => 20,
				'ref_table' => 'hstgrp',
				'ref_field' => 'groupid'
			]
		]
	],
	'hosts_templates' => [
		'key' => 'hosttemplateid',
		'fields' => [
			'hosttemplateid' => [
				'null' => false,
				'type' => DB::FIELD_TYPE_ID,
				'length' => 20
			],
			'hostid' => [
				'null' => false,
				'type' => DB::FIELD_TYPE_ID,
				'length' => 20,
				'ref_table' => 'hosts',
				'ref_field' => 'hostid'
			],
			'templateid' => [
				'null' => false,
				'type' => DB::FIELD_TYPE_ID,
				'length' => 20,
				'ref_table' => 'hosts',
				'ref_field' => 'hostid'
			]
		]
	],
	'mappings' => [
		'key' => 'mappingid',
		'fields' => [
			'mappingid' => [
				'null' => false,
				'type' => DB::FIELD_TYPE_ID,
				'length' => 20
			],
			'valuemapid' => [
				'null' => false,
				'type' => DB::FIELD_TYPE_ID,
				'length' => 20,
				'ref_table' => 'valuemaps',
				'ref_field' => 'valuemapid'
			],
			'value' => [
				'null' => false,
				'type' => DB::FIELD_TYPE_CHAR,
				'length' => 64,
				'default' => ''
			],
			'newvalue' => [
				'null' => false,
				'type' => DB::FIELD_TYPE_CHAR,
				'length' => 64,
				'default' => ''
			]
		]
	],
	'media' => [
		'key' => 'mediaid',
		'fields' => [
			'mediaid' => [
				'null' => false,
				'type' => DB::FIELD_TYPE_ID,
				'length' => 20
			],
			'userid' => [
				'null' => false,
				'type' => DB::FIELD_TYPE_ID,
				'length' => 20,
				'ref_table' => 'users',
				'ref_field' => 'userid'
			],
			'mediatypeid' => [
				'null' => false,
				'type' => DB::FIELD_TYPE_ID,
				'length' => 20,
				'ref_table' => 'media_type',
				'ref_field' => 'mediatypeid'
			],
			'sendto' => [
				'null' => false,
				'type' => DB::FIELD_TYPE_CHAR,
				'length' => 1024,
				'default' => ''
			],
			'active' => [
				'null' => false,
				'type' => DB::FIELD_TYPE_INT,
				'length' => 10,
				'default' => '0'
			],
			'severity' => [
				'null' => false,
				'type' => DB::FIELD_TYPE_INT,
				'length' => 10,
				'default' => '63'
			],
			'period' => [
				'null' => false,
				'type' => DB::FIELD_TYPE_CHAR,
				'length' => 1024,
				'default' => '1-7,00:00-24:00'
			]
		]
	],
	'rights' => [
		'key' => 'rightid',
		'fields' => [
			'rightid' => [
				'null' => false,
				'type' => DB::FIELD_TYPE_ID,
				'length' => 20
			],
			'groupid' => [
				'null' => false,
				'type' => DB::FIELD_TYPE_ID,
				'length' => 20,
				'ref_table' => 'usrgrp',
				'ref_field' => 'usrgrpid'
			],
			'permission' => [
				'null' => false,
				'type' => DB::FIELD_TYPE_INT,
				'length' => 10,
				'default' => '0'
			],
			'id' => [
				'null' => false,
				'type' => DB::FIELD_TYPE_ID,
				'length' => 20,
				'ref_table' => 'hstgrp',
				'ref_field' => 'groupid'
			]
		]
	],
	'services' => [
		'key' => 'serviceid',
		'fields' => [
			'serviceid' => [
				'null' => false,
				'type' => DB::FIELD_TYPE_ID,
				'length' => 20
			],
			'name' => [
				'null' => false,
				'type' => DB::FIELD_TYPE_CHAR,
				'length' => 128,
				'default' => ''
			],
			'status' => [
				'null' => false,
				'type' => DB::FIELD_TYPE_INT,
				'length' => 10,
				'default' => '0'
			],
			'algorithm' => [
				'null' => false,
				'type' => DB::FIELD_TYPE_INT,
				'length' => 10,
				'default' => '0'
			],
			'triggerid' => [
				'null' => true,
				'type' => DB::FIELD_TYPE_ID,
				'length' => 20,
				'ref_table' => 'triggers',
				'ref_field' => 'triggerid'
			],
			'showsla' => [
				'null' => false,
				'type' => DB::FIELD_TYPE_INT,
				'length' => 10,
				'default' => '0'
			],
			'goodsla' => [
				'null' => false,
				'type' => DB::FIELD_TYPE_FLOAT,
				'default' => '99.9'
			],
			'sortorder' => [
				'null' => false,
				'type' => DB::FIELD_TYPE_INT,
				'length' => 10,
				'default' => '0'
			]
		]
	],
	'services_links' => [
		'key' => 'linkid',
		'fields' => [
			'linkid' => [
				'null' => false,
				'type' => DB::FIELD_TYPE_ID,
				'length' => 20
			],
			'serviceupid' => [
				'null' => false,
				'type' => DB::FIELD_TYPE_ID,
				'length' => 20,
				'ref_table' => 'services',
				'ref_field' => 'serviceid'
			],
			'servicedownid' => [
				'null' => false,
				'type' => DB::FIELD_TYPE_ID,
				'length' => 20,
				'ref_table' => 'services',
				'ref_field' => 'serviceid'
			],
			'soft' => [
				'null' => false,
				'type' => DB::FIELD_TYPE_INT,
				'length' => 10,
				'default' => '0'
			]
		]
	],
	'services_times' => [
		'key' => 'timeid',
		'fields' => [
			'timeid' => [
				'null' => false,
				'type' => DB::FIELD_TYPE_ID,
				'length' => 20
			],
			'serviceid' => [
				'null' => false,
				'type' => DB::FIELD_TYPE_ID,
				'length' => 20,
				'ref_table' => 'services',
				'ref_field' => 'serviceid'
			],
			'type' => [
				'null' => false,
				'type' => DB::FIELD_TYPE_INT,
				'length' => 10,
				'default' => '0'
			],
			'ts_from' => [
				'null' => false,
				'type' => DB::FIELD_TYPE_INT,
				'length' => 10,
				'default' => '0'
			],
			'ts_to' => [
				'null' => false,
				'type' => DB::FIELD_TYPE_INT,
				'length' => 10,
				'default' => '0'
			],
			'note' => [
				'null' => false,
				'type' => DB::FIELD_TYPE_CHAR,
				'length' => 255,
				'default' => ''
			]
		]
	],
	'icon_map' => [
		'key' => 'iconmapid',
		'fields' => [
			'iconmapid' => [
				'null' => false,
				'type' => DB::FIELD_TYPE_ID,
				'length' => 20
			],
			'name' => [
				'null' => false,
				'type' => DB::FIELD_TYPE_CHAR,
				'length' => 64,
				'default' => ''
			],
			'default_iconid' => [
				'null' => false,
				'type' => DB::FIELD_TYPE_ID,
				'length' => 20,
				'ref_table' => 'images',
				'ref_field' => 'imageid'
			]
		]
	],
	'icon_mapping' => [
		'key' => 'iconmappingid',
		'fields' => [
			'iconmappingid' => [
				'null' => false,
				'type' => DB::FIELD_TYPE_ID,
				'length' => 20
			],
			'iconmapid' => [
				'null' => false,
				'type' => DB::FIELD_TYPE_ID,
				'length' => 20,
				'ref_table' => 'icon_map',
				'ref_field' => 'iconmapid'
			],
			'iconid' => [
				'null' => false,
				'type' => DB::FIELD_TYPE_ID,
				'length' => 20,
				'ref_table' => 'images',
				'ref_field' => 'imageid'
			],
			'inventory_link' => [
				'null' => false,
				'type' => DB::FIELD_TYPE_INT,
				'length' => 10,
				'default' => '0'
			],
			'expression' => [
				'null' => false,
				'type' => DB::FIELD_TYPE_CHAR,
				'length' => 64,
				'default' => ''
			],
			'sortorder' => [
				'null' => false,
				'type' => DB::FIELD_TYPE_INT,
				'length' => 10,
				'default' => '0'
			]
		]
	],
	'sysmaps' => [
		'key' => 'sysmapid',
		'fields' => [
			'sysmapid' => [
				'null' => false,
				'type' => DB::FIELD_TYPE_ID,
				'length' => 20
			],
			'name' => [
				'null' => false,
				'type' => DB::FIELD_TYPE_CHAR,
				'length' => 128,
				'default' => ''
			],
			'width' => [
				'null' => false,
				'type' => DB::FIELD_TYPE_INT,
				'length' => 10,
				'default' => '600'
			],
			'height' => [
				'null' => false,
				'type' => DB::FIELD_TYPE_INT,
				'length' => 10,
				'default' => '400'
			],
			'backgroundid' => [
				'null' => true,
				'type' => DB::FIELD_TYPE_ID,
				'length' => 20,
				'ref_table' => 'images',
				'ref_field' => 'imageid'
			],
			'label_type' => [
				'null' => false,
				'type' => DB::FIELD_TYPE_INT,
				'length' => 10,
				'default' => '2'
			],
			'label_location' => [
				'null' => false,
				'type' => DB::FIELD_TYPE_INT,
				'length' => 10,
				'default' => '0'
			],
			'highlight' => [
				'null' => false,
				'type' => DB::FIELD_TYPE_INT,
				'length' => 10,
				'default' => '1'
			],
			'expandproblem' => [
				'null' => false,
				'type' => DB::FIELD_TYPE_INT,
				'length' => 10,
				'default' => '1'
			],
			'markelements' => [
				'null' => false,
				'type' => DB::FIELD_TYPE_INT,
				'length' => 10,
				'default' => '0'
			],
			'show_unack' => [
				'null' => false,
				'type' => DB::FIELD_TYPE_INT,
				'length' => 10,
				'default' => '0'
			],
			'grid_size' => [
				'null' => false,
				'type' => DB::FIELD_TYPE_INT,
				'length' => 10,
				'default' => '50'
			],
			'grid_show' => [
				'null' => false,
				'type' => DB::FIELD_TYPE_INT,
				'length' => 10,
				'default' => '1'
			],
			'grid_align' => [
				'null' => false,
				'type' => DB::FIELD_TYPE_INT,
				'length' => 10,
				'default' => '1'
			],
			'label_format' => [
				'null' => false,
				'type' => DB::FIELD_TYPE_INT,
				'length' => 10,
				'default' => '0'
			],
			'label_type_host' => [
				'null' => false,
				'type' => DB::FIELD_TYPE_INT,
				'length' => 10,
				'default' => '2'
			],
			'label_type_hostgroup' => [
				'null' => false,
				'type' => DB::FIELD_TYPE_INT,
				'length' => 10,
				'default' => '2'
			],
			'label_type_trigger' => [
				'null' => false,
				'type' => DB::FIELD_TYPE_INT,
				'length' => 10,
				'default' => '2'
			],
			'label_type_map' => [
				'null' => false,
				'type' => DB::FIELD_TYPE_INT,
				'length' => 10,
				'default' => '2'
			],
			'label_type_image' => [
				'null' => false,
				'type' => DB::FIELD_TYPE_INT,
				'length' => 10,
				'default' => '2'
			],
			'label_string_host' => [
				'null' => false,
				'type' => DB::FIELD_TYPE_CHAR,
				'length' => 255,
				'default' => ''
			],
			'label_string_hostgroup' => [
				'null' => false,
				'type' => DB::FIELD_TYPE_CHAR,
				'length' => 255,
				'default' => ''
			],
			'label_string_trigger' => [
				'null' => false,
				'type' => DB::FIELD_TYPE_CHAR,
				'length' => 255,
				'default' => ''
			],
			'label_string_map' => [
				'null' => false,
				'type' => DB::FIELD_TYPE_CHAR,
				'length' => 255,
				'default' => ''
			],
			'label_string_image' => [
				'null' => false,
				'type' => DB::FIELD_TYPE_CHAR,
				'length' => 255,
				'default' => ''
			],
			'iconmapid' => [
				'null' => true,
				'type' => DB::FIELD_TYPE_ID,
				'length' => 20,
				'ref_table' => 'icon_map',
				'ref_field' => 'iconmapid'
			],
			'expand_macros' => [
				'null' => false,
				'type' => DB::FIELD_TYPE_INT,
				'length' => 10,
				'default' => '0'
			],
			'severity_min' => [
				'null' => false,
				'type' => DB::FIELD_TYPE_INT,
				'length' => 10,
				'default' => '0'
			],
			'userid' => [
				'null' => false,
				'type' => DB::FIELD_TYPE_ID,
				'length' => 20,
				'ref_table' => 'users',
				'ref_field' => 'userid'
			],
			'private' => [
				'null' => false,
				'type' => DB::FIELD_TYPE_INT,
				'length' => 10,
				'default' => '1'
			],
			'show_suppressed' => [
				'null' => false,
				'type' => DB::FIELD_TYPE_INT,
				'length' => 10,
				'default' => '0'
			]
		]
	],
	'sysmaps_elements' => [
		'key' => 'selementid',
		'fields' => [
			'selementid' => [
				'null' => false,
				'type' => DB::FIELD_TYPE_ID,
				'length' => 20
			],
			'sysmapid' => [
				'null' => false,
				'type' => DB::FIELD_TYPE_ID,
				'length' => 20,
				'ref_table' => 'sysmaps',
				'ref_field' => 'sysmapid'
			],
			'elementid' => [
				'null' => false,
				'type' => DB::FIELD_TYPE_ID,
				'length' => 20,
				'default' => '0'
			],
			'elementtype' => [
				'null' => false,
				'type' => DB::FIELD_TYPE_INT,
				'length' => 10,
				'default' => '0'
			],
			'iconid_off' => [
				'null' => true,
				'type' => DB::FIELD_TYPE_ID,
				'length' => 20,
				'ref_table' => 'images',
				'ref_field' => 'imageid'
			],
			'iconid_on' => [
				'null' => true,
				'type' => DB::FIELD_TYPE_ID,
				'length' => 20,
				'ref_table' => 'images',
				'ref_field' => 'imageid'
			],
			'label' => [
				'null' => false,
				'type' => DB::FIELD_TYPE_CHAR,
				'length' => 2048,
				'default' => ''
			],
			'label_location' => [
				'null' => false,
				'type' => DB::FIELD_TYPE_INT,
				'length' => 10,
				'default' => '-1'
			],
			'x' => [
				'null' => false,
				'type' => DB::FIELD_TYPE_INT,
				'length' => 10,
				'default' => '0'
			],
			'y' => [
				'null' => false,
				'type' => DB::FIELD_TYPE_INT,
				'length' => 10,
				'default' => '0'
			],
			'iconid_disabled' => [
				'null' => true,
				'type' => DB::FIELD_TYPE_ID,
				'length' => 20,
				'ref_table' => 'images',
				'ref_field' => 'imageid'
			],
			'iconid_maintenance' => [
				'null' => true,
				'type' => DB::FIELD_TYPE_ID,
				'length' => 20,
				'ref_table' => 'images',
				'ref_field' => 'imageid'
			],
			'elementsubtype' => [
				'null' => false,
				'type' => DB::FIELD_TYPE_INT,
				'length' => 10,
				'default' => '0'
			],
			'areatype' => [
				'null' => false,
				'type' => DB::FIELD_TYPE_INT,
				'length' => 10,
				'default' => '0'
			],
			'width' => [
				'null' => false,
				'type' => DB::FIELD_TYPE_INT,
				'length' => 10,
				'default' => '200'
			],
			'height' => [
				'null' => false,
				'type' => DB::FIELD_TYPE_INT,
				'length' => 10,
				'default' => '200'
			],
			'viewtype' => [
				'null' => false,
				'type' => DB::FIELD_TYPE_INT,
				'length' => 10,
				'default' => '0'
			],
			'use_iconmap' => [
				'null' => false,
				'type' => DB::FIELD_TYPE_INT,
				'length' => 10,
				'default' => '1'
			],
			'operator' => [
				'null' => false,
				'type' => DB::FIELD_TYPE_INT,
				'length' => 10,
				'default' => '0'
			]
		]
	],
	'sysmaps_links' => [
		'key' => 'linkid',
		'fields' => [
			'linkid' => [
				'null' => false,
				'type' => DB::FIELD_TYPE_ID,
				'length' => 20
			],
			'sysmapid' => [
				'null' => false,
				'type' => DB::FIELD_TYPE_ID,
				'length' => 20,
				'ref_table' => 'sysmaps',
				'ref_field' => 'sysmapid'
			],
			'selementid1' => [
				'null' => false,
				'type' => DB::FIELD_TYPE_ID,
				'length' => 20,
				'ref_table' => 'sysmaps_elements',
				'ref_field' => 'selementid'
			],
			'selementid2' => [
				'null' => false,
				'type' => DB::FIELD_TYPE_ID,
				'length' => 20,
				'ref_table' => 'sysmaps_elements',
				'ref_field' => 'selementid'
			],
			'drawtype' => [
				'null' => false,
				'type' => DB::FIELD_TYPE_INT,
				'length' => 10,
				'default' => '0'
			],
			'color' => [
				'null' => false,
				'type' => DB::FIELD_TYPE_CHAR,
				'length' => 6,
				'default' => '000000'
			],
			'label' => [
				'null' => false,
				'type' => DB::FIELD_TYPE_CHAR,
				'length' => 2048,
				'default' => ''
			]
		]
	],
	'sysmaps_link_triggers' => [
		'key' => 'linktriggerid',
		'fields' => [
			'linktriggerid' => [
				'null' => false,
				'type' => DB::FIELD_TYPE_ID,
				'length' => 20
			],
			'linkid' => [
				'null' => false,
				'type' => DB::FIELD_TYPE_ID,
				'length' => 20,
				'ref_table' => 'sysmaps_links',
				'ref_field' => 'linkid'
			],
			'triggerid' => [
				'null' => false,
				'type' => DB::FIELD_TYPE_ID,
				'length' => 20,
				'ref_table' => 'triggers',
				'ref_field' => 'triggerid'
			],
			'drawtype' => [
				'null' => false,
				'type' => DB::FIELD_TYPE_INT,
				'length' => 10,
				'default' => '0'
			],
			'color' => [
				'null' => false,
				'type' => DB::FIELD_TYPE_CHAR,
				'length' => 6,
				'default' => '000000'
			]
		]
	],
	'sysmap_element_url' => [
		'key' => 'sysmapelementurlid',
		'fields' => [
			'sysmapelementurlid' => [
				'null' => false,
				'type' => DB::FIELD_TYPE_ID,
				'length' => 20
			],
			'selementid' => [
				'null' => false,
				'type' => DB::FIELD_TYPE_ID,
				'length' => 20,
				'ref_table' => 'sysmaps_elements',
				'ref_field' => 'selementid'
			],
			'name' => [
				'null' => false,
				'type' => DB::FIELD_TYPE_CHAR,
				'length' => 255
			],
			'url' => [
				'null' => false,
				'type' => DB::FIELD_TYPE_CHAR,
				'length' => 255,
				'default' => ''
			]
		]
	],
	'sysmap_url' => [
		'key' => 'sysmapurlid',
		'fields' => [
			'sysmapurlid' => [
				'null' => false,
				'type' => DB::FIELD_TYPE_ID,
				'length' => 20
			],
			'sysmapid' => [
				'null' => false,
				'type' => DB::FIELD_TYPE_ID,
				'length' => 20,
				'ref_table' => 'sysmaps',
				'ref_field' => 'sysmapid'
			],
			'name' => [
				'null' => false,
				'type' => DB::FIELD_TYPE_CHAR,
				'length' => 255
			],
			'url' => [
				'null' => false,
				'type' => DB::FIELD_TYPE_CHAR,
				'length' => 255,
				'default' => ''
			],
			'elementtype' => [
				'null' => false,
				'type' => DB::FIELD_TYPE_INT,
				'length' => 10,
				'default' => '0'
			]
		]
	],
	'sysmap_user' => [
		'key' => 'sysmapuserid',
		'fields' => [
			'sysmapuserid' => [
				'null' => false,
				'type' => DB::FIELD_TYPE_ID,
				'length' => 20
			],
			'sysmapid' => [
				'null' => false,
				'type' => DB::FIELD_TYPE_ID,
				'length' => 20,
				'ref_table' => 'sysmaps',
				'ref_field' => 'sysmapid'
			],
			'userid' => [
				'null' => false,
				'type' => DB::FIELD_TYPE_ID,
				'length' => 20,
				'ref_table' => 'users',
				'ref_field' => 'userid'
			],
			'permission' => [
				'null' => false,
				'type' => DB::FIELD_TYPE_INT,
				'length' => 10,
				'default' => '2'
			]
		]
	],
	'sysmap_usrgrp' => [
		'key' => 'sysmapusrgrpid',
		'fields' => [
			'sysmapusrgrpid' => [
				'null' => false,
				'type' => DB::FIELD_TYPE_ID,
				'length' => 20
			],
			'sysmapid' => [
				'null' => false,
				'type' => DB::FIELD_TYPE_ID,
				'length' => 20,
				'ref_table' => 'sysmaps',
				'ref_field' => 'sysmapid'
			],
			'usrgrpid' => [
				'null' => false,
				'type' => DB::FIELD_TYPE_ID,
				'length' => 20,
				'ref_table' => 'usrgrp',
				'ref_field' => 'usrgrpid'
			],
			'permission' => [
				'null' => false,
				'type' => DB::FIELD_TYPE_INT,
				'length' => 10,
				'default' => '2'
			]
		]
	],
	'maintenances_hosts' => [
		'key' => 'maintenance_hostid',
		'fields' => [
			'maintenance_hostid' => [
				'null' => false,
				'type' => DB::FIELD_TYPE_ID,
				'length' => 20
			],
			'maintenanceid' => [
				'null' => false,
				'type' => DB::FIELD_TYPE_ID,
				'length' => 20,
				'ref_table' => 'maintenances',
				'ref_field' => 'maintenanceid'
			],
			'hostid' => [
				'null' => false,
				'type' => DB::FIELD_TYPE_ID,
				'length' => 20,
				'ref_table' => 'hosts',
				'ref_field' => 'hostid'
			]
		]
	],
	'maintenances_groups' => [
		'key' => 'maintenance_groupid',
		'fields' => [
			'maintenance_groupid' => [
				'null' => false,
				'type' => DB::FIELD_TYPE_ID,
				'length' => 20
			],
			'maintenanceid' => [
				'null' => false,
				'type' => DB::FIELD_TYPE_ID,
				'length' => 20,
				'ref_table' => 'maintenances',
				'ref_field' => 'maintenanceid'
			],
			'groupid' => [
				'null' => false,
				'type' => DB::FIELD_TYPE_ID,
				'length' => 20,
				'ref_table' => 'hstgrp',
				'ref_field' => 'groupid'
			]
		]
	],
	'timeperiods' => [
		'key' => 'timeperiodid',
		'fields' => [
			'timeperiodid' => [
				'null' => false,
				'type' => DB::FIELD_TYPE_ID,
				'length' => 20
			],
			'timeperiod_type' => [
				'null' => false,
				'type' => DB::FIELD_TYPE_INT,
				'length' => 10,
				'default' => '0'
			],
			'every' => [
				'null' => false,
				'type' => DB::FIELD_TYPE_INT,
				'length' => 10,
				'default' => '1'
			],
			'month' => [
				'null' => false,
				'type' => DB::FIELD_TYPE_INT,
				'length' => 10,
				'default' => '0'
			],
			'dayofweek' => [
				'null' => false,
				'type' => DB::FIELD_TYPE_INT,
				'length' => 10,
				'default' => '0'
			],
			'day' => [
				'null' => false,
				'type' => DB::FIELD_TYPE_INT,
				'length' => 10,
				'default' => '0'
			],
			'start_time' => [
				'null' => false,
				'type' => DB::FIELD_TYPE_INT,
				'length' => 10,
				'default' => '0'
			],
			'period' => [
				'null' => false,
				'type' => DB::FIELD_TYPE_INT,
				'length' => 10,
				'default' => '0'
			],
			'start_date' => [
				'null' => false,
				'type' => DB::FIELD_TYPE_INT,
				'length' => 10,
				'default' => '0'
			]
		]
	],
	'maintenances_windows' => [
		'key' => 'maintenance_timeperiodid',
		'fields' => [
			'maintenance_timeperiodid' => [
				'null' => false,
				'type' => DB::FIELD_TYPE_ID,
				'length' => 20
			],
			'maintenanceid' => [
				'null' => false,
				'type' => DB::FIELD_TYPE_ID,
				'length' => 20,
				'ref_table' => 'maintenances',
				'ref_field' => 'maintenanceid'
			],
			'timeperiodid' => [
				'null' => false,
				'type' => DB::FIELD_TYPE_ID,
				'length' => 20,
				'ref_table' => 'timeperiods',
				'ref_field' => 'timeperiodid'
			]
		]
	],
	'regexps' => [
		'key' => 'regexpid',
		'fields' => [
			'regexpid' => [
				'null' => false,
				'type' => DB::FIELD_TYPE_ID,
				'length' => 20
			],
			'name' => [
				'null' => false,
				'type' => DB::FIELD_TYPE_CHAR,
				'length' => 128,
				'default' => ''
			],
			'test_string' => [
				'null' => false,
				'type' => DB::FIELD_TYPE_TEXT,
				'default' => ''
			]
		]
	],
	'expressions' => [
		'key' => 'expressionid',
		'fields' => [
			'expressionid' => [
				'null' => false,
				'type' => DB::FIELD_TYPE_ID,
				'length' => 20
			],
			'regexpid' => [
				'null' => false,
				'type' => DB::FIELD_TYPE_ID,
				'length' => 20,
				'ref_table' => 'regexps',
				'ref_field' => 'regexpid'
			],
			'expression' => [
				'null' => false,
				'type' => DB::FIELD_TYPE_CHAR,
				'length' => 255,
				'default' => ''
			],
			'expression_type' => [
				'null' => false,
				'type' => DB::FIELD_TYPE_INT,
				'length' => 10,
				'default' => '0'
			],
			'exp_delimiter' => [
				'null' => false,
				'type' => DB::FIELD_TYPE_CHAR,
				'length' => 1,
				'default' => ''
			],
			'case_sensitive' => [
				'null' => false,
				'type' => DB::FIELD_TYPE_INT,
				'length' => 10,
				'default' => '0'
			]
		]
	],
	'ids' => [
		'key' => 'table_name,field_name',
		'fields' => [
			'table_name' => [
				'null' => false,
				'type' => DB::FIELD_TYPE_CHAR,
				'length' => 64,
				'default' => ''
			],
			'field_name' => [
				'null' => false,
				'type' => DB::FIELD_TYPE_CHAR,
				'length' => 64,
				'default' => ''
			],
			'nextid' => [
				'null' => false,
				'type' => DB::FIELD_TYPE_ID,
				'length' => 20
			]
		]
	],
	'alerts' => [
		'key' => 'alertid',
		'fields' => [
			'alertid' => [
				'null' => false,
				'type' => DB::FIELD_TYPE_ID,
				'length' => 20
			],
			'actionid' => [
				'null' => false,
				'type' => DB::FIELD_TYPE_ID,
				'length' => 20,
				'ref_table' => 'actions',
				'ref_field' => 'actionid'
			],
			'eventid' => [
				'null' => false,
				'type' => DB::FIELD_TYPE_ID,
				'length' => 20,
				'ref_table' => 'events',
				'ref_field' => 'eventid'
			],
			'userid' => [
				'null' => true,
				'type' => DB::FIELD_TYPE_ID,
				'length' => 20,
				'ref_table' => 'users',
				'ref_field' => 'userid'
			],
			'clock' => [
				'null' => false,
				'type' => DB::FIELD_TYPE_INT,
				'length' => 10,
				'default' => '0'
			],
			'mediatypeid' => [
				'null' => true,
				'type' => DB::FIELD_TYPE_ID,
				'length' => 20,
				'ref_table' => 'media_type',
				'ref_field' => 'mediatypeid'
			],
			'sendto' => [
				'null' => false,
				'type' => DB::FIELD_TYPE_CHAR,
				'length' => 1024,
				'default' => ''
			],
			'subject' => [
				'null' => false,
				'type' => DB::FIELD_TYPE_CHAR,
				'length' => 255,
				'default' => ''
			],
			'message' => [
				'null' => false,
				'type' => DB::FIELD_TYPE_NCLOB,
				'default' => ''
			],
			'status' => [
				'null' => false,
				'type' => DB::FIELD_TYPE_INT,
				'length' => 10,
				'default' => '0'
			],
			'retries' => [
				'null' => false,
				'type' => DB::FIELD_TYPE_INT,
				'length' => 10,
				'default' => '0'
			],
			'error' => [
				'null' => false,
				'type' => DB::FIELD_TYPE_CHAR,
				'length' => 2048,
				'default' => ''
			],
			'esc_step' => [
				'null' => false,
				'type' => DB::FIELD_TYPE_INT,
				'length' => 10,
				'default' => '0'
			],
			'alerttype' => [
				'null' => false,
				'type' => DB::FIELD_TYPE_INT,
				'length' => 10,
				'default' => '0'
			],
			'p_eventid' => [
				'null' => true,
				'type' => DB::FIELD_TYPE_ID,
				'length' => 20,
				'ref_table' => 'events',
				'ref_field' => 'eventid'
			],
			'acknowledgeid' => [
				'null' => true,
				'type' => DB::FIELD_TYPE_ID,
				'length' => 20,
				'ref_table' => 'acknowledges',
				'ref_field' => 'acknowledgeid'
			],
			'parameters' => [
				'null' => false,
				'type' => DB::FIELD_TYPE_TEXT,
				'default' => '{}'
			]
		]
	],
	'history' => [
		'key' => '',
		'fields' => [
			'itemid' => [
				'null' => false,
				'type' => DB::FIELD_TYPE_ID,
				'length' => 20,
				'ref_table' => 'items',
				'ref_field' => 'itemid'
			],
			'clock' => [
				'null' => false,
				'type' => DB::FIELD_TYPE_INT,
				'length' => 10,
				'default' => '0'
			],
			'value' => [
				'null' => false,
				'type' => DB::FIELD_TYPE_FLOAT,
				'default' => '0.0000'
			],
			'ns' => [
				'null' => false,
				'type' => DB::FIELD_TYPE_INT,
				'length' => 10,
				'default' => '0'
			]
		]
	],
	'history_uint' => [
		'key' => '',
		'fields' => [
			'itemid' => [
				'null' => false,
				'type' => DB::FIELD_TYPE_ID,
				'length' => 20,
				'ref_table' => 'items',
				'ref_field' => 'itemid'
			],
			'clock' => [
				'null' => false,
				'type' => DB::FIELD_TYPE_INT,
				'length' => 10,
				'default' => '0'
			],
			'value' => [
				'null' => false,
				'type' => DB::FIELD_TYPE_UINT,
				'length' => 20,
				'default' => '0'
			],
			'ns' => [
				'null' => false,
				'type' => DB::FIELD_TYPE_INT,
				'length' => 10,
				'default' => '0'
			]
		]
	],
	'history_str' => [
		'key' => '',
		'fields' => [
			'itemid' => [
				'null' => false,
				'type' => DB::FIELD_TYPE_ID,
				'length' => 20,
				'ref_table' => 'items',
				'ref_field' => 'itemid'
			],
			'clock' => [
				'null' => false,
				'type' => DB::FIELD_TYPE_INT,
				'length' => 10,
				'default' => '0'
			],
			'value' => [
				'null' => false,
				'type' => DB::FIELD_TYPE_CHAR,
				'length' => 255,
				'default' => ''
			],
			'ns' => [
				'null' => false,
				'type' => DB::FIELD_TYPE_INT,
				'length' => 10,
				'default' => '0'
			]
		]
	],
	'history_log' => [
		'key' => '',
		'fields' => [
			'itemid' => [
				'null' => false,
				'type' => DB::FIELD_TYPE_ID,
				'length' => 20,
				'ref_table' => 'items',
				'ref_field' => 'itemid'
			],
			'clock' => [
				'null' => false,
				'type' => DB::FIELD_TYPE_INT,
				'length' => 10,
				'default' => '0'
			],
			'timestamp' => [
				'null' => false,
				'type' => DB::FIELD_TYPE_INT,
				'length' => 10,
				'default' => '0'
			],
			'source' => [
				'null' => false,
				'type' => DB::FIELD_TYPE_CHAR,
				'length' => 64,
				'default' => ''
			],
			'severity' => [
				'null' => false,
				'type' => DB::FIELD_TYPE_INT,
				'length' => 10,
				'default' => '0'
			],
			'value' => [
				'null' => false,
				'type' => DB::FIELD_TYPE_NCLOB,
				'default' => ''
			],
			'logeventid' => [
				'null' => false,
				'type' => DB::FIELD_TYPE_INT,
				'length' => 10,
				'default' => '0'
			],
			'ns' => [
				'null' => false,
				'type' => DB::FIELD_TYPE_INT,
				'length' => 10,
				'default' => '0'
			]
		]
	],
	'history_text' => [
		'key' => '',
		'fields' => [
			'itemid' => [
				'null' => false,
				'type' => DB::FIELD_TYPE_ID,
				'length' => 20,
				'ref_table' => 'items',
				'ref_field' => 'itemid'
			],
			'clock' => [
				'null' => false,
				'type' => DB::FIELD_TYPE_INT,
				'length' => 10,
				'default' => '0'
			],
			'value' => [
				'null' => false,
				'type' => DB::FIELD_TYPE_NCLOB,
				'default' => ''
			],
			'ns' => [
				'null' => false,
				'type' => DB::FIELD_TYPE_INT,
				'length' => 10,
				'default' => '0'
			]
		]
	],
	'proxy_history' => [
		'key' => 'id',
		'fields' => [
			'id' => [
				'null' => false,
				'type' => DB::FIELD_TYPE_UINT,
				'length' => 20
			],
			'itemid' => [
				'null' => false,
				'type' => DB::FIELD_TYPE_ID,
				'length' => 20,
				'ref_table' => 'items',
				'ref_field' => 'itemid'
			],
			'clock' => [
				'null' => false,
				'type' => DB::FIELD_TYPE_INT,
				'length' => 10,
				'default' => '0'
			],
			'timestamp' => [
				'null' => false,
				'type' => DB::FIELD_TYPE_INT,
				'length' => 10,
				'default' => '0'
			],
			'source' => [
				'null' => false,
				'type' => DB::FIELD_TYPE_CHAR,
				'length' => 64,
				'default' => ''
			],
			'severity' => [
				'null' => false,
				'type' => DB::FIELD_TYPE_INT,
				'length' => 10,
				'default' => '0'
			],
			'value' => [
				'null' => false,
				'type' => DB::FIELD_TYPE_NCLOB,
				'default' => ''
			],
			'logeventid' => [
				'null' => false,
				'type' => DB::FIELD_TYPE_INT,
				'length' => 10,
				'default' => '0'
			],
			'ns' => [
				'null' => false,
				'type' => DB::FIELD_TYPE_INT,
				'length' => 10,
				'default' => '0'
			],
			'state' => [
				'null' => false,
				'type' => DB::FIELD_TYPE_INT,
				'length' => 10,
				'default' => '0'
			],
			'lastlogsize' => [
				'null' => false,
				'type' => DB::FIELD_TYPE_UINT,
				'length' => 20,
				'default' => '0'
			],
			'mtime' => [
				'null' => false,
				'type' => DB::FIELD_TYPE_INT,
				'length' => 10,
				'default' => '0'
			],
			'flags' => [
				'null' => false,
				'type' => DB::FIELD_TYPE_INT,
				'length' => 10,
				'default' => '0'
			],
			'write_clock' => [
				'null' => false,
				'type' => DB::FIELD_TYPE_INT,
				'length' => 10,
				'default' => '0'
			]
		]
	],
	'proxy_dhistory' => [
		'key' => 'id',
		'fields' => [
			'id' => [
				'null' => false,
				'type' => DB::FIELD_TYPE_UINT,
				'length' => 20
			],
			'clock' => [
				'null' => false,
				'type' => DB::FIELD_TYPE_INT,
				'length' => 10,
				'default' => '0'
			],
			'druleid' => [
				'null' => false,
				'type' => DB::FIELD_TYPE_ID,
				'length' => 20,
				'ref_table' => 'drules',
				'ref_field' => 'druleid'
			],
			'ip' => [
				'null' => false,
				'type' => DB::FIELD_TYPE_CHAR,
				'length' => 39,
				'default' => ''
			],
			'port' => [
				'null' => false,
				'type' => DB::FIELD_TYPE_INT,
				'length' => 10,
				'default' => '0'
			],
			'value' => [
				'null' => false,
				'type' => DB::FIELD_TYPE_CHAR,
				'length' => 255,
				'default' => ''
			],
			'status' => [
				'null' => false,
				'type' => DB::FIELD_TYPE_INT,
				'length' => 10,
				'default' => '0'
			],
			'dcheckid' => [
				'null' => true,
				'type' => DB::FIELD_TYPE_ID,
				'length' => 20,
				'ref_table' => 'dchecks',
				'ref_field' => 'dcheckid'
			],
			'dns' => [
				'null' => false,
				'type' => DB::FIELD_TYPE_CHAR,
				'length' => 255,
				'default' => ''
			]
		]
	],
	'events' => [
		'key' => 'eventid',
		'fields' => [
			'eventid' => [
				'null' => false,
				'type' => DB::FIELD_TYPE_ID,
				'length' => 20
			],
			'source' => [
				'null' => false,
				'type' => DB::FIELD_TYPE_INT,
				'length' => 10,
				'default' => '0'
			],
			'object' => [
				'null' => false,
				'type' => DB::FIELD_TYPE_INT,
				'length' => 10,
				'default' => '0'
			],
			'objectid' => [
				'null' => false,
				'type' => DB::FIELD_TYPE_ID,
				'length' => 20,
				'default' => '0'
			],
			'clock' => [
				'null' => false,
				'type' => DB::FIELD_TYPE_INT,
				'length' => 10,
				'default' => '0'
			],
			'value' => [
				'null' => false,
				'type' => DB::FIELD_TYPE_INT,
				'length' => 10,
				'default' => '0'
			],
			'acknowledged' => [
				'null' => false,
				'type' => DB::FIELD_TYPE_INT,
				'length' => 10,
				'default' => '0'
			],
			'ns' => [
				'null' => false,
				'type' => DB::FIELD_TYPE_INT,
				'length' => 10,
				'default' => '0'
			],
			'name' => [
				'null' => false,
				'type' => DB::FIELD_TYPE_CHAR,
				'length' => 2048,
				'default' => ''
			],
			'severity' => [
				'null' => false,
				'type' => DB::FIELD_TYPE_INT,
				'length' => 10,
				'default' => '0'
			]
		]
	],
	'trends' => [
		'key' => 'itemid,clock',
		'fields' => [
			'itemid' => [
				'null' => false,
				'type' => DB::FIELD_TYPE_ID,
				'length' => 20,
				'ref_table' => 'items',
				'ref_field' => 'itemid'
			],
			'clock' => [
				'null' => false,
				'type' => DB::FIELD_TYPE_INT,
				'length' => 10,
				'default' => '0'
			],
			'num' => [
				'null' => false,
				'type' => DB::FIELD_TYPE_INT,
				'length' => 10,
				'default' => '0'
			],
			'value_min' => [
				'null' => false,
				'type' => DB::FIELD_TYPE_FLOAT,
				'default' => '0.0000'
			],
			'value_avg' => [
				'null' => false,
				'type' => DB::FIELD_TYPE_FLOAT,
				'default' => '0.0000'
			],
			'value_max' => [
				'null' => false,
				'type' => DB::FIELD_TYPE_FLOAT,
				'default' => '0.0000'
			]
		]
	],
	'trends_uint' => [
		'key' => 'itemid,clock',
		'fields' => [
			'itemid' => [
				'null' => false,
				'type' => DB::FIELD_TYPE_ID,
				'length' => 20,
				'ref_table' => 'items',
				'ref_field' => 'itemid'
			],
			'clock' => [
				'null' => false,
				'type' => DB::FIELD_TYPE_INT,
				'length' => 10,
				'default' => '0'
			],
			'num' => [
				'null' => false,
				'type' => DB::FIELD_TYPE_INT,
				'length' => 10,
				'default' => '0'
			],
			'value_min' => [
				'null' => false,
				'type' => DB::FIELD_TYPE_UINT,
				'length' => 20,
				'default' => '0'
			],
			'value_avg' => [
				'null' => false,
				'type' => DB::FIELD_TYPE_UINT,
				'length' => 20,
				'default' => '0'
			],
			'value_max' => [
				'null' => false,
				'type' => DB::FIELD_TYPE_UINT,
				'length' => 20,
				'default' => '0'
			]
		]
	],
	'acknowledges' => [
		'key' => 'acknowledgeid',
		'fields' => [
			'acknowledgeid' => [
				'null' => false,
				'type' => DB::FIELD_TYPE_ID,
				'length' => 20
			],
			'userid' => [
				'null' => false,
				'type' => DB::FIELD_TYPE_ID,
				'length' => 20,
				'ref_table' => 'users',
				'ref_field' => 'userid'
			],
			'eventid' => [
				'null' => false,
				'type' => DB::FIELD_TYPE_ID,
				'length' => 20,
				'ref_table' => 'events',
				'ref_field' => 'eventid'
			],
			'clock' => [
				'null' => false,
				'type' => DB::FIELD_TYPE_INT,
				'length' => 10,
				'default' => '0'
			],
			'message' => [
				'null' => false,
				'type' => DB::FIELD_TYPE_CHAR,
				'length' => 2048,
				'default' => ''
			],
			'action' => [
				'null' => false,
				'type' => DB::FIELD_TYPE_INT,
				'length' => 10,
				'default' => '0'
			],
			'old_severity' => [
				'null' => false,
				'type' => DB::FIELD_TYPE_INT,
				'length' => 10,
				'default' => '0'
			],
			'new_severity' => [
				'null' => false,
				'type' => DB::FIELD_TYPE_INT,
				'length' => 10,
				'default' => '0'
			]
		]
	],
	'auditlog' => [
		'key' => 'auditid',
		'fields' => [
			'auditid' => [
				'null' => false,
				'type' => DB::FIELD_TYPE_ID,
				'length' => 20
			],
			'userid' => [
				'null' => false,
				'type' => DB::FIELD_TYPE_ID,
				'length' => 20,
				'ref_table' => 'users',
				'ref_field' => 'userid'
			],
			'clock' => [
				'null' => false,
				'type' => DB::FIELD_TYPE_INT,
				'length' => 10,
				'default' => '0'
			],
			'action' => [
				'null' => false,
				'type' => DB::FIELD_TYPE_INT,
				'length' => 10,
				'default' => '0'
			],
			'resourcetype' => [
				'null' => false,
				'type' => DB::FIELD_TYPE_INT,
				'length' => 10,
				'default' => '0'
			],
			'note' => [
				'null' => false,
				'type' => DB::FIELD_TYPE_CHAR,
				'length' => 128,
				'default' => ''
			],
			'ip' => [
				'null' => false,
				'type' => DB::FIELD_TYPE_CHAR,
				'length' => 39,
				'default' => ''
			],
			'resourceid' => [
				'null' => true,
				'type' => DB::FIELD_TYPE_ID,
				'length' => 20
			],
			'resourcename' => [
				'null' => false,
				'type' => DB::FIELD_TYPE_CHAR,
				'length' => 255,
				'default' => ''
			]
		]
	],
	'auditlog_details' => [
		'key' => 'auditdetailid',
		'fields' => [
			'auditdetailid' => [
				'null' => false,
				'type' => DB::FIELD_TYPE_ID,
				'length' => 20
			],
			'auditid' => [
				'null' => false,
				'type' => DB::FIELD_TYPE_ID,
				'length' => 20,
				'ref_table' => 'auditlog',
				'ref_field' => 'auditid'
			],
			'table_name' => [
				'null' => false,
				'type' => DB::FIELD_TYPE_CHAR,
				'length' => 64,
				'default' => ''
			],
			'field_name' => [
				'null' => false,
				'type' => DB::FIELD_TYPE_CHAR,
				'length' => 64,
				'default' => ''
			],
			'oldvalue' => [
				'null' => false,
				'type' => DB::FIELD_TYPE_NCLOB,
				'default' => ''
			],
			'newvalue' => [
				'null' => false,
				'type' => DB::FIELD_TYPE_NCLOB,
				'default' => ''
			]
		]
	],
	'service_alarms' => [
		'key' => 'servicealarmid',
		'fields' => [
			'servicealarmid' => [
				'null' => false,
				'type' => DB::FIELD_TYPE_ID,
				'length' => 20
			],
			'serviceid' => [
				'null' => false,
				'type' => DB::FIELD_TYPE_ID,
				'length' => 20,
				'ref_table' => 'services',
				'ref_field' => 'serviceid'
			],
			'clock' => [
				'null' => false,
				'type' => DB::FIELD_TYPE_INT,
				'length' => 10,
				'default' => '0'
			],
			'value' => [
				'null' => false,
				'type' => DB::FIELD_TYPE_INT,
				'length' => 10,
				'default' => '0'
			]
		]
	],
	'autoreg_host' => [
		'key' => 'autoreg_hostid',
		'fields' => [
			'autoreg_hostid' => [
				'null' => false,
				'type' => DB::FIELD_TYPE_ID,
				'length' => 20
			],
			'proxy_hostid' => [
				'null' => true,
				'type' => DB::FIELD_TYPE_ID,
				'length' => 20,
				'ref_table' => 'hosts',
				'ref_field' => 'hostid'
			],
			'host' => [
				'null' => false,
				'type' => DB::FIELD_TYPE_CHAR,
				'length' => 128,
				'default' => ''
			],
			'listen_ip' => [
				'null' => false,
				'type' => DB::FIELD_TYPE_CHAR,
				'length' => 39,
				'default' => ''
			],
			'listen_port' => [
				'null' => false,
				'type' => DB::FIELD_TYPE_INT,
				'length' => 10,
				'default' => '0'
			],
			'listen_dns' => [
				'null' => false,
				'type' => DB::FIELD_TYPE_CHAR,
				'length' => 255,
				'default' => ''
			],
			'host_metadata' => [
				'null' => false,
				'type' => DB::FIELD_TYPE_CHAR,
				'length' => 255,
				'default' => ''
			],
			'flags' => [
				'null' => false,
				'type' => DB::FIELD_TYPE_INT,
				'length' => 10,
				'default' => '0'
			],
			'tls_accepted' => [
				'null' => false,
				'type' => DB::FIELD_TYPE_INT,
				'length' => 10,
				'default' => '1'
			]
		]
	],
	'proxy_autoreg_host' => [
		'key' => 'id',
		'fields' => [
			'id' => [
				'null' => false,
				'type' => DB::FIELD_TYPE_UINT,
				'length' => 20
			],
			'clock' => [
				'null' => false,
				'type' => DB::FIELD_TYPE_INT,
				'length' => 10,
				'default' => '0'
			],
			'host' => [
				'null' => false,
				'type' => DB::FIELD_TYPE_CHAR,
				'length' => 128,
				'default' => ''
			],
			'listen_ip' => [
				'null' => false,
				'type' => DB::FIELD_TYPE_CHAR,
				'length' => 39,
				'default' => ''
			],
			'listen_port' => [
				'null' => false,
				'type' => DB::FIELD_TYPE_INT,
				'length' => 10,
				'default' => '0'
			],
			'listen_dns' => [
				'null' => false,
				'type' => DB::FIELD_TYPE_CHAR,
				'length' => 255,
				'default' => ''
			],
			'host_metadata' => [
				'null' => false,
				'type' => DB::FIELD_TYPE_CHAR,
				'length' => 255,
				'default' => ''
			],
			'flags' => [
				'null' => false,
				'type' => DB::FIELD_TYPE_INT,
				'length' => 10,
				'default' => '0'
			],
			'tls_accepted' => [
				'null' => false,
				'type' => DB::FIELD_TYPE_INT,
				'length' => 10,
				'default' => '1'
			]
		]
	],
	'dhosts' => [
		'key' => 'dhostid',
		'fields' => [
			'dhostid' => [
				'null' => false,
				'type' => DB::FIELD_TYPE_ID,
				'length' => 20
			],
			'druleid' => [
				'null' => false,
				'type' => DB::FIELD_TYPE_ID,
				'length' => 20,
				'ref_table' => 'drules',
				'ref_field' => 'druleid'
			],
			'status' => [
				'null' => false,
				'type' => DB::FIELD_TYPE_INT,
				'length' => 10,
				'default' => '0'
			],
			'lastup' => [
				'null' => false,
				'type' => DB::FIELD_TYPE_INT,
				'length' => 10,
				'default' => '0'
			],
			'lastdown' => [
				'null' => false,
				'type' => DB::FIELD_TYPE_INT,
				'length' => 10,
				'default' => '0'
			]
		]
	],
	'dservices' => [
		'key' => 'dserviceid',
		'fields' => [
			'dserviceid' => [
				'null' => false,
				'type' => DB::FIELD_TYPE_ID,
				'length' => 20
			],
			'dhostid' => [
				'null' => false,
				'type' => DB::FIELD_TYPE_ID,
				'length' => 20,
				'ref_table' => 'dhosts',
				'ref_field' => 'dhostid'
			],
			'value' => [
				'null' => false,
				'type' => DB::FIELD_TYPE_CHAR,
				'length' => 255,
				'default' => ''
			],
			'port' => [
				'null' => false,
				'type' => DB::FIELD_TYPE_INT,
				'length' => 10,
				'default' => '0'
			],
			'status' => [
				'null' => false,
				'type' => DB::FIELD_TYPE_INT,
				'length' => 10,
				'default' => '0'
			],
			'lastup' => [
				'null' => false,
				'type' => DB::FIELD_TYPE_INT,
				'length' => 10,
				'default' => '0'
			],
			'lastdown' => [
				'null' => false,
				'type' => DB::FIELD_TYPE_INT,
				'length' => 10,
				'default' => '0'
			],
			'dcheckid' => [
				'null' => false,
				'type' => DB::FIELD_TYPE_ID,
				'length' => 20,
				'ref_table' => 'dchecks',
				'ref_field' => 'dcheckid'
			],
			'ip' => [
				'null' => false,
				'type' => DB::FIELD_TYPE_CHAR,
				'length' => 39,
				'default' => ''
			],
			'dns' => [
				'null' => false,
				'type' => DB::FIELD_TYPE_CHAR,
				'length' => 255,
				'default' => ''
			]
		]
	],
	'escalations' => [
		'key' => 'escalationid',
		'fields' => [
			'escalationid' => [
				'null' => false,
				'type' => DB::FIELD_TYPE_ID,
				'length' => 20
			],
			'actionid' => [
				'null' => false,
				'type' => DB::FIELD_TYPE_ID,
				'length' => 20,
				'ref_table' => 'actions',
				'ref_field' => 'actionid'
			],
			'triggerid' => [
				'null' => true,
				'type' => DB::FIELD_TYPE_ID,
				'length' => 20,
				'ref_table' => 'triggers',
				'ref_field' => 'triggerid'
			],
			'eventid' => [
				'null' => true,
				'type' => DB::FIELD_TYPE_ID,
				'length' => 20,
				'ref_table' => 'events',
				'ref_field' => 'eventid'
			],
			'r_eventid' => [
				'null' => true,
				'type' => DB::FIELD_TYPE_ID,
				'length' => 20,
				'ref_table' => 'events',
				'ref_field' => 'eventid'
			],
			'nextcheck' => [
				'null' => false,
				'type' => DB::FIELD_TYPE_INT,
				'length' => 10,
				'default' => '0'
			],
			'esc_step' => [
				'null' => false,
				'type' => DB::FIELD_TYPE_INT,
				'length' => 10,
				'default' => '0'
			],
			'status' => [
				'null' => false,
				'type' => DB::FIELD_TYPE_INT,
				'length' => 10,
				'default' => '0'
			],
			'itemid' => [
				'null' => true,
				'type' => DB::FIELD_TYPE_ID,
				'length' => 20,
				'ref_table' => 'items',
				'ref_field' => 'itemid'
			],
			'acknowledgeid' => [
				'null' => true,
				'type' => DB::FIELD_TYPE_ID,
				'length' => 20,
				'ref_table' => 'acknowledges',
				'ref_field' => 'acknowledgeid'
			]
		]
	],
	'globalvars' => [
		'key' => 'globalvarid',
		'fields' => [
			'globalvarid' => [
				'null' => false,
				'type' => DB::FIELD_TYPE_ID,
				'length' => 20
			],
			'snmp_lastsize' => [
				'null' => false,
				'type' => DB::FIELD_TYPE_UINT,
				'length' => 20,
				'default' => '0'
			]
		]
	],
	'graph_discovery' => [
		'key' => 'graphid',
		'fields' => [
			'graphid' => [
				'null' => false,
				'type' => DB::FIELD_TYPE_ID,
				'length' => 20,
				'ref_table' => 'graphs',
				'ref_field' => 'graphid'
			],
			'parent_graphid' => [
				'null' => false,
				'type' => DB::FIELD_TYPE_ID,
				'length' => 20,
				'ref_table' => 'graphs',
				'ref_field' => 'graphid'
			],
			'lastcheck' => [
				'null' => false,
				'type' => DB::FIELD_TYPE_INT,
				'length' => 10,
				'default' => '0'
			],
			'ts_delete' => [
				'null' => false,
				'type' => DB::FIELD_TYPE_INT,
				'length' => 10,
				'default' => '0'
			]
		]
	],
	'host_inventory' => [
		'key' => 'hostid',
		'fields' => [
			'hostid' => [
				'null' => false,
				'type' => DB::FIELD_TYPE_ID,
				'length' => 20,
				'ref_table' => 'hosts',
				'ref_field' => 'hostid'
			],
			'inventory_mode' => [
				'null' => false,
				'type' => DB::FIELD_TYPE_INT,
				'length' => 10,
				'default' => '0'
			],
			'type' => [
				'null' => false,
				'type' => DB::FIELD_TYPE_CHAR,
				'length' => 64,
				'default' => ''
			],
			'type_full' => [
				'null' => false,
				'type' => DB::FIELD_TYPE_CHAR,
				'length' => 64,
				'default' => ''
			],
			'name' => [
				'null' => false,
				'type' => DB::FIELD_TYPE_CHAR,
				'length' => 128,
				'default' => ''
			],
			'alias' => [
				'null' => false,
				'type' => DB::FIELD_TYPE_CHAR,
				'length' => 128,
				'default' => ''
			],
			'os' => [
				'null' => false,
				'type' => DB::FIELD_TYPE_CHAR,
				'length' => 128,
				'default' => ''
			],
			'os_full' => [
				'null' => false,
				'type' => DB::FIELD_TYPE_CHAR,
				'length' => 255,
				'default' => ''
			],
			'os_short' => [
				'null' => false,
				'type' => DB::FIELD_TYPE_CHAR,
				'length' => 128,
				'default' => ''
			],
			'serialno_a' => [
				'null' => false,
				'type' => DB::FIELD_TYPE_CHAR,
				'length' => 64,
				'default' => ''
			],
			'serialno_b' => [
				'null' => false,
				'type' => DB::FIELD_TYPE_CHAR,
				'length' => 64,
				'default' => ''
			],
			'tag' => [
				'null' => false,
				'type' => DB::FIELD_TYPE_CHAR,
				'length' => 64,
				'default' => ''
			],
			'asset_tag' => [
				'null' => false,
				'type' => DB::FIELD_TYPE_CHAR,
				'length' => 64,
				'default' => ''
			],
			'macaddress_a' => [
				'null' => false,
				'type' => DB::FIELD_TYPE_CHAR,
				'length' => 64,
				'default' => ''
			],
			'macaddress_b' => [
				'null' => false,
				'type' => DB::FIELD_TYPE_CHAR,
				'length' => 64,
				'default' => ''
			],
			'hardware' => [
				'null' => false,
				'type' => DB::FIELD_TYPE_CHAR,
				'length' => 255,
				'default' => ''
			],
			'hardware_full' => [
				'null' => false,
				'type' => DB::FIELD_TYPE_TEXT,
				'default' => ''
			],
			'software' => [
				'null' => false,
				'type' => DB::FIELD_TYPE_CHAR,
				'length' => 255,
				'default' => ''
			],
			'software_full' => [
				'null' => false,
				'type' => DB::FIELD_TYPE_TEXT,
				'default' => ''
			],
			'software_app_a' => [
				'null' => false,
				'type' => DB::FIELD_TYPE_CHAR,
				'length' => 64,
				'default' => ''
			],
			'software_app_b' => [
				'null' => false,
				'type' => DB::FIELD_TYPE_CHAR,
				'length' => 64,
				'default' => ''
			],
			'software_app_c' => [
				'null' => false,
				'type' => DB::FIELD_TYPE_CHAR,
				'length' => 64,
				'default' => ''
			],
			'software_app_d' => [
				'null' => false,
				'type' => DB::FIELD_TYPE_CHAR,
				'length' => 64,
				'default' => ''
			],
			'software_app_e' => [
				'null' => false,
				'type' => DB::FIELD_TYPE_CHAR,
				'length' => 64,
				'default' => ''
			],
			'contact' => [
				'null' => false,
				'type' => DB::FIELD_TYPE_TEXT,
				'default' => ''
			],
			'location' => [
				'null' => false,
				'type' => DB::FIELD_TYPE_TEXT,
				'default' => ''
			],
			'location_lat' => [
				'null' => false,
				'type' => DB::FIELD_TYPE_CHAR,
				'length' => 16,
				'default' => ''
			],
			'location_lon' => [
				'null' => false,
				'type' => DB::FIELD_TYPE_CHAR,
				'length' => 16,
				'default' => ''
			],
			'notes' => [
				'null' => false,
				'type' => DB::FIELD_TYPE_TEXT,
				'default' => ''
			],
			'chassis' => [
				'null' => false,
				'type' => DB::FIELD_TYPE_CHAR,
				'length' => 64,
				'default' => ''
			],
			'model' => [
				'null' => false,
				'type' => DB::FIELD_TYPE_CHAR,
				'length' => 64,
				'default' => ''
			],
			'hw_arch' => [
				'null' => false,
				'type' => DB::FIELD_TYPE_CHAR,
				'length' => 32,
				'default' => ''
			],
			'vendor' => [
				'null' => false,
				'type' => DB::FIELD_TYPE_CHAR,
				'length' => 64,
				'default' => ''
			],
			'contract_number' => [
				'null' => false,
				'type' => DB::FIELD_TYPE_CHAR,
				'length' => 64,
				'default' => ''
			],
			'installer_name' => [
				'null' => false,
				'type' => DB::FIELD_TYPE_CHAR,
				'length' => 64,
				'default' => ''
			],
			'deployment_status' => [
				'null' => false,
				'type' => DB::FIELD_TYPE_CHAR,
				'length' => 64,
				'default' => ''
			],
			'url_a' => [
				'null' => false,
				'type' => DB::FIELD_TYPE_CHAR,
				'length' => 255,
				'default' => ''
			],
			'url_b' => [
				'null' => false,
				'type' => DB::FIELD_TYPE_CHAR,
				'length' => 255,
				'default' => ''
			],
			'url_c' => [
				'null' => false,
				'type' => DB::FIELD_TYPE_CHAR,
				'length' => 255,
				'default' => ''
			],
			'host_networks' => [
				'null' => false,
				'type' => DB::FIELD_TYPE_TEXT,
				'default' => ''
			],
			'host_netmask' => [
				'null' => false,
				'type' => DB::FIELD_TYPE_CHAR,
				'length' => 39,
				'default' => ''
			],
			'host_router' => [
				'null' => false,
				'type' => DB::FIELD_TYPE_CHAR,
				'length' => 39,
				'default' => ''
			],
			'oob_ip' => [
				'null' => false,
				'type' => DB::FIELD_TYPE_CHAR,
				'length' => 39,
				'default' => ''
			],
			'oob_netmask' => [
				'null' => false,
				'type' => DB::FIELD_TYPE_CHAR,
				'length' => 39,
				'default' => ''
			],
			'oob_router' => [
				'null' => false,
				'type' => DB::FIELD_TYPE_CHAR,
				'length' => 39,
				'default' => ''
			],
			'date_hw_purchase' => [
				'null' => false,
				'type' => DB::FIELD_TYPE_CHAR,
				'length' => 64,
				'default' => ''
			],
			'date_hw_install' => [
				'null' => false,
				'type' => DB::FIELD_TYPE_CHAR,
				'length' => 64,
				'default' => ''
			],
			'date_hw_expiry' => [
				'null' => false,
				'type' => DB::FIELD_TYPE_CHAR,
				'length' => 64,
				'default' => ''
			],
			'date_hw_decomm' => [
				'null' => false,
				'type' => DB::FIELD_TYPE_CHAR,
				'length' => 64,
				'default' => ''
			],
			'site_address_a' => [
				'null' => false,
				'type' => DB::FIELD_TYPE_CHAR,
				'length' => 128,
				'default' => ''
			],
			'site_address_b' => [
				'null' => false,
				'type' => DB::FIELD_TYPE_CHAR,
				'length' => 128,
				'default' => ''
			],
			'site_address_c' => [
				'null' => false,
				'type' => DB::FIELD_TYPE_CHAR,
				'length' => 128,
				'default' => ''
			],
			'site_city' => [
				'null' => false,
				'type' => DB::FIELD_TYPE_CHAR,
				'length' => 128,
				'default' => ''
			],
			'site_state' => [
				'null' => false,
				'type' => DB::FIELD_TYPE_CHAR,
				'length' => 64,
				'default' => ''
			],
			'site_country' => [
				'null' => false,
				'type' => DB::FIELD_TYPE_CHAR,
				'length' => 64,
				'default' => ''
			],
			'site_zip' => [
				'null' => false,
				'type' => DB::FIELD_TYPE_CHAR,
				'length' => 64,
				'default' => ''
			],
			'site_rack' => [
				'null' => false,
				'type' => DB::FIELD_TYPE_CHAR,
				'length' => 128,
				'default' => ''
			],
			'site_notes' => [
				'null' => false,
				'type' => DB::FIELD_TYPE_TEXT,
				'default' => ''
			],
			'poc_1_name' => [
				'null' => false,
				'type' => DB::FIELD_TYPE_CHAR,
				'length' => 128,
				'default' => ''
			],
			'poc_1_email' => [
				'null' => false,
				'type' => DB::FIELD_TYPE_CHAR,
				'length' => 128,
				'default' => ''
			],
			'poc_1_phone_a' => [
				'null' => false,
				'type' => DB::FIELD_TYPE_CHAR,
				'length' => 64,
				'default' => ''
			],
			'poc_1_phone_b' => [
				'null' => false,
				'type' => DB::FIELD_TYPE_CHAR,
				'length' => 64,
				'default' => ''
			],
			'poc_1_cell' => [
				'null' => false,
				'type' => DB::FIELD_TYPE_CHAR,
				'length' => 64,
				'default' => ''
			],
			'poc_1_screen' => [
				'null' => false,
				'type' => DB::FIELD_TYPE_CHAR,
				'length' => 64,
				'default' => ''
			],
			'poc_1_notes' => [
				'null' => false,
				'type' => DB::FIELD_TYPE_TEXT,
				'default' => ''
			],
			'poc_2_name' => [
				'null' => false,
				'type' => DB::FIELD_TYPE_CHAR,
				'length' => 128,
				'default' => ''
			],
			'poc_2_email' => [
				'null' => false,
				'type' => DB::FIELD_TYPE_CHAR,
				'length' => 128,
				'default' => ''
			],
			'poc_2_phone_a' => [
				'null' => false,
				'type' => DB::FIELD_TYPE_CHAR,
				'length' => 64,
				'default' => ''
			],
			'poc_2_phone_b' => [
				'null' => false,
				'type' => DB::FIELD_TYPE_CHAR,
				'length' => 64,
				'default' => ''
			],
			'poc_2_cell' => [
				'null' => false,
				'type' => DB::FIELD_TYPE_CHAR,
				'length' => 64,
				'default' => ''
			],
			'poc_2_screen' => [
				'null' => false,
				'type' => DB::FIELD_TYPE_CHAR,
				'length' => 64,
				'default' => ''
			],
			'poc_2_notes' => [
				'null' => false,
				'type' => DB::FIELD_TYPE_TEXT,
				'default' => ''
			]
		]
	],
	'housekeeper' => [
		'key' => 'housekeeperid',
		'fields' => [
			'housekeeperid' => [
				'null' => false,
				'type' => DB::FIELD_TYPE_ID,
				'length' => 20
			],
			'tablename' => [
				'null' => false,
				'type' => DB::FIELD_TYPE_CHAR,
				'length' => 64,
				'default' => ''
			],
			'field' => [
				'null' => false,
				'type' => DB::FIELD_TYPE_CHAR,
				'length' => 64,
				'default' => ''
			],
			'value' => [
				'null' => false,
				'type' => DB::FIELD_TYPE_ID,
				'length' => 20,
				'ref_table' => 'items',
				'ref_field' => 'value'
			]
		]
	],
	'images' => [
		'key' => 'imageid',
		'fields' => [
			'imageid' => [
				'null' => false,
				'type' => DB::FIELD_TYPE_ID,
				'length' => 20
			],
			'imagetype' => [
				'null' => false,
				'type' => DB::FIELD_TYPE_INT,
				'length' => 10,
				'default' => '0'
			],
			'name' => [
				'null' => false,
				'type' => DB::FIELD_TYPE_CHAR,
				'length' => 64,
				'default' => '0'
			],
			'image' => [
				'null' => false,
				'type' => DB::FIELD_TYPE_BLOB,
				'length' => 2048,
				'default' => ''
			]
		]
	],
	'item_discovery' => [
		'key' => 'itemdiscoveryid',
		'fields' => [
			'itemdiscoveryid' => [
				'null' => false,
				'type' => DB::FIELD_TYPE_ID,
				'length' => 20
			],
			'itemid' => [
				'null' => false,
				'type' => DB::FIELD_TYPE_ID,
				'length' => 20,
				'ref_table' => 'items',
				'ref_field' => 'itemid'
			],
			'parent_itemid' => [
				'null' => false,
				'type' => DB::FIELD_TYPE_ID,
				'length' => 20,
				'ref_table' => 'items',
				'ref_field' => 'itemid'
			],
			'key_' => [
				'null' => false,
				'type' => DB::FIELD_TYPE_CHAR,
				'length' => 2048,
				'default' => ''
			],
			'lastcheck' => [
				'null' => false,
				'type' => DB::FIELD_TYPE_INT,
				'length' => 10,
				'default' => '0'
			],
			'ts_delete' => [
				'null' => false,
				'type' => DB::FIELD_TYPE_INT,
				'length' => 10,
				'default' => '0'
			]
		]
	],
	'host_discovery' => [
		'key' => 'hostid',
		'fields' => [
			'hostid' => [
				'null' => false,
				'type' => DB::FIELD_TYPE_ID,
				'length' => 20,
				'ref_table' => 'hosts',
				'ref_field' => 'hostid'
			],
			'parent_hostid' => [
				'null' => true,
				'type' => DB::FIELD_TYPE_ID,
				'length' => 20,
				'ref_table' => 'hosts',
				'ref_field' => 'hostid'
			],
			'parent_itemid' => [
				'null' => true,
				'type' => DB::FIELD_TYPE_ID,
				'length' => 20,
				'ref_table' => 'items',
				'ref_field' => 'itemid'
			],
			'host' => [
				'null' => false,
				'type' => DB::FIELD_TYPE_CHAR,
				'length' => 128,
				'default' => ''
			],
			'lastcheck' => [
				'null' => false,
				'type' => DB::FIELD_TYPE_INT,
				'length' => 10,
				'default' => '0'
			],
			'ts_delete' => [
				'null' => false,
				'type' => DB::FIELD_TYPE_INT,
				'length' => 10,
				'default' => '0'
			]
		]
	],
	'interface_discovery' => [
		'key' => 'interfaceid',
		'fields' => [
			'interfaceid' => [
				'null' => false,
				'type' => DB::FIELD_TYPE_ID,
				'length' => 20,
				'ref_table' => 'interface',
				'ref_field' => 'interfaceid'
			],
			'parent_interfaceid' => [
				'null' => false,
				'type' => DB::FIELD_TYPE_ID,
				'length' => 20,
				'ref_table' => 'interface',
				'ref_field' => 'interfaceid'
			]
		]
	],
	'profiles' => [
		'key' => 'profileid',
		'fields' => [
			'profileid' => [
				'null' => false,
				'type' => DB::FIELD_TYPE_ID,
				'length' => 20
			],
			'userid' => [
				'null' => false,
				'type' => DB::FIELD_TYPE_ID,
				'length' => 20,
				'ref_table' => 'users',
				'ref_field' => 'userid'
			],
			'idx' => [
				'null' => false,
				'type' => DB::FIELD_TYPE_CHAR,
				'length' => 96,
				'default' => ''
			],
			'idx2' => [
				'null' => false,
				'type' => DB::FIELD_TYPE_ID,
				'length' => 20,
				'default' => '0'
			],
			'value_id' => [
				'null' => false,
				'type' => DB::FIELD_TYPE_ID,
				'length' => 20,
				'default' => '0'
			],
			'value_int' => [
				'null' => false,
				'type' => DB::FIELD_TYPE_INT,
				'length' => 10,
				'default' => '0'
			],
			'value_str' => [
				'null' => false,
				'type' => DB::FIELD_TYPE_NCLOB,
				'default' => ''
			],
			'source' => [
				'null' => false,
				'type' => DB::FIELD_TYPE_CHAR,
				'length' => 96,
				'default' => ''
			],
			'type' => [
				'null' => false,
				'type' => DB::FIELD_TYPE_INT,
				'length' => 10,
				'default' => '0'
			]
		]
	],
	'sessions' => [
		'key' => 'sessionid',
		'fields' => [
			'sessionid' => [
				'null' => false,
				'type' => DB::FIELD_TYPE_CHAR,
				'length' => 32,
				'default' => ''
			],
			'userid' => [
				'null' => false,
				'type' => DB::FIELD_TYPE_ID,
				'length' => 20,
				'ref_table' => 'users',
				'ref_field' => 'userid'
			],
			'lastaccess' => [
				'null' => false,
				'type' => DB::FIELD_TYPE_INT,
				'length' => 10,
				'default' => '0'
			],
			'status' => [
				'null' => false,
				'type' => DB::FIELD_TYPE_INT,
				'length' => 10,
				'default' => '0'
			]
		]
	],
	'trigger_discovery' => [
		'key' => 'triggerid',
		'fields' => [
			'triggerid' => [
				'null' => false,
				'type' => DB::FIELD_TYPE_ID,
				'length' => 20,
				'ref_table' => 'triggers',
				'ref_field' => 'triggerid'
			],
			'parent_triggerid' => [
				'null' => false,
				'type' => DB::FIELD_TYPE_ID,
				'length' => 20,
				'ref_table' => 'triggers',
				'ref_field' => 'triggerid'
			],
			'lastcheck' => [
				'null' => false,
				'type' => DB::FIELD_TYPE_INT,
				'length' => 10,
				'default' => '0'
			],
			'ts_delete' => [
				'null' => false,
				'type' => DB::FIELD_TYPE_INT,
				'length' => 10,
				'default' => '0'
			]
		]
	],
	'item_condition' => [
		'key' => 'item_conditionid',
		'fields' => [
			'item_conditionid' => [
				'null' => false,
				'type' => DB::FIELD_TYPE_ID,
				'length' => 20
			],
			'itemid' => [
				'null' => false,
				'type' => DB::FIELD_TYPE_ID,
				'length' => 20,
				'ref_table' => 'items',
				'ref_field' => 'itemid'
			],
			'operator' => [
				'null' => false,
				'type' => DB::FIELD_TYPE_INT,
				'length' => 10,
				'default' => '8'
			],
			'macro' => [
				'null' => false,
				'type' => DB::FIELD_TYPE_CHAR,
				'length' => 64,
				'default' => ''
			],
			'value' => [
				'null' => false,
				'type' => DB::FIELD_TYPE_CHAR,
				'length' => 255,
				'default' => ''
			]
		]
	],
	'item_rtdata' => [
		'key' => 'itemid',
		'fields' => [
			'itemid' => [
				'null' => false,
				'type' => DB::FIELD_TYPE_ID,
				'length' => 20,
				'ref_table' => 'items',
				'ref_field' => 'itemid'
			],
			'lastlogsize' => [
				'null' => false,
				'type' => DB::FIELD_TYPE_UINT,
				'length' => 20,
				'default' => '0'
			],
			'state' => [
				'null' => false,
				'type' => DB::FIELD_TYPE_INT,
				'length' => 10,
				'default' => '0'
			],
			'mtime' => [
				'null' => false,
				'type' => DB::FIELD_TYPE_INT,
				'length' => 10,
				'default' => '0'
			],
			'error' => [
				'null' => false,
				'type' => DB::FIELD_TYPE_CHAR,
				'length' => 2048,
				'default' => ''
			]
		]
	],
	'opinventory' => [
		'key' => 'operationid',
		'fields' => [
			'operationid' => [
				'null' => false,
				'type' => DB::FIELD_TYPE_ID,
				'length' => 20,
				'ref_table' => 'operations',
				'ref_field' => 'operationid'
			],
			'inventory_mode' => [
				'null' => false,
				'type' => DB::FIELD_TYPE_INT,
				'length' => 10,
				'default' => '0'
			]
		]
	],
	'trigger_tag' => [
		'key' => 'triggertagid',
		'fields' => [
			'triggertagid' => [
				'null' => false,
				'type' => DB::FIELD_TYPE_ID,
				'length' => 20
			],
			'triggerid' => [
				'null' => false,
				'type' => DB::FIELD_TYPE_ID,
				'length' => 20,
				'ref_table' => 'triggers',
				'ref_field' => 'triggerid'
			],
			'tag' => [
				'null' => false,
				'type' => DB::FIELD_TYPE_CHAR,
				'length' => 255,
				'default' => ''
			],
			'value' => [
				'null' => false,
				'type' => DB::FIELD_TYPE_CHAR,
				'length' => 255,
				'default' => ''
			]
		]
	],
	'event_tag' => [
		'key' => 'eventtagid',
		'fields' => [
			'eventtagid' => [
				'null' => false,
				'type' => DB::FIELD_TYPE_ID,
				'length' => 20
			],
			'eventid' => [
				'null' => false,
				'type' => DB::FIELD_TYPE_ID,
				'length' => 20,
				'ref_table' => 'events',
				'ref_field' => 'eventid'
			],
			'tag' => [
				'null' => false,
				'type' => DB::FIELD_TYPE_CHAR,
				'length' => 255,
				'default' => ''
			],
			'value' => [
				'null' => false,
				'type' => DB::FIELD_TYPE_CHAR,
				'length' => 255,
				'default' => ''
			]
		]
	],
	'problem' => [
		'key' => 'eventid',
		'fields' => [
			'eventid' => [
				'null' => false,
				'type' => DB::FIELD_TYPE_ID,
				'length' => 20,
				'ref_table' => 'events',
				'ref_field' => 'eventid'
			],
			'source' => [
				'null' => false,
				'type' => DB::FIELD_TYPE_INT,
				'length' => 10,
				'default' => '0'
			],
			'object' => [
				'null' => false,
				'type' => DB::FIELD_TYPE_INT,
				'length' => 10,
				'default' => '0'
			],
			'objectid' => [
				'null' => false,
				'type' => DB::FIELD_TYPE_ID,
				'length' => 20,
				'default' => '0'
			],
			'clock' => [
				'null' => false,
				'type' => DB::FIELD_TYPE_INT,
				'length' => 10,
				'default' => '0'
			],
			'ns' => [
				'null' => false,
				'type' => DB::FIELD_TYPE_INT,
				'length' => 10,
				'default' => '0'
			],
			'r_eventid' => [
				'null' => true,
				'type' => DB::FIELD_TYPE_ID,
				'length' => 20,
				'ref_table' => 'events',
				'ref_field' => 'eventid'
			],
			'r_clock' => [
				'null' => false,
				'type' => DB::FIELD_TYPE_INT,
				'length' => 10,
				'default' => '0'
			],
			'r_ns' => [
				'null' => false,
				'type' => DB::FIELD_TYPE_INT,
				'length' => 10,
				'default' => '0'
			],
			'correlationid' => [
				'null' => true,
				'type' => DB::FIELD_TYPE_ID,
				'length' => 20,
				'ref_table' => 'correlation',
				'ref_field' => 'correlationid'
			],
			'userid' => [
				'null' => true,
				'type' => DB::FIELD_TYPE_ID,
				'length' => 20,
				'ref_table' => 'users',
				'ref_field' => 'userid'
			],
			'name' => [
				'null' => false,
				'type' => DB::FIELD_TYPE_CHAR,
				'length' => 2048,
				'default' => ''
			],
			'acknowledged' => [
				'null' => false,
				'type' => DB::FIELD_TYPE_INT,
				'length' => 10,
				'default' => '0'
			],
			'severity' => [
				'null' => false,
				'type' => DB::FIELD_TYPE_INT,
				'length' => 10,
				'default' => '0'
			]
		]
	],
	'problem_tag' => [
		'key' => 'problemtagid',
		'fields' => [
			'problemtagid' => [
				'null' => false,
				'type' => DB::FIELD_TYPE_ID,
				'length' => 20
			],
			'eventid' => [
				'null' => false,
				'type' => DB::FIELD_TYPE_ID,
				'length' => 20,
				'ref_table' => 'problem',
				'ref_field' => 'eventid'
			],
			'tag' => [
				'null' => false,
				'type' => DB::FIELD_TYPE_CHAR,
				'length' => 255,
				'default' => ''
			],
			'value' => [
				'null' => false,
				'type' => DB::FIELD_TYPE_CHAR,
				'length' => 255,
				'default' => ''
			]
		]
	],
	'tag_filter' => [
		'key' => 'tag_filterid',
		'fields' => [
			'tag_filterid' => [
				'null' => false,
				'type' => DB::FIELD_TYPE_ID,
				'length' => 20
			],
			'usrgrpid' => [
				'null' => false,
				'type' => DB::FIELD_TYPE_ID,
				'length' => 20,
				'ref_table' => 'usrgrp',
				'ref_field' => 'usrgrpid'
			],
			'groupid' => [
				'null' => false,
				'type' => DB::FIELD_TYPE_ID,
				'length' => 20,
				'ref_table' => 'hstgrp',
				'ref_field' => 'groupid'
			],
			'tag' => [
				'null' => false,
				'type' => DB::FIELD_TYPE_CHAR,
				'length' => 255,
				'default' => ''
			],
			'value' => [
				'null' => false,
				'type' => DB::FIELD_TYPE_CHAR,
				'length' => 255,
				'default' => ''
			]
		]
	],
	'event_recovery' => [
		'key' => 'eventid',
		'fields' => [
			'eventid' => [
				'null' => false,
				'type' => DB::FIELD_TYPE_ID,
				'length' => 20,
				'ref_table' => 'events',
				'ref_field' => 'eventid'
			],
			'r_eventid' => [
				'null' => false,
				'type' => DB::FIELD_TYPE_ID,
				'length' => 20,
				'ref_table' => 'events',
				'ref_field' => 'eventid'
			],
			'c_eventid' => [
				'null' => true,
				'type' => DB::FIELD_TYPE_ID,
				'length' => 20,
				'ref_table' => 'events',
				'ref_field' => 'eventid'
			],
			'correlationid' => [
				'null' => true,
				'type' => DB::FIELD_TYPE_ID,
				'length' => 20,
				'ref_table' => 'correlation',
				'ref_field' => 'correlationid'
			],
			'userid' => [
				'null' => true,
				'type' => DB::FIELD_TYPE_ID,
				'length' => 20,
				'ref_table' => 'users',
				'ref_field' => 'userid'
			]
		]
	],
	'correlation' => [
		'key' => 'correlationid',
		'fields' => [
			'correlationid' => [
				'null' => false,
				'type' => DB::FIELD_TYPE_ID,
				'length' => 20
			],
			'name' => [
				'null' => false,
				'type' => DB::FIELD_TYPE_CHAR,
				'length' => 255,
				'default' => ''
			],
			'description' => [
				'null' => false,
				'type' => DB::FIELD_TYPE_TEXT,
				'default' => ''
			],
			'evaltype' => [
				'null' => false,
				'type' => DB::FIELD_TYPE_INT,
				'length' => 10,
				'default' => '0'
			],
			'status' => [
				'null' => false,
				'type' => DB::FIELD_TYPE_INT,
				'length' => 10,
				'default' => '0'
			],
			'formula' => [
				'null' => false,
				'type' => DB::FIELD_TYPE_CHAR,
				'length' => 255,
				'default' => ''
			]
		]
	],
	'corr_condition' => [
		'key' => 'corr_conditionid',
		'fields' => [
			'corr_conditionid' => [
				'null' => false,
				'type' => DB::FIELD_TYPE_ID,
				'length' => 20
			],
			'correlationid' => [
				'null' => false,
				'type' => DB::FIELD_TYPE_ID,
				'length' => 20,
				'ref_table' => 'correlation',
				'ref_field' => 'correlationid'
			],
			'type' => [
				'null' => false,
				'type' => DB::FIELD_TYPE_INT,
				'length' => 10,
				'default' => '0'
			]
		]
	],
	'corr_condition_tag' => [
		'key' => 'corr_conditionid',
		'fields' => [
			'corr_conditionid' => [
				'null' => false,
				'type' => DB::FIELD_TYPE_ID,
				'length' => 20,
				'ref_table' => 'corr_condition',
				'ref_field' => 'corr_conditionid'
			],
			'tag' => [
				'null' => false,
				'type' => DB::FIELD_TYPE_CHAR,
				'length' => 255,
				'default' => ''
			]
		]
	],
	'corr_condition_group' => [
		'key' => 'corr_conditionid',
		'fields' => [
			'corr_conditionid' => [
				'null' => false,
				'type' => DB::FIELD_TYPE_ID,
				'length' => 20,
				'ref_table' => 'corr_condition',
				'ref_field' => 'corr_conditionid'
			],
			'operator' => [
				'null' => false,
				'type' => DB::FIELD_TYPE_INT,
				'length' => 10,
				'default' => '0'
			],
			'groupid' => [
				'null' => false,
				'type' => DB::FIELD_TYPE_ID,
				'length' => 20,
				'ref_table' => 'hstgrp',
				'ref_field' => 'groupid'
			]
		]
	],
	'corr_condition_tagpair' => [
		'key' => 'corr_conditionid',
		'fields' => [
			'corr_conditionid' => [
				'null' => false,
				'type' => DB::FIELD_TYPE_ID,
				'length' => 20,
				'ref_table' => 'corr_condition',
				'ref_field' => 'corr_conditionid'
			],
			'oldtag' => [
				'null' => false,
				'type' => DB::FIELD_TYPE_CHAR,
				'length' => 255,
				'default' => ''
			],
			'newtag' => [
				'null' => false,
				'type' => DB::FIELD_TYPE_CHAR,
				'length' => 255,
				'default' => ''
			]
		]
	],
	'corr_condition_tagvalue' => [
		'key' => 'corr_conditionid',
		'fields' => [
			'corr_conditionid' => [
				'null' => false,
				'type' => DB::FIELD_TYPE_ID,
				'length' => 20,
				'ref_table' => 'corr_condition',
				'ref_field' => 'corr_conditionid'
			],
			'tag' => [
				'null' => false,
				'type' => DB::FIELD_TYPE_CHAR,
				'length' => 255,
				'default' => ''
			],
			'operator' => [
				'null' => false,
				'type' => DB::FIELD_TYPE_INT,
				'length' => 10,
				'default' => '0'
			],
			'value' => [
				'null' => false,
				'type' => DB::FIELD_TYPE_CHAR,
				'length' => 255,
				'default' => ''
			]
		]
	],
	'corr_operation' => [
		'key' => 'corr_operationid',
		'fields' => [
			'corr_operationid' => [
				'null' => false,
				'type' => DB::FIELD_TYPE_ID,
				'length' => 20
			],
			'correlationid' => [
				'null' => false,
				'type' => DB::FIELD_TYPE_ID,
				'length' => 20,
				'ref_table' => 'correlation',
				'ref_field' => 'correlationid'
			],
			'type' => [
				'null' => false,
				'type' => DB::FIELD_TYPE_INT,
				'length' => 10,
				'default' => '0'
			]
		]
	],
	'task' => [
		'key' => 'taskid',
		'fields' => [
			'taskid' => [
				'null' => false,
				'type' => DB::FIELD_TYPE_ID,
				'length' => 20
			],
			'type' => [
				'null' => false,
				'type' => DB::FIELD_TYPE_INT,
				'length' => 10
			],
			'status' => [
				'null' => false,
				'type' => DB::FIELD_TYPE_INT,
				'length' => 10,
				'default' => '0'
			],
			'clock' => [
				'null' => false,
				'type' => DB::FIELD_TYPE_INT,
				'length' => 10,
				'default' => '0'
			],
			'ttl' => [
				'null' => false,
				'type' => DB::FIELD_TYPE_INT,
				'length' => 10,
				'default' => '0'
			],
			'proxy_hostid' => [
				'null' => true,
				'type' => DB::FIELD_TYPE_ID,
				'length' => 20,
				'ref_table' => 'hosts',
				'ref_field' => 'hostid'
			]
		]
	],
	'task_close_problem' => [
		'key' => 'taskid',
		'fields' => [
			'taskid' => [
				'null' => false,
				'type' => DB::FIELD_TYPE_ID,
				'length' => 20,
				'ref_table' => 'task',
				'ref_field' => 'taskid'
			],
			'acknowledgeid' => [
				'null' => false,
				'type' => DB::FIELD_TYPE_ID,
				'length' => 20,
				'ref_table' => 'acknowledges',
				'ref_field' => 'acknowledgeid'
			]
		]
	],
	'item_preproc' => [
		'key' => 'item_preprocid',
		'fields' => [
			'item_preprocid' => [
				'null' => false,
				'type' => DB::FIELD_TYPE_ID,
				'length' => 20
			],
			'itemid' => [
				'null' => false,
				'type' => DB::FIELD_TYPE_ID,
				'length' => 20,
				'ref_table' => 'items',
				'ref_field' => 'itemid'
			],
			'step' => [
				'null' => false,
				'type' => DB::FIELD_TYPE_INT,
				'length' => 10,
				'default' => '0'
			],
			'type' => [
				'null' => false,
				'type' => DB::FIELD_TYPE_INT,
				'length' => 10,
				'default' => '0'
			],
			'params' => [
				'null' => false,
				'type' => DB::FIELD_TYPE_TEXT,
				'default' => ''
			],
			'error_handler' => [
				'null' => false,
				'type' => DB::FIELD_TYPE_INT,
				'length' => 10,
				'default' => '0'
			],
			'error_handler_params' => [
				'null' => false,
				'type' => DB::FIELD_TYPE_CHAR,
				'length' => 255,
				'default' => ''
			]
		]
	],
	'task_remote_command' => [
		'key' => 'taskid',
		'fields' => [
			'taskid' => [
				'null' => false,
				'type' => DB::FIELD_TYPE_ID,
				'length' => 20,
				'ref_table' => 'task',
				'ref_field' => 'taskid'
			],
			'command_type' => [
				'null' => false,
				'type' => DB::FIELD_TYPE_INT,
				'length' => 10,
				'default' => '0'
			],
			'execute_on' => [
				'null' => false,
				'type' => DB::FIELD_TYPE_INT,
				'length' => 10,
				'default' => '0'
			],
			'port' => [
				'null' => false,
				'type' => DB::FIELD_TYPE_INT,
				'length' => 10,
				'default' => '0'
			],
			'authtype' => [
				'null' => false,
				'type' => DB::FIELD_TYPE_INT,
				'length' => 10,
				'default' => '0'
			],
			'username' => [
				'null' => false,
				'type' => DB::FIELD_TYPE_CHAR,
				'length' => 64,
				'default' => ''
			],
			'password' => [
				'null' => false,
				'type' => DB::FIELD_TYPE_CHAR,
				'length' => 64,
				'default' => ''
			],
			'publickey' => [
				'null' => false,
				'type' => DB::FIELD_TYPE_CHAR,
				'length' => 64,
				'default' => ''
			],
			'privatekey' => [
				'null' => false,
				'type' => DB::FIELD_TYPE_CHAR,
				'length' => 64,
				'default' => ''
			],
			'command' => [
				'null' => false,
				'type' => DB::FIELD_TYPE_TEXT,
				'default' => ''
			],
			'alertid' => [
				'null' => true,
				'type' => DB::FIELD_TYPE_ID,
				'length' => 20,
				'ref_table' => 'alerts',
				'ref_field' => 'alertid'
			],
			'parent_taskid' => [
				'null' => false,
				'type' => DB::FIELD_TYPE_ID,
				'length' => 20,
				'ref_table' => 'task',
				'ref_field' => 'taskid'
			],
			'hostid' => [
				'null' => false,
				'type' => DB::FIELD_TYPE_ID,
				'length' => 20,
				'ref_table' => 'hosts',
				'ref_field' => 'hostid'
			]
		]
	],
	'task_remote_command_result' => [
		'key' => 'taskid',
		'fields' => [
			'taskid' => [
				'null' => false,
				'type' => DB::FIELD_TYPE_ID,
				'length' => 20,
				'ref_table' => 'task',
				'ref_field' => 'taskid'
			],
			'status' => [
				'null' => false,
				'type' => DB::FIELD_TYPE_INT,
				'length' => 10,
				'default' => '0'
			],
			'parent_taskid' => [
				'null' => false,
				'type' => DB::FIELD_TYPE_ID,
				'length' => 20,
				'ref_table' => 'task',
				'ref_field' => 'taskid'
			],
			'info' => [
				'null' => false,
				'type' => DB::FIELD_TYPE_TEXT,
				'default' => ''
			]
		]
	],
	'task_data' => [
		'key' => 'taskid',
		'fields' => [
			'taskid' => [
				'null' => false,
				'type' => DB::FIELD_TYPE_ID,
				'length' => 20,
				'ref_table' => 'task',
				'ref_field' => 'taskid'
			],
			'type' => [
				'null' => false,
				'type' => DB::FIELD_TYPE_INT,
				'length' => 10,
				'default' => '0'
			],
			'data' => [
				'null' => false,
				'type' => DB::FIELD_TYPE_NCLOB,
				'default' => ''
			],
			'parent_taskid' => [
				'null' => false,
				'type' => DB::FIELD_TYPE_ID,
				'length' => 20,
				'ref_table' => 'task',
				'ref_field' => 'taskid'
			]
		]
	],
	'task_result' => [
		'key' => 'taskid',
		'fields' => [
			'taskid' => [
				'null' => false,
				'type' => DB::FIELD_TYPE_ID,
				'length' => 20,
				'ref_table' => 'task',
				'ref_field' => 'taskid'
			],
			'status' => [
				'null' => false,
				'type' => DB::FIELD_TYPE_INT,
				'length' => 10,
				'default' => '0'
			],
			'parent_taskid' => [
				'null' => false,
				'type' => DB::FIELD_TYPE_ID,
				'length' => 20,
				'ref_table' => 'task',
				'ref_field' => 'taskid'
			],
			'info' => [
				'null' => false,
				'type' => DB::FIELD_TYPE_NCLOB,
				'default' => ''
			]
		]
	],
	'task_acknowledge' => [
		'key' => 'taskid',
		'fields' => [
			'taskid' => [
				'null' => false,
				'type' => DB::FIELD_TYPE_ID,
				'length' => 20,
				'ref_table' => 'task',
				'ref_field' => 'taskid'
			],
			'acknowledgeid' => [
				'null' => false,
				'type' => DB::FIELD_TYPE_ID,
				'length' => 20,
				'ref_table' => 'acknowledges',
				'ref_field' => 'acknowledgeid'
			]
		]
	],
	'sysmap_shape' => [
		'key' => 'sysmap_shapeid',
		'fields' => [
			'sysmap_shapeid' => [
				'null' => false,
				'type' => DB::FIELD_TYPE_ID,
				'length' => 20
			],
			'sysmapid' => [
				'null' => false,
				'type' => DB::FIELD_TYPE_ID,
				'length' => 20,
				'ref_table' => 'sysmaps',
				'ref_field' => 'sysmapid'
			],
			'type' => [
				'null' => false,
				'type' => DB::FIELD_TYPE_INT,
				'length' => 10,
				'default' => '0'
			],
			'x' => [
				'null' => false,
				'type' => DB::FIELD_TYPE_INT,
				'length' => 10,
				'default' => '0'
			],
			'y' => [
				'null' => false,
				'type' => DB::FIELD_TYPE_INT,
				'length' => 10,
				'default' => '0'
			],
			'width' => [
				'null' => false,
				'type' => DB::FIELD_TYPE_INT,
				'length' => 10,
				'default' => '200'
			],
			'height' => [
				'null' => false,
				'type' => DB::FIELD_TYPE_INT,
				'length' => 10,
				'default' => '200'
			],
			'text' => [
				'null' => false,
				'type' => DB::FIELD_TYPE_TEXT,
				'default' => ''
			],
			'font' => [
				'null' => false,
				'type' => DB::FIELD_TYPE_INT,
				'length' => 10,
				'default' => '9'
			],
			'font_size' => [
				'null' => false,
				'type' => DB::FIELD_TYPE_INT,
				'length' => 10,
				'default' => '11'
			],
			'font_color' => [
				'null' => false,
				'type' => DB::FIELD_TYPE_CHAR,
				'length' => 6,
				'default' => '000000'
			],
			'text_halign' => [
				'null' => false,
				'type' => DB::FIELD_TYPE_INT,
				'length' => 10,
				'default' => '0'
			],
			'text_valign' => [
				'null' => false,
				'type' => DB::FIELD_TYPE_INT,
				'length' => 10,
				'default' => '0'
			],
			'border_type' => [
				'null' => false,
				'type' => DB::FIELD_TYPE_INT,
				'length' => 10,
				'default' => '0'
			],
			'border_width' => [
				'null' => false,
				'type' => DB::FIELD_TYPE_INT,
				'length' => 10,
				'default' => '1'
			],
			'border_color' => [
				'null' => false,
				'type' => DB::FIELD_TYPE_CHAR,
				'length' => 6,
				'default' => '000000'
			],
			'background_color' => [
				'null' => false,
				'type' => DB::FIELD_TYPE_CHAR,
				'length' => 6,
				'default' => ''
			],
			'zindex' => [
				'null' => false,
				'type' => DB::FIELD_TYPE_INT,
				'length' => 10,
				'default' => '0'
			]
		]
	],
	'sysmap_element_trigger' => [
		'key' => 'selement_triggerid',
		'fields' => [
			'selement_triggerid' => [
				'null' => false,
				'type' => DB::FIELD_TYPE_ID,
				'length' => 20
			],
			'selementid' => [
				'null' => false,
				'type' => DB::FIELD_TYPE_ID,
				'length' => 20,
				'ref_table' => 'sysmaps_elements',
				'ref_field' => 'selementid'
			],
			'triggerid' => [
				'null' => false,
				'type' => DB::FIELD_TYPE_ID,
				'length' => 20,
				'ref_table' => 'triggers',
				'ref_field' => 'triggerid'
			]
		]
	],
	'httptest_field' => [
		'key' => 'httptest_fieldid',
		'fields' => [
			'httptest_fieldid' => [
				'null' => false,
				'type' => DB::FIELD_TYPE_ID,
				'length' => 20
			],
			'httptestid' => [
				'null' => false,
				'type' => DB::FIELD_TYPE_ID,
				'length' => 20,
				'ref_table' => 'httptest',
				'ref_field' => 'httptestid'
			],
			'type' => [
				'null' => false,
				'type' => DB::FIELD_TYPE_INT,
				'length' => 10,
				'default' => '0'
			],
			'name' => [
				'null' => false,
				'type' => DB::FIELD_TYPE_CHAR,
				'length' => 255,
				'default' => ''
			],
			'value' => [
				'null' => false,
				'type' => DB::FIELD_TYPE_TEXT,
				'default' => ''
			]
		]
	],
	'httpstep_field' => [
		'key' => 'httpstep_fieldid',
		'fields' => [
			'httpstep_fieldid' => [
				'null' => false,
				'type' => DB::FIELD_TYPE_ID,
				'length' => 20
			],
			'httpstepid' => [
				'null' => false,
				'type' => DB::FIELD_TYPE_ID,
				'length' => 20,
				'ref_table' => 'httpstep',
				'ref_field' => 'httpstepid'
			],
			'type' => [
				'null' => false,
				'type' => DB::FIELD_TYPE_INT,
				'length' => 10,
				'default' => '0'
			],
			'name' => [
				'null' => false,
				'type' => DB::FIELD_TYPE_CHAR,
				'length' => 255,
				'default' => ''
			],
			'value' => [
				'null' => false,
				'type' => DB::FIELD_TYPE_TEXT,
				'default' => ''
			]
		]
	],
	'dashboard' => [
		'key' => 'dashboardid',
		'fields' => [
			'dashboardid' => [
				'null' => false,
				'type' => DB::FIELD_TYPE_ID,
				'length' => 20
			],
			'name' => [
				'null' => false,
				'type' => DB::FIELD_TYPE_CHAR,
				'length' => 255
			],
			'userid' => [
				'null' => true,
				'type' => DB::FIELD_TYPE_ID,
				'length' => 20,
				'ref_table' => 'users',
				'ref_field' => 'userid'
			],
			'private' => [
				'null' => false,
				'type' => DB::FIELD_TYPE_INT,
				'length' => 10,
				'default' => '1'
			],
			'templateid' => [
				'null' => true,
				'type' => DB::FIELD_TYPE_ID,
				'length' => 20,
				'ref_table' => 'hosts',
				'ref_field' => 'hostid'
			]
		]
	],
	'dashboard_user' => [
		'key' => 'dashboard_userid',
		'fields' => [
			'dashboard_userid' => [
				'null' => false,
				'type' => DB::FIELD_TYPE_ID,
				'length' => 20
			],
			'dashboardid' => [
				'null' => false,
				'type' => DB::FIELD_TYPE_ID,
				'length' => 20,
				'ref_table' => 'dashboard',
				'ref_field' => 'dashboardid'
			],
			'userid' => [
				'null' => false,
				'type' => DB::FIELD_TYPE_ID,
				'length' => 20,
				'ref_table' => 'users',
				'ref_field' => 'userid'
			],
			'permission' => [
				'null' => false,
				'type' => DB::FIELD_TYPE_INT,
				'length' => 10,
				'default' => '2'
			]
		]
	],
	'dashboard_usrgrp' => [
		'key' => 'dashboard_usrgrpid',
		'fields' => [
			'dashboard_usrgrpid' => [
				'null' => false,
				'type' => DB::FIELD_TYPE_ID,
				'length' => 20
			],
			'dashboardid' => [
				'null' => false,
				'type' => DB::FIELD_TYPE_ID,
				'length' => 20,
				'ref_table' => 'dashboard',
				'ref_field' => 'dashboardid'
			],
			'usrgrpid' => [
				'null' => false,
				'type' => DB::FIELD_TYPE_ID,
				'length' => 20,
				'ref_table' => 'usrgrp',
				'ref_field' => 'usrgrpid'
			],
			'permission' => [
				'null' => false,
				'type' => DB::FIELD_TYPE_INT,
				'length' => 10,
				'default' => '2'
			]
		]
	],
	'widget' => [
		'key' => 'widgetid',
		'fields' => [
			'widgetid' => [
				'null' => false,
				'type' => DB::FIELD_TYPE_ID,
				'length' => 20
			],
			'dashboardid' => [
				'null' => false,
				'type' => DB::FIELD_TYPE_ID,
				'length' => 20,
				'ref_table' => 'dashboard',
				'ref_field' => 'dashboardid'
			],
			'type' => [
				'null' => false,
				'type' => DB::FIELD_TYPE_CHAR,
				'length' => 255,
				'default' => ''
			],
			'name' => [
				'null' => false,
				'type' => DB::FIELD_TYPE_CHAR,
				'length' => 255,
				'default' => ''
			],
			'x' => [
				'null' => false,
				'type' => DB::FIELD_TYPE_INT,
				'length' => 10,
				'default' => '0'
			],
			'y' => [
				'null' => false,
				'type' => DB::FIELD_TYPE_INT,
				'length' => 10,
				'default' => '0'
			],
			'width' => [
				'null' => false,
				'type' => DB::FIELD_TYPE_INT,
				'length' => 10,
				'default' => '1'
			],
			'height' => [
				'null' => false,
				'type' => DB::FIELD_TYPE_INT,
				'length' => 10,
				'default' => '2'
			],
			'view_mode' => [
				'null' => false,
				'type' => DB::FIELD_TYPE_INT,
				'length' => 10,
				'default' => '0'
			]
		]
	],
	'widget_field' => [
		'key' => 'widget_fieldid',
		'fields' => [
			'widget_fieldid' => [
				'null' => false,
				'type' => DB::FIELD_TYPE_ID,
				'length' => 20
			],
			'widgetid' => [
				'null' => false,
				'type' => DB::FIELD_TYPE_ID,
				'length' => 20,
				'ref_table' => 'widget',
				'ref_field' => 'widgetid'
			],
			'type' => [
				'null' => false,
				'type' => DB::FIELD_TYPE_INT,
				'length' => 10,
				'default' => '0'
			],
			'name' => [
				'null' => false,
				'type' => DB::FIELD_TYPE_CHAR,
				'length' => 255,
				'default' => ''
			],
			'value_int' => [
				'null' => false,
				'type' => DB::FIELD_TYPE_INT,
				'length' => 10,
				'default' => '0'
			],
			'value_str' => [
				'null' => false,
				'type' => DB::FIELD_TYPE_CHAR,
				'length' => 255,
				'default' => ''
			],
			'value_groupid' => [
				'null' => true,
				'type' => DB::FIELD_TYPE_ID,
				'length' => 20,
				'ref_table' => 'hstgrp',
				'ref_field' => 'groupid'
			],
			'value_hostid' => [
				'null' => true,
				'type' => DB::FIELD_TYPE_ID,
				'length' => 20,
				'ref_table' => 'hosts',
				'ref_field' => 'hostid'
			],
			'value_itemid' => [
				'null' => true,
				'type' => DB::FIELD_TYPE_ID,
				'length' => 20,
				'ref_table' => 'items',
				'ref_field' => 'itemid'
			],
			'value_graphid' => [
				'null' => true,
				'type' => DB::FIELD_TYPE_ID,
				'length' => 20,
				'ref_table' => 'graphs',
				'ref_field' => 'graphid'
			],
			'value_sysmapid' => [
				'null' => true,
				'type' => DB::FIELD_TYPE_ID,
				'length' => 20,
				'ref_table' => 'sysmaps',
				'ref_field' => 'sysmapid'
			]
		]
	],
	'task_check_now' => [
		'key' => 'taskid',
		'fields' => [
			'taskid' => [
				'null' => false,
				'type' => DB::FIELD_TYPE_ID,
				'length' => 20,
				'ref_table' => 'task',
				'ref_field' => 'taskid'
			],
			'itemid' => [
				'null' => false,
				'type' => DB::FIELD_TYPE_ID,
				'length' => 20,
				'ref_table' => 'items',
				'ref_field' => 'itemid'
			]
		]
	],
	'event_suppress' => [
		'key' => 'event_suppressid',
		'fields' => [
			'event_suppressid' => [
				'null' => false,
				'type' => DB::FIELD_TYPE_ID,
				'length' => 20
			],
			'eventid' => [
				'null' => false,
				'type' => DB::FIELD_TYPE_ID,
				'length' => 20,
				'ref_table' => 'events',
				'ref_field' => 'eventid'
			],
			'maintenanceid' => [
				'null' => true,
				'type' => DB::FIELD_TYPE_ID,
				'length' => 20,
				'ref_table' => 'maintenances',
				'ref_field' => 'maintenanceid'
			],
			'suppress_until' => [
				'null' => false,
				'type' => DB::FIELD_TYPE_INT,
				'length' => 10,
				'default' => '0'
			]
		]
	],
	'maintenance_tag' => [
		'key' => 'maintenancetagid',
		'fields' => [
			'maintenancetagid' => [
				'null' => false,
				'type' => DB::FIELD_TYPE_ID,
				'length' => 20
			],
			'maintenanceid' => [
				'null' => false,
				'type' => DB::FIELD_TYPE_ID,
				'length' => 20,
				'ref_table' => 'maintenances',
				'ref_field' => 'maintenanceid'
			],
			'tag' => [
				'null' => false,
				'type' => DB::FIELD_TYPE_CHAR,
				'length' => 255,
				'default' => ''
			],
			'operator' => [
				'null' => false,
				'type' => DB::FIELD_TYPE_INT,
				'length' => 10,
				'default' => '2'
			],
			'value' => [
				'null' => false,
				'type' => DB::FIELD_TYPE_CHAR,
				'length' => 255,
				'default' => ''
			]
		]
	],
	'lld_macro_path' => [
		'key' => 'lld_macro_pathid',
		'fields' => [
			'lld_macro_pathid' => [
				'null' => false,
				'type' => DB::FIELD_TYPE_ID,
				'length' => 20
			],
			'itemid' => [
				'null' => false,
				'type' => DB::FIELD_TYPE_ID,
				'length' => 20,
				'ref_table' => 'items',
				'ref_field' => 'itemid'
			],
			'lld_macro' => [
				'null' => false,
				'type' => DB::FIELD_TYPE_CHAR,
				'length' => 255,
				'default' => ''
			],
			'path' => [
				'null' => false,
				'type' => DB::FIELD_TYPE_CHAR,
				'length' => 255,
				'default' => ''
			]
		]
	],
	'host_tag' => [
		'key' => 'hosttagid',
		'fields' => [
			'hosttagid' => [
				'null' => false,
				'type' => DB::FIELD_TYPE_ID,
				'length' => 20
			],
			'hostid' => [
				'null' => false,
				'type' => DB::FIELD_TYPE_ID,
				'length' => 20,
				'ref_table' => 'hosts',
				'ref_field' => 'hostid'
			],
			'tag' => [
				'null' => false,
				'type' => DB::FIELD_TYPE_CHAR,
				'length' => 255,
				'default' => ''
			],
			'value' => [
				'null' => false,
				'type' => DB::FIELD_TYPE_CHAR,
				'length' => 255,
				'default' => ''
			]
		]
	],
	'config_autoreg_tls' => [
		'key' => 'autoreg_tlsid',
		'fields' => [
			'autoreg_tlsid' => [
				'null' => false,
				'type' => DB::FIELD_TYPE_ID,
				'length' => 20
			],
			'tls_psk_identity' => [
				'null' => false,
				'type' => DB::FIELD_TYPE_CHAR,
				'length' => 128,
				'default' => ''
			],
			'tls_psk' => [
				'null' => false,
				'type' => DB::FIELD_TYPE_CHAR,
				'length' => 512,
				'default' => ''
			]
		]
	],
	'module' => [
		'key' => 'moduleid',
		'fields' => [
			'moduleid' => [
				'null' => false,
				'type' => DB::FIELD_TYPE_ID,
				'length' => 20
			],
			'id' => [
				'null' => false,
				'type' => DB::FIELD_TYPE_CHAR,
				'length' => 255,
				'default' => ''
			],
			'relative_path' => [
				'null' => false,
				'type' => DB::FIELD_TYPE_CHAR,
				'length' => 255,
				'default' => ''
			],
			'status' => [
				'null' => false,
				'type' => DB::FIELD_TYPE_INT,
				'length' => 10,
				'default' => '0'
			],
			'config' => [
				'null' => false,
				'type' => DB::FIELD_TYPE_TEXT,
				'default' => ''
			]
		]
	],
	'interface_snmp' => [
		'key' => 'interfaceid',
		'fields' => [
			'interfaceid' => [
				'null' => false,
				'type' => DB::FIELD_TYPE_ID,
				'length' => 20,
				'ref_table' => 'interface',
				'ref_field' => 'interfaceid'
			],
			'version' => [
				'null' => false,
				'type' => DB::FIELD_TYPE_INT,
				'length' => 10,
				'default' => '2'
			],
			'bulk' => [
				'null' => false,
				'type' => DB::FIELD_TYPE_INT,
				'length' => 10,
				'default' => '1'
			],
			'community' => [
				'null' => false,
				'type' => DB::FIELD_TYPE_CHAR,
				'length' => 64,
				'default' => ''
			],
			'securityname' => [
				'null' => false,
				'type' => DB::FIELD_TYPE_CHAR,
				'length' => 64,
				'default' => ''
			],
			'securitylevel' => [
				'null' => false,
				'type' => DB::FIELD_TYPE_INT,
				'length' => 10,
				'default' => '0'
			],
			'authpassphrase' => [
				'null' => false,
				'type' => DB::FIELD_TYPE_CHAR,
				'length' => 64,
				'default' => ''
			],
			'privpassphrase' => [
				'null' => false,
				'type' => DB::FIELD_TYPE_CHAR,
				'length' => 64,
				'default' => ''
			],
			'authprotocol' => [
				'null' => false,
				'type' => DB::FIELD_TYPE_INT,
				'length' => 10,
				'default' => '0'
			],
			'privprotocol' => [
				'null' => false,
				'type' => DB::FIELD_TYPE_INT,
				'length' => 10,
				'default' => '0'
			],
			'contextname' => [
				'null' => false,
				'type' => DB::FIELD_TYPE_CHAR,
				'length' => 255,
				'default' => ''
			]
		]
	],
	'lld_override' => [
		'key' => 'lld_overrideid',
		'fields' => [
			'lld_overrideid' => [
				'null' => false,
				'type' => DB::FIELD_TYPE_ID,
				'length' => 20
			],
			'itemid' => [
				'null' => false,
				'type' => DB::FIELD_TYPE_ID,
				'length' => 20,
				'ref_table' => 'items',
				'ref_field' => 'itemid'
			],
			'name' => [
				'null' => false,
				'type' => DB::FIELD_TYPE_CHAR,
				'length' => 255,
				'default' => ''
			],
			'step' => [
				'null' => false,
				'type' => DB::FIELD_TYPE_INT,
				'length' => 10,
				'default' => '0'
			],
			'evaltype' => [
				'null' => false,
				'type' => DB::FIELD_TYPE_INT,
				'length' => 10,
				'default' => '0'
			],
			'formula' => [
				'null' => false,
				'type' => DB::FIELD_TYPE_CHAR,
				'length' => 255,
				'default' => ''
			],
			'stop' => [
				'null' => false,
				'type' => DB::FIELD_TYPE_INT,
				'length' => 10,
				'default' => '0'
			]
		]
	],
	'lld_override_condition' => [
		'key' => 'lld_override_conditionid',
		'fields' => [
			'lld_override_conditionid' => [
				'null' => false,
				'type' => DB::FIELD_TYPE_ID,
				'length' => 20
			],
			'lld_overrideid' => [
				'null' => false,
				'type' => DB::FIELD_TYPE_ID,
				'length' => 20,
				'ref_table' => 'lld_override',
				'ref_field' => 'lld_overrideid'
			],
			'operator' => [
				'null' => false,
				'type' => DB::FIELD_TYPE_INT,
				'length' => 10,
				'default' => '8'
			],
			'macro' => [
				'null' => false,
				'type' => DB::FIELD_TYPE_CHAR,
				'length' => 64,
				'default' => ''
			],
			'value' => [
				'null' => false,
				'type' => DB::FIELD_TYPE_CHAR,
				'length' => 255,
				'default' => ''
			]
		]
	],
	'lld_override_operation' => [
		'key' => 'lld_override_operationid',
		'fields' => [
			'lld_override_operationid' => [
				'null' => false,
				'type' => DB::FIELD_TYPE_ID,
				'length' => 20
			],
			'lld_overrideid' => [
				'null' => false,
				'type' => DB::FIELD_TYPE_ID,
				'length' => 20,
				'ref_table' => 'lld_override',
				'ref_field' => 'lld_overrideid'
			],
			'operationobject' => [
				'null' => false,
				'type' => DB::FIELD_TYPE_INT,
				'length' => 10,
				'default' => '0'
			],
			'operator' => [
				'null' => false,
				'type' => DB::FIELD_TYPE_INT,
				'length' => 10,
				'default' => '0'
			],
			'value' => [
				'null' => false,
				'type' => DB::FIELD_TYPE_CHAR,
				'length' => 255,
				'default' => ''
			]
		]
	],
	'lld_override_opstatus' => [
		'key' => 'lld_override_operationid',
		'fields' => [
			'lld_override_operationid' => [
				'null' => false,
				'type' => DB::FIELD_TYPE_ID,
				'length' => 20,
				'ref_table' => 'lld_override_operation',
				'ref_field' => 'lld_override_operationid'
			],
			'status' => [
				'null' => false,
				'type' => DB::FIELD_TYPE_INT,
				'length' => 10,
				'default' => '0'
			]
		]
	],
	'lld_override_opdiscover' => [
		'key' => 'lld_override_operationid',
		'fields' => [
			'lld_override_operationid' => [
				'null' => false,
				'type' => DB::FIELD_TYPE_ID,
				'length' => 20,
				'ref_table' => 'lld_override_operation',
				'ref_field' => 'lld_override_operationid'
			],
			'discover' => [
				'null' => false,
				'type' => DB::FIELD_TYPE_INT,
				'length' => 10,
				'default' => '0'
			]
		]
	],
	'lld_override_opperiod' => [
		'key' => 'lld_override_operationid',
		'fields' => [
			'lld_override_operationid' => [
				'null' => false,
				'type' => DB::FIELD_TYPE_ID,
				'length' => 20,
				'ref_table' => 'lld_override_operation',
				'ref_field' => 'lld_override_operationid'
			],
			'delay' => [
				'null' => false,
				'type' => DB::FIELD_TYPE_CHAR,
				'length' => 1024,
				'default' => '0'
			]
		]
	],
	'lld_override_ophistory' => [
		'key' => 'lld_override_operationid',
		'fields' => [
			'lld_override_operationid' => [
				'null' => false,
				'type' => DB::FIELD_TYPE_ID,
				'length' => 20,
				'ref_table' => 'lld_override_operation',
				'ref_field' => 'lld_override_operationid'
			],
			'history' => [
				'null' => false,
				'type' => DB::FIELD_TYPE_CHAR,
				'length' => 255,
				'default' => '90d'
			]
		]
	],
	'lld_override_optrends' => [
		'key' => 'lld_override_operationid',
		'fields' => [
			'lld_override_operationid' => [
				'null' => false,
				'type' => DB::FIELD_TYPE_ID,
				'length' => 20,
				'ref_table' => 'lld_override_operation',
				'ref_field' => 'lld_override_operationid'
			],
			'trends' => [
				'null' => false,
				'type' => DB::FIELD_TYPE_CHAR,
				'length' => 255,
				'default' => '365d'
			]
		]
	],
	'lld_override_opseverity' => [
		'key' => 'lld_override_operationid',
		'fields' => [
			'lld_override_operationid' => [
				'null' => false,
				'type' => DB::FIELD_TYPE_ID,
				'length' => 20,
				'ref_table' => 'lld_override_operation',
				'ref_field' => 'lld_override_operationid'
			],
			'severity' => [
				'null' => false,
				'type' => DB::FIELD_TYPE_INT,
				'length' => 10,
				'default' => '0'
			]
		]
	],
	'lld_override_optag' => [
		'key' => 'lld_override_optagid',
		'fields' => [
			'lld_override_optagid' => [
				'null' => false,
				'type' => DB::FIELD_TYPE_ID,
				'length' => 20
			],
			'lld_override_operationid' => [
				'null' => false,
				'type' => DB::FIELD_TYPE_ID,
				'length' => 20,
				'ref_table' => 'lld_override_operation',
				'ref_field' => 'lld_override_operationid'
			],
			'tag' => [
				'null' => false,
				'type' => DB::FIELD_TYPE_CHAR,
				'length' => 255,
				'default' => ''
			],
			'value' => [
				'null' => false,
				'type' => DB::FIELD_TYPE_CHAR,
				'length' => 255,
				'default' => ''
			]
		]
	],
	'lld_override_optemplate' => [
		'key' => 'lld_override_optemplateid',
		'fields' => [
			'lld_override_optemplateid' => [
				'null' => false,
				'type' => DB::FIELD_TYPE_ID,
				'length' => 20
			],
			'lld_override_operationid' => [
				'null' => false,
				'type' => DB::FIELD_TYPE_ID,
				'length' => 20,
				'ref_table' => 'lld_override_operation',
				'ref_field' => 'lld_override_operationid'
			],
			'templateid' => [
				'null' => false,
				'type' => DB::FIELD_TYPE_ID,
				'length' => 20,
				'ref_table' => 'hosts',
				'ref_field' => 'hostid'
			]
		]
	],
	'lld_override_opinventory' => [
		'key' => 'lld_override_operationid',
		'fields' => [
			'lld_override_operationid' => [
				'null' => false,
				'type' => DB::FIELD_TYPE_ID,
				'length' => 20,
				'ref_table' => 'lld_override_operation',
				'ref_field' => 'lld_override_operationid'
			],
			'inventory_mode' => [
				'null' => false,
				'type' => DB::FIELD_TYPE_INT,
				'length' => 10,
				'default' => '0'
			]
		]
	],
	'trigger_queue' => [
		'key' => '',
		'fields' => [
			'objectid' => [
				'null' => false,
				'type' => DB::FIELD_TYPE_ID,
				'length' => 20
			],
			'type' => [
				'null' => false,
				'type' => DB::FIELD_TYPE_INT,
				'length' => 10,
				'default' => '0'
			],
			'clock' => [
				'null' => false,
				'type' => DB::FIELD_TYPE_INT,
				'length' => 10,
				'default' => '0'
			],
			'ns' => [
				'null' => false,
				'type' => DB::FIELD_TYPE_INT,
				'length' => 10,
				'default' => '0'
			]
		]
	],
	'item_parameter' => [
		'key' => 'item_parameterid',
		'fields' => [
			'item_parameterid' => [
				'null' => false,
				'type' => DB::FIELD_TYPE_ID,
				'length' => 20
			],
			'itemid' => [
				'null' => false,
				'type' => DB::FIELD_TYPE_ID,
				'length' => 20,
				'ref_table' => 'items',
				'ref_field' => 'itemid'
			],
			'name' => [
				'null' => false,
				'type' => DB::FIELD_TYPE_CHAR,
				'length' => 255,
				'default' => ''
			],
			'value' => [
				'null' => false,
				'type' => DB::FIELD_TYPE_CHAR,
				'length' => 2048,
				'default' => ''
			]
		]
	],
	'role_rule' => [
		'key' => 'role_ruleid',
		'fields' => [
			'role_ruleid' => [
				'null' => false,
				'type' => DB::FIELD_TYPE_ID,
				'length' => 20
			],
			'roleid' => [
				'null' => false,
				'type' => DB::FIELD_TYPE_ID,
				'length' => 20,
				'ref_table' => 'role',
				'ref_field' => 'roleid'
			],
			'type' => [
				'null' => false,
				'type' => DB::FIELD_TYPE_INT,
				'length' => 10,
				'default' => '0'
			],
			'name' => [
				'null' => false,
				'type' => DB::FIELD_TYPE_CHAR,
				'length' => 255,
				'default' => ''
			],
			'value_int' => [
				'null' => false,
				'type' => DB::FIELD_TYPE_INT,
				'length' => 10,
				'default' => '0'
			],
			'value_str' => [
				'null' => false,
				'type' => DB::FIELD_TYPE_CHAR,
				'length' => 255,
				'default' => ''
			],
			'value_moduleid' => [
				'null' => true,
				'type' => DB::FIELD_TYPE_ID,
				'length' => 20,
				'ref_table' => 'module',
				'ref_field' => 'moduleid'
			]
		]
	],
<<<<<<< HEAD
	'token' => [
		'key' => 'tokenid',
		'fields' => [
			'tokenid' => [
=======
	'item_tag' => [
		'key' => 'itemtagid',
		'fields' => [
			'itemtagid' => [
>>>>>>> 8342039d
				'null' => false,
				'type' => DB::FIELD_TYPE_ID,
				'length' => 20
			],
<<<<<<< HEAD
			'name' => [
				'null' => false,
				'type' => DB::FIELD_TYPE_CHAR,
				'length' => 64,
				'default' => ''
			],
			'description' => [
				'null' => false,
				'type' => DB::FIELD_TYPE_TEXT,
				'default' => ''
			],
			'userid' => [
				'null' => false,
				'type' => DB::FIELD_TYPE_ID,
				'length' => 20,
				'ref_table' => 'users',
				'ref_field' => 'userid'
			],
			'token' => [
				'null' => true,
				'type' => DB::FIELD_TYPE_CHAR,
				'length' => 128
			],
			'lastaccess' => [
				'null' => false,
				'type' => DB::FIELD_TYPE_INT,
				'length' => 10,
				'default' => '0'
			],
			'status' => [
				'null' => false,
				'type' => DB::FIELD_TYPE_INT,
				'length' => 10,
				'default' => '0'
			],
			'expires_at' => [
				'null' => false,
				'type' => DB::FIELD_TYPE_INT,
				'length' => 10,
				'default' => '0'
			],
			'created_at' => [
=======
			'itemid' => [
				'null' => false,
				'type' => DB::FIELD_TYPE_ID,
				'length' => 20,
				'ref_table' => 'items',
				'ref_field' => 'itemid'
			],
			'tag' => [
				'null' => false,
				'type' => DB::FIELD_TYPE_CHAR,
				'length' => 255,
				'default' => ''
			],
			'value' => [
				'null' => false,
				'type' => DB::FIELD_TYPE_CHAR,
				'length' => 255,
				'default' => ''
			]
		]
	],
	'httptest_tag' => [
		'key' => 'httptesttagid',
		'fields' => [
			'httptesttagid' => [
				'null' => false,
				'type' => DB::FIELD_TYPE_ID,
				'length' => 20
			],
			'httptestid' => [
				'null' => false,
				'type' => DB::FIELD_TYPE_ID,
				'length' => 20,
				'ref_table' => 'httptest',
				'ref_field' => 'httptestid'
			],
			'tag' => [
				'null' => false,
				'type' => DB::FIELD_TYPE_CHAR,
				'length' => 255,
				'default' => ''
			],
			'value' => [
				'null' => false,
				'type' => DB::FIELD_TYPE_CHAR,
				'length' => 255,
				'default' => ''
			]
		]
	],
	'sysmaps_element_tag' => [
		'key' => 'selementtagid',
		'fields' => [
			'selementtagid' => [
				'null' => false,
				'type' => DB::FIELD_TYPE_ID,
				'length' => 20
			],
			'selementid' => [
				'null' => false,
				'type' => DB::FIELD_TYPE_ID,
				'length' => 20,
				'ref_table' => 'sysmaps_elements',
				'ref_field' => 'selementid'
			],
			'tag' => [
				'null' => false,
				'type' => DB::FIELD_TYPE_CHAR,
				'length' => 255,
				'default' => ''
			],
			'value' => [
				'null' => false,
				'type' => DB::FIELD_TYPE_CHAR,
				'length' => 255,
				'default' => ''
			],
			'operator' => [
>>>>>>> 8342039d
				'null' => false,
				'type' => DB::FIELD_TYPE_INT,
				'length' => 10,
				'default' => '0'
<<<<<<< HEAD
			],
			'creator_userid' => [
				'null' => true,
				'type' => DB::FIELD_TYPE_ID,
				'length' => 20,
				'ref_table' => 'users',
				'ref_field' => 'userid'
=======
>>>>>>> 8342039d
			]
		]
	],
	'dbversion' => [
		'key' => '',
		'fields' => [
			'mandatory' => [
				'null' => false,
				'type' => DB::FIELD_TYPE_INT,
				'length' => 10,
				'default' => '0'
			],
			'optional' => [
				'null' => false,
				'type' => DB::FIELD_TYPE_INT,
				'length' => 10,
				'default' => '0'
			]
		]
	]
];<|MERGE_RESOLUTION|>--- conflicted
+++ resolved
@@ -8401,65 +8401,78 @@
 			]
 		]
 	],
-<<<<<<< HEAD
 	'token' => [
 		'key' => 'tokenid',
 		'fields' => [
 			'tokenid' => [
-=======
+				'null' => false,
+				'type' => DB::FIELD_TYPE_ID,
+				'length' => 20
+			],
+			'name' => [
+				'null' => false,
+				'type' => DB::FIELD_TYPE_CHAR,
+				'length' => 64,
+				'default' => ''
+			],
+			'description' => [
+				'null' => false,
+				'type' => DB::FIELD_TYPE_TEXT,
+				'default' => ''
+			],
+			'userid' => [
+				'null' => false,
+				'type' => DB::FIELD_TYPE_ID,
+				'length' => 20,
+				'ref_table' => 'users',
+				'ref_field' => 'userid'
+			],
+			'token' => [
+				'null' => true,
+				'type' => DB::FIELD_TYPE_CHAR,
+				'length' => 128
+			],
+			'lastaccess' => [
+				'null' => false,
+				'type' => DB::FIELD_TYPE_INT,
+				'length' => 10,
+				'default' => '0'
+			],
+			'status' => [
+				'null' => false,
+				'type' => DB::FIELD_TYPE_INT,
+				'length' => 10,
+				'default' => '0'
+			],
+			'expires_at' => [
+				'null' => false,
+				'type' => DB::FIELD_TYPE_INT,
+				'length' => 10,
+				'default' => '0'
+			],
+			'created_at' => [
+				'null' => false,
+				'type' => DB::FIELD_TYPE_INT,
+				'length' => 10,
+				'default' => '0'
+			],
+			'creator_userid' => [
+				'null' => true,
+				'type' => DB::FIELD_TYPE_ID,
+				'length' => 20,
+				'ref_table' => 'users',
+				'ref_field' => 'userid'
+			]
+		]
+	],
 	'item_tag' => [
 		'key' => 'itemtagid',
 		'fields' => [
 			'itemtagid' => [
->>>>>>> 8342039d
-				'null' => false,
-				'type' => DB::FIELD_TYPE_ID,
-				'length' => 20
-			],
-<<<<<<< HEAD
-			'name' => [
-				'null' => false,
-				'type' => DB::FIELD_TYPE_CHAR,
-				'length' => 64,
-				'default' => ''
-			],
-			'description' => [
-				'null' => false,
-				'type' => DB::FIELD_TYPE_TEXT,
-				'default' => ''
-			],
-			'userid' => [
-				'null' => false,
-				'type' => DB::FIELD_TYPE_ID,
-				'length' => 20,
-				'ref_table' => 'users',
-				'ref_field' => 'userid'
-			],
-			'token' => [
-				'null' => true,
-				'type' => DB::FIELD_TYPE_CHAR,
-				'length' => 128
-			],
-			'lastaccess' => [
-				'null' => false,
-				'type' => DB::FIELD_TYPE_INT,
-				'length' => 10,
-				'default' => '0'
-			],
-			'status' => [
-				'null' => false,
-				'type' => DB::FIELD_TYPE_INT,
-				'length' => 10,
-				'default' => '0'
-			],
-			'expires_at' => [
-				'null' => false,
-				'type' => DB::FIELD_TYPE_INT,
-				'length' => 10,
-				'default' => '0'
-			],
-			'created_at' => [
-=======
+				'null' => false,
+				'type' => DB::FIELD_TYPE_ID,
+				'length' => 20
+			],
 			'itemid' => [
 				'null' => false,
 				'type' => DB::FIELD_TYPE_ID,
@@ -8538,21 +8551,10 @@
 				'default' => ''
 			],
 			'operator' => [
->>>>>>> 8342039d
-				'null' => false,
-				'type' => DB::FIELD_TYPE_INT,
-				'length' => 10,
-				'default' => '0'
-<<<<<<< HEAD
-			],
-			'creator_userid' => [
-				'null' => true,
-				'type' => DB::FIELD_TYPE_ID,
-				'length' => 20,
-				'ref_table' => 'users',
-				'ref_field' => 'userid'
-=======
->>>>>>> 8342039d
+				'null' => false,
+				'type' => DB::FIELD_TYPE_INT,
+				'length' => 10,
+				'default' => '0'
 			]
 		]
 	],
