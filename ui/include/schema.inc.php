<?php
return [
	'role' => [
		'key' => 'roleid',
		'fields' => [
			'roleid' => [
				'null' => false,
				'type' => DB::FIELD_TYPE_ID,
				'length' => 20
			],
			'name' => [
				'null' => false,
				'type' => DB::FIELD_TYPE_CHAR,
				'length' => 255,
				'default' => ''
			],
			'type' => [
				'null' => false,
				'type' => DB::FIELD_TYPE_INT,
				'length' => 10,
				'default' => '0'
			],
			'readonly' => [
				'null' => false,
				'type' => DB::FIELD_TYPE_INT,
				'length' => 10,
				'default' => '0'
			]
		]
	],
	'users' => [
		'key' => 'userid',
		'fields' => [
			'userid' => [
				'null' => false,
				'type' => DB::FIELD_TYPE_ID,
				'length' => 20
			],
			'username' => [
				'null' => false,
				'type' => DB::FIELD_TYPE_CHAR,
				'length' => 100,
				'default' => ''
			],
			'name' => [
				'null' => false,
				'type' => DB::FIELD_TYPE_CHAR,
				'length' => 100,
				'default' => ''
			],
			'surname' => [
				'null' => false,
				'type' => DB::FIELD_TYPE_CHAR,
				'length' => 100,
				'default' => ''
			],
			'passwd' => [
				'null' => false,
				'type' => DB::FIELD_TYPE_CHAR,
				'length' => 60,
				'default' => ''
			],
			'url' => [
				'null' => false,
				'type' => DB::FIELD_TYPE_CHAR,
				'length' => 255,
				'default' => ''
			],
			'autologin' => [
				'null' => false,
				'type' => DB::FIELD_TYPE_INT,
				'length' => 10,
				'default' => '0'
			],
			'autologout' => [
				'null' => false,
				'type' => DB::FIELD_TYPE_CHAR,
				'length' => 32,
				'default' => '15m'
			],
			'lang' => [
				'null' => false,
				'type' => DB::FIELD_TYPE_CHAR,
				'length' => 7,
				'default' => 'default'
			],
			'refresh' => [
				'null' => false,
				'type' => DB::FIELD_TYPE_CHAR,
				'length' => 32,
				'default' => '30s'
			],
			'theme' => [
				'null' => false,
				'type' => DB::FIELD_TYPE_CHAR,
				'length' => 128,
				'default' => 'default'
			],
			'attempt_failed' => [
				'null' => false,
				'type' => DB::FIELD_TYPE_INT,
				'length' => 10
			],
			'attempt_ip' => [
				'null' => false,
				'type' => DB::FIELD_TYPE_CHAR,
				'length' => 39,
				'default' => ''
			],
			'attempt_clock' => [
				'null' => false,
				'type' => DB::FIELD_TYPE_INT,
				'length' => 10
			],
			'rows_per_page' => [
				'null' => false,
				'type' => DB::FIELD_TYPE_INT,
				'length' => 10,
				'default' => 50
			],
			'timezone' => [
				'null' => false,
				'type' => DB::FIELD_TYPE_CHAR,
				'length' => 50,
				'default' => 'default'
			],
			'roleid' => [
				'null' => false,
				'type' => DB::FIELD_TYPE_ID,
				'length' => 20,
				'ref_table' => 'role',
				'ref_field' => 'roleid'
			]
		]
	],
	'maintenances' => [
		'key' => 'maintenanceid',
		'fields' => [
			'maintenanceid' => [
				'null' => false,
				'type' => DB::FIELD_TYPE_ID,
				'length' => 20
			],
			'name' => [
				'null' => false,
				'type' => DB::FIELD_TYPE_CHAR,
				'length' => 128,
				'default' => ''
			],
			'maintenance_type' => [
				'null' => false,
				'type' => DB::FIELD_TYPE_INT,
				'length' => 10,
				'default' => '0'
			],
			'description' => [
				'null' => false,
				'type' => DB::FIELD_TYPE_TEXT,
				'default' => ''
			],
			'active_since' => [
				'null' => false,
				'type' => DB::FIELD_TYPE_INT,
				'length' => 10,
				'default' => '0'
			],
			'active_till' => [
				'null' => false,
				'type' => DB::FIELD_TYPE_INT,
				'length' => 10,
				'default' => '0'
			],
			'tags_evaltype' => [
				'null' => false,
				'type' => DB::FIELD_TYPE_INT,
				'length' => 10,
				'default' => '0'
			]
		]
	],
	'hosts' => [
		'key' => 'hostid',
		'fields' => [
			'hostid' => [
				'null' => false,
				'type' => DB::FIELD_TYPE_ID,
				'length' => 20
			],
			'proxy_hostid' => [
				'null' => true,
				'type' => DB::FIELD_TYPE_ID,
				'length' => 20,
				'ref_table' => 'hosts',
				'ref_field' => 'hostid'
			],
			'host' => [
				'null' => false,
				'type' => DB::FIELD_TYPE_CHAR,
				'length' => 128,
				'default' => ''
			],
			'status' => [
				'null' => false,
				'type' => DB::FIELD_TYPE_INT,
				'length' => 10,
				'default' => '0'
			],
			'lastaccess' => [
				'null' => false,
				'type' => DB::FIELD_TYPE_INT,
				'length' => 10,
				'default' => '0'
			],
			'ipmi_authtype' => [
				'null' => false,
				'type' => DB::FIELD_TYPE_INT,
				'length' => 10,
				'default' => '-1'
			],
			'ipmi_privilege' => [
				'null' => false,
				'type' => DB::FIELD_TYPE_INT,
				'length' => 10,
				'default' => '2'
			],
			'ipmi_username' => [
				'null' => false,
				'type' => DB::FIELD_TYPE_CHAR,
				'length' => 16,
				'default' => ''
			],
			'ipmi_password' => [
				'null' => false,
				'type' => DB::FIELD_TYPE_CHAR,
				'length' => 20,
				'default' => ''
			],
			'maintenanceid' => [
				'null' => true,
				'type' => DB::FIELD_TYPE_ID,
				'length' => 20,
				'ref_table' => 'maintenances',
				'ref_field' => 'maintenanceid'
			],
			'maintenance_status' => [
				'null' => false,
				'type' => DB::FIELD_TYPE_INT,
				'length' => 10,
				'default' => '0'
			],
			'maintenance_type' => [
				'null' => false,
				'type' => DB::FIELD_TYPE_INT,
				'length' => 10,
				'default' => '0'
			],
			'maintenance_from' => [
				'null' => false,
				'type' => DB::FIELD_TYPE_INT,
				'length' => 10,
				'default' => '0'
			],
			'name' => [
				'null' => false,
				'type' => DB::FIELD_TYPE_CHAR,
				'length' => 128,
				'default' => ''
			],
			'flags' => [
				'null' => false,
				'type' => DB::FIELD_TYPE_INT,
				'length' => 10,
				'default' => '0'
			],
			'templateid' => [
				'null' => true,
				'type' => DB::FIELD_TYPE_ID,
				'length' => 20,
				'ref_table' => 'hosts',
				'ref_field' => 'hostid'
			],
			'description' => [
				'null' => false,
				'type' => DB::FIELD_TYPE_TEXT,
				'default' => ''
			],
			'tls_connect' => [
				'null' => false,
				'type' => DB::FIELD_TYPE_INT,
				'length' => 10,
				'default' => '1'
			],
			'tls_accept' => [
				'null' => false,
				'type' => DB::FIELD_TYPE_INT,
				'length' => 10,
				'default' => '1'
			],
			'tls_issuer' => [
				'null' => false,
				'type' => DB::FIELD_TYPE_CHAR,
				'length' => 1024,
				'default' => ''
			],
			'tls_subject' => [
				'null' => false,
				'type' => DB::FIELD_TYPE_CHAR,
				'length' => 1024,
				'default' => ''
			],
			'tls_psk_identity' => [
				'null' => false,
				'type' => DB::FIELD_TYPE_CHAR,
				'length' => 128,
				'default' => ''
			],
			'tls_psk' => [
				'null' => false,
				'type' => DB::FIELD_TYPE_CHAR,
				'length' => 512,
				'default' => ''
			],
			'proxy_address' => [
				'null' => false,
				'type' => DB::FIELD_TYPE_CHAR,
				'length' => 255,
				'default' => ''
			],
			'auto_compress' => [
				'null' => false,
				'type' => DB::FIELD_TYPE_INT,
				'length' => 10,
				'default' => '1'
			],
			'discover' => [
				'null' => false,
				'type' => DB::FIELD_TYPE_INT,
				'length' => 10,
				'default' => '0'
			],
			'custom_interfaces' => [
				'null' => false,
				'type' => DB::FIELD_TYPE_INT,
				'length' => 10,
				'default' => '0'
			]
		]
	],
	'hstgrp' => [
		'key' => 'groupid',
		'fields' => [
			'groupid' => [
				'null' => false,
				'type' => DB::FIELD_TYPE_ID,
				'length' => 20
			],
			'name' => [
				'null' => false,
				'type' => DB::FIELD_TYPE_CHAR,
				'length' => 255,
				'default' => ''
			],
			'internal' => [
				'null' => false,
				'type' => DB::FIELD_TYPE_INT,
				'length' => 10,
				'default' => '0'
			],
			'flags' => [
				'null' => false,
				'type' => DB::FIELD_TYPE_INT,
				'length' => 10,
				'default' => '0'
			]
		]
	],
	'group_prototype' => [
		'key' => 'group_prototypeid',
		'fields' => [
			'group_prototypeid' => [
				'null' => false,
				'type' => DB::FIELD_TYPE_ID,
				'length' => 20
			],
			'hostid' => [
				'null' => false,
				'type' => DB::FIELD_TYPE_ID,
				'length' => 20,
				'ref_table' => 'hosts',
				'ref_field' => 'hostid'
			],
			'name' => [
				'null' => false,
				'type' => DB::FIELD_TYPE_CHAR,
				'length' => 255,
				'default' => ''
			],
			'groupid' => [
				'null' => true,
				'type' => DB::FIELD_TYPE_ID,
				'length' => 20,
				'ref_table' => 'hstgrp',
				'ref_field' => 'groupid'
			],
			'templateid' => [
				'null' => true,
				'type' => DB::FIELD_TYPE_ID,
				'length' => 20,
				'ref_table' => 'group_prototype',
				'ref_field' => 'group_prototypeid'
			]
		]
	],
	'group_discovery' => [
		'key' => 'groupid',
		'fields' => [
			'groupid' => [
				'null' => false,
				'type' => DB::FIELD_TYPE_ID,
				'length' => 20,
				'ref_table' => 'hstgrp',
				'ref_field' => 'groupid'
			],
			'parent_group_prototypeid' => [
				'null' => false,
				'type' => DB::FIELD_TYPE_ID,
				'length' => 20,
				'ref_table' => 'group_prototype',
				'ref_field' => 'group_prototypeid'
			],
			'name' => [
				'null' => false,
				'type' => DB::FIELD_TYPE_CHAR,
				'length' => 64,
				'default' => ''
			],
			'lastcheck' => [
				'null' => false,
				'type' => DB::FIELD_TYPE_INT,
				'length' => 10,
				'default' => '0'
			],
			'ts_delete' => [
				'null' => false,
				'type' => DB::FIELD_TYPE_INT,
				'length' => 10,
				'default' => '0'
			]
		]
	],
	'drules' => [
		'key' => 'druleid',
		'fields' => [
			'druleid' => [
				'null' => false,
				'type' => DB::FIELD_TYPE_ID,
				'length' => 20
			],
			'proxy_hostid' => [
				'null' => true,
				'type' => DB::FIELD_TYPE_ID,
				'length' => 20,
				'ref_table' => 'hosts',
				'ref_field' => 'hostid'
			],
			'name' => [
				'null' => false,
				'type' => DB::FIELD_TYPE_CHAR,
				'length' => 255,
				'default' => ''
			],
			'iprange' => [
				'null' => false,
				'type' => DB::FIELD_TYPE_CHAR,
				'length' => 2048,
				'default' => ''
			],
			'delay' => [
				'null' => false,
				'type' => DB::FIELD_TYPE_CHAR,
				'length' => 255,
				'default' => '1h'
			],
			'nextcheck' => [
				'null' => false,
				'type' => DB::FIELD_TYPE_INT,
				'length' => 10,
				'default' => '0'
			],
			'status' => [
				'null' => false,
				'type' => DB::FIELD_TYPE_INT,
				'length' => 10,
				'default' => '0'
			]
		]
	],
	'dchecks' => [
		'key' => 'dcheckid',
		'fields' => [
			'dcheckid' => [
				'null' => false,
				'type' => DB::FIELD_TYPE_ID,
				'length' => 20
			],
			'druleid' => [
				'null' => false,
				'type' => DB::FIELD_TYPE_ID,
				'length' => 20,
				'ref_table' => 'drules',
				'ref_field' => 'druleid'
			],
			'type' => [
				'null' => false,
				'type' => DB::FIELD_TYPE_INT,
				'length' => 10,
				'default' => '0'
			],
			'key_' => [
				'null' => false,
				'type' => DB::FIELD_TYPE_CHAR,
				'length' => 2048,
				'default' => ''
			],
			'snmp_community' => [
				'null' => false,
				'type' => DB::FIELD_TYPE_CHAR,
				'length' => 255,
				'default' => ''
			],
			'ports' => [
				'null' => false,
				'type' => DB::FIELD_TYPE_CHAR,
				'length' => 255,
				'default' => '0'
			],
			'snmpv3_securityname' => [
				'null' => false,
				'type' => DB::FIELD_TYPE_CHAR,
				'length' => 64,
				'default' => ''
			],
			'snmpv3_securitylevel' => [
				'null' => false,
				'type' => DB::FIELD_TYPE_INT,
				'length' => 10,
				'default' => '0'
			],
			'snmpv3_authpassphrase' => [
				'null' => false,
				'type' => DB::FIELD_TYPE_CHAR,
				'length' => 64,
				'default' => ''
			],
			'snmpv3_privpassphrase' => [
				'null' => false,
				'type' => DB::FIELD_TYPE_CHAR,
				'length' => 64,
				'default' => ''
			],
			'uniq' => [
				'null' => false,
				'type' => DB::FIELD_TYPE_INT,
				'length' => 10,
				'default' => '0'
			],
			'snmpv3_authprotocol' => [
				'null' => false,
				'type' => DB::FIELD_TYPE_INT,
				'length' => 10,
				'default' => '0'
			],
			'snmpv3_privprotocol' => [
				'null' => false,
				'type' => DB::FIELD_TYPE_INT,
				'length' => 10,
				'default' => '0'
			],
			'snmpv3_contextname' => [
				'null' => false,
				'type' => DB::FIELD_TYPE_CHAR,
				'length' => 255,
				'default' => ''
			],
			'host_source' => [
				'null' => false,
				'type' => DB::FIELD_TYPE_INT,
				'length' => 10,
				'default' => '1'
			],
			'name_source' => [
				'null' => false,
				'type' => DB::FIELD_TYPE_INT,
				'length' => 10,
				'default' => '0'
			]
		]
	],
	'httptest' => [
		'key' => 'httptestid',
		'fields' => [
			'httptestid' => [
				'null' => false,
				'type' => DB::FIELD_TYPE_ID,
				'length' => 20
			],
			'name' => [
				'null' => false,
				'type' => DB::FIELD_TYPE_CHAR,
				'length' => 64,
				'default' => ''
			],
			'nextcheck' => [
				'null' => false,
				'type' => DB::FIELD_TYPE_INT,
				'length' => 10,
				'default' => '0'
			],
			'delay' => [
				'null' => false,
				'type' => DB::FIELD_TYPE_CHAR,
				'length' => 255,
				'default' => '1m'
			],
			'status' => [
				'null' => false,
				'type' => DB::FIELD_TYPE_INT,
				'length' => 10,
				'default' => '0'
			],
			'agent' => [
				'null' => false,
				'type' => DB::FIELD_TYPE_CHAR,
				'length' => 255,
				'default' => 'Zabbix'
			],
			'authentication' => [
				'null' => false,
				'type' => DB::FIELD_TYPE_INT,
				'length' => 10,
				'default' => '0'
			],
			'http_user' => [
				'null' => false,
				'type' => DB::FIELD_TYPE_CHAR,
				'length' => 64,
				'default' => ''
			],
			'http_password' => [
				'null' => false,
				'type' => DB::FIELD_TYPE_CHAR,
				'length' => 64,
				'default' => ''
			],
			'hostid' => [
				'null' => false,
				'type' => DB::FIELD_TYPE_ID,
				'length' => 20,
				'ref_table' => 'hosts',
				'ref_field' => 'hostid'
			],
			'templateid' => [
				'null' => true,
				'type' => DB::FIELD_TYPE_ID,
				'length' => 20,
				'ref_table' => 'httptest',
				'ref_field' => 'httptestid'
			],
			'http_proxy' => [
				'null' => false,
				'type' => DB::FIELD_TYPE_CHAR,
				'length' => 255,
				'default' => ''
			],
			'retries' => [
				'null' => false,
				'type' => DB::FIELD_TYPE_INT,
				'length' => 10,
				'default' => '1'
			],
			'ssl_cert_file' => [
				'null' => false,
				'type' => DB::FIELD_TYPE_CHAR,
				'length' => 255,
				'default' => ''
			],
			'ssl_key_file' => [
				'null' => false,
				'type' => DB::FIELD_TYPE_CHAR,
				'length' => 255,
				'default' => ''
			],
			'ssl_key_password' => [
				'null' => false,
				'type' => DB::FIELD_TYPE_CHAR,
				'length' => 64,
				'default' => ''
			],
			'verify_peer' => [
				'null' => false,
				'type' => DB::FIELD_TYPE_INT,
				'length' => 10,
				'default' => '0'
			],
			'verify_host' => [
				'null' => false,
				'type' => DB::FIELD_TYPE_INT,
				'length' => 10,
				'default' => '0'
			]
		]
	],
	'httpstep' => [
		'key' => 'httpstepid',
		'fields' => [
			'httpstepid' => [
				'null' => false,
				'type' => DB::FIELD_TYPE_ID,
				'length' => 20
			],
			'httptestid' => [
				'null' => false,
				'type' => DB::FIELD_TYPE_ID,
				'length' => 20,
				'ref_table' => 'httptest',
				'ref_field' => 'httptestid'
			],
			'name' => [
				'null' => false,
				'type' => DB::FIELD_TYPE_CHAR,
				'length' => 64,
				'default' => ''
			],
			'no' => [
				'null' => false,
				'type' => DB::FIELD_TYPE_INT,
				'length' => 10,
				'default' => '0'
			],
			'url' => [
				'null' => false,
				'type' => DB::FIELD_TYPE_CHAR,
				'length' => 2048,
				'default' => ''
			],
			'timeout' => [
				'null' => false,
				'type' => DB::FIELD_TYPE_CHAR,
				'length' => 255,
				'default' => '15s'
			],
			'posts' => [
				'null' => false,
				'type' => DB::FIELD_TYPE_TEXT,
				'default' => ''
			],
			'required' => [
				'null' => false,
				'type' => DB::FIELD_TYPE_CHAR,
				'length' => 255,
				'default' => ''
			],
			'status_codes' => [
				'null' => false,
				'type' => DB::FIELD_TYPE_CHAR,
				'length' => 255,
				'default' => ''
			],
			'follow_redirects' => [
				'null' => false,
				'type' => DB::FIELD_TYPE_INT,
				'length' => 10,
				'default' => '1'
			],
			'retrieve_mode' => [
				'null' => false,
				'type' => DB::FIELD_TYPE_INT,
				'length' => 10,
				'default' => '0'
			],
			'post_type' => [
				'null' => false,
				'type' => DB::FIELD_TYPE_INT,
				'length' => 10,
				'default' => '0'
			]
		]
	],
	'interface' => [
		'key' => 'interfaceid',
		'fields' => [
			'interfaceid' => [
				'null' => false,
				'type' => DB::FIELD_TYPE_ID,
				'length' => 20
			],
			'hostid' => [
				'null' => false,
				'type' => DB::FIELD_TYPE_ID,
				'length' => 20,
				'ref_table' => 'hosts',
				'ref_field' => 'hostid'
			],
			'main' => [
				'null' => false,
				'type' => DB::FIELD_TYPE_INT,
				'length' => 10,
				'default' => '0'
			],
			'type' => [
				'null' => false,
				'type' => DB::FIELD_TYPE_INT,
				'length' => 10,
				'default' => '1'
			],
			'useip' => [
				'null' => false,
				'type' => DB::FIELD_TYPE_INT,
				'length' => 10,
				'default' => '1'
			],
			'ip' => [
				'null' => false,
				'type' => DB::FIELD_TYPE_CHAR,
				'length' => 64,
				'default' => '127.0.0.1'
			],
			'dns' => [
				'null' => false,
				'type' => DB::FIELD_TYPE_CHAR,
				'length' => 255,
				'default' => ''
			],
			'port' => [
				'null' => false,
				'type' => DB::FIELD_TYPE_CHAR,
				'length' => 64,
				'default' => '10050'
			],
			'available' => [
				'null' => false,
				'type' => DB::FIELD_TYPE_INT,
				'length' => 10,
				'default' => '0'
			],
			'error' => [
				'null' => false,
				'type' => DB::FIELD_TYPE_CHAR,
				'length' => 2048,
				'default' => ''
			],
			'errors_from' => [
				'null' => false,
				'type' => DB::FIELD_TYPE_INT,
				'length' => 10,
				'default' => '0'
			],
			'disable_until' => [
				'null' => false,
				'type' => DB::FIELD_TYPE_INT,
				'length' => 10,
				'default' => '0'
			]
		]
	],
	'valuemap' => [
		'key' => 'valuemapid',
		'fields' => [
			'valuemapid' => [
				'null' => false,
				'type' => DB::FIELD_TYPE_ID,
				'length' => 20
			],
			'hostid' => [
				'null' => false,
				'type' => DB::FIELD_TYPE_ID,
				'length' => 20,
				'ref_table' => 'hosts',
				'ref_field' => 'hostid'
			],
			'name' => [
				'null' => false,
				'type' => DB::FIELD_TYPE_CHAR,
				'length' => 64,
				'default' => ''
			]
		]
	],
	'items' => [
		'key' => 'itemid',
		'fields' => [
			'itemid' => [
				'null' => false,
				'type' => DB::FIELD_TYPE_ID,
				'length' => 20
			],
			'type' => [
				'null' => false,
				'type' => DB::FIELD_TYPE_INT,
				'length' => 10,
				'default' => '0'
			],
			'snmp_oid' => [
				'null' => false,
				'type' => DB::FIELD_TYPE_CHAR,
				'length' => 512,
				'default' => ''
			],
			'hostid' => [
				'null' => false,
				'type' => DB::FIELD_TYPE_ID,
				'length' => 20,
				'ref_table' => 'hosts',
				'ref_field' => 'hostid'
			],
			'name' => [
				'null' => false,
				'type' => DB::FIELD_TYPE_CHAR,
				'length' => 255,
				'default' => ''
			],
			'key_' => [
				'null' => false,
				'type' => DB::FIELD_TYPE_CHAR,
				'length' => 2048,
				'default' => ''
			],
			'delay' => [
				'null' => false,
				'type' => DB::FIELD_TYPE_CHAR,
				'length' => 1024,
				'default' => '0'
			],
			'history' => [
				'null' => false,
				'type' => DB::FIELD_TYPE_CHAR,
				'length' => 255,
				'default' => '90d'
			],
			'trends' => [
				'null' => false,
				'type' => DB::FIELD_TYPE_CHAR,
				'length' => 255,
				'default' => '365d'
			],
			'status' => [
				'null' => false,
				'type' => DB::FIELD_TYPE_INT,
				'length' => 10,
				'default' => '0'
			],
			'value_type' => [
				'null' => false,
				'type' => DB::FIELD_TYPE_INT,
				'length' => 10,
				'default' => '0'
			],
			'trapper_hosts' => [
				'null' => false,
				'type' => DB::FIELD_TYPE_CHAR,
				'length' => 255,
				'default' => ''
			],
			'units' => [
				'null' => false,
				'type' => DB::FIELD_TYPE_CHAR,
				'length' => 255,
				'default' => ''
			],
			'formula' => [
				'null' => false,
				'type' => DB::FIELD_TYPE_CHAR,
				'length' => 255,
				'default' => ''
			],
			'logtimefmt' => [
				'null' => false,
				'type' => DB::FIELD_TYPE_CHAR,
				'length' => 64,
				'default' => ''
			],
			'templateid' => [
				'null' => true,
				'type' => DB::FIELD_TYPE_ID,
				'length' => 20,
				'ref_table' => 'items',
				'ref_field' => 'itemid'
			],
			'valuemapid' => [
				'null' => true,
				'type' => DB::FIELD_TYPE_ID,
				'length' => 20,
				'ref_table' => 'valuemap',
				'ref_field' => 'valuemapid'
			],
			'params' => [
				'null' => false,
				'type' => DB::FIELD_TYPE_NCLOB,
				'default' => ''
			],
			'ipmi_sensor' => [
				'null' => false,
				'type' => DB::FIELD_TYPE_CHAR,
				'length' => 128,
				'default' => ''
			],
			'authtype' => [
				'null' => false,
				'type' => DB::FIELD_TYPE_INT,
				'length' => 10,
				'default' => '0'
			],
			'username' => [
				'null' => false,
				'type' => DB::FIELD_TYPE_CHAR,
				'length' => 64,
				'default' => ''
			],
			'password' => [
				'null' => false,
				'type' => DB::FIELD_TYPE_CHAR,
				'length' => 64,
				'default' => ''
			],
			'publickey' => [
				'null' => false,
				'type' => DB::FIELD_TYPE_CHAR,
				'length' => 64,
				'default' => ''
			],
			'privatekey' => [
				'null' => false,
				'type' => DB::FIELD_TYPE_CHAR,
				'length' => 64,
				'default' => ''
			],
			'flags' => [
				'null' => false,
				'type' => DB::FIELD_TYPE_INT,
				'length' => 10,
				'default' => '0'
			],
			'interfaceid' => [
				'null' => true,
				'type' => DB::FIELD_TYPE_ID,
				'length' => 20,
				'ref_table' => 'interface',
				'ref_field' => 'interfaceid'
			],
			'description' => [
				'null' => false,
				'type' => DB::FIELD_TYPE_NCLOB,
				'default' => ''
			],
			'inventory_link' => [
				'null' => false,
				'type' => DB::FIELD_TYPE_INT,
				'length' => 10,
				'default' => '0'
			],
			'lifetime' => [
				'null' => false,
				'type' => DB::FIELD_TYPE_CHAR,
				'length' => 255,
				'default' => '30d'
			],
			'evaltype' => [
				'null' => false,
				'type' => DB::FIELD_TYPE_INT,
				'length' => 10,
				'default' => '0'
			],
			'jmx_endpoint' => [
				'null' => false,
				'type' => DB::FIELD_TYPE_CHAR,
				'length' => 255,
				'default' => ''
			],
			'master_itemid' => [
				'null' => true,
				'type' => DB::FIELD_TYPE_ID,
				'length' => 20,
				'ref_table' => 'items',
				'ref_field' => 'itemid'
			],
			'timeout' => [
				'null' => false,
				'type' => DB::FIELD_TYPE_CHAR,
				'length' => 255,
				'default' => '3s'
			],
			'url' => [
				'null' => false,
				'type' => DB::FIELD_TYPE_CHAR,
				'length' => 2048,
				'default' => ''
			],
			'query_fields' => [
				'null' => false,
				'type' => DB::FIELD_TYPE_CHAR,
				'length' => 2048,
				'default' => ''
			],
			'posts' => [
				'null' => false,
				'type' => DB::FIELD_TYPE_NCLOB,
				'default' => ''
			],
			'status_codes' => [
				'null' => false,
				'type' => DB::FIELD_TYPE_CHAR,
				'length' => 255,
				'default' => '200'
			],
			'follow_redirects' => [
				'null' => false,
				'type' => DB::FIELD_TYPE_INT,
				'length' => 10,
				'default' => '1'
			],
			'post_type' => [
				'null' => false,
				'type' => DB::FIELD_TYPE_INT,
				'length' => 10,
				'default' => '0'
			],
			'http_proxy' => [
				'null' => false,
				'type' => DB::FIELD_TYPE_CHAR,
				'length' => 255,
				'default' => ''
			],
			'headers' => [
				'null' => false,
				'type' => DB::FIELD_TYPE_NCLOB,
				'default' => ''
			],
			'retrieve_mode' => [
				'null' => false,
				'type' => DB::FIELD_TYPE_INT,
				'length' => 10,
				'default' => '0'
			],
			'request_method' => [
				'null' => false,
				'type' => DB::FIELD_TYPE_INT,
				'length' => 10,
				'default' => '0'
			],
			'output_format' => [
				'null' => false,
				'type' => DB::FIELD_TYPE_INT,
				'length' => 10,
				'default' => '0'
			],
			'ssl_cert_file' => [
				'null' => false,
				'type' => DB::FIELD_TYPE_CHAR,
				'length' => 255,
				'default' => ''
			],
			'ssl_key_file' => [
				'null' => false,
				'type' => DB::FIELD_TYPE_CHAR,
				'length' => 255,
				'default' => ''
			],
			'ssl_key_password' => [
				'null' => false,
				'type' => DB::FIELD_TYPE_CHAR,
				'length' => 64,
				'default' => ''
			],
			'verify_peer' => [
				'null' => false,
				'type' => DB::FIELD_TYPE_INT,
				'length' => 10,
				'default' => '0'
			],
			'verify_host' => [
				'null' => false,
				'type' => DB::FIELD_TYPE_INT,
				'length' => 10,
				'default' => '0'
			],
			'allow_traps' => [
				'null' => false,
				'type' => DB::FIELD_TYPE_INT,
				'length' => 10,
				'default' => '0'
			],
			'discover' => [
				'null' => false,
				'type' => DB::FIELD_TYPE_INT,
				'length' => 10,
				'default' => '0'
			]
		]
	],
	'httpstepitem' => [
		'key' => 'httpstepitemid',
		'fields' => [
			'httpstepitemid' => [
				'null' => false,
				'type' => DB::FIELD_TYPE_ID,
				'length' => 20
			],
			'httpstepid' => [
				'null' => false,
				'type' => DB::FIELD_TYPE_ID,
				'length' => 20,
				'ref_table' => 'httpstep',
				'ref_field' => 'httpstepid'
			],
			'itemid' => [
				'null' => false,
				'type' => DB::FIELD_TYPE_ID,
				'length' => 20,
				'ref_table' => 'items',
				'ref_field' => 'itemid'
			],
			'type' => [
				'null' => false,
				'type' => DB::FIELD_TYPE_INT,
				'length' => 10,
				'default' => '0'
			]
		]
	],
	'httptestitem' => [
		'key' => 'httptestitemid',
		'fields' => [
			'httptestitemid' => [
				'null' => false,
				'type' => DB::FIELD_TYPE_ID,
				'length' => 20
			],
			'httptestid' => [
				'null' => false,
				'type' => DB::FIELD_TYPE_ID,
				'length' => 20,
				'ref_table' => 'httptest',
				'ref_field' => 'httptestid'
			],
			'itemid' => [
				'null' => false,
				'type' => DB::FIELD_TYPE_ID,
				'length' => 20,
				'ref_table' => 'items',
				'ref_field' => 'itemid'
			],
			'type' => [
				'null' => false,
				'type' => DB::FIELD_TYPE_INT,
				'length' => 10,
				'default' => '0'
			]
		]
	],
	'media_type' => [
		'key' => 'mediatypeid',
		'fields' => [
			'mediatypeid' => [
				'null' => false,
				'type' => DB::FIELD_TYPE_ID,
				'length' => 20
			],
			'type' => [
				'null' => false,
				'type' => DB::FIELD_TYPE_INT,
				'length' => 10,
				'default' => '0'
			],
			'name' => [
				'null' => false,
				'type' => DB::FIELD_TYPE_CHAR,
				'length' => 100,
				'default' => ''
			],
			'smtp_server' => [
				'null' => false,
				'type' => DB::FIELD_TYPE_CHAR,
				'length' => 255,
				'default' => ''
			],
			'smtp_helo' => [
				'null' => false,
				'type' => DB::FIELD_TYPE_CHAR,
				'length' => 255,
				'default' => ''
			],
			'smtp_email' => [
				'null' => false,
				'type' => DB::FIELD_TYPE_CHAR,
				'length' => 255,
				'default' => ''
			],
			'exec_path' => [
				'null' => false,
				'type' => DB::FIELD_TYPE_CHAR,
				'length' => 255,
				'default' => ''
			],
			'gsm_modem' => [
				'null' => false,
				'type' => DB::FIELD_TYPE_CHAR,
				'length' => 255,
				'default' => ''
			],
			'username' => [
				'null' => false,
				'type' => DB::FIELD_TYPE_CHAR,
				'length' => 255,
				'default' => ''
			],
			'passwd' => [
				'null' => false,
				'type' => DB::FIELD_TYPE_CHAR,
				'length' => 255,
				'default' => ''
			],
			'status' => [
				'null' => false,
				'type' => DB::FIELD_TYPE_INT,
				'length' => 10,
				'default' => '0'
			],
			'smtp_port' => [
				'null' => false,
				'type' => DB::FIELD_TYPE_INT,
				'length' => 10,
				'default' => '25'
			],
			'smtp_security' => [
				'null' => false,
				'type' => DB::FIELD_TYPE_INT,
				'length' => 10,
				'default' => '0'
			],
			'smtp_verify_peer' => [
				'null' => false,
				'type' => DB::FIELD_TYPE_INT,
				'length' => 10,
				'default' => '0'
			],
			'smtp_verify_host' => [
				'null' => false,
				'type' => DB::FIELD_TYPE_INT,
				'length' => 10,
				'default' => '0'
			],
			'smtp_authentication' => [
				'null' => false,
				'type' => DB::FIELD_TYPE_INT,
				'length' => 10,
				'default' => '0'
			],
			'exec_params' => [
				'null' => false,
				'type' => DB::FIELD_TYPE_CHAR,
				'length' => 255,
				'default' => ''
			],
			'maxsessions' => [
				'null' => false,
				'type' => DB::FIELD_TYPE_INT,
				'length' => 10,
				'default' => '1'
			],
			'maxattempts' => [
				'null' => false,
				'type' => DB::FIELD_TYPE_INT,
				'length' => 10,
				'default' => '3'
			],
			'attempt_interval' => [
				'null' => false,
				'type' => DB::FIELD_TYPE_CHAR,
				'length' => 32,
				'default' => '10s'
			],
			'content_type' => [
				'null' => false,
				'type' => DB::FIELD_TYPE_INT,
				'length' => 10,
				'default' => '1'
			],
			'script' => [
				'null' => false,
				'type' => DB::FIELD_TYPE_NCLOB,
				'default' => ''
			],
			'timeout' => [
				'null' => false,
				'type' => DB::FIELD_TYPE_CHAR,
				'length' => 32,
				'default' => '30s'
			],
			'process_tags' => [
				'null' => false,
				'type' => DB::FIELD_TYPE_INT,
				'length' => 10,
				'default' => '0'
			],
			'show_event_menu' => [
				'null' => false,
				'type' => DB::FIELD_TYPE_INT,
				'length' => 10,
				'default' => '0'
			],
			'event_menu_url' => [
				'null' => false,
				'type' => DB::FIELD_TYPE_CHAR,
				'length' => 2048,
				'default' => ''
			],
			'event_menu_name' => [
				'null' => false,
				'type' => DB::FIELD_TYPE_CHAR,
				'length' => 255,
				'default' => ''
			],
			'description' => [
				'null' => false,
				'type' => DB::FIELD_TYPE_TEXT,
				'default' => ''
			]
		]
	],
	'media_type_param' => [
		'key' => 'mediatype_paramid',
		'fields' => [
			'mediatype_paramid' => [
				'null' => false,
				'type' => DB::FIELD_TYPE_ID,
				'length' => 20
			],
			'mediatypeid' => [
				'null' => false,
				'type' => DB::FIELD_TYPE_ID,
				'length' => 20,
				'ref_table' => 'media_type',
				'ref_field' => 'mediatypeid'
			],
			'name' => [
				'null' => false,
				'type' => DB::FIELD_TYPE_CHAR,
				'length' => 255,
				'default' => ''
			],
			'value' => [
				'null' => false,
				'type' => DB::FIELD_TYPE_CHAR,
				'length' => 2048,
				'default' => ''
			]
		]
	],
	'media_type_message' => [
		'key' => 'mediatype_messageid',
		'fields' => [
			'mediatype_messageid' => [
				'null' => false,
				'type' => DB::FIELD_TYPE_ID,
				'length' => 20
			],
			'mediatypeid' => [
				'null' => false,
				'type' => DB::FIELD_TYPE_ID,
				'length' => 20,
				'ref_table' => 'media_type',
				'ref_field' => 'mediatypeid'
			],
			'eventsource' => [
				'null' => false,
				'type' => DB::FIELD_TYPE_INT,
				'length' => 10
			],
			'recovery' => [
				'null' => false,
				'type' => DB::FIELD_TYPE_INT,
				'length' => 10
			],
			'subject' => [
				'null' => false,
				'type' => DB::FIELD_TYPE_CHAR,
				'length' => 255,
				'default' => ''
			],
			'message' => [
				'null' => false,
				'type' => DB::FIELD_TYPE_TEXT,
				'default' => ''
			]
		]
	],
	'usrgrp' => [
		'key' => 'usrgrpid',
		'fields' => [
			'usrgrpid' => [
				'null' => false,
				'type' => DB::FIELD_TYPE_ID,
				'length' => 20
			],
			'name' => [
				'null' => false,
				'type' => DB::FIELD_TYPE_CHAR,
				'length' => 64,
				'default' => ''
			],
			'gui_access' => [
				'null' => false,
				'type' => DB::FIELD_TYPE_INT,
				'length' => 10,
				'default' => '0'
			],
			'users_status' => [
				'null' => false,
				'type' => DB::FIELD_TYPE_INT,
				'length' => 10,
				'default' => '0'
			],
			'debug_mode' => [
				'null' => false,
				'type' => DB::FIELD_TYPE_INT,
				'length' => 10,
				'default' => '0'
			]
		]
	],
	'users_groups' => [
		'key' => 'id',
		'fields' => [
			'id' => [
				'null' => false,
				'type' => DB::FIELD_TYPE_ID,
				'length' => 20
			],
			'usrgrpid' => [
				'null' => false,
				'type' => DB::FIELD_TYPE_ID,
				'length' => 20,
				'ref_table' => 'usrgrp',
				'ref_field' => 'usrgrpid'
			],
			'userid' => [
				'null' => false,
				'type' => DB::FIELD_TYPE_ID,
				'length' => 20,
				'ref_table' => 'users',
				'ref_field' => 'userid'
			]
		]
	],
	'scripts' => [
		'key' => 'scriptid',
		'fields' => [
			'scriptid' => [
				'null' => false,
				'type' => DB::FIELD_TYPE_ID,
				'length' => 20
			],
			'name' => [
				'null' => false,
				'type' => DB::FIELD_TYPE_CHAR,
				'length' => 255,
				'default' => ''
			],
			'command' => [
				'null' => false,
				'type' => DB::FIELD_TYPE_NCLOB,
				'default' => ''
			],
			'host_access' => [
				'null' => false,
				'type' => DB::FIELD_TYPE_INT,
				'length' => 10,
				'default' => '2'
			],
			'usrgrpid' => [
				'null' => true,
				'type' => DB::FIELD_TYPE_ID,
				'length' => 20,
				'ref_table' => 'usrgrp',
				'ref_field' => 'usrgrpid'
			],
			'groupid' => [
				'null' => true,
				'type' => DB::FIELD_TYPE_ID,
				'length' => 20,
				'ref_table' => 'hstgrp',
				'ref_field' => 'groupid'
			],
			'description' => [
				'null' => false,
				'type' => DB::FIELD_TYPE_TEXT,
				'default' => ''
			],
			'confirmation' => [
				'null' => false,
				'type' => DB::FIELD_TYPE_CHAR,
				'length' => 255,
				'default' => ''
			],
			'type' => [
				'null' => false,
				'type' => DB::FIELD_TYPE_INT,
				'length' => 10,
				'default' => '5'
			],
			'execute_on' => [
				'null' => false,
				'type' => DB::FIELD_TYPE_INT,
				'length' => 10,
				'default' => '2'
			],
			'timeout' => [
				'null' => false,
				'type' => DB::FIELD_TYPE_CHAR,
				'length' => 32,
				'default' => '30s'
			],
			'scope' => [
				'null' => false,
				'type' => DB::FIELD_TYPE_INT,
				'length' => 10,
				'default' => '1'
			],
			'port' => [
				'null' => false,
				'type' => DB::FIELD_TYPE_CHAR,
				'length' => 64,
				'default' => ''
			],
			'authtype' => [
				'null' => false,
				'type' => DB::FIELD_TYPE_INT,
				'length' => 10,
				'default' => '0'
			],
			'username' => [
				'null' => false,
				'type' => DB::FIELD_TYPE_CHAR,
				'length' => 64,
				'default' => ''
			],
			'password' => [
				'null' => false,
				'type' => DB::FIELD_TYPE_CHAR,
				'length' => 64,
				'default' => ''
			],
			'publickey' => [
				'null' => false,
				'type' => DB::FIELD_TYPE_CHAR,
				'length' => 64,
				'default' => ''
			],
			'privatekey' => [
				'null' => false,
				'type' => DB::FIELD_TYPE_CHAR,
				'length' => 64,
				'default' => ''
			],
			'menu_path' => [
				'null' => false,
				'type' => DB::FIELD_TYPE_CHAR,
				'length' => 255,
				'default' => ''
			]
		]
	],
	'script_param' => [
		'key' => 'script_paramid',
		'fields' => [
			'script_paramid' => [
				'null' => false,
				'type' => DB::FIELD_TYPE_ID,
				'length' => 20
			],
			'scriptid' => [
				'null' => false,
				'type' => DB::FIELD_TYPE_ID,
				'length' => 20,
				'ref_table' => 'scripts',
				'ref_field' => 'scriptid'
			],
			'name' => [
				'null' => false,
				'type' => DB::FIELD_TYPE_CHAR,
				'length' => 255,
				'default' => ''
			],
			'value' => [
				'null' => false,
				'type' => DB::FIELD_TYPE_CHAR,
				'length' => 2048,
				'default' => ''
			]
		]
	],
	'actions' => [
		'key' => 'actionid',
		'fields' => [
			'actionid' => [
				'null' => false,
				'type' => DB::FIELD_TYPE_ID,
				'length' => 20
			],
			'name' => [
				'null' => false,
				'type' => DB::FIELD_TYPE_CHAR,
				'length' => 255,
				'default' => ''
			],
			'eventsource' => [
				'null' => false,
				'type' => DB::FIELD_TYPE_INT,
				'length' => 10,
				'default' => '0'
			],
			'evaltype' => [
				'null' => false,
				'type' => DB::FIELD_TYPE_INT,
				'length' => 10,
				'default' => '0'
			],
			'status' => [
				'null' => false,
				'type' => DB::FIELD_TYPE_INT,
				'length' => 10,
				'default' => '0'
			],
			'esc_period' => [
				'null' => false,
				'type' => DB::FIELD_TYPE_CHAR,
				'length' => 255,
				'default' => '1h'
			],
			'formula' => [
				'null' => false,
				'type' => DB::FIELD_TYPE_CHAR,
				'length' => 255,
				'default' => ''
			],
			'pause_suppressed' => [
				'null' => false,
				'type' => DB::FIELD_TYPE_INT,
				'length' => 10,
				'default' => '1'
			]
		]
	],
	'operations' => [
		'key' => 'operationid',
		'fields' => [
			'operationid' => [
				'null' => false,
				'type' => DB::FIELD_TYPE_ID,
				'length' => 20
			],
			'actionid' => [
				'null' => false,
				'type' => DB::FIELD_TYPE_ID,
				'length' => 20,
				'ref_table' => 'actions',
				'ref_field' => 'actionid'
			],
			'operationtype' => [
				'null' => false,
				'type' => DB::FIELD_TYPE_INT,
				'length' => 10,
				'default' => '0'
			],
			'esc_period' => [
				'null' => false,
				'type' => DB::FIELD_TYPE_CHAR,
				'length' => 255,
				'default' => '0'
			],
			'esc_step_from' => [
				'null' => false,
				'type' => DB::FIELD_TYPE_INT,
				'length' => 10,
				'default' => '1'
			],
			'esc_step_to' => [
				'null' => false,
				'type' => DB::FIELD_TYPE_INT,
				'length' => 10,
				'default' => '1'
			],
			'evaltype' => [
				'null' => false,
				'type' => DB::FIELD_TYPE_INT,
				'length' => 10,
				'default' => '0'
			],
			'recovery' => [
				'null' => false,
				'type' => DB::FIELD_TYPE_INT,
				'length' => 10,
				'default' => '0'
			]
		]
	],
	'opmessage' => [
		'key' => 'operationid',
		'fields' => [
			'operationid' => [
				'null' => false,
				'type' => DB::FIELD_TYPE_ID,
				'length' => 20,
				'ref_table' => 'operations',
				'ref_field' => 'operationid'
			],
			'default_msg' => [
				'null' => false,
				'type' => DB::FIELD_TYPE_INT,
				'length' => 10,
				'default' => '1'
			],
			'subject' => [
				'null' => false,
				'type' => DB::FIELD_TYPE_CHAR,
				'length' => 255,
				'default' => ''
			],
			'message' => [
				'null' => false,
				'type' => DB::FIELD_TYPE_TEXT,
				'default' => ''
			],
			'mediatypeid' => [
				'null' => true,
				'type' => DB::FIELD_TYPE_ID,
				'length' => 20,
				'ref_table' => 'media_type',
				'ref_field' => 'mediatypeid'
			]
		]
	],
	'opmessage_grp' => [
		'key' => 'opmessage_grpid',
		'fields' => [
			'opmessage_grpid' => [
				'null' => false,
				'type' => DB::FIELD_TYPE_ID,
				'length' => 20
			],
			'operationid' => [
				'null' => false,
				'type' => DB::FIELD_TYPE_ID,
				'length' => 20,
				'ref_table' => 'operations',
				'ref_field' => 'operationid'
			],
			'usrgrpid' => [
				'null' => false,
				'type' => DB::FIELD_TYPE_ID,
				'length' => 20,
				'ref_table' => 'usrgrp',
				'ref_field' => 'usrgrpid'
			]
		]
	],
	'opmessage_usr' => [
		'key' => 'opmessage_usrid',
		'fields' => [
			'opmessage_usrid' => [
				'null' => false,
				'type' => DB::FIELD_TYPE_ID,
				'length' => 20
			],
			'operationid' => [
				'null' => false,
				'type' => DB::FIELD_TYPE_ID,
				'length' => 20,
				'ref_table' => 'operations',
				'ref_field' => 'operationid'
			],
			'userid' => [
				'null' => false,
				'type' => DB::FIELD_TYPE_ID,
				'length' => 20,
				'ref_table' => 'users',
				'ref_field' => 'userid'
			]
		]
	],
	'opcommand' => [
		'key' => 'operationid',
		'fields' => [
			'operationid' => [
				'null' => false,
				'type' => DB::FIELD_TYPE_ID,
				'length' => 20,
				'ref_table' => 'operations',
				'ref_field' => 'operationid'
			],
			'scriptid' => [
				'null' => false,
				'type' => DB::FIELD_TYPE_ID,
				'length' => 20,
				'ref_table' => 'scripts',
				'ref_field' => 'scriptid'
			]
		]
	],
	'opcommand_hst' => [
		'key' => 'opcommand_hstid',
		'fields' => [
			'opcommand_hstid' => [
				'null' => false,
				'type' => DB::FIELD_TYPE_ID,
				'length' => 20
			],
			'operationid' => [
				'null' => false,
				'type' => DB::FIELD_TYPE_ID,
				'length' => 20,
				'ref_table' => 'operations',
				'ref_field' => 'operationid'
			],
			'hostid' => [
				'null' => true,
				'type' => DB::FIELD_TYPE_ID,
				'length' => 20,
				'ref_table' => 'hosts',
				'ref_field' => 'hostid'
			]
		]
	],
	'opcommand_grp' => [
		'key' => 'opcommand_grpid',
		'fields' => [
			'opcommand_grpid' => [
				'null' => false,
				'type' => DB::FIELD_TYPE_ID,
				'length' => 20
			],
			'operationid' => [
				'null' => false,
				'type' => DB::FIELD_TYPE_ID,
				'length' => 20,
				'ref_table' => 'operations',
				'ref_field' => 'operationid'
			],
			'groupid' => [
				'null' => false,
				'type' => DB::FIELD_TYPE_ID,
				'length' => 20,
				'ref_table' => 'hstgrp',
				'ref_field' => 'groupid'
			]
		]
	],
	'opgroup' => [
		'key' => 'opgroupid',
		'fields' => [
			'opgroupid' => [
				'null' => false,
				'type' => DB::FIELD_TYPE_ID,
				'length' => 20
			],
			'operationid' => [
				'null' => false,
				'type' => DB::FIELD_TYPE_ID,
				'length' => 20,
				'ref_table' => 'operations',
				'ref_field' => 'operationid'
			],
			'groupid' => [
				'null' => false,
				'type' => DB::FIELD_TYPE_ID,
				'length' => 20,
				'ref_table' => 'hstgrp',
				'ref_field' => 'groupid'
			]
		]
	],
	'optemplate' => [
		'key' => 'optemplateid',
		'fields' => [
			'optemplateid' => [
				'null' => false,
				'type' => DB::FIELD_TYPE_ID,
				'length' => 20
			],
			'operationid' => [
				'null' => false,
				'type' => DB::FIELD_TYPE_ID,
				'length' => 20,
				'ref_table' => 'operations',
				'ref_field' => 'operationid'
			],
			'templateid' => [
				'null' => false,
				'type' => DB::FIELD_TYPE_ID,
				'length' => 20,
				'ref_table' => 'hosts',
				'ref_field' => 'hostid'
			]
		]
	],
	'opconditions' => [
		'key' => 'opconditionid',
		'fields' => [
			'opconditionid' => [
				'null' => false,
				'type' => DB::FIELD_TYPE_ID,
				'length' => 20
			],
			'operationid' => [
				'null' => false,
				'type' => DB::FIELD_TYPE_ID,
				'length' => 20,
				'ref_table' => 'operations',
				'ref_field' => 'operationid'
			],
			'conditiontype' => [
				'null' => false,
				'type' => DB::FIELD_TYPE_INT,
				'length' => 10,
				'default' => '0'
			],
			'operator' => [
				'null' => false,
				'type' => DB::FIELD_TYPE_INT,
				'length' => 10,
				'default' => '0'
			],
			'value' => [
				'null' => false,
				'type' => DB::FIELD_TYPE_CHAR,
				'length' => 255,
				'default' => ''
			]
		]
	],
	'conditions' => [
		'key' => 'conditionid',
		'fields' => [
			'conditionid' => [
				'null' => false,
				'type' => DB::FIELD_TYPE_ID,
				'length' => 20
			],
			'actionid' => [
				'null' => false,
				'type' => DB::FIELD_TYPE_ID,
				'length' => 20,
				'ref_table' => 'actions',
				'ref_field' => 'actionid'
			],
			'conditiontype' => [
				'null' => false,
				'type' => DB::FIELD_TYPE_INT,
				'length' => 10,
				'default' => '0'
			],
			'operator' => [
				'null' => false,
				'type' => DB::FIELD_TYPE_INT,
				'length' => 10,
				'default' => '0'
			],
			'value' => [
				'null' => false,
				'type' => DB::FIELD_TYPE_CHAR,
				'length' => 255,
				'default' => ''
			],
			'value2' => [
				'null' => false,
				'type' => DB::FIELD_TYPE_CHAR,
				'length' => 255,
				'default' => ''
			]
		]
	],
	'config' => [
		'key' => 'configid',
		'fields' => [
			'configid' => [
				'null' => false,
				'type' => DB::FIELD_TYPE_ID,
				'length' => 20
			],
			'work_period' => [
				'null' => false,
				'type' => DB::FIELD_TYPE_CHAR,
				'length' => 255,
				'default' => '1-5,09:00-18:00'
			],
			'alert_usrgrpid' => [
				'null' => true,
				'type' => DB::FIELD_TYPE_ID,
				'length' => 20,
				'ref_table' => 'usrgrp',
				'ref_field' => 'usrgrpid'
			],
			'default_theme' => [
				'null' => false,
				'type' => DB::FIELD_TYPE_CHAR,
				'length' => 128,
				'default' => 'blue-theme'
			],
			'authentication_type' => [
				'null' => false,
				'type' => DB::FIELD_TYPE_INT,
				'length' => 10,
				'default' => '0'
			],
			'ldap_host' => [
				'null' => false,
				'type' => DB::FIELD_TYPE_CHAR,
				'length' => 255,
				'default' => ''
			],
			'ldap_port' => [
				'null' => false,
				'type' => DB::FIELD_TYPE_INT,
				'length' => 10,
				'default' => 389
			],
			'ldap_base_dn' => [
				'null' => false,
				'type' => DB::FIELD_TYPE_CHAR,
				'length' => 255,
				'default' => ''
			],
			'ldap_bind_dn' => [
				'null' => false,
				'type' => DB::FIELD_TYPE_CHAR,
				'length' => 255,
				'default' => ''
			],
			'ldap_bind_password' => [
				'null' => false,
				'type' => DB::FIELD_TYPE_CHAR,
				'length' => 128,
				'default' => ''
			],
			'ldap_search_attribute' => [
				'null' => false,
				'type' => DB::FIELD_TYPE_CHAR,
				'length' => 128,
				'default' => ''
			],
			'discovery_groupid' => [
				'null' => false,
				'type' => DB::FIELD_TYPE_ID,
				'length' => 20,
				'ref_table' => 'hstgrp',
				'ref_field' => 'groupid'
			],
			'max_in_table' => [
				'null' => false,
				'type' => DB::FIELD_TYPE_INT,
				'length' => 10,
				'default' => '50'
			],
			'search_limit' => [
				'null' => false,
				'type' => DB::FIELD_TYPE_INT,
				'length' => 10,
				'default' => '1000'
			],
			'severity_color_0' => [
				'null' => false,
				'type' => DB::FIELD_TYPE_CHAR,
				'length' => 6,
				'default' => '97AAB3'
			],
			'severity_color_1' => [
				'null' => false,
				'type' => DB::FIELD_TYPE_CHAR,
				'length' => 6,
				'default' => '7499FF'
			],
			'severity_color_2' => [
				'null' => false,
				'type' => DB::FIELD_TYPE_CHAR,
				'length' => 6,
				'default' => 'FFC859'
			],
			'severity_color_3' => [
				'null' => false,
				'type' => DB::FIELD_TYPE_CHAR,
				'length' => 6,
				'default' => 'FFA059'
			],
			'severity_color_4' => [
				'null' => false,
				'type' => DB::FIELD_TYPE_CHAR,
				'length' => 6,
				'default' => 'E97659'
			],
			'severity_color_5' => [
				'null' => false,
				'type' => DB::FIELD_TYPE_CHAR,
				'length' => 6,
				'default' => 'E45959'
			],
			'severity_name_0' => [
				'null' => false,
				'type' => DB::FIELD_TYPE_CHAR,
				'length' => 32,
				'default' => 'Not classified'
			],
			'severity_name_1' => [
				'null' => false,
				'type' => DB::FIELD_TYPE_CHAR,
				'length' => 32,
				'default' => 'Information'
			],
			'severity_name_2' => [
				'null' => false,
				'type' => DB::FIELD_TYPE_CHAR,
				'length' => 32,
				'default' => 'Warning'
			],
			'severity_name_3' => [
				'null' => false,
				'type' => DB::FIELD_TYPE_CHAR,
				'length' => 32,
				'default' => 'Average'
			],
			'severity_name_4' => [
				'null' => false,
				'type' => DB::FIELD_TYPE_CHAR,
				'length' => 32,
				'default' => 'High'
			],
			'severity_name_5' => [
				'null' => false,
				'type' => DB::FIELD_TYPE_CHAR,
				'length' => 32,
				'default' => 'Disaster'
			],
			'ok_period' => [
				'null' => false,
				'type' => DB::FIELD_TYPE_CHAR,
				'length' => 32,
				'default' => '5m'
			],
			'blink_period' => [
				'null' => false,
				'type' => DB::FIELD_TYPE_CHAR,
				'length' => 32,
				'default' => '2m'
			],
			'problem_unack_color' => [
				'null' => false,
				'type' => DB::FIELD_TYPE_CHAR,
				'length' => 6,
				'default' => 'CC0000'
			],
			'problem_ack_color' => [
				'null' => false,
				'type' => DB::FIELD_TYPE_CHAR,
				'length' => 6,
				'default' => 'CC0000'
			],
			'ok_unack_color' => [
				'null' => false,
				'type' => DB::FIELD_TYPE_CHAR,
				'length' => 6,
				'default' => '009900'
			],
			'ok_ack_color' => [
				'null' => false,
				'type' => DB::FIELD_TYPE_CHAR,
				'length' => 6,
				'default' => '009900'
			],
			'problem_unack_style' => [
				'null' => false,
				'type' => DB::FIELD_TYPE_INT,
				'length' => 10,
				'default' => '1'
			],
			'problem_ack_style' => [
				'null' => false,
				'type' => DB::FIELD_TYPE_INT,
				'length' => 10,
				'default' => '1'
			],
			'ok_unack_style' => [
				'null' => false,
				'type' => DB::FIELD_TYPE_INT,
				'length' => 10,
				'default' => '1'
			],
			'ok_ack_style' => [
				'null' => false,
				'type' => DB::FIELD_TYPE_INT,
				'length' => 10,
				'default' => '1'
			],
			'snmptrap_logging' => [
				'null' => false,
				'type' => DB::FIELD_TYPE_INT,
				'length' => 10,
				'default' => '1'
			],
			'server_check_interval' => [
				'null' => false,
				'type' => DB::FIELD_TYPE_INT,
				'length' => 10,
				'default' => '10'
			],
			'hk_events_mode' => [
				'null' => false,
				'type' => DB::FIELD_TYPE_INT,
				'length' => 10,
				'default' => '1'
			],
			'hk_events_trigger' => [
				'null' => false,
				'type' => DB::FIELD_TYPE_CHAR,
				'length' => 32,
				'default' => '365d'
			],
			'hk_events_internal' => [
				'null' => false,
				'type' => DB::FIELD_TYPE_CHAR,
				'length' => 32,
				'default' => '1d'
			],
			'hk_events_discovery' => [
				'null' => false,
				'type' => DB::FIELD_TYPE_CHAR,
				'length' => 32,
				'default' => '1d'
			],
			'hk_events_autoreg' => [
				'null' => false,
				'type' => DB::FIELD_TYPE_CHAR,
				'length' => 32,
				'default' => '1d'
			],
			'hk_services_mode' => [
				'null' => false,
				'type' => DB::FIELD_TYPE_INT,
				'length' => 10,
				'default' => '1'
			],
			'hk_services' => [
				'null' => false,
				'type' => DB::FIELD_TYPE_CHAR,
				'length' => 32,
				'default' => '365d'
			],
			'hk_audit_mode' => [
				'null' => false,
				'type' => DB::FIELD_TYPE_INT,
				'length' => 10,
				'default' => '1'
			],
			'hk_audit' => [
				'null' => false,
				'type' => DB::FIELD_TYPE_CHAR,
				'length' => 32,
				'default' => '365d'
			],
			'hk_sessions_mode' => [
				'null' => false,
				'type' => DB::FIELD_TYPE_INT,
				'length' => 10,
				'default' => '1'
			],
			'hk_sessions' => [
				'null' => false,
				'type' => DB::FIELD_TYPE_CHAR,
				'length' => 32,
				'default' => '365d'
			],
			'hk_history_mode' => [
				'null' => false,
				'type' => DB::FIELD_TYPE_INT,
				'length' => 10,
				'default' => '1'
			],
			'hk_history_global' => [
				'null' => false,
				'type' => DB::FIELD_TYPE_INT,
				'length' => 10,
				'default' => '0'
			],
			'hk_history' => [
				'null' => false,
				'type' => DB::FIELD_TYPE_CHAR,
				'length' => 32,
				'default' => '90d'
			],
			'hk_trends_mode' => [
				'null' => false,
				'type' => DB::FIELD_TYPE_INT,
				'length' => 10,
				'default' => '1'
			],
			'hk_trends_global' => [
				'null' => false,
				'type' => DB::FIELD_TYPE_INT,
				'length' => 10,
				'default' => '0'
			],
			'hk_trends' => [
				'null' => false,
				'type' => DB::FIELD_TYPE_CHAR,
				'length' => 32,
				'default' => '365d'
			],
			'default_inventory_mode' => [
				'null' => false,
				'type' => DB::FIELD_TYPE_INT,
				'length' => 10,
				'default' => '-1'
			],
			'custom_color' => [
				'null' => false,
				'type' => DB::FIELD_TYPE_INT,
				'length' => 10,
				'default' => '0'
			],
			'http_auth_enabled' => [
				'null' => false,
				'type' => DB::FIELD_TYPE_INT,
				'length' => 10,
				'default' => '0'
			],
			'http_login_form' => [
				'null' => false,
				'type' => DB::FIELD_TYPE_INT,
				'length' => 10,
				'default' => '0'
			],
			'http_strip_domains' => [
				'null' => false,
				'type' => DB::FIELD_TYPE_CHAR,
				'length' => 2048,
				'default' => ''
			],
			'http_case_sensitive' => [
				'null' => false,
				'type' => DB::FIELD_TYPE_INT,
				'length' => 10,
				'default' => '1'
			],
			'ldap_configured' => [
				'null' => false,
				'type' => DB::FIELD_TYPE_INT,
				'length' => 10,
				'default' => '0'
			],
			'ldap_case_sensitive' => [
				'null' => false,
				'type' => DB::FIELD_TYPE_INT,
				'length' => 10,
				'default' => '1'
			],
			'db_extension' => [
				'null' => false,
				'type' => DB::FIELD_TYPE_CHAR,
				'length' => 32,
				'default' => ''
			],
			'autoreg_tls_accept' => [
				'null' => false,
				'type' => DB::FIELD_TYPE_INT,
				'length' => 10,
				'default' => '1'
			],
			'compression_status' => [
				'null' => false,
				'type' => DB::FIELD_TYPE_INT,
				'length' => 10,
				'default' => '0'
			],
			'compress_older' => [
				'null' => false,
				'type' => DB::FIELD_TYPE_CHAR,
				'length' => 32,
				'default' => '7d'
			],
			'instanceid' => [
				'null' => false,
				'type' => DB::FIELD_TYPE_CHAR,
				'length' => 32,
				'default' => ''
			],
			'saml_auth_enabled' => [
				'null' => false,
				'type' => DB::FIELD_TYPE_INT,
				'length' => 10,
				'default' => '0'
			],
			'saml_idp_entityid' => [
				'null' => false,
				'type' => DB::FIELD_TYPE_CHAR,
				'length' => 1024,
				'default' => ''
			],
			'saml_sso_url' => [
				'null' => false,
				'type' => DB::FIELD_TYPE_CHAR,
				'length' => 2048,
				'default' => ''
			],
			'saml_slo_url' => [
				'null' => false,
				'type' => DB::FIELD_TYPE_CHAR,
				'length' => 2048,
				'default' => ''
			],
			'saml_username_attribute' => [
				'null' => false,
				'type' => DB::FIELD_TYPE_CHAR,
				'length' => 128,
				'default' => ''
			],
			'saml_sp_entityid' => [
				'null' => false,
				'type' => DB::FIELD_TYPE_CHAR,
				'length' => 1024,
				'default' => ''
			],
			'saml_nameid_format' => [
				'null' => false,
				'type' => DB::FIELD_TYPE_CHAR,
				'length' => 2048,
				'default' => ''
			],
			'saml_sign_messages' => [
				'null' => false,
				'type' => DB::FIELD_TYPE_INT,
				'length' => 10,
				'default' => '0'
			],
			'saml_sign_assertions' => [
				'null' => false,
				'type' => DB::FIELD_TYPE_INT,
				'length' => 10,
				'default' => '0'
			],
			'saml_sign_authn_requests' => [
				'null' => false,
				'type' => DB::FIELD_TYPE_INT,
				'length' => 10,
				'default' => '0'
			],
			'saml_sign_logout_requests' => [
				'null' => false,
				'type' => DB::FIELD_TYPE_INT,
				'length' => 10,
				'default' => '0'
			],
			'saml_sign_logout_responses' => [
				'null' => false,
				'type' => DB::FIELD_TYPE_INT,
				'length' => 10,
				'default' => '0'
			],
			'saml_encrypt_nameid' => [
				'null' => false,
				'type' => DB::FIELD_TYPE_INT,
				'length' => 10,
				'default' => '0'
			],
			'saml_encrypt_assertions' => [
				'null' => false,
				'type' => DB::FIELD_TYPE_INT,
				'length' => 10,
				'default' => '0'
			],
			'saml_case_sensitive' => [
				'null' => false,
				'type' => DB::FIELD_TYPE_INT,
				'length' => 10,
				'default' => '0'
			],
			'default_lang' => [
				'null' => false,
				'type' => DB::FIELD_TYPE_CHAR,
				'length' => 5,
				'default' => 'en_GB'
			],
			'default_timezone' => [
				'null' => false,
				'type' => DB::FIELD_TYPE_CHAR,
				'length' => 50,
				'default' => 'system'
			],
			'login_attempts' => [
				'null' => false,
				'type' => DB::FIELD_TYPE_INT,
				'length' => 10,
				'default' => '5'
			],
			'login_block' => [
				'null' => false,
				'type' => DB::FIELD_TYPE_CHAR,
				'length' => 32,
				'default' => '30s'
			],
			'show_technical_errors' => [
				'null' => false,
				'type' => DB::FIELD_TYPE_INT,
				'length' => 10,
				'default' => '0'
			],
			'validate_uri_schemes' => [
				'null' => false,
				'type' => DB::FIELD_TYPE_INT,
				'length' => 10,
				'default' => '1'
			],
			'uri_valid_schemes' => [
				'null' => false,
				'type' => DB::FIELD_TYPE_CHAR,
				'length' => 255,
				'default' => 'http,https,ftp,file,mailto,tel,ssh'
			],
			'x_frame_options' => [
				'null' => false,
				'type' => DB::FIELD_TYPE_CHAR,
				'length' => 255,
				'default' => 'SAMEORIGIN'
			],
			'iframe_sandboxing_enabled' => [
				'null' => false,
				'type' => DB::FIELD_TYPE_INT,
				'length' => 10,
				'default' => '1'
			],
			'iframe_sandboxing_exceptions' => [
				'null' => false,
				'type' => DB::FIELD_TYPE_CHAR,
				'length' => 255,
				'default' => ''
			],
			'max_overview_table_size' => [
				'null' => false,
				'type' => DB::FIELD_TYPE_INT,
				'length' => 10,
				'default' => '50'
			],
			'history_period' => [
				'null' => false,
				'type' => DB::FIELD_TYPE_CHAR,
				'length' => 32,
				'default' => '24h'
			],
			'period_default' => [
				'null' => false,
				'type' => DB::FIELD_TYPE_CHAR,
				'length' => 32,
				'default' => '1h'
			],
			'max_period' => [
				'null' => false,
				'type' => DB::FIELD_TYPE_CHAR,
				'length' => 32,
				'default' => '2y'
			],
			'socket_timeout' => [
				'null' => false,
				'type' => DB::FIELD_TYPE_CHAR,
				'length' => 32,
				'default' => '3s'
			],
			'connect_timeout' => [
				'null' => false,
				'type' => DB::FIELD_TYPE_CHAR,
				'length' => 32,
				'default' => '3s'
			],
			'media_type_test_timeout' => [
				'null' => false,
				'type' => DB::FIELD_TYPE_CHAR,
				'length' => 32,
				'default' => '65s'
			],
			'script_timeout' => [
				'null' => false,
				'type' => DB::FIELD_TYPE_CHAR,
				'length' => 32,
				'default' => '60s'
			],
			'item_test_timeout' => [
				'null' => false,
				'type' => DB::FIELD_TYPE_CHAR,
				'length' => 32,
				'default' => '60s'
			],
			'session_key' => [
				'null' => false,
				'type' => DB::FIELD_TYPE_CHAR,
				'length' => 32,
				'default' => ''
			],
			'url' => [
				'null' => false,
				'type' => DB::FIELD_TYPE_CHAR,
				'length' => 255,
				'default' => ''
			],
			'report_test_timeout' => [
				'null' => false,
				'type' => DB::FIELD_TYPE_CHAR,
				'length' => 32,
				'default' => '60s'
			]
		]
	],
	'triggers' => [
		'key' => 'triggerid',
		'fields' => [
			'triggerid' => [
				'null' => false,
				'type' => DB::FIELD_TYPE_ID,
				'length' => 20
			],
			'expression' => [
				'null' => false,
				'type' => DB::FIELD_TYPE_CHAR,
				'length' => 2048,
				'default' => ''
			],
			'description' => [
				'null' => false,
				'type' => DB::FIELD_TYPE_CHAR,
				'length' => 255,
				'default' => ''
			],
			'url' => [
				'null' => false,
				'type' => DB::FIELD_TYPE_CHAR,
				'length' => 255,
				'default' => ''
			],
			'status' => [
				'null' => false,
				'type' => DB::FIELD_TYPE_INT,
				'length' => 10,
				'default' => '0'
			],
			'value' => [
				'null' => false,
				'type' => DB::FIELD_TYPE_INT,
				'length' => 10,
				'default' => '0'
			],
			'priority' => [
				'null' => false,
				'type' => DB::FIELD_TYPE_INT,
				'length' => 10,
				'default' => '0'
			],
			'lastchange' => [
				'null' => false,
				'type' => DB::FIELD_TYPE_INT,
				'length' => 10,
				'default' => '0'
			],
			'comments' => [
				'null' => false,
				'type' => DB::FIELD_TYPE_TEXT,
				'default' => ''
			],
			'error' => [
				'null' => false,
				'type' => DB::FIELD_TYPE_CHAR,
				'length' => 2048,
				'default' => ''
			],
			'templateid' => [
				'null' => true,
				'type' => DB::FIELD_TYPE_ID,
				'length' => 20,
				'ref_table' => 'triggers',
				'ref_field' => 'triggerid'
			],
			'type' => [
				'null' => false,
				'type' => DB::FIELD_TYPE_INT,
				'length' => 10,
				'default' => '0'
			],
			'state' => [
				'null' => false,
				'type' => DB::FIELD_TYPE_INT,
				'length' => 10,
				'default' => '0'
			],
			'flags' => [
				'null' => false,
				'type' => DB::FIELD_TYPE_INT,
				'length' => 10,
				'default' => '0'
			],
			'recovery_mode' => [
				'null' => false,
				'type' => DB::FIELD_TYPE_INT,
				'length' => 10,
				'default' => '0'
			],
			'recovery_expression' => [
				'null' => false,
				'type' => DB::FIELD_TYPE_CHAR,
				'length' => 2048,
				'default' => ''
			],
			'correlation_mode' => [
				'null' => false,
				'type' => DB::FIELD_TYPE_INT,
				'length' => 10,
				'default' => '0'
			],
			'correlation_tag' => [
				'null' => false,
				'type' => DB::FIELD_TYPE_CHAR,
				'length' => 255,
				'default' => ''
			],
			'manual_close' => [
				'null' => false,
				'type' => DB::FIELD_TYPE_INT,
				'length' => 10,
				'default' => '0'
			],
			'opdata' => [
				'null' => false,
				'type' => DB::FIELD_TYPE_CHAR,
				'length' => 255,
				'default' => ''
			],
			'discover' => [
				'null' => false,
				'type' => DB::FIELD_TYPE_INT,
				'length' => 10,
				'default' => '0'
			],
			'event_name' => [
				'null' => false,
				'type' => DB::FIELD_TYPE_CHAR,
				'length' => 2048,
				'default' => ''
			]
		]
	],
	'trigger_depends' => [
		'key' => 'triggerdepid',
		'fields' => [
			'triggerdepid' => [
				'null' => false,
				'type' => DB::FIELD_TYPE_ID,
				'length' => 20
			],
			'triggerid_down' => [
				'null' => false,
				'type' => DB::FIELD_TYPE_ID,
				'length' => 20,
				'ref_table' => 'triggers',
				'ref_field' => 'triggerid'
			],
			'triggerid_up' => [
				'null' => false,
				'type' => DB::FIELD_TYPE_ID,
				'length' => 20,
				'ref_table' => 'triggers',
				'ref_field' => 'triggerid'
			]
		]
	],
	'functions' => [
		'key' => 'functionid',
		'fields' => [
			'functionid' => [
				'null' => false,
				'type' => DB::FIELD_TYPE_ID,
				'length' => 20
			],
			'itemid' => [
				'null' => false,
				'type' => DB::FIELD_TYPE_ID,
				'length' => 20,
				'ref_table' => 'items',
				'ref_field' => 'itemid'
			],
			'triggerid' => [
				'null' => false,
				'type' => DB::FIELD_TYPE_ID,
				'length' => 20,
				'ref_table' => 'triggers',
				'ref_field' => 'triggerid'
			],
			'name' => [
				'null' => false,
				'type' => DB::FIELD_TYPE_CHAR,
				'length' => 12,
				'default' => ''
			],
			'parameter' => [
				'null' => false,
				'type' => DB::FIELD_TYPE_CHAR,
				'length' => 255,
				'default' => '0'
			]
		]
	],
	'graphs' => [
		'key' => 'graphid',
		'fields' => [
			'graphid' => [
				'null' => false,
				'type' => DB::FIELD_TYPE_ID,
				'length' => 20
			],
			'name' => [
				'null' => false,
				'type' => DB::FIELD_TYPE_CHAR,
				'length' => 128,
				'default' => ''
			],
			'width' => [
				'null' => false,
				'type' => DB::FIELD_TYPE_INT,
				'length' => 10,
				'default' => '900'
			],
			'height' => [
				'null' => false,
				'type' => DB::FIELD_TYPE_INT,
				'length' => 10,
				'default' => '200'
			],
			'yaxismin' => [
				'null' => false,
				'type' => DB::FIELD_TYPE_FLOAT,
				'default' => '0'
			],
			'yaxismax' => [
				'null' => false,
				'type' => DB::FIELD_TYPE_FLOAT,
				'default' => '100'
			],
			'templateid' => [
				'null' => true,
				'type' => DB::FIELD_TYPE_ID,
				'length' => 20,
				'ref_table' => 'graphs',
				'ref_field' => 'graphid'
			],
			'show_work_period' => [
				'null' => false,
				'type' => DB::FIELD_TYPE_INT,
				'length' => 10,
				'default' => '1'
			],
			'show_triggers' => [
				'null' => false,
				'type' => DB::FIELD_TYPE_INT,
				'length' => 10,
				'default' => '1'
			],
			'graphtype' => [
				'null' => false,
				'type' => DB::FIELD_TYPE_INT,
				'length' => 10,
				'default' => '0'
			],
			'show_legend' => [
				'null' => false,
				'type' => DB::FIELD_TYPE_INT,
				'length' => 10,
				'default' => '1'
			],
			'show_3d' => [
				'null' => false,
				'type' => DB::FIELD_TYPE_INT,
				'length' => 10,
				'default' => '0'
			],
			'percent_left' => [
				'null' => false,
				'type' => DB::FIELD_TYPE_FLOAT,
				'default' => '0'
			],
			'percent_right' => [
				'null' => false,
				'type' => DB::FIELD_TYPE_FLOAT,
				'default' => '0'
			],
			'ymin_type' => [
				'null' => false,
				'type' => DB::FIELD_TYPE_INT,
				'length' => 10,
				'default' => '0'
			],
			'ymax_type' => [
				'null' => false,
				'type' => DB::FIELD_TYPE_INT,
				'length' => 10,
				'default' => '0'
			],
			'ymin_itemid' => [
				'null' => true,
				'type' => DB::FIELD_TYPE_ID,
				'length' => 20,
				'ref_table' => 'items',
				'ref_field' => 'itemid'
			],
			'ymax_itemid' => [
				'null' => true,
				'type' => DB::FIELD_TYPE_ID,
				'length' => 20,
				'ref_table' => 'items',
				'ref_field' => 'itemid'
			],
			'flags' => [
				'null' => false,
				'type' => DB::FIELD_TYPE_INT,
				'length' => 10,
				'default' => '0'
			],
			'discover' => [
				'null' => false,
				'type' => DB::FIELD_TYPE_INT,
				'length' => 10,
				'default' => '0'
			]
		]
	],
	'graphs_items' => [
		'key' => 'gitemid',
		'fields' => [
			'gitemid' => [
				'null' => false,
				'type' => DB::FIELD_TYPE_ID,
				'length' => 20
			],
			'graphid' => [
				'null' => false,
				'type' => DB::FIELD_TYPE_ID,
				'length' => 20,
				'ref_table' => 'graphs',
				'ref_field' => 'graphid'
			],
			'itemid' => [
				'null' => false,
				'type' => DB::FIELD_TYPE_ID,
				'length' => 20,
				'ref_table' => 'items',
				'ref_field' => 'itemid'
			],
			'drawtype' => [
				'null' => false,
				'type' => DB::FIELD_TYPE_INT,
				'length' => 10,
				'default' => '0'
			],
			'sortorder' => [
				'null' => false,
				'type' => DB::FIELD_TYPE_INT,
				'length' => 10,
				'default' => '0'
			],
			'color' => [
				'null' => false,
				'type' => DB::FIELD_TYPE_CHAR,
				'length' => 6,
				'default' => '009600'
			],
			'yaxisside' => [
				'null' => false,
				'type' => DB::FIELD_TYPE_INT,
				'length' => 10,
				'default' => '0'
			],
			'calc_fnc' => [
				'null' => false,
				'type' => DB::FIELD_TYPE_INT,
				'length' => 10,
				'default' => '2'
			],
			'type' => [
				'null' => false,
				'type' => DB::FIELD_TYPE_INT,
				'length' => 10,
				'default' => '0'
			]
		]
	],
	'graph_theme' => [
		'key' => 'graphthemeid',
		'fields' => [
			'graphthemeid' => [
				'null' => false,
				'type' => DB::FIELD_TYPE_ID,
				'length' => 20
			],
			'theme' => [
				'null' => false,
				'type' => DB::FIELD_TYPE_CHAR,
				'length' => 64,
				'default' => ''
			],
			'backgroundcolor' => [
				'null' => false,
				'type' => DB::FIELD_TYPE_CHAR,
				'length' => 6,
				'default' => ''
			],
			'graphcolor' => [
				'null' => false,
				'type' => DB::FIELD_TYPE_CHAR,
				'length' => 6,
				'default' => ''
			],
			'gridcolor' => [
				'null' => false,
				'type' => DB::FIELD_TYPE_CHAR,
				'length' => 6,
				'default' => ''
			],
			'maingridcolor' => [
				'null' => false,
				'type' => DB::FIELD_TYPE_CHAR,
				'length' => 6,
				'default' => ''
			],
			'gridbordercolor' => [
				'null' => false,
				'type' => DB::FIELD_TYPE_CHAR,
				'length' => 6,
				'default' => ''
			],
			'textcolor' => [
				'null' => false,
				'type' => DB::FIELD_TYPE_CHAR,
				'length' => 6,
				'default' => ''
			],
			'highlightcolor' => [
				'null' => false,
				'type' => DB::FIELD_TYPE_CHAR,
				'length' => 6,
				'default' => ''
			],
			'leftpercentilecolor' => [
				'null' => false,
				'type' => DB::FIELD_TYPE_CHAR,
				'length' => 6,
				'default' => ''
			],
			'rightpercentilecolor' => [
				'null' => false,
				'type' => DB::FIELD_TYPE_CHAR,
				'length' => 6,
				'default' => ''
			],
			'nonworktimecolor' => [
				'null' => false,
				'type' => DB::FIELD_TYPE_CHAR,
				'length' => 6,
				'default' => ''
			],
			'colorpalette' => [
				'null' => false,
				'type' => DB::FIELD_TYPE_CHAR,
				'length' => 255,
				'default' => ''
			]
		]
	],
	'globalmacro' => [
		'key' => 'globalmacroid',
		'fields' => [
			'globalmacroid' => [
				'null' => false,
				'type' => DB::FIELD_TYPE_ID,
				'length' => 20
			],
			'macro' => [
				'null' => false,
				'type' => DB::FIELD_TYPE_CHAR,
				'length' => 255,
				'default' => ''
			],
			'value' => [
				'null' => false,
				'type' => DB::FIELD_TYPE_CHAR,
				'length' => 2048,
				'default' => ''
			],
			'description' => [
				'null' => false,
				'type' => DB::FIELD_TYPE_TEXT,
				'default' => ''
			],
			'type' => [
				'null' => false,
				'type' => DB::FIELD_TYPE_INT,
				'length' => 10,
				'default' => '0'
			]
		]
	],
	'hostmacro' => [
		'key' => 'hostmacroid',
		'fields' => [
			'hostmacroid' => [
				'null' => false,
				'type' => DB::FIELD_TYPE_ID,
				'length' => 20
			],
			'hostid' => [
				'null' => false,
				'type' => DB::FIELD_TYPE_ID,
				'length' => 20,
				'ref_table' => 'hosts',
				'ref_field' => 'hostid'
			],
			'macro' => [
				'null' => false,
				'type' => DB::FIELD_TYPE_CHAR,
				'length' => 255,
				'default' => ''
			],
			'value' => [
				'null' => false,
				'type' => DB::FIELD_TYPE_CHAR,
				'length' => 2048,
				'default' => ''
			],
			'description' => [
				'null' => false,
				'type' => DB::FIELD_TYPE_TEXT,
				'default' => ''
			],
			'type' => [
				'null' => false,
				'type' => DB::FIELD_TYPE_INT,
				'length' => 10,
				'default' => '0'
			]
		]
	],
	'hosts_groups' => [
		'key' => 'hostgroupid',
		'fields' => [
			'hostgroupid' => [
				'null' => false,
				'type' => DB::FIELD_TYPE_ID,
				'length' => 20
			],
			'hostid' => [
				'null' => false,
				'type' => DB::FIELD_TYPE_ID,
				'length' => 20,
				'ref_table' => 'hosts',
				'ref_field' => 'hostid'
			],
			'groupid' => [
				'null' => false,
				'type' => DB::FIELD_TYPE_ID,
				'length' => 20,
				'ref_table' => 'hstgrp',
				'ref_field' => 'groupid'
			]
		]
	],
	'hosts_templates' => [
		'key' => 'hosttemplateid',
		'fields' => [
			'hosttemplateid' => [
				'null' => false,
				'type' => DB::FIELD_TYPE_ID,
				'length' => 20
			],
			'hostid' => [
				'null' => false,
				'type' => DB::FIELD_TYPE_ID,
				'length' => 20,
				'ref_table' => 'hosts',
				'ref_field' => 'hostid'
			],
			'templateid' => [
				'null' => false,
				'type' => DB::FIELD_TYPE_ID,
				'length' => 20,
				'ref_table' => 'hosts',
				'ref_field' => 'hostid'
			]
		]
	],
	'valuemap_mapping' => [
		'key' => 'valuemap_mappingid',
		'fields' => [
			'valuemap_mappingid' => [
				'null' => false,
				'type' => DB::FIELD_TYPE_ID,
				'length' => 20
			],
			'valuemapid' => [
				'null' => false,
				'type' => DB::FIELD_TYPE_ID,
				'length' => 20,
				'ref_table' => 'valuemap',
				'ref_field' => 'valuemapid'
			],
			'value' => [
				'null' => false,
				'type' => DB::FIELD_TYPE_CHAR,
				'length' => 64,
				'default' => ''
			],
			'newvalue' => [
				'null' => false,
				'type' => DB::FIELD_TYPE_CHAR,
				'length' => 64,
				'default' => ''
			]
		]
	],
	'media' => [
		'key' => 'mediaid',
		'fields' => [
			'mediaid' => [
				'null' => false,
				'type' => DB::FIELD_TYPE_ID,
				'length' => 20
			],
			'userid' => [
				'null' => false,
				'type' => DB::FIELD_TYPE_ID,
				'length' => 20,
				'ref_table' => 'users',
				'ref_field' => 'userid'
			],
			'mediatypeid' => [
				'null' => false,
				'type' => DB::FIELD_TYPE_ID,
				'length' => 20,
				'ref_table' => 'media_type',
				'ref_field' => 'mediatypeid'
			],
			'sendto' => [
				'null' => false,
				'type' => DB::FIELD_TYPE_CHAR,
				'length' => 1024,
				'default' => ''
			],
			'active' => [
				'null' => false,
				'type' => DB::FIELD_TYPE_INT,
				'length' => 10,
				'default' => '0'
			],
			'severity' => [
				'null' => false,
				'type' => DB::FIELD_TYPE_INT,
				'length' => 10,
				'default' => '63'
			],
			'period' => [
				'null' => false,
				'type' => DB::FIELD_TYPE_CHAR,
				'length' => 1024,
				'default' => '1-7,00:00-24:00'
			]
		]
	],
	'rights' => [
		'key' => 'rightid',
		'fields' => [
			'rightid' => [
				'null' => false,
				'type' => DB::FIELD_TYPE_ID,
				'length' => 20
			],
			'groupid' => [
				'null' => false,
				'type' => DB::FIELD_TYPE_ID,
				'length' => 20,
				'ref_table' => 'usrgrp',
				'ref_field' => 'usrgrpid'
			],
			'permission' => [
				'null' => false,
				'type' => DB::FIELD_TYPE_INT,
				'length' => 10,
				'default' => '0'
			],
			'id' => [
				'null' => false,
				'type' => DB::FIELD_TYPE_ID,
				'length' => 20,
				'ref_table' => 'hstgrp',
				'ref_field' => 'groupid'
			]
		]
	],
	'services' => [
		'key' => 'serviceid',
		'fields' => [
			'serviceid' => [
				'null' => false,
				'type' => DB::FIELD_TYPE_ID,
				'length' => 20
			],
			'name' => [
				'null' => false,
				'type' => DB::FIELD_TYPE_CHAR,
				'length' => 128,
				'default' => ''
			],
			'status' => [
				'null' => false,
				'type' => DB::FIELD_TYPE_INT,
				'length' => 10,
				'default' => '0'
			],
			'algorithm' => [
				'null' => false,
				'type' => DB::FIELD_TYPE_INT,
				'length' => 10,
				'default' => '0'
			],
			'triggerid' => [
				'null' => true,
				'type' => DB::FIELD_TYPE_ID,
				'length' => 20,
				'ref_table' => 'triggers',
				'ref_field' => 'triggerid'
			],
			'showsla' => [
				'null' => false,
				'type' => DB::FIELD_TYPE_INT,
				'length' => 10,
				'default' => '0'
			],
			'goodsla' => [
				'null' => false,
				'type' => DB::FIELD_TYPE_FLOAT,
				'default' => '99.9'
			],
			'sortorder' => [
				'null' => false,
				'type' => DB::FIELD_TYPE_INT,
				'length' => 10,
				'default' => '0'
			]
		]
	],
	'services_links' => [
		'key' => 'linkid',
		'fields' => [
			'linkid' => [
				'null' => false,
				'type' => DB::FIELD_TYPE_ID,
				'length' => 20
			],
			'serviceupid' => [
				'null' => false,
				'type' => DB::FIELD_TYPE_ID,
				'length' => 20,
				'ref_table' => 'services',
				'ref_field' => 'serviceid'
			],
			'servicedownid' => [
				'null' => false,
				'type' => DB::FIELD_TYPE_ID,
				'length' => 20,
				'ref_table' => 'services',
				'ref_field' => 'serviceid'
			],
			'soft' => [
				'null' => false,
				'type' => DB::FIELD_TYPE_INT,
				'length' => 10,
				'default' => '0'
			]
		]
	],
	'services_times' => [
		'key' => 'timeid',
		'fields' => [
			'timeid' => [
				'null' => false,
				'type' => DB::FIELD_TYPE_ID,
				'length' => 20
			],
			'serviceid' => [
				'null' => false,
				'type' => DB::FIELD_TYPE_ID,
				'length' => 20,
				'ref_table' => 'services',
				'ref_field' => 'serviceid'
			],
			'type' => [
				'null' => false,
				'type' => DB::FIELD_TYPE_INT,
				'length' => 10,
				'default' => '0'
			],
			'ts_from' => [
				'null' => false,
				'type' => DB::FIELD_TYPE_INT,
				'length' => 10,
				'default' => '0'
			],
			'ts_to' => [
				'null' => false,
				'type' => DB::FIELD_TYPE_INT,
				'length' => 10,
				'default' => '0'
			],
			'note' => [
				'null' => false,
				'type' => DB::FIELD_TYPE_CHAR,
				'length' => 255,
				'default' => ''
			]
		]
	],
	'icon_map' => [
		'key' => 'iconmapid',
		'fields' => [
			'iconmapid' => [
				'null' => false,
				'type' => DB::FIELD_TYPE_ID,
				'length' => 20
			],
			'name' => [
				'null' => false,
				'type' => DB::FIELD_TYPE_CHAR,
				'length' => 64,
				'default' => ''
			],
			'default_iconid' => [
				'null' => false,
				'type' => DB::FIELD_TYPE_ID,
				'length' => 20,
				'ref_table' => 'images',
				'ref_field' => 'imageid'
			]
		]
	],
	'icon_mapping' => [
		'key' => 'iconmappingid',
		'fields' => [
			'iconmappingid' => [
				'null' => false,
				'type' => DB::FIELD_TYPE_ID,
				'length' => 20
			],
			'iconmapid' => [
				'null' => false,
				'type' => DB::FIELD_TYPE_ID,
				'length' => 20,
				'ref_table' => 'icon_map',
				'ref_field' => 'iconmapid'
			],
			'iconid' => [
				'null' => false,
				'type' => DB::FIELD_TYPE_ID,
				'length' => 20,
				'ref_table' => 'images',
				'ref_field' => 'imageid'
			],
			'inventory_link' => [
				'null' => false,
				'type' => DB::FIELD_TYPE_INT,
				'length' => 10,
				'default' => '0'
			],
			'expression' => [
				'null' => false,
				'type' => DB::FIELD_TYPE_CHAR,
				'length' => 64,
				'default' => ''
			],
			'sortorder' => [
				'null' => false,
				'type' => DB::FIELD_TYPE_INT,
				'length' => 10,
				'default' => '0'
			]
		]
	],
	'sysmaps' => [
		'key' => 'sysmapid',
		'fields' => [
			'sysmapid' => [
				'null' => false,
				'type' => DB::FIELD_TYPE_ID,
				'length' => 20
			],
			'name' => [
				'null' => false,
				'type' => DB::FIELD_TYPE_CHAR,
				'length' => 128,
				'default' => ''
			],
			'width' => [
				'null' => false,
				'type' => DB::FIELD_TYPE_INT,
				'length' => 10,
				'default' => '600'
			],
			'height' => [
				'null' => false,
				'type' => DB::FIELD_TYPE_INT,
				'length' => 10,
				'default' => '400'
			],
			'backgroundid' => [
				'null' => true,
				'type' => DB::FIELD_TYPE_ID,
				'length' => 20,
				'ref_table' => 'images',
				'ref_field' => 'imageid'
			],
			'label_type' => [
				'null' => false,
				'type' => DB::FIELD_TYPE_INT,
				'length' => 10,
				'default' => '2'
			],
			'label_location' => [
				'null' => false,
				'type' => DB::FIELD_TYPE_INT,
				'length' => 10,
				'default' => '0'
			],
			'highlight' => [
				'null' => false,
				'type' => DB::FIELD_TYPE_INT,
				'length' => 10,
				'default' => '1'
			],
			'expandproblem' => [
				'null' => false,
				'type' => DB::FIELD_TYPE_INT,
				'length' => 10,
				'default' => '1'
			],
			'markelements' => [
				'null' => false,
				'type' => DB::FIELD_TYPE_INT,
				'length' => 10,
				'default' => '0'
			],
			'show_unack' => [
				'null' => false,
				'type' => DB::FIELD_TYPE_INT,
				'length' => 10,
				'default' => '0'
			],
			'grid_size' => [
				'null' => false,
				'type' => DB::FIELD_TYPE_INT,
				'length' => 10,
				'default' => '50'
			],
			'grid_show' => [
				'null' => false,
				'type' => DB::FIELD_TYPE_INT,
				'length' => 10,
				'default' => '1'
			],
			'grid_align' => [
				'null' => false,
				'type' => DB::FIELD_TYPE_INT,
				'length' => 10,
				'default' => '1'
			],
			'label_format' => [
				'null' => false,
				'type' => DB::FIELD_TYPE_INT,
				'length' => 10,
				'default' => '0'
			],
			'label_type_host' => [
				'null' => false,
				'type' => DB::FIELD_TYPE_INT,
				'length' => 10,
				'default' => '2'
			],
			'label_type_hostgroup' => [
				'null' => false,
				'type' => DB::FIELD_TYPE_INT,
				'length' => 10,
				'default' => '2'
			],
			'label_type_trigger' => [
				'null' => false,
				'type' => DB::FIELD_TYPE_INT,
				'length' => 10,
				'default' => '2'
			],
			'label_type_map' => [
				'null' => false,
				'type' => DB::FIELD_TYPE_INT,
				'length' => 10,
				'default' => '2'
			],
			'label_type_image' => [
				'null' => false,
				'type' => DB::FIELD_TYPE_INT,
				'length' => 10,
				'default' => '2'
			],
			'label_string_host' => [
				'null' => false,
				'type' => DB::FIELD_TYPE_CHAR,
				'length' => 255,
				'default' => ''
			],
			'label_string_hostgroup' => [
				'null' => false,
				'type' => DB::FIELD_TYPE_CHAR,
				'length' => 255,
				'default' => ''
			],
			'label_string_trigger' => [
				'null' => false,
				'type' => DB::FIELD_TYPE_CHAR,
				'length' => 255,
				'default' => ''
			],
			'label_string_map' => [
				'null' => false,
				'type' => DB::FIELD_TYPE_CHAR,
				'length' => 255,
				'default' => ''
			],
			'label_string_image' => [
				'null' => false,
				'type' => DB::FIELD_TYPE_CHAR,
				'length' => 255,
				'default' => ''
			],
			'iconmapid' => [
				'null' => true,
				'type' => DB::FIELD_TYPE_ID,
				'length' => 20,
				'ref_table' => 'icon_map',
				'ref_field' => 'iconmapid'
			],
			'expand_macros' => [
				'null' => false,
				'type' => DB::FIELD_TYPE_INT,
				'length' => 10,
				'default' => '0'
			],
			'severity_min' => [
				'null' => false,
				'type' => DB::FIELD_TYPE_INT,
				'length' => 10,
				'default' => '0'
			],
			'userid' => [
				'null' => false,
				'type' => DB::FIELD_TYPE_ID,
				'length' => 20,
				'ref_table' => 'users',
				'ref_field' => 'userid'
			],
			'private' => [
				'null' => false,
				'type' => DB::FIELD_TYPE_INT,
				'length' => 10,
				'default' => '1'
			],
			'show_suppressed' => [
				'null' => false,
				'type' => DB::FIELD_TYPE_INT,
				'length' => 10,
				'default' => '0'
			]
		]
	],
	'sysmaps_elements' => [
		'key' => 'selementid',
		'fields' => [
			'selementid' => [
				'null' => false,
				'type' => DB::FIELD_TYPE_ID,
				'length' => 20
			],
			'sysmapid' => [
				'null' => false,
				'type' => DB::FIELD_TYPE_ID,
				'length' => 20,
				'ref_table' => 'sysmaps',
				'ref_field' => 'sysmapid'
			],
			'elementid' => [
				'null' => false,
				'type' => DB::FIELD_TYPE_ID,
				'length' => 20,
				'default' => '0'
			],
			'elementtype' => [
				'null' => false,
				'type' => DB::FIELD_TYPE_INT,
				'length' => 10,
				'default' => '0'
			],
			'iconid_off' => [
				'null' => true,
				'type' => DB::FIELD_TYPE_ID,
				'length' => 20,
				'ref_table' => 'images',
				'ref_field' => 'imageid'
			],
			'iconid_on' => [
				'null' => true,
				'type' => DB::FIELD_TYPE_ID,
				'length' => 20,
				'ref_table' => 'images',
				'ref_field' => 'imageid'
			],
			'label' => [
				'null' => false,
				'type' => DB::FIELD_TYPE_CHAR,
				'length' => 2048,
				'default' => ''
			],
			'label_location' => [
				'null' => false,
				'type' => DB::FIELD_TYPE_INT,
				'length' => 10,
				'default' => '-1'
			],
			'x' => [
				'null' => false,
				'type' => DB::FIELD_TYPE_INT,
				'length' => 10,
				'default' => '0'
			],
			'y' => [
				'null' => false,
				'type' => DB::FIELD_TYPE_INT,
				'length' => 10,
				'default' => '0'
			],
			'iconid_disabled' => [
				'null' => true,
				'type' => DB::FIELD_TYPE_ID,
				'length' => 20,
				'ref_table' => 'images',
				'ref_field' => 'imageid'
			],
			'iconid_maintenance' => [
				'null' => true,
				'type' => DB::FIELD_TYPE_ID,
				'length' => 20,
				'ref_table' => 'images',
				'ref_field' => 'imageid'
			],
			'elementsubtype' => [
				'null' => false,
				'type' => DB::FIELD_TYPE_INT,
				'length' => 10,
				'default' => '0'
			],
			'areatype' => [
				'null' => false,
				'type' => DB::FIELD_TYPE_INT,
				'length' => 10,
				'default' => '0'
			],
			'width' => [
				'null' => false,
				'type' => DB::FIELD_TYPE_INT,
				'length' => 10,
				'default' => '200'
			],
			'height' => [
				'null' => false,
				'type' => DB::FIELD_TYPE_INT,
				'length' => 10,
				'default' => '200'
			],
			'viewtype' => [
				'null' => false,
				'type' => DB::FIELD_TYPE_INT,
				'length' => 10,
				'default' => '0'
			],
			'use_iconmap' => [
				'null' => false,
				'type' => DB::FIELD_TYPE_INT,
				'length' => 10,
				'default' => '1'
			],
			'evaltype' => [
				'null' => false,
				'type' => DB::FIELD_TYPE_INT,
				'length' => 10,
				'default' => '0'
			]
		]
	],
	'sysmaps_links' => [
		'key' => 'linkid',
		'fields' => [
			'linkid' => [
				'null' => false,
				'type' => DB::FIELD_TYPE_ID,
				'length' => 20
			],
			'sysmapid' => [
				'null' => false,
				'type' => DB::FIELD_TYPE_ID,
				'length' => 20,
				'ref_table' => 'sysmaps',
				'ref_field' => 'sysmapid'
			],
			'selementid1' => [
				'null' => false,
				'type' => DB::FIELD_TYPE_ID,
				'length' => 20,
				'ref_table' => 'sysmaps_elements',
				'ref_field' => 'selementid'
			],
			'selementid2' => [
				'null' => false,
				'type' => DB::FIELD_TYPE_ID,
				'length' => 20,
				'ref_table' => 'sysmaps_elements',
				'ref_field' => 'selementid'
			],
			'drawtype' => [
				'null' => false,
				'type' => DB::FIELD_TYPE_INT,
				'length' => 10,
				'default' => '0'
			],
			'color' => [
				'null' => false,
				'type' => DB::FIELD_TYPE_CHAR,
				'length' => 6,
				'default' => '000000'
			],
			'label' => [
				'null' => false,
				'type' => DB::FIELD_TYPE_CHAR,
				'length' => 2048,
				'default' => ''
			]
		]
	],
	'sysmaps_link_triggers' => [
		'key' => 'linktriggerid',
		'fields' => [
			'linktriggerid' => [
				'null' => false,
				'type' => DB::FIELD_TYPE_ID,
				'length' => 20
			],
			'linkid' => [
				'null' => false,
				'type' => DB::FIELD_TYPE_ID,
				'length' => 20,
				'ref_table' => 'sysmaps_links',
				'ref_field' => 'linkid'
			],
			'triggerid' => [
				'null' => false,
				'type' => DB::FIELD_TYPE_ID,
				'length' => 20,
				'ref_table' => 'triggers',
				'ref_field' => 'triggerid'
			],
			'drawtype' => [
				'null' => false,
				'type' => DB::FIELD_TYPE_INT,
				'length' => 10,
				'default' => '0'
			],
			'color' => [
				'null' => false,
				'type' => DB::FIELD_TYPE_CHAR,
				'length' => 6,
				'default' => '000000'
			]
		]
	],
	'sysmap_element_url' => [
		'key' => 'sysmapelementurlid',
		'fields' => [
			'sysmapelementurlid' => [
				'null' => false,
				'type' => DB::FIELD_TYPE_ID,
				'length' => 20
			],
			'selementid' => [
				'null' => false,
				'type' => DB::FIELD_TYPE_ID,
				'length' => 20,
				'ref_table' => 'sysmaps_elements',
				'ref_field' => 'selementid'
			],
			'name' => [
				'null' => false,
				'type' => DB::FIELD_TYPE_CHAR,
				'length' => 255
			],
			'url' => [
				'null' => false,
				'type' => DB::FIELD_TYPE_CHAR,
				'length' => 255,
				'default' => ''
			]
		]
	],
	'sysmap_url' => [
		'key' => 'sysmapurlid',
		'fields' => [
			'sysmapurlid' => [
				'null' => false,
				'type' => DB::FIELD_TYPE_ID,
				'length' => 20
			],
			'sysmapid' => [
				'null' => false,
				'type' => DB::FIELD_TYPE_ID,
				'length' => 20,
				'ref_table' => 'sysmaps',
				'ref_field' => 'sysmapid'
			],
			'name' => [
				'null' => false,
				'type' => DB::FIELD_TYPE_CHAR,
				'length' => 255
			],
			'url' => [
				'null' => false,
				'type' => DB::FIELD_TYPE_CHAR,
				'length' => 255,
				'default' => ''
			],
			'elementtype' => [
				'null' => false,
				'type' => DB::FIELD_TYPE_INT,
				'length' => 10,
				'default' => '0'
			]
		]
	],
	'sysmap_user' => [
		'key' => 'sysmapuserid',
		'fields' => [
			'sysmapuserid' => [
				'null' => false,
				'type' => DB::FIELD_TYPE_ID,
				'length' => 20
			],
			'sysmapid' => [
				'null' => false,
				'type' => DB::FIELD_TYPE_ID,
				'length' => 20,
				'ref_table' => 'sysmaps',
				'ref_field' => 'sysmapid'
			],
			'userid' => [
				'null' => false,
				'type' => DB::FIELD_TYPE_ID,
				'length' => 20,
				'ref_table' => 'users',
				'ref_field' => 'userid'
			],
			'permission' => [
				'null' => false,
				'type' => DB::FIELD_TYPE_INT,
				'length' => 10,
				'default' => '2'
			]
		]
	],
	'sysmap_usrgrp' => [
		'key' => 'sysmapusrgrpid',
		'fields' => [
			'sysmapusrgrpid' => [
				'null' => false,
				'type' => DB::FIELD_TYPE_ID,
				'length' => 20
			],
			'sysmapid' => [
				'null' => false,
				'type' => DB::FIELD_TYPE_ID,
				'length' => 20,
				'ref_table' => 'sysmaps',
				'ref_field' => 'sysmapid'
			],
			'usrgrpid' => [
				'null' => false,
				'type' => DB::FIELD_TYPE_ID,
				'length' => 20,
				'ref_table' => 'usrgrp',
				'ref_field' => 'usrgrpid'
			],
			'permission' => [
				'null' => false,
				'type' => DB::FIELD_TYPE_INT,
				'length' => 10,
				'default' => '2'
			]
		]
	],
	'maintenances_hosts' => [
		'key' => 'maintenance_hostid',
		'fields' => [
			'maintenance_hostid' => [
				'null' => false,
				'type' => DB::FIELD_TYPE_ID,
				'length' => 20
			],
			'maintenanceid' => [
				'null' => false,
				'type' => DB::FIELD_TYPE_ID,
				'length' => 20,
				'ref_table' => 'maintenances',
				'ref_field' => 'maintenanceid'
			],
			'hostid' => [
				'null' => false,
				'type' => DB::FIELD_TYPE_ID,
				'length' => 20,
				'ref_table' => 'hosts',
				'ref_field' => 'hostid'
			]
		]
	],
	'maintenances_groups' => [
		'key' => 'maintenance_groupid',
		'fields' => [
			'maintenance_groupid' => [
				'null' => false,
				'type' => DB::FIELD_TYPE_ID,
				'length' => 20
			],
			'maintenanceid' => [
				'null' => false,
				'type' => DB::FIELD_TYPE_ID,
				'length' => 20,
				'ref_table' => 'maintenances',
				'ref_field' => 'maintenanceid'
			],
			'groupid' => [
				'null' => false,
				'type' => DB::FIELD_TYPE_ID,
				'length' => 20,
				'ref_table' => 'hstgrp',
				'ref_field' => 'groupid'
			]
		]
	],
	'timeperiods' => [
		'key' => 'timeperiodid',
		'fields' => [
			'timeperiodid' => [
				'null' => false,
				'type' => DB::FIELD_TYPE_ID,
				'length' => 20
			],
			'timeperiod_type' => [
				'null' => false,
				'type' => DB::FIELD_TYPE_INT,
				'length' => 10,
				'default' => '0'
			],
			'every' => [
				'null' => false,
				'type' => DB::FIELD_TYPE_INT,
				'length' => 10,
				'default' => '1'
			],
			'month' => [
				'null' => false,
				'type' => DB::FIELD_TYPE_INT,
				'length' => 10,
				'default' => '0'
			],
			'dayofweek' => [
				'null' => false,
				'type' => DB::FIELD_TYPE_INT,
				'length' => 10,
				'default' => '0'
			],
			'day' => [
				'null' => false,
				'type' => DB::FIELD_TYPE_INT,
				'length' => 10,
				'default' => '0'
			],
			'start_time' => [
				'null' => false,
				'type' => DB::FIELD_TYPE_INT,
				'length' => 10,
				'default' => '0'
			],
			'period' => [
				'null' => false,
				'type' => DB::FIELD_TYPE_INT,
				'length' => 10,
				'default' => '0'
			],
			'start_date' => [
				'null' => false,
				'type' => DB::FIELD_TYPE_INT,
				'length' => 10,
				'default' => '0'
			]
		]
	],
	'maintenances_windows' => [
		'key' => 'maintenance_timeperiodid',
		'fields' => [
			'maintenance_timeperiodid' => [
				'null' => false,
				'type' => DB::FIELD_TYPE_ID,
				'length' => 20
			],
			'maintenanceid' => [
				'null' => false,
				'type' => DB::FIELD_TYPE_ID,
				'length' => 20,
				'ref_table' => 'maintenances',
				'ref_field' => 'maintenanceid'
			],
			'timeperiodid' => [
				'null' => false,
				'type' => DB::FIELD_TYPE_ID,
				'length' => 20,
				'ref_table' => 'timeperiods',
				'ref_field' => 'timeperiodid'
			]
		]
	],
	'regexps' => [
		'key' => 'regexpid',
		'fields' => [
			'regexpid' => [
				'null' => false,
				'type' => DB::FIELD_TYPE_ID,
				'length' => 20
			],
			'name' => [
				'null' => false,
				'type' => DB::FIELD_TYPE_CHAR,
				'length' => 128,
				'default' => ''
			],
			'test_string' => [
				'null' => false,
				'type' => DB::FIELD_TYPE_TEXT,
				'default' => ''
			]
		]
	],
	'expressions' => [
		'key' => 'expressionid',
		'fields' => [
			'expressionid' => [
				'null' => false,
				'type' => DB::FIELD_TYPE_ID,
				'length' => 20
			],
			'regexpid' => [
				'null' => false,
				'type' => DB::FIELD_TYPE_ID,
				'length' => 20,
				'ref_table' => 'regexps',
				'ref_field' => 'regexpid'
			],
			'expression' => [
				'null' => false,
				'type' => DB::FIELD_TYPE_CHAR,
				'length' => 255,
				'default' => ''
			],
			'expression_type' => [
				'null' => false,
				'type' => DB::FIELD_TYPE_INT,
				'length' => 10,
				'default' => '0'
			],
			'exp_delimiter' => [
				'null' => false,
				'type' => DB::FIELD_TYPE_CHAR,
				'length' => 1,
				'default' => ''
			],
			'case_sensitive' => [
				'null' => false,
				'type' => DB::FIELD_TYPE_INT,
				'length' => 10,
				'default' => '0'
			]
		]
	],
	'ids' => [
		'key' => 'table_name,field_name',
		'fields' => [
			'table_name' => [
				'null' => false,
				'type' => DB::FIELD_TYPE_CHAR,
				'length' => 64,
				'default' => ''
			],
			'field_name' => [
				'null' => false,
				'type' => DB::FIELD_TYPE_CHAR,
				'length' => 64,
				'default' => ''
			],
			'nextid' => [
				'null' => false,
				'type' => DB::FIELD_TYPE_ID,
				'length' => 20
			]
		]
	],
	'alerts' => [
		'key' => 'alertid',
		'fields' => [
			'alertid' => [
				'null' => false,
				'type' => DB::FIELD_TYPE_ID,
				'length' => 20
			],
			'actionid' => [
				'null' => false,
				'type' => DB::FIELD_TYPE_ID,
				'length' => 20,
				'ref_table' => 'actions',
				'ref_field' => 'actionid'
			],
			'eventid' => [
				'null' => false,
				'type' => DB::FIELD_TYPE_ID,
				'length' => 20,
				'ref_table' => 'events',
				'ref_field' => 'eventid'
			],
			'userid' => [
				'null' => true,
				'type' => DB::FIELD_TYPE_ID,
				'length' => 20,
				'ref_table' => 'users',
				'ref_field' => 'userid'
			],
			'clock' => [
				'null' => false,
				'type' => DB::FIELD_TYPE_INT,
				'length' => 10,
				'default' => '0'
			],
			'mediatypeid' => [
				'null' => true,
				'type' => DB::FIELD_TYPE_ID,
				'length' => 20,
				'ref_table' => 'media_type',
				'ref_field' => 'mediatypeid'
			],
			'sendto' => [
				'null' => false,
				'type' => DB::FIELD_TYPE_CHAR,
				'length' => 1024,
				'default' => ''
			],
			'subject' => [
				'null' => false,
				'type' => DB::FIELD_TYPE_CHAR,
				'length' => 255,
				'default' => ''
			],
			'message' => [
				'null' => false,
				'type' => DB::FIELD_TYPE_NCLOB,
				'default' => ''
			],
			'status' => [
				'null' => false,
				'type' => DB::FIELD_TYPE_INT,
				'length' => 10,
				'default' => '0'
			],
			'retries' => [
				'null' => false,
				'type' => DB::FIELD_TYPE_INT,
				'length' => 10,
				'default' => '0'
			],
			'error' => [
				'null' => false,
				'type' => DB::FIELD_TYPE_CHAR,
				'length' => 2048,
				'default' => ''
			],
			'esc_step' => [
				'null' => false,
				'type' => DB::FIELD_TYPE_INT,
				'length' => 10,
				'default' => '0'
			],
			'alerttype' => [
				'null' => false,
				'type' => DB::FIELD_TYPE_INT,
				'length' => 10,
				'default' => '0'
			],
			'p_eventid' => [
				'null' => true,
				'type' => DB::FIELD_TYPE_ID,
				'length' => 20,
				'ref_table' => 'events',
				'ref_field' => 'eventid'
			],
			'acknowledgeid' => [
				'null' => true,
				'type' => DB::FIELD_TYPE_ID,
				'length' => 20,
				'ref_table' => 'acknowledges',
				'ref_field' => 'acknowledgeid'
			],
			'parameters' => [
				'null' => false,
				'type' => DB::FIELD_TYPE_TEXT,
				'default' => '{}'
			]
		]
	],
	'history' => [
		'key' => '',
		'fields' => [
			'itemid' => [
				'null' => false,
				'type' => DB::FIELD_TYPE_ID,
				'length' => 20,
				'ref_table' => 'items',
				'ref_field' => 'itemid'
			],
			'clock' => [
				'null' => false,
				'type' => DB::FIELD_TYPE_INT,
				'length' => 10,
				'default' => '0'
			],
			'value' => [
				'null' => false,
				'type' => DB::FIELD_TYPE_FLOAT,
				'default' => '0.0000'
			],
			'ns' => [
				'null' => false,
				'type' => DB::FIELD_TYPE_INT,
				'length' => 10,
				'default' => '0'
			]
		]
	],
	'history_uint' => [
		'key' => '',
		'fields' => [
			'itemid' => [
				'null' => false,
				'type' => DB::FIELD_TYPE_ID,
				'length' => 20,
				'ref_table' => 'items',
				'ref_field' => 'itemid'
			],
			'clock' => [
				'null' => false,
				'type' => DB::FIELD_TYPE_INT,
				'length' => 10,
				'default' => '0'
			],
			'value' => [
				'null' => false,
				'type' => DB::FIELD_TYPE_UINT,
				'length' => 20,
				'default' => '0'
			],
			'ns' => [
				'null' => false,
				'type' => DB::FIELD_TYPE_INT,
				'length' => 10,
				'default' => '0'
			]
		]
	],
	'history_str' => [
		'key' => '',
		'fields' => [
			'itemid' => [
				'null' => false,
				'type' => DB::FIELD_TYPE_ID,
				'length' => 20,
				'ref_table' => 'items',
				'ref_field' => 'itemid'
			],
			'clock' => [
				'null' => false,
				'type' => DB::FIELD_TYPE_INT,
				'length' => 10,
				'default' => '0'
			],
			'value' => [
				'null' => false,
				'type' => DB::FIELD_TYPE_CHAR,
				'length' => 255,
				'default' => ''
			],
			'ns' => [
				'null' => false,
				'type' => DB::FIELD_TYPE_INT,
				'length' => 10,
				'default' => '0'
			]
		]
	],
	'history_log' => [
		'key' => '',
		'fields' => [
			'itemid' => [
				'null' => false,
				'type' => DB::FIELD_TYPE_ID,
				'length' => 20,
				'ref_table' => 'items',
				'ref_field' => 'itemid'
			],
			'clock' => [
				'null' => false,
				'type' => DB::FIELD_TYPE_INT,
				'length' => 10,
				'default' => '0'
			],
			'timestamp' => [
				'null' => false,
				'type' => DB::FIELD_TYPE_INT,
				'length' => 10,
				'default' => '0'
			],
			'source' => [
				'null' => false,
				'type' => DB::FIELD_TYPE_CHAR,
				'length' => 64,
				'default' => ''
			],
			'severity' => [
				'null' => false,
				'type' => DB::FIELD_TYPE_INT,
				'length' => 10,
				'default' => '0'
			],
			'value' => [
				'null' => false,
				'type' => DB::FIELD_TYPE_NCLOB,
				'default' => ''
			],
			'logeventid' => [
				'null' => false,
				'type' => DB::FIELD_TYPE_INT,
				'length' => 10,
				'default' => '0'
			],
			'ns' => [
				'null' => false,
				'type' => DB::FIELD_TYPE_INT,
				'length' => 10,
				'default' => '0'
			]
		]
	],
	'history_text' => [
		'key' => '',
		'fields' => [
			'itemid' => [
				'null' => false,
				'type' => DB::FIELD_TYPE_ID,
				'length' => 20,
				'ref_table' => 'items',
				'ref_field' => 'itemid'
			],
			'clock' => [
				'null' => false,
				'type' => DB::FIELD_TYPE_INT,
				'length' => 10,
				'default' => '0'
			],
			'value' => [
				'null' => false,
				'type' => DB::FIELD_TYPE_NCLOB,
				'default' => ''
			],
			'ns' => [
				'null' => false,
				'type' => DB::FIELD_TYPE_INT,
				'length' => 10,
				'default' => '0'
			]
		]
	],
	'proxy_history' => [
		'key' => 'id',
		'fields' => [
			'id' => [
				'null' => false,
				'type' => DB::FIELD_TYPE_UINT,
				'length' => 20
			],
			'itemid' => [
				'null' => false,
				'type' => DB::FIELD_TYPE_ID,
				'length' => 20,
				'ref_table' => 'items',
				'ref_field' => 'itemid'
			],
			'clock' => [
				'null' => false,
				'type' => DB::FIELD_TYPE_INT,
				'length' => 10,
				'default' => '0'
			],
			'timestamp' => [
				'null' => false,
				'type' => DB::FIELD_TYPE_INT,
				'length' => 10,
				'default' => '0'
			],
			'source' => [
				'null' => false,
				'type' => DB::FIELD_TYPE_CHAR,
				'length' => 64,
				'default' => ''
			],
			'severity' => [
				'null' => false,
				'type' => DB::FIELD_TYPE_INT,
				'length' => 10,
				'default' => '0'
			],
			'value' => [
				'null' => false,
				'type' => DB::FIELD_TYPE_NCLOB,
				'default' => ''
			],
			'logeventid' => [
				'null' => false,
				'type' => DB::FIELD_TYPE_INT,
				'length' => 10,
				'default' => '0'
			],
			'ns' => [
				'null' => false,
				'type' => DB::FIELD_TYPE_INT,
				'length' => 10,
				'default' => '0'
			],
			'state' => [
				'null' => false,
				'type' => DB::FIELD_TYPE_INT,
				'length' => 10,
				'default' => '0'
			],
			'lastlogsize' => [
				'null' => false,
				'type' => DB::FIELD_TYPE_UINT,
				'length' => 20,
				'default' => '0'
			],
			'mtime' => [
				'null' => false,
				'type' => DB::FIELD_TYPE_INT,
				'length' => 10,
				'default' => '0'
			],
			'flags' => [
				'null' => false,
				'type' => DB::FIELD_TYPE_INT,
				'length' => 10,
				'default' => '0'
			],
			'write_clock' => [
				'null' => false,
				'type' => DB::FIELD_TYPE_INT,
				'length' => 10,
				'default' => '0'
			]
		]
	],
	'proxy_dhistory' => [
		'key' => 'id',
		'fields' => [
			'id' => [
				'null' => false,
				'type' => DB::FIELD_TYPE_UINT,
				'length' => 20
			],
			'clock' => [
				'null' => false,
				'type' => DB::FIELD_TYPE_INT,
				'length' => 10,
				'default' => '0'
			],
			'druleid' => [
				'null' => false,
				'type' => DB::FIELD_TYPE_ID,
				'length' => 20,
				'ref_table' => 'drules',
				'ref_field' => 'druleid'
			],
			'ip' => [
				'null' => false,
				'type' => DB::FIELD_TYPE_CHAR,
				'length' => 39,
				'default' => ''
			],
			'port' => [
				'null' => false,
				'type' => DB::FIELD_TYPE_INT,
				'length' => 10,
				'default' => '0'
			],
			'value' => [
				'null' => false,
				'type' => DB::FIELD_TYPE_CHAR,
				'length' => 255,
				'default' => ''
			],
			'status' => [
				'null' => false,
				'type' => DB::FIELD_TYPE_INT,
				'length' => 10,
				'default' => '0'
			],
			'dcheckid' => [
				'null' => true,
				'type' => DB::FIELD_TYPE_ID,
				'length' => 20,
				'ref_table' => 'dchecks',
				'ref_field' => 'dcheckid'
			],
			'dns' => [
				'null' => false,
				'type' => DB::FIELD_TYPE_CHAR,
				'length' => 255,
				'default' => ''
			]
		]
	],
	'events' => [
		'key' => 'eventid',
		'fields' => [
			'eventid' => [
				'null' => false,
				'type' => DB::FIELD_TYPE_ID,
				'length' => 20
			],
			'source' => [
				'null' => false,
				'type' => DB::FIELD_TYPE_INT,
				'length' => 10,
				'default' => '0'
			],
			'object' => [
				'null' => false,
				'type' => DB::FIELD_TYPE_INT,
				'length' => 10,
				'default' => '0'
			],
			'objectid' => [
				'null' => false,
				'type' => DB::FIELD_TYPE_ID,
				'length' => 20,
				'default' => '0'
			],
			'clock' => [
				'null' => false,
				'type' => DB::FIELD_TYPE_INT,
				'length' => 10,
				'default' => '0'
			],
			'value' => [
				'null' => false,
				'type' => DB::FIELD_TYPE_INT,
				'length' => 10,
				'default' => '0'
			],
			'acknowledged' => [
				'null' => false,
				'type' => DB::FIELD_TYPE_INT,
				'length' => 10,
				'default' => '0'
			],
			'ns' => [
				'null' => false,
				'type' => DB::FIELD_TYPE_INT,
				'length' => 10,
				'default' => '0'
			],
			'name' => [
				'null' => false,
				'type' => DB::FIELD_TYPE_CHAR,
				'length' => 2048,
				'default' => ''
			],
			'severity' => [
				'null' => false,
				'type' => DB::FIELD_TYPE_INT,
				'length' => 10,
				'default' => '0'
			]
		]
	],
	'trends' => [
		'key' => 'itemid,clock',
		'fields' => [
			'itemid' => [
				'null' => false,
				'type' => DB::FIELD_TYPE_ID,
				'length' => 20,
				'ref_table' => 'items',
				'ref_field' => 'itemid'
			],
			'clock' => [
				'null' => false,
				'type' => DB::FIELD_TYPE_INT,
				'length' => 10,
				'default' => '0'
			],
			'num' => [
				'null' => false,
				'type' => DB::FIELD_TYPE_INT,
				'length' => 10,
				'default' => '0'
			],
			'value_min' => [
				'null' => false,
				'type' => DB::FIELD_TYPE_FLOAT,
				'default' => '0.0000'
			],
			'value_avg' => [
				'null' => false,
				'type' => DB::FIELD_TYPE_FLOAT,
				'default' => '0.0000'
			],
			'value_max' => [
				'null' => false,
				'type' => DB::FIELD_TYPE_FLOAT,
				'default' => '0.0000'
			]
		]
	],
	'trends_uint' => [
		'key' => 'itemid,clock',
		'fields' => [
			'itemid' => [
				'null' => false,
				'type' => DB::FIELD_TYPE_ID,
				'length' => 20,
				'ref_table' => 'items',
				'ref_field' => 'itemid'
			],
			'clock' => [
				'null' => false,
				'type' => DB::FIELD_TYPE_INT,
				'length' => 10,
				'default' => '0'
			],
			'num' => [
				'null' => false,
				'type' => DB::FIELD_TYPE_INT,
				'length' => 10,
				'default' => '0'
			],
			'value_min' => [
				'null' => false,
				'type' => DB::FIELD_TYPE_UINT,
				'length' => 20,
				'default' => '0'
			],
			'value_avg' => [
				'null' => false,
				'type' => DB::FIELD_TYPE_UINT,
				'length' => 20,
				'default' => '0'
			],
			'value_max' => [
				'null' => false,
				'type' => DB::FIELD_TYPE_UINT,
				'length' => 20,
				'default' => '0'
			]
		]
	],
	'acknowledges' => [
		'key' => 'acknowledgeid',
		'fields' => [
			'acknowledgeid' => [
				'null' => false,
				'type' => DB::FIELD_TYPE_ID,
				'length' => 20
			],
			'userid' => [
				'null' => false,
				'type' => DB::FIELD_TYPE_ID,
				'length' => 20,
				'ref_table' => 'users',
				'ref_field' => 'userid'
			],
			'eventid' => [
				'null' => false,
				'type' => DB::FIELD_TYPE_ID,
				'length' => 20,
				'ref_table' => 'events',
				'ref_field' => 'eventid'
			],
			'clock' => [
				'null' => false,
				'type' => DB::FIELD_TYPE_INT,
				'length' => 10,
				'default' => '0'
			],
			'message' => [
				'null' => false,
				'type' => DB::FIELD_TYPE_CHAR,
				'length' => 2048,
				'default' => ''
			],
			'action' => [
				'null' => false,
				'type' => DB::FIELD_TYPE_INT,
				'length' => 10,
				'default' => '0'
			],
			'old_severity' => [
				'null' => false,
				'type' => DB::FIELD_TYPE_INT,
				'length' => 10,
				'default' => '0'
			],
			'new_severity' => [
				'null' => false,
				'type' => DB::FIELD_TYPE_INT,
				'length' => 10,
				'default' => '0'
			]
		]
	],
	'auditlog' => [
		'key' => 'auditid',
		'fields' => [
			'auditid' => [
				'null' => false,
				'type' => DB::FIELD_TYPE_ID,
				'length' => 20
			],
			'userid' => [
				'null' => false,
				'type' => DB::FIELD_TYPE_ID,
				'length' => 20,
				'ref_table' => 'users',
				'ref_field' => 'userid'
			],
			'clock' => [
				'null' => false,
				'type' => DB::FIELD_TYPE_INT,
				'length' => 10,
				'default' => '0'
			],
			'action' => [
				'null' => false,
				'type' => DB::FIELD_TYPE_INT,
				'length' => 10,
				'default' => '0'
			],
			'resourcetype' => [
				'null' => false,
				'type' => DB::FIELD_TYPE_INT,
				'length' => 10,
				'default' => '0'
			],
			'note' => [
				'null' => false,
				'type' => DB::FIELD_TYPE_CHAR,
				'length' => 128,
				'default' => ''
			],
			'ip' => [
				'null' => false,
				'type' => DB::FIELD_TYPE_CHAR,
				'length' => 39,
				'default' => ''
			],
			'resourceid' => [
				'null' => true,
				'type' => DB::FIELD_TYPE_ID,
				'length' => 20
			],
			'resourcename' => [
				'null' => false,
				'type' => DB::FIELD_TYPE_CHAR,
				'length' => 255,
				'default' => ''
			]
		]
	],
	'auditlog_details' => [
		'key' => 'auditdetailid',
		'fields' => [
			'auditdetailid' => [
				'null' => false,
				'type' => DB::FIELD_TYPE_ID,
				'length' => 20
			],
			'auditid' => [
				'null' => false,
				'type' => DB::FIELD_TYPE_ID,
				'length' => 20,
				'ref_table' => 'auditlog',
				'ref_field' => 'auditid'
			],
			'table_name' => [
				'null' => false,
				'type' => DB::FIELD_TYPE_CHAR,
				'length' => 64,
				'default' => ''
			],
			'field_name' => [
				'null' => false,
				'type' => DB::FIELD_TYPE_CHAR,
				'length' => 64,
				'default' => ''
			],
			'oldvalue' => [
				'null' => false,
				'type' => DB::FIELD_TYPE_NCLOB,
				'default' => ''
			],
			'newvalue' => [
				'null' => false,
				'type' => DB::FIELD_TYPE_NCLOB,
				'default' => ''
			]
		]
	],
	'service_alarms' => [
		'key' => 'servicealarmid',
		'fields' => [
			'servicealarmid' => [
				'null' => false,
				'type' => DB::FIELD_TYPE_ID,
				'length' => 20
			],
			'serviceid' => [
				'null' => false,
				'type' => DB::FIELD_TYPE_ID,
				'length' => 20,
				'ref_table' => 'services',
				'ref_field' => 'serviceid'
			],
			'clock' => [
				'null' => false,
				'type' => DB::FIELD_TYPE_INT,
				'length' => 10,
				'default' => '0'
			],
			'value' => [
				'null' => false,
				'type' => DB::FIELD_TYPE_INT,
				'length' => 10,
				'default' => '0'
			]
		]
	],
	'autoreg_host' => [
		'key' => 'autoreg_hostid',
		'fields' => [
			'autoreg_hostid' => [
				'null' => false,
				'type' => DB::FIELD_TYPE_ID,
				'length' => 20
			],
			'proxy_hostid' => [
				'null' => true,
				'type' => DB::FIELD_TYPE_ID,
				'length' => 20,
				'ref_table' => 'hosts',
				'ref_field' => 'hostid'
			],
			'host' => [
				'null' => false,
				'type' => DB::FIELD_TYPE_CHAR,
				'length' => 128,
				'default' => ''
			],
			'listen_ip' => [
				'null' => false,
				'type' => DB::FIELD_TYPE_CHAR,
				'length' => 39,
				'default' => ''
			],
			'listen_port' => [
				'null' => false,
				'type' => DB::FIELD_TYPE_INT,
				'length' => 10,
				'default' => '0'
			],
			'listen_dns' => [
				'null' => false,
				'type' => DB::FIELD_TYPE_CHAR,
				'length' => 255,
				'default' => ''
			],
			'host_metadata' => [
				'null' => false,
				'type' => DB::FIELD_TYPE_CHAR,
				'length' => 255,
				'default' => ''
			],
			'flags' => [
				'null' => false,
				'type' => DB::FIELD_TYPE_INT,
				'length' => 10,
				'default' => '0'
			],
			'tls_accepted' => [
				'null' => false,
				'type' => DB::FIELD_TYPE_INT,
				'length' => 10,
				'default' => '1'
			]
		]
	],
	'proxy_autoreg_host' => [
		'key' => 'id',
		'fields' => [
			'id' => [
				'null' => false,
				'type' => DB::FIELD_TYPE_UINT,
				'length' => 20
			],
			'clock' => [
				'null' => false,
				'type' => DB::FIELD_TYPE_INT,
				'length' => 10,
				'default' => '0'
			],
			'host' => [
				'null' => false,
				'type' => DB::FIELD_TYPE_CHAR,
				'length' => 128,
				'default' => ''
			],
			'listen_ip' => [
				'null' => false,
				'type' => DB::FIELD_TYPE_CHAR,
				'length' => 39,
				'default' => ''
			],
			'listen_port' => [
				'null' => false,
				'type' => DB::FIELD_TYPE_INT,
				'length' => 10,
				'default' => '0'
			],
			'listen_dns' => [
				'null' => false,
				'type' => DB::FIELD_TYPE_CHAR,
				'length' => 255,
				'default' => ''
			],
			'host_metadata' => [
				'null' => false,
				'type' => DB::FIELD_TYPE_CHAR,
				'length' => 255,
				'default' => ''
			],
			'flags' => [
				'null' => false,
				'type' => DB::FIELD_TYPE_INT,
				'length' => 10,
				'default' => '0'
			],
			'tls_accepted' => [
				'null' => false,
				'type' => DB::FIELD_TYPE_INT,
				'length' => 10,
				'default' => '1'
			]
		]
	],
	'dhosts' => [
		'key' => 'dhostid',
		'fields' => [
			'dhostid' => [
				'null' => false,
				'type' => DB::FIELD_TYPE_ID,
				'length' => 20
			],
			'druleid' => [
				'null' => false,
				'type' => DB::FIELD_TYPE_ID,
				'length' => 20,
				'ref_table' => 'drules',
				'ref_field' => 'druleid'
			],
			'status' => [
				'null' => false,
				'type' => DB::FIELD_TYPE_INT,
				'length' => 10,
				'default' => '0'
			],
			'lastup' => [
				'null' => false,
				'type' => DB::FIELD_TYPE_INT,
				'length' => 10,
				'default' => '0'
			],
			'lastdown' => [
				'null' => false,
				'type' => DB::FIELD_TYPE_INT,
				'length' => 10,
				'default' => '0'
			]
		]
	],
	'dservices' => [
		'key' => 'dserviceid',
		'fields' => [
			'dserviceid' => [
				'null' => false,
				'type' => DB::FIELD_TYPE_ID,
				'length' => 20
			],
			'dhostid' => [
				'null' => false,
				'type' => DB::FIELD_TYPE_ID,
				'length' => 20,
				'ref_table' => 'dhosts',
				'ref_field' => 'dhostid'
			],
			'value' => [
				'null' => false,
				'type' => DB::FIELD_TYPE_CHAR,
				'length' => 255,
				'default' => ''
			],
			'port' => [
				'null' => false,
				'type' => DB::FIELD_TYPE_INT,
				'length' => 10,
				'default' => '0'
			],
			'status' => [
				'null' => false,
				'type' => DB::FIELD_TYPE_INT,
				'length' => 10,
				'default' => '0'
			],
			'lastup' => [
				'null' => false,
				'type' => DB::FIELD_TYPE_INT,
				'length' => 10,
				'default' => '0'
			],
			'lastdown' => [
				'null' => false,
				'type' => DB::FIELD_TYPE_INT,
				'length' => 10,
				'default' => '0'
			],
			'dcheckid' => [
				'null' => false,
				'type' => DB::FIELD_TYPE_ID,
				'length' => 20,
				'ref_table' => 'dchecks',
				'ref_field' => 'dcheckid'
			],
			'ip' => [
				'null' => false,
				'type' => DB::FIELD_TYPE_CHAR,
				'length' => 39,
				'default' => ''
			],
			'dns' => [
				'null' => false,
				'type' => DB::FIELD_TYPE_CHAR,
				'length' => 255,
				'default' => ''
			]
		]
	],
	'escalations' => [
		'key' => 'escalationid',
		'fields' => [
			'escalationid' => [
				'null' => false,
				'type' => DB::FIELD_TYPE_ID,
				'length' => 20
			],
			'actionid' => [
				'null' => false,
				'type' => DB::FIELD_TYPE_ID,
				'length' => 20,
				'ref_table' => 'actions',
				'ref_field' => 'actionid'
			],
			'triggerid' => [
				'null' => true,
				'type' => DB::FIELD_TYPE_ID,
				'length' => 20,
				'ref_table' => 'triggers',
				'ref_field' => 'triggerid'
			],
			'eventid' => [
				'null' => true,
				'type' => DB::FIELD_TYPE_ID,
				'length' => 20,
				'ref_table' => 'events',
				'ref_field' => 'eventid'
			],
			'r_eventid' => [
				'null' => true,
				'type' => DB::FIELD_TYPE_ID,
				'length' => 20,
				'ref_table' => 'events',
				'ref_field' => 'eventid'
			],
			'nextcheck' => [
				'null' => false,
				'type' => DB::FIELD_TYPE_INT,
				'length' => 10,
				'default' => '0'
			],
			'esc_step' => [
				'null' => false,
				'type' => DB::FIELD_TYPE_INT,
				'length' => 10,
				'default' => '0'
			],
			'status' => [
				'null' => false,
				'type' => DB::FIELD_TYPE_INT,
				'length' => 10,
				'default' => '0'
			],
			'itemid' => [
				'null' => true,
				'type' => DB::FIELD_TYPE_ID,
				'length' => 20,
				'ref_table' => 'items',
				'ref_field' => 'itemid'
			],
			'acknowledgeid' => [
				'null' => true,
				'type' => DB::FIELD_TYPE_ID,
				'length' => 20,
				'ref_table' => 'acknowledges',
				'ref_field' => 'acknowledgeid'
			]
		]
	],
	'globalvars' => [
		'key' => 'globalvarid',
		'fields' => [
			'globalvarid' => [
				'null' => false,
				'type' => DB::FIELD_TYPE_ID,
				'length' => 20
			],
			'snmp_lastsize' => [
				'null' => false,
				'type' => DB::FIELD_TYPE_UINT,
				'length' => 20,
				'default' => '0'
			]
		]
	],
	'graph_discovery' => [
		'key' => 'graphid',
		'fields' => [
			'graphid' => [
				'null' => false,
				'type' => DB::FIELD_TYPE_ID,
				'length' => 20,
				'ref_table' => 'graphs',
				'ref_field' => 'graphid'
			],
			'parent_graphid' => [
				'null' => false,
				'type' => DB::FIELD_TYPE_ID,
				'length' => 20,
				'ref_table' => 'graphs',
				'ref_field' => 'graphid'
			],
			'lastcheck' => [
				'null' => false,
				'type' => DB::FIELD_TYPE_INT,
				'length' => 10,
				'default' => '0'
			],
			'ts_delete' => [
				'null' => false,
				'type' => DB::FIELD_TYPE_INT,
				'length' => 10,
				'default' => '0'
			]
		]
	],
	'host_inventory' => [
		'key' => 'hostid',
		'fields' => [
			'hostid' => [
				'null' => false,
				'type' => DB::FIELD_TYPE_ID,
				'length' => 20,
				'ref_table' => 'hosts',
				'ref_field' => 'hostid'
			],
			'inventory_mode' => [
				'null' => false,
				'type' => DB::FIELD_TYPE_INT,
				'length' => 10,
				'default' => '0'
			],
			'type' => [
				'null' => false,
				'type' => DB::FIELD_TYPE_CHAR,
				'length' => 64,
				'default' => ''
			],
			'type_full' => [
				'null' => false,
				'type' => DB::FIELD_TYPE_CHAR,
				'length' => 64,
				'default' => ''
			],
			'name' => [
				'null' => false,
				'type' => DB::FIELD_TYPE_CHAR,
				'length' => 128,
				'default' => ''
			],
			'alias' => [
				'null' => false,
				'type' => DB::FIELD_TYPE_CHAR,
				'length' => 128,
				'default' => ''
			],
			'os' => [
				'null' => false,
				'type' => DB::FIELD_TYPE_CHAR,
				'length' => 128,
				'default' => ''
			],
			'os_full' => [
				'null' => false,
				'type' => DB::FIELD_TYPE_CHAR,
				'length' => 255,
				'default' => ''
			],
			'os_short' => [
				'null' => false,
				'type' => DB::FIELD_TYPE_CHAR,
				'length' => 128,
				'default' => ''
			],
			'serialno_a' => [
				'null' => false,
				'type' => DB::FIELD_TYPE_CHAR,
				'length' => 64,
				'default' => ''
			],
			'serialno_b' => [
				'null' => false,
				'type' => DB::FIELD_TYPE_CHAR,
				'length' => 64,
				'default' => ''
			],
			'tag' => [
				'null' => false,
				'type' => DB::FIELD_TYPE_CHAR,
				'length' => 64,
				'default' => ''
			],
			'asset_tag' => [
				'null' => false,
				'type' => DB::FIELD_TYPE_CHAR,
				'length' => 64,
				'default' => ''
			],
			'macaddress_a' => [
				'null' => false,
				'type' => DB::FIELD_TYPE_CHAR,
				'length' => 64,
				'default' => ''
			],
			'macaddress_b' => [
				'null' => false,
				'type' => DB::FIELD_TYPE_CHAR,
				'length' => 64,
				'default' => ''
			],
			'hardware' => [
				'null' => false,
				'type' => DB::FIELD_TYPE_CHAR,
				'length' => 255,
				'default' => ''
			],
			'hardware_full' => [
				'null' => false,
				'type' => DB::FIELD_TYPE_TEXT,
				'default' => ''
			],
			'software' => [
				'null' => false,
				'type' => DB::FIELD_TYPE_CHAR,
				'length' => 255,
				'default' => ''
			],
			'software_full' => [
				'null' => false,
				'type' => DB::FIELD_TYPE_TEXT,
				'default' => ''
			],
			'software_app_a' => [
				'null' => false,
				'type' => DB::FIELD_TYPE_CHAR,
				'length' => 64,
				'default' => ''
			],
			'software_app_b' => [
				'null' => false,
				'type' => DB::FIELD_TYPE_CHAR,
				'length' => 64,
				'default' => ''
			],
			'software_app_c' => [
				'null' => false,
				'type' => DB::FIELD_TYPE_CHAR,
				'length' => 64,
				'default' => ''
			],
			'software_app_d' => [
				'null' => false,
				'type' => DB::FIELD_TYPE_CHAR,
				'length' => 64,
				'default' => ''
			],
			'software_app_e' => [
				'null' => false,
				'type' => DB::FIELD_TYPE_CHAR,
				'length' => 64,
				'default' => ''
			],
			'contact' => [
				'null' => false,
				'type' => DB::FIELD_TYPE_TEXT,
				'default' => ''
			],
			'location' => [
				'null' => false,
				'type' => DB::FIELD_TYPE_TEXT,
				'default' => ''
			],
			'location_lat' => [
				'null' => false,
				'type' => DB::FIELD_TYPE_CHAR,
				'length' => 16,
				'default' => ''
			],
			'location_lon' => [
				'null' => false,
				'type' => DB::FIELD_TYPE_CHAR,
				'length' => 16,
				'default' => ''
			],
			'notes' => [
				'null' => false,
				'type' => DB::FIELD_TYPE_TEXT,
				'default' => ''
			],
			'chassis' => [
				'null' => false,
				'type' => DB::FIELD_TYPE_CHAR,
				'length' => 64,
				'default' => ''
			],
			'model' => [
				'null' => false,
				'type' => DB::FIELD_TYPE_CHAR,
				'length' => 64,
				'default' => ''
			],
			'hw_arch' => [
				'null' => false,
				'type' => DB::FIELD_TYPE_CHAR,
				'length' => 32,
				'default' => ''
			],
			'vendor' => [
				'null' => false,
				'type' => DB::FIELD_TYPE_CHAR,
				'length' => 64,
				'default' => ''
			],
			'contract_number' => [
				'null' => false,
				'type' => DB::FIELD_TYPE_CHAR,
				'length' => 64,
				'default' => ''
			],
			'installer_name' => [
				'null' => false,
				'type' => DB::FIELD_TYPE_CHAR,
				'length' => 64,
				'default' => ''
			],
			'deployment_status' => [
				'null' => false,
				'type' => DB::FIELD_TYPE_CHAR,
				'length' => 64,
				'default' => ''
			],
			'url_a' => [
				'null' => false,
				'type' => DB::FIELD_TYPE_CHAR,
				'length' => 255,
				'default' => ''
			],
			'url_b' => [
				'null' => false,
				'type' => DB::FIELD_TYPE_CHAR,
				'length' => 255,
				'default' => ''
			],
			'url_c' => [
				'null' => false,
				'type' => DB::FIELD_TYPE_CHAR,
				'length' => 255,
				'default' => ''
			],
			'host_networks' => [
				'null' => false,
				'type' => DB::FIELD_TYPE_TEXT,
				'default' => ''
			],
			'host_netmask' => [
				'null' => false,
				'type' => DB::FIELD_TYPE_CHAR,
				'length' => 39,
				'default' => ''
			],
			'host_router' => [
				'null' => false,
				'type' => DB::FIELD_TYPE_CHAR,
				'length' => 39,
				'default' => ''
			],
			'oob_ip' => [
				'null' => false,
				'type' => DB::FIELD_TYPE_CHAR,
				'length' => 39,
				'default' => ''
			],
			'oob_netmask' => [
				'null' => false,
				'type' => DB::FIELD_TYPE_CHAR,
				'length' => 39,
				'default' => ''
			],
			'oob_router' => [
				'null' => false,
				'type' => DB::FIELD_TYPE_CHAR,
				'length' => 39,
				'default' => ''
			],
			'date_hw_purchase' => [
				'null' => false,
				'type' => DB::FIELD_TYPE_CHAR,
				'length' => 64,
				'default' => ''
			],
			'date_hw_install' => [
				'null' => false,
				'type' => DB::FIELD_TYPE_CHAR,
				'length' => 64,
				'default' => ''
			],
			'date_hw_expiry' => [
				'null' => false,
				'type' => DB::FIELD_TYPE_CHAR,
				'length' => 64,
				'default' => ''
			],
			'date_hw_decomm' => [
				'null' => false,
				'type' => DB::FIELD_TYPE_CHAR,
				'length' => 64,
				'default' => ''
			],
			'site_address_a' => [
				'null' => false,
				'type' => DB::FIELD_TYPE_CHAR,
				'length' => 128,
				'default' => ''
			],
			'site_address_b' => [
				'null' => false,
				'type' => DB::FIELD_TYPE_CHAR,
				'length' => 128,
				'default' => ''
			],
			'site_address_c' => [
				'null' => false,
				'type' => DB::FIELD_TYPE_CHAR,
				'length' => 128,
				'default' => ''
			],
			'site_city' => [
				'null' => false,
				'type' => DB::FIELD_TYPE_CHAR,
				'length' => 128,
				'default' => ''
			],
			'site_state' => [
				'null' => false,
				'type' => DB::FIELD_TYPE_CHAR,
				'length' => 64,
				'default' => ''
			],
			'site_country' => [
				'null' => false,
				'type' => DB::FIELD_TYPE_CHAR,
				'length' => 64,
				'default' => ''
			],
			'site_zip' => [
				'null' => false,
				'type' => DB::FIELD_TYPE_CHAR,
				'length' => 64,
				'default' => ''
			],
			'site_rack' => [
				'null' => false,
				'type' => DB::FIELD_TYPE_CHAR,
				'length' => 128,
				'default' => ''
			],
			'site_notes' => [
				'null' => false,
				'type' => DB::FIELD_TYPE_TEXT,
				'default' => ''
			],
			'poc_1_name' => [
				'null' => false,
				'type' => DB::FIELD_TYPE_CHAR,
				'length' => 128,
				'default' => ''
			],
			'poc_1_email' => [
				'null' => false,
				'type' => DB::FIELD_TYPE_CHAR,
				'length' => 128,
				'default' => ''
			],
			'poc_1_phone_a' => [
				'null' => false,
				'type' => DB::FIELD_TYPE_CHAR,
				'length' => 64,
				'default' => ''
			],
			'poc_1_phone_b' => [
				'null' => false,
				'type' => DB::FIELD_TYPE_CHAR,
				'length' => 64,
				'default' => ''
			],
			'poc_1_cell' => [
				'null' => false,
				'type' => DB::FIELD_TYPE_CHAR,
				'length' => 64,
				'default' => ''
			],
			'poc_1_screen' => [
				'null' => false,
				'type' => DB::FIELD_TYPE_CHAR,
				'length' => 64,
				'default' => ''
			],
			'poc_1_notes' => [
				'null' => false,
				'type' => DB::FIELD_TYPE_TEXT,
				'default' => ''
			],
			'poc_2_name' => [
				'null' => false,
				'type' => DB::FIELD_TYPE_CHAR,
				'length' => 128,
				'default' => ''
			],
			'poc_2_email' => [
				'null' => false,
				'type' => DB::FIELD_TYPE_CHAR,
				'length' => 128,
				'default' => ''
			],
			'poc_2_phone_a' => [
				'null' => false,
				'type' => DB::FIELD_TYPE_CHAR,
				'length' => 64,
				'default' => ''
			],
			'poc_2_phone_b' => [
				'null' => false,
				'type' => DB::FIELD_TYPE_CHAR,
				'length' => 64,
				'default' => ''
			],
			'poc_2_cell' => [
				'null' => false,
				'type' => DB::FIELD_TYPE_CHAR,
				'length' => 64,
				'default' => ''
			],
			'poc_2_screen' => [
				'null' => false,
				'type' => DB::FIELD_TYPE_CHAR,
				'length' => 64,
				'default' => ''
			],
			'poc_2_notes' => [
				'null' => false,
				'type' => DB::FIELD_TYPE_TEXT,
				'default' => ''
			]
		]
	],
	'housekeeper' => [
		'key' => 'housekeeperid',
		'fields' => [
			'housekeeperid' => [
				'null' => false,
				'type' => DB::FIELD_TYPE_ID,
				'length' => 20
			],
			'tablename' => [
				'null' => false,
				'type' => DB::FIELD_TYPE_CHAR,
				'length' => 64,
				'default' => ''
			],
			'field' => [
				'null' => false,
				'type' => DB::FIELD_TYPE_CHAR,
				'length' => 64,
				'default' => ''
			],
			'value' => [
				'null' => false,
				'type' => DB::FIELD_TYPE_ID,
				'length' => 20,
				'ref_table' => 'items',
				'ref_field' => 'value'
			]
		]
	],
	'images' => [
		'key' => 'imageid',
		'fields' => [
			'imageid' => [
				'null' => false,
				'type' => DB::FIELD_TYPE_ID,
				'length' => 20
			],
			'imagetype' => [
				'null' => false,
				'type' => DB::FIELD_TYPE_INT,
				'length' => 10,
				'default' => '0'
			],
			'name' => [
				'null' => false,
				'type' => DB::FIELD_TYPE_CHAR,
				'length' => 64,
				'default' => '0'
			],
			'image' => [
				'null' => false,
				'type' => DB::FIELD_TYPE_BLOB,
				'length' => 2048,
				'default' => ''
			]
		]
	],
	'item_discovery' => [
		'key' => 'itemdiscoveryid',
		'fields' => [
			'itemdiscoveryid' => [
				'null' => false,
				'type' => DB::FIELD_TYPE_ID,
				'length' => 20
			],
			'itemid' => [
				'null' => false,
				'type' => DB::FIELD_TYPE_ID,
				'length' => 20,
				'ref_table' => 'items',
				'ref_field' => 'itemid'
			],
			'parent_itemid' => [
				'null' => false,
				'type' => DB::FIELD_TYPE_ID,
				'length' => 20,
				'ref_table' => 'items',
				'ref_field' => 'itemid'
			],
			'key_' => [
				'null' => false,
				'type' => DB::FIELD_TYPE_CHAR,
				'length' => 2048,
				'default' => ''
			],
			'lastcheck' => [
				'null' => false,
				'type' => DB::FIELD_TYPE_INT,
				'length' => 10,
				'default' => '0'
			],
			'ts_delete' => [
				'null' => false,
				'type' => DB::FIELD_TYPE_INT,
				'length' => 10,
				'default' => '0'
			]
		]
	],
	'host_discovery' => [
		'key' => 'hostid',
		'fields' => [
			'hostid' => [
				'null' => false,
				'type' => DB::FIELD_TYPE_ID,
				'length' => 20,
				'ref_table' => 'hosts',
				'ref_field' => 'hostid'
			],
			'parent_hostid' => [
				'null' => true,
				'type' => DB::FIELD_TYPE_ID,
				'length' => 20,
				'ref_table' => 'hosts',
				'ref_field' => 'hostid'
			],
			'parent_itemid' => [
				'null' => true,
				'type' => DB::FIELD_TYPE_ID,
				'length' => 20,
				'ref_table' => 'items',
				'ref_field' => 'itemid'
			],
			'host' => [
				'null' => false,
				'type' => DB::FIELD_TYPE_CHAR,
				'length' => 128,
				'default' => ''
			],
			'lastcheck' => [
				'null' => false,
				'type' => DB::FIELD_TYPE_INT,
				'length' => 10,
				'default' => '0'
			],
			'ts_delete' => [
				'null' => false,
				'type' => DB::FIELD_TYPE_INT,
				'length' => 10,
				'default' => '0'
			]
		]
	],
	'interface_discovery' => [
		'key' => 'interfaceid',
		'fields' => [
			'interfaceid' => [
				'null' => false,
				'type' => DB::FIELD_TYPE_ID,
				'length' => 20,
				'ref_table' => 'interface',
				'ref_field' => 'interfaceid'
			],
			'parent_interfaceid' => [
				'null' => false,
				'type' => DB::FIELD_TYPE_ID,
				'length' => 20,
				'ref_table' => 'interface',
				'ref_field' => 'interfaceid'
			]
		]
	],
	'profiles' => [
		'key' => 'profileid',
		'fields' => [
			'profileid' => [
				'null' => false,
				'type' => DB::FIELD_TYPE_ID,
				'length' => 20
			],
			'userid' => [
				'null' => false,
				'type' => DB::FIELD_TYPE_ID,
				'length' => 20,
				'ref_table' => 'users',
				'ref_field' => 'userid'
			],
			'idx' => [
				'null' => false,
				'type' => DB::FIELD_TYPE_CHAR,
				'length' => 96,
				'default' => ''
			],
			'idx2' => [
				'null' => false,
				'type' => DB::FIELD_TYPE_ID,
				'length' => 20,
				'default' => '0'
			],
			'value_id' => [
				'null' => false,
				'type' => DB::FIELD_TYPE_ID,
				'length' => 20,
				'default' => '0'
			],
			'value_int' => [
				'null' => false,
				'type' => DB::FIELD_TYPE_INT,
				'length' => 10,
				'default' => '0'
			],
			'value_str' => [
				'null' => false,
				'type' => DB::FIELD_TYPE_NCLOB,
				'default' => ''
			],
			'source' => [
				'null' => false,
				'type' => DB::FIELD_TYPE_CHAR,
				'length' => 96,
				'default' => ''
			],
			'type' => [
				'null' => false,
				'type' => DB::FIELD_TYPE_INT,
				'length' => 10,
				'default' => '0'
			]
		]
	],
	'sessions' => [
		'key' => 'sessionid',
		'fields' => [
			'sessionid' => [
				'null' => false,
				'type' => DB::FIELD_TYPE_CHAR,
				'length' => 32,
				'default' => ''
			],
			'userid' => [
				'null' => false,
				'type' => DB::FIELD_TYPE_ID,
				'length' => 20,
				'ref_table' => 'users',
				'ref_field' => 'userid'
			],
			'lastaccess' => [
				'null' => false,
				'type' => DB::FIELD_TYPE_INT,
				'length' => 10,
				'default' => '0'
			],
			'status' => [
				'null' => false,
				'type' => DB::FIELD_TYPE_INT,
				'length' => 10,
				'default' => '0'
			]
		]
	],
	'trigger_discovery' => [
		'key' => 'triggerid',
		'fields' => [
			'triggerid' => [
				'null' => false,
				'type' => DB::FIELD_TYPE_ID,
				'length' => 20,
				'ref_table' => 'triggers',
				'ref_field' => 'triggerid'
			],
			'parent_triggerid' => [
				'null' => false,
				'type' => DB::FIELD_TYPE_ID,
				'length' => 20,
				'ref_table' => 'triggers',
				'ref_field' => 'triggerid'
			],
			'lastcheck' => [
				'null' => false,
				'type' => DB::FIELD_TYPE_INT,
				'length' => 10,
				'default' => '0'
			],
			'ts_delete' => [
				'null' => false,
				'type' => DB::FIELD_TYPE_INT,
				'length' => 10,
				'default' => '0'
			]
		]
	],
	'item_condition' => [
		'key' => 'item_conditionid',
		'fields' => [
			'item_conditionid' => [
				'null' => false,
				'type' => DB::FIELD_TYPE_ID,
				'length' => 20
			],
			'itemid' => [
				'null' => false,
				'type' => DB::FIELD_TYPE_ID,
				'length' => 20,
				'ref_table' => 'items',
				'ref_field' => 'itemid'
			],
			'operator' => [
				'null' => false,
				'type' => DB::FIELD_TYPE_INT,
				'length' => 10,
				'default' => '8'
			],
			'macro' => [
				'null' => false,
				'type' => DB::FIELD_TYPE_CHAR,
				'length' => 64,
				'default' => ''
			],
			'value' => [
				'null' => false,
				'type' => DB::FIELD_TYPE_CHAR,
				'length' => 255,
				'default' => ''
			]
		]
	],
	'item_rtdata' => [
		'key' => 'itemid',
		'fields' => [
			'itemid' => [
				'null' => false,
				'type' => DB::FIELD_TYPE_ID,
				'length' => 20,
				'ref_table' => 'items',
				'ref_field' => 'itemid'
			],
			'lastlogsize' => [
				'null' => false,
				'type' => DB::FIELD_TYPE_UINT,
				'length' => 20,
				'default' => '0'
			],
			'state' => [
				'null' => false,
				'type' => DB::FIELD_TYPE_INT,
				'length' => 10,
				'default' => '0'
			],
			'mtime' => [
				'null' => false,
				'type' => DB::FIELD_TYPE_INT,
				'length' => 10,
				'default' => '0'
			],
			'error' => [
				'null' => false,
				'type' => DB::FIELD_TYPE_CHAR,
				'length' => 2048,
				'default' => ''
			]
		]
	],
	'opinventory' => [
		'key' => 'operationid',
		'fields' => [
			'operationid' => [
				'null' => false,
				'type' => DB::FIELD_TYPE_ID,
				'length' => 20,
				'ref_table' => 'operations',
				'ref_field' => 'operationid'
			],
			'inventory_mode' => [
				'null' => false,
				'type' => DB::FIELD_TYPE_INT,
				'length' => 10,
				'default' => '0'
			]
		]
	],
	'trigger_tag' => [
		'key' => 'triggertagid',
		'fields' => [
			'triggertagid' => [
				'null' => false,
				'type' => DB::FIELD_TYPE_ID,
				'length' => 20
			],
			'triggerid' => [
				'null' => false,
				'type' => DB::FIELD_TYPE_ID,
				'length' => 20,
				'ref_table' => 'triggers',
				'ref_field' => 'triggerid'
			],
			'tag' => [
				'null' => false,
				'type' => DB::FIELD_TYPE_CHAR,
				'length' => 255,
				'default' => ''
			],
			'value' => [
				'null' => false,
				'type' => DB::FIELD_TYPE_CHAR,
				'length' => 255,
				'default' => ''
			]
		]
	],
	'event_tag' => [
		'key' => 'eventtagid',
		'fields' => [
			'eventtagid' => [
				'null' => false,
				'type' => DB::FIELD_TYPE_ID,
				'length' => 20
			],
			'eventid' => [
				'null' => false,
				'type' => DB::FIELD_TYPE_ID,
				'length' => 20,
				'ref_table' => 'events',
				'ref_field' => 'eventid'
			],
			'tag' => [
				'null' => false,
				'type' => DB::FIELD_TYPE_CHAR,
				'length' => 255,
				'default' => ''
			],
			'value' => [
				'null' => false,
				'type' => DB::FIELD_TYPE_CHAR,
				'length' => 255,
				'default' => ''
			]
		]
	],
	'problem' => [
		'key' => 'eventid',
		'fields' => [
			'eventid' => [
				'null' => false,
				'type' => DB::FIELD_TYPE_ID,
				'length' => 20,
				'ref_table' => 'events',
				'ref_field' => 'eventid'
			],
			'source' => [
				'null' => false,
				'type' => DB::FIELD_TYPE_INT,
				'length' => 10,
				'default' => '0'
			],
			'object' => [
				'null' => false,
				'type' => DB::FIELD_TYPE_INT,
				'length' => 10,
				'default' => '0'
			],
			'objectid' => [
				'null' => false,
				'type' => DB::FIELD_TYPE_ID,
				'length' => 20,
				'default' => '0'
			],
			'clock' => [
				'null' => false,
				'type' => DB::FIELD_TYPE_INT,
				'length' => 10,
				'default' => '0'
			],
			'ns' => [
				'null' => false,
				'type' => DB::FIELD_TYPE_INT,
				'length' => 10,
				'default' => '0'
			],
			'r_eventid' => [
				'null' => true,
				'type' => DB::FIELD_TYPE_ID,
				'length' => 20,
				'ref_table' => 'events',
				'ref_field' => 'eventid'
			],
			'r_clock' => [
				'null' => false,
				'type' => DB::FIELD_TYPE_INT,
				'length' => 10,
				'default' => '0'
			],
			'r_ns' => [
				'null' => false,
				'type' => DB::FIELD_TYPE_INT,
				'length' => 10,
				'default' => '0'
			],
			'correlationid' => [
				'null' => true,
				'type' => DB::FIELD_TYPE_ID,
				'length' => 20,
				'ref_table' => 'correlation',
				'ref_field' => 'correlationid'
			],
			'userid' => [
				'null' => true,
				'type' => DB::FIELD_TYPE_ID,
				'length' => 20,
				'ref_table' => 'users',
				'ref_field' => 'userid'
			],
			'name' => [
				'null' => false,
				'type' => DB::FIELD_TYPE_CHAR,
				'length' => 2048,
				'default' => ''
			],
			'acknowledged' => [
				'null' => false,
				'type' => DB::FIELD_TYPE_INT,
				'length' => 10,
				'default' => '0'
			],
			'severity' => [
				'null' => false,
				'type' => DB::FIELD_TYPE_INT,
				'length' => 10,
				'default' => '0'
			]
		]
	],
	'problem_tag' => [
		'key' => 'problemtagid',
		'fields' => [
			'problemtagid' => [
				'null' => false,
				'type' => DB::FIELD_TYPE_ID,
				'length' => 20
			],
			'eventid' => [
				'null' => false,
				'type' => DB::FIELD_TYPE_ID,
				'length' => 20,
				'ref_table' => 'problem',
				'ref_field' => 'eventid'
			],
			'tag' => [
				'null' => false,
				'type' => DB::FIELD_TYPE_CHAR,
				'length' => 255,
				'default' => ''
			],
			'value' => [
				'null' => false,
				'type' => DB::FIELD_TYPE_CHAR,
				'length' => 255,
				'default' => ''
			]
		]
	],
	'tag_filter' => [
		'key' => 'tag_filterid',
		'fields' => [
			'tag_filterid' => [
				'null' => false,
				'type' => DB::FIELD_TYPE_ID,
				'length' => 20
			],
			'usrgrpid' => [
				'null' => false,
				'type' => DB::FIELD_TYPE_ID,
				'length' => 20,
				'ref_table' => 'usrgrp',
				'ref_field' => 'usrgrpid'
			],
			'groupid' => [
				'null' => false,
				'type' => DB::FIELD_TYPE_ID,
				'length' => 20,
				'ref_table' => 'hstgrp',
				'ref_field' => 'groupid'
			],
			'tag' => [
				'null' => false,
				'type' => DB::FIELD_TYPE_CHAR,
				'length' => 255,
				'default' => ''
			],
			'value' => [
				'null' => false,
				'type' => DB::FIELD_TYPE_CHAR,
				'length' => 255,
				'default' => ''
			]
		]
	],
	'event_recovery' => [
		'key' => 'eventid',
		'fields' => [
			'eventid' => [
				'null' => false,
				'type' => DB::FIELD_TYPE_ID,
				'length' => 20,
				'ref_table' => 'events',
				'ref_field' => 'eventid'
			],
			'r_eventid' => [
				'null' => false,
				'type' => DB::FIELD_TYPE_ID,
				'length' => 20,
				'ref_table' => 'events',
				'ref_field' => 'eventid'
			],
			'c_eventid' => [
				'null' => true,
				'type' => DB::FIELD_TYPE_ID,
				'length' => 20,
				'ref_table' => 'events',
				'ref_field' => 'eventid'
			],
			'correlationid' => [
				'null' => true,
				'type' => DB::FIELD_TYPE_ID,
				'length' => 20,
				'ref_table' => 'correlation',
				'ref_field' => 'correlationid'
			],
			'userid' => [
				'null' => true,
				'type' => DB::FIELD_TYPE_ID,
				'length' => 20,
				'ref_table' => 'users',
				'ref_field' => 'userid'
			]
		]
	],
	'correlation' => [
		'key' => 'correlationid',
		'fields' => [
			'correlationid' => [
				'null' => false,
				'type' => DB::FIELD_TYPE_ID,
				'length' => 20
			],
			'name' => [
				'null' => false,
				'type' => DB::FIELD_TYPE_CHAR,
				'length' => 255,
				'default' => ''
			],
			'description' => [
				'null' => false,
				'type' => DB::FIELD_TYPE_TEXT,
				'default' => ''
			],
			'evaltype' => [
				'null' => false,
				'type' => DB::FIELD_TYPE_INT,
				'length' => 10,
				'default' => '0'
			],
			'status' => [
				'null' => false,
				'type' => DB::FIELD_TYPE_INT,
				'length' => 10,
				'default' => '0'
			],
			'formula' => [
				'null' => false,
				'type' => DB::FIELD_TYPE_CHAR,
				'length' => 255,
				'default' => ''
			]
		]
	],
	'corr_condition' => [
		'key' => 'corr_conditionid',
		'fields' => [
			'corr_conditionid' => [
				'null' => false,
				'type' => DB::FIELD_TYPE_ID,
				'length' => 20
			],
			'correlationid' => [
				'null' => false,
				'type' => DB::FIELD_TYPE_ID,
				'length' => 20,
				'ref_table' => 'correlation',
				'ref_field' => 'correlationid'
			],
			'type' => [
				'null' => false,
				'type' => DB::FIELD_TYPE_INT,
				'length' => 10,
				'default' => '0'
			]
		]
	],
	'corr_condition_tag' => [
		'key' => 'corr_conditionid',
		'fields' => [
			'corr_conditionid' => [
				'null' => false,
				'type' => DB::FIELD_TYPE_ID,
				'length' => 20,
				'ref_table' => 'corr_condition',
				'ref_field' => 'corr_conditionid'
			],
			'tag' => [
				'null' => false,
				'type' => DB::FIELD_TYPE_CHAR,
				'length' => 255,
				'default' => ''
			]
		]
	],
	'corr_condition_group' => [
		'key' => 'corr_conditionid',
		'fields' => [
			'corr_conditionid' => [
				'null' => false,
				'type' => DB::FIELD_TYPE_ID,
				'length' => 20,
				'ref_table' => 'corr_condition',
				'ref_field' => 'corr_conditionid'
			],
			'operator' => [
				'null' => false,
				'type' => DB::FIELD_TYPE_INT,
				'length' => 10,
				'default' => '0'
			],
			'groupid' => [
				'null' => false,
				'type' => DB::FIELD_TYPE_ID,
				'length' => 20,
				'ref_table' => 'hstgrp',
				'ref_field' => 'groupid'
			]
		]
	],
	'corr_condition_tagpair' => [
		'key' => 'corr_conditionid',
		'fields' => [
			'corr_conditionid' => [
				'null' => false,
				'type' => DB::FIELD_TYPE_ID,
				'length' => 20,
				'ref_table' => 'corr_condition',
				'ref_field' => 'corr_conditionid'
			],
			'oldtag' => [
				'null' => false,
				'type' => DB::FIELD_TYPE_CHAR,
				'length' => 255,
				'default' => ''
			],
			'newtag' => [
				'null' => false,
				'type' => DB::FIELD_TYPE_CHAR,
				'length' => 255,
				'default' => ''
			]
		]
	],
	'corr_condition_tagvalue' => [
		'key' => 'corr_conditionid',
		'fields' => [
			'corr_conditionid' => [
				'null' => false,
				'type' => DB::FIELD_TYPE_ID,
				'length' => 20,
				'ref_table' => 'corr_condition',
				'ref_field' => 'corr_conditionid'
			],
			'tag' => [
				'null' => false,
				'type' => DB::FIELD_TYPE_CHAR,
				'length' => 255,
				'default' => ''
			],
			'operator' => [
				'null' => false,
				'type' => DB::FIELD_TYPE_INT,
				'length' => 10,
				'default' => '0'
			],
			'value' => [
				'null' => false,
				'type' => DB::FIELD_TYPE_CHAR,
				'length' => 255,
				'default' => ''
			]
		]
	],
	'corr_operation' => [
		'key' => 'corr_operationid',
		'fields' => [
			'corr_operationid' => [
				'null' => false,
				'type' => DB::FIELD_TYPE_ID,
				'length' => 20
			],
			'correlationid' => [
				'null' => false,
				'type' => DB::FIELD_TYPE_ID,
				'length' => 20,
				'ref_table' => 'correlation',
				'ref_field' => 'correlationid'
			],
			'type' => [
				'null' => false,
				'type' => DB::FIELD_TYPE_INT,
				'length' => 10,
				'default' => '0'
			]
		]
	],
	'task' => [
		'key' => 'taskid',
		'fields' => [
			'taskid' => [
				'null' => false,
				'type' => DB::FIELD_TYPE_ID,
				'length' => 20
			],
			'type' => [
				'null' => false,
				'type' => DB::FIELD_TYPE_INT,
				'length' => 10
			],
			'status' => [
				'null' => false,
				'type' => DB::FIELD_TYPE_INT,
				'length' => 10,
				'default' => '0'
			],
			'clock' => [
				'null' => false,
				'type' => DB::FIELD_TYPE_INT,
				'length' => 10,
				'default' => '0'
			],
			'ttl' => [
				'null' => false,
				'type' => DB::FIELD_TYPE_INT,
				'length' => 10,
				'default' => '0'
			],
			'proxy_hostid' => [
				'null' => true,
				'type' => DB::FIELD_TYPE_ID,
				'length' => 20,
				'ref_table' => 'hosts',
				'ref_field' => 'hostid'
			]
		]
	],
	'task_close_problem' => [
		'key' => 'taskid',
		'fields' => [
			'taskid' => [
				'null' => false,
				'type' => DB::FIELD_TYPE_ID,
				'length' => 20,
				'ref_table' => 'task',
				'ref_field' => 'taskid'
			],
			'acknowledgeid' => [
				'null' => false,
				'type' => DB::FIELD_TYPE_ID,
				'length' => 20,
				'ref_table' => 'acknowledges',
				'ref_field' => 'acknowledgeid'
			]
		]
	],
	'item_preproc' => [
		'key' => 'item_preprocid',
		'fields' => [
			'item_preprocid' => [
				'null' => false,
				'type' => DB::FIELD_TYPE_ID,
				'length' => 20
			],
			'itemid' => [
				'null' => false,
				'type' => DB::FIELD_TYPE_ID,
				'length' => 20,
				'ref_table' => 'items',
				'ref_field' => 'itemid'
			],
			'step' => [
				'null' => false,
				'type' => DB::FIELD_TYPE_INT,
				'length' => 10,
				'default' => '0'
			],
			'type' => [
				'null' => false,
				'type' => DB::FIELD_TYPE_INT,
				'length' => 10,
				'default' => '0'
			],
			'params' => [
				'null' => false,
				'type' => DB::FIELD_TYPE_TEXT,
				'default' => ''
			],
			'error_handler' => [
				'null' => false,
				'type' => DB::FIELD_TYPE_INT,
				'length' => 10,
				'default' => '0'
			],
			'error_handler_params' => [
				'null' => false,
				'type' => DB::FIELD_TYPE_CHAR,
				'length' => 255,
				'default' => ''
			]
		]
	],
	'task_remote_command' => [
		'key' => 'taskid',
		'fields' => [
			'taskid' => [
				'null' => false,
				'type' => DB::FIELD_TYPE_ID,
				'length' => 20,
				'ref_table' => 'task',
				'ref_field' => 'taskid'
			],
			'command_type' => [
				'null' => false,
				'type' => DB::FIELD_TYPE_INT,
				'length' => 10,
				'default' => '0'
			],
			'execute_on' => [
				'null' => false,
				'type' => DB::FIELD_TYPE_INT,
				'length' => 10,
				'default' => '0'
			],
			'port' => [
				'null' => false,
				'type' => DB::FIELD_TYPE_INT,
				'length' => 10,
				'default' => '0'
			],
			'authtype' => [
				'null' => false,
				'type' => DB::FIELD_TYPE_INT,
				'length' => 10,
				'default' => '0'
			],
			'username' => [
				'null' => false,
				'type' => DB::FIELD_TYPE_CHAR,
				'length' => 64,
				'default' => ''
			],
			'password' => [
				'null' => false,
				'type' => DB::FIELD_TYPE_CHAR,
				'length' => 64,
				'default' => ''
			],
			'publickey' => [
				'null' => false,
				'type' => DB::FIELD_TYPE_CHAR,
				'length' => 64,
				'default' => ''
			],
			'privatekey' => [
				'null' => false,
				'type' => DB::FIELD_TYPE_CHAR,
				'length' => 64,
				'default' => ''
			],
			'command' => [
				'null' => false,
				'type' => DB::FIELD_TYPE_NCLOB,
				'default' => ''
			],
			'alertid' => [
				'null' => true,
				'type' => DB::FIELD_TYPE_ID,
				'length' => 20,
				'ref_table' => 'alerts',
				'ref_field' => 'alertid'
			],
			'parent_taskid' => [
				'null' => false,
				'type' => DB::FIELD_TYPE_ID,
				'length' => 20,
				'ref_table' => 'task',
				'ref_field' => 'taskid'
			],
			'hostid' => [
				'null' => false,
				'type' => DB::FIELD_TYPE_ID,
				'length' => 20,
				'ref_table' => 'hosts',
				'ref_field' => 'hostid'
			]
		]
	],
	'task_remote_command_result' => [
		'key' => 'taskid',
		'fields' => [
			'taskid' => [
				'null' => false,
				'type' => DB::FIELD_TYPE_ID,
				'length' => 20,
				'ref_table' => 'task',
				'ref_field' => 'taskid'
			],
			'status' => [
				'null' => false,
				'type' => DB::FIELD_TYPE_INT,
				'length' => 10,
				'default' => '0'
			],
			'parent_taskid' => [
				'null' => false,
				'type' => DB::FIELD_TYPE_ID,
				'length' => 20,
				'ref_table' => 'task',
				'ref_field' => 'taskid'
			],
			'info' => [
				'null' => false,
				'type' => DB::FIELD_TYPE_TEXT,
				'default' => ''
			]
		]
	],
	'task_data' => [
		'key' => 'taskid',
		'fields' => [
			'taskid' => [
				'null' => false,
				'type' => DB::FIELD_TYPE_ID,
				'length' => 20,
				'ref_table' => 'task',
				'ref_field' => 'taskid'
			],
			'type' => [
				'null' => false,
				'type' => DB::FIELD_TYPE_INT,
				'length' => 10,
				'default' => '0'
			],
			'data' => [
				'null' => false,
				'type' => DB::FIELD_TYPE_NCLOB,
				'default' => ''
			],
			'parent_taskid' => [
				'null' => false,
				'type' => DB::FIELD_TYPE_ID,
				'length' => 20,
				'ref_table' => 'task',
				'ref_field' => 'taskid'
			]
		]
	],
	'task_result' => [
		'key' => 'taskid',
		'fields' => [
			'taskid' => [
				'null' => false,
				'type' => DB::FIELD_TYPE_ID,
				'length' => 20,
				'ref_table' => 'task',
				'ref_field' => 'taskid'
			],
			'status' => [
				'null' => false,
				'type' => DB::FIELD_TYPE_INT,
				'length' => 10,
				'default' => '0'
			],
			'parent_taskid' => [
				'null' => false,
				'type' => DB::FIELD_TYPE_ID,
				'length' => 20,
				'ref_table' => 'task',
				'ref_field' => 'taskid'
			],
			'info' => [
				'null' => false,
				'type' => DB::FIELD_TYPE_NCLOB,
				'default' => ''
			]
		]
	],
	'task_acknowledge' => [
		'key' => 'taskid',
		'fields' => [
			'taskid' => [
				'null' => false,
				'type' => DB::FIELD_TYPE_ID,
				'length' => 20,
				'ref_table' => 'task',
				'ref_field' => 'taskid'
			],
			'acknowledgeid' => [
				'null' => false,
				'type' => DB::FIELD_TYPE_ID,
				'length' => 20,
				'ref_table' => 'acknowledges',
				'ref_field' => 'acknowledgeid'
			]
		]
	],
	'sysmap_shape' => [
		'key' => 'sysmap_shapeid',
		'fields' => [
			'sysmap_shapeid' => [
				'null' => false,
				'type' => DB::FIELD_TYPE_ID,
				'length' => 20
			],
			'sysmapid' => [
				'null' => false,
				'type' => DB::FIELD_TYPE_ID,
				'length' => 20,
				'ref_table' => 'sysmaps',
				'ref_field' => 'sysmapid'
			],
			'type' => [
				'null' => false,
				'type' => DB::FIELD_TYPE_INT,
				'length' => 10,
				'default' => '0'
			],
			'x' => [
				'null' => false,
				'type' => DB::FIELD_TYPE_INT,
				'length' => 10,
				'default' => '0'
			],
			'y' => [
				'null' => false,
				'type' => DB::FIELD_TYPE_INT,
				'length' => 10,
				'default' => '0'
			],
			'width' => [
				'null' => false,
				'type' => DB::FIELD_TYPE_INT,
				'length' => 10,
				'default' => '200'
			],
			'height' => [
				'null' => false,
				'type' => DB::FIELD_TYPE_INT,
				'length' => 10,
				'default' => '200'
			],
			'text' => [
				'null' => false,
				'type' => DB::FIELD_TYPE_TEXT,
				'default' => ''
			],
			'font' => [
				'null' => false,
				'type' => DB::FIELD_TYPE_INT,
				'length' => 10,
				'default' => '9'
			],
			'font_size' => [
				'null' => false,
				'type' => DB::FIELD_TYPE_INT,
				'length' => 10,
				'default' => '11'
			],
			'font_color' => [
				'null' => false,
				'type' => DB::FIELD_TYPE_CHAR,
				'length' => 6,
				'default' => '000000'
			],
			'text_halign' => [
				'null' => false,
				'type' => DB::FIELD_TYPE_INT,
				'length' => 10,
				'default' => '0'
			],
			'text_valign' => [
				'null' => false,
				'type' => DB::FIELD_TYPE_INT,
				'length' => 10,
				'default' => '0'
			],
			'border_type' => [
				'null' => false,
				'type' => DB::FIELD_TYPE_INT,
				'length' => 10,
				'default' => '0'
			],
			'border_width' => [
				'null' => false,
				'type' => DB::FIELD_TYPE_INT,
				'length' => 10,
				'default' => '1'
			],
			'border_color' => [
				'null' => false,
				'type' => DB::FIELD_TYPE_CHAR,
				'length' => 6,
				'default' => '000000'
			],
			'background_color' => [
				'null' => false,
				'type' => DB::FIELD_TYPE_CHAR,
				'length' => 6,
				'default' => ''
			],
			'zindex' => [
				'null' => false,
				'type' => DB::FIELD_TYPE_INT,
				'length' => 10,
				'default' => '0'
			]
		]
	],
	'sysmap_element_trigger' => [
		'key' => 'selement_triggerid',
		'fields' => [
			'selement_triggerid' => [
				'null' => false,
				'type' => DB::FIELD_TYPE_ID,
				'length' => 20
			],
			'selementid' => [
				'null' => false,
				'type' => DB::FIELD_TYPE_ID,
				'length' => 20,
				'ref_table' => 'sysmaps_elements',
				'ref_field' => 'selementid'
			],
			'triggerid' => [
				'null' => false,
				'type' => DB::FIELD_TYPE_ID,
				'length' => 20,
				'ref_table' => 'triggers',
				'ref_field' => 'triggerid'
			]
		]
	],
	'httptest_field' => [
		'key' => 'httptest_fieldid',
		'fields' => [
			'httptest_fieldid' => [
				'null' => false,
				'type' => DB::FIELD_TYPE_ID,
				'length' => 20
			],
			'httptestid' => [
				'null' => false,
				'type' => DB::FIELD_TYPE_ID,
				'length' => 20,
				'ref_table' => 'httptest',
				'ref_field' => 'httptestid'
			],
			'type' => [
				'null' => false,
				'type' => DB::FIELD_TYPE_INT,
				'length' => 10,
				'default' => '0'
			],
			'name' => [
				'null' => false,
				'type' => DB::FIELD_TYPE_CHAR,
				'length' => 255,
				'default' => ''
			],
			'value' => [
				'null' => false,
				'type' => DB::FIELD_TYPE_TEXT,
				'default' => ''
			]
		]
	],
	'httpstep_field' => [
		'key' => 'httpstep_fieldid',
		'fields' => [
			'httpstep_fieldid' => [
				'null' => false,
				'type' => DB::FIELD_TYPE_ID,
				'length' => 20
			],
			'httpstepid' => [
				'null' => false,
				'type' => DB::FIELD_TYPE_ID,
				'length' => 20,
				'ref_table' => 'httpstep',
				'ref_field' => 'httpstepid'
			],
			'type' => [
				'null' => false,
				'type' => DB::FIELD_TYPE_INT,
				'length' => 10,
				'default' => '0'
			],
			'name' => [
				'null' => false,
				'type' => DB::FIELD_TYPE_CHAR,
				'length' => 255,
				'default' => ''
			],
			'value' => [
				'null' => false,
				'type' => DB::FIELD_TYPE_TEXT,
				'default' => ''
			]
		]
	],
	'dashboard' => [
		'key' => 'dashboardid',
		'fields' => [
			'dashboardid' => [
				'null' => false,
				'type' => DB::FIELD_TYPE_ID,
				'length' => 20
			],
			'name' => [
				'null' => false,
				'type' => DB::FIELD_TYPE_CHAR,
				'length' => 255
			],
			'userid' => [
				'null' => true,
				'type' => DB::FIELD_TYPE_ID,
				'length' => 20,
				'ref_table' => 'users',
				'ref_field' => 'userid'
			],
			'private' => [
				'null' => false,
				'type' => DB::FIELD_TYPE_INT,
				'length' => 10,
				'default' => '1'
			],
			'templateid' => [
				'null' => true,
				'type' => DB::FIELD_TYPE_ID,
				'length' => 20,
				'ref_table' => 'hosts',
				'ref_field' => 'hostid'
			],
			'display_period' => [
				'null' => false,
				'type' => DB::FIELD_TYPE_INT,
				'length' => 10,
				'default' => '30'
			],
			'auto_start' => [
				'null' => false,
				'type' => DB::FIELD_TYPE_INT,
				'length' => 10,
				'default' => '1'
			]
		]
	],
	'dashboard_user' => [
		'key' => 'dashboard_userid',
		'fields' => [
			'dashboard_userid' => [
				'null' => false,
				'type' => DB::FIELD_TYPE_ID,
				'length' => 20
			],
			'dashboardid' => [
				'null' => false,
				'type' => DB::FIELD_TYPE_ID,
				'length' => 20,
				'ref_table' => 'dashboard',
				'ref_field' => 'dashboardid'
			],
			'userid' => [
				'null' => false,
				'type' => DB::FIELD_TYPE_ID,
				'length' => 20,
				'ref_table' => 'users',
				'ref_field' => 'userid'
			],
			'permission' => [
				'null' => false,
				'type' => DB::FIELD_TYPE_INT,
				'length' => 10,
				'default' => '2'
			]
		]
	],
	'dashboard_usrgrp' => [
		'key' => 'dashboard_usrgrpid',
		'fields' => [
			'dashboard_usrgrpid' => [
				'null' => false,
				'type' => DB::FIELD_TYPE_ID,
				'length' => 20
			],
			'dashboardid' => [
				'null' => false,
				'type' => DB::FIELD_TYPE_ID,
				'length' => 20,
				'ref_table' => 'dashboard',
				'ref_field' => 'dashboardid'
			],
			'usrgrpid' => [
				'null' => false,
				'type' => DB::FIELD_TYPE_ID,
				'length' => 20,
				'ref_table' => 'usrgrp',
				'ref_field' => 'usrgrpid'
			],
			'permission' => [
				'null' => false,
				'type' => DB::FIELD_TYPE_INT,
				'length' => 10,
				'default' => '2'
			]
		]
	],
	'dashboard_page' => [
		'key' => 'dashboard_pageid',
		'fields' => [
			'dashboard_pageid' => [
				'null' => false,
				'type' => DB::FIELD_TYPE_ID,
				'length' => 20
			],
			'dashboardid' => [
				'null' => false,
				'type' => DB::FIELD_TYPE_ID,
				'length' => 20,
				'ref_table' => 'dashboard',
				'ref_field' => 'dashboardid'
			],
			'name' => [
				'null' => false,
				'type' => DB::FIELD_TYPE_CHAR,
				'length' => 255,
				'default' => ''
			],
			'display_period' => [
				'null' => false,
				'type' => DB::FIELD_TYPE_INT,
				'length' => 10,
				'default' => '0'
			],
			'sortorder' => [
				'null' => false,
				'type' => DB::FIELD_TYPE_INT,
				'length' => 10,
				'default' => '0'
			]
		]
	],
	'widget' => [
		'key' => 'widgetid',
		'fields' => [
			'widgetid' => [
				'null' => false,
				'type' => DB::FIELD_TYPE_ID,
				'length' => 20
			],
			'type' => [
				'null' => false,
				'type' => DB::FIELD_TYPE_CHAR,
				'length' => 255,
				'default' => ''
			],
			'name' => [
				'null' => false,
				'type' => DB::FIELD_TYPE_CHAR,
				'length' => 255,
				'default' => ''
			],
			'x' => [
				'null' => false,
				'type' => DB::FIELD_TYPE_INT,
				'length' => 10,
				'default' => '0'
			],
			'y' => [
				'null' => false,
				'type' => DB::FIELD_TYPE_INT,
				'length' => 10,
				'default' => '0'
			],
			'width' => [
				'null' => false,
				'type' => DB::FIELD_TYPE_INT,
				'length' => 10,
				'default' => '1'
			],
			'height' => [
				'null' => false,
				'type' => DB::FIELD_TYPE_INT,
				'length' => 10,
				'default' => '2'
			],
			'view_mode' => [
				'null' => false,
				'type' => DB::FIELD_TYPE_INT,
				'length' => 10,
				'default' => '0'
			],
			'dashboard_pageid' => [
				'null' => false,
				'type' => DB::FIELD_TYPE_ID,
				'length' => 20,
				'ref_table' => 'dashboard_page',
				'ref_field' => 'dashboard_pageid'
			]
		]
	],
	'widget_field' => [
		'key' => 'widget_fieldid',
		'fields' => [
			'widget_fieldid' => [
				'null' => false,
				'type' => DB::FIELD_TYPE_ID,
				'length' => 20
			],
			'widgetid' => [
				'null' => false,
				'type' => DB::FIELD_TYPE_ID,
				'length' => 20,
				'ref_table' => 'widget',
				'ref_field' => 'widgetid'
			],
			'type' => [
				'null' => false,
				'type' => DB::FIELD_TYPE_INT,
				'length' => 10,
				'default' => '0'
			],
			'name' => [
				'null' => false,
				'type' => DB::FIELD_TYPE_CHAR,
				'length' => 255,
				'default' => ''
			],
			'value_int' => [
				'null' => false,
				'type' => DB::FIELD_TYPE_INT,
				'length' => 10,
				'default' => '0'
			],
			'value_str' => [
				'null' => false,
				'type' => DB::FIELD_TYPE_CHAR,
				'length' => 255,
				'default' => ''
			],
			'value_groupid' => [
				'null' => true,
				'type' => DB::FIELD_TYPE_ID,
				'length' => 20,
				'ref_table' => 'hstgrp',
				'ref_field' => 'groupid'
			],
			'value_hostid' => [
				'null' => true,
				'type' => DB::FIELD_TYPE_ID,
				'length' => 20,
				'ref_table' => 'hosts',
				'ref_field' => 'hostid'
			],
			'value_itemid' => [
				'null' => true,
				'type' => DB::FIELD_TYPE_ID,
				'length' => 20,
				'ref_table' => 'items',
				'ref_field' => 'itemid'
			],
			'value_graphid' => [
				'null' => true,
				'type' => DB::FIELD_TYPE_ID,
				'length' => 20,
				'ref_table' => 'graphs',
				'ref_field' => 'graphid'
			],
			'value_sysmapid' => [
				'null' => true,
				'type' => DB::FIELD_TYPE_ID,
				'length' => 20,
				'ref_table' => 'sysmaps',
				'ref_field' => 'sysmapid'
			]
		]
	],
	'task_check_now' => [
		'key' => 'taskid',
		'fields' => [
			'taskid' => [
				'null' => false,
				'type' => DB::FIELD_TYPE_ID,
				'length' => 20,
				'ref_table' => 'task',
				'ref_field' => 'taskid'
			],
			'itemid' => [
				'null' => false,
				'type' => DB::FIELD_TYPE_ID,
				'length' => 20,
				'ref_table' => 'items',
				'ref_field' => 'itemid'
			]
		]
	],
	'event_suppress' => [
		'key' => 'event_suppressid',
		'fields' => [
			'event_suppressid' => [
				'null' => false,
				'type' => DB::FIELD_TYPE_ID,
				'length' => 20
			],
			'eventid' => [
				'null' => false,
				'type' => DB::FIELD_TYPE_ID,
				'length' => 20,
				'ref_table' => 'events',
				'ref_field' => 'eventid'
			],
			'maintenanceid' => [
				'null' => true,
				'type' => DB::FIELD_TYPE_ID,
				'length' => 20,
				'ref_table' => 'maintenances',
				'ref_field' => 'maintenanceid'
			],
			'suppress_until' => [
				'null' => false,
				'type' => DB::FIELD_TYPE_INT,
				'length' => 10,
				'default' => '0'
			]
		]
	],
	'maintenance_tag' => [
		'key' => 'maintenancetagid',
		'fields' => [
			'maintenancetagid' => [
				'null' => false,
				'type' => DB::FIELD_TYPE_ID,
				'length' => 20
			],
			'maintenanceid' => [
				'null' => false,
				'type' => DB::FIELD_TYPE_ID,
				'length' => 20,
				'ref_table' => 'maintenances',
				'ref_field' => 'maintenanceid'
			],
			'tag' => [
				'null' => false,
				'type' => DB::FIELD_TYPE_CHAR,
				'length' => 255,
				'default' => ''
			],
			'operator' => [
				'null' => false,
				'type' => DB::FIELD_TYPE_INT,
				'length' => 10,
				'default' => '2'
			],
			'value' => [
				'null' => false,
				'type' => DB::FIELD_TYPE_CHAR,
				'length' => 255,
				'default' => ''
			]
		]
	],
	'lld_macro_path' => [
		'key' => 'lld_macro_pathid',
		'fields' => [
			'lld_macro_pathid' => [
				'null' => false,
				'type' => DB::FIELD_TYPE_ID,
				'length' => 20
			],
			'itemid' => [
				'null' => false,
				'type' => DB::FIELD_TYPE_ID,
				'length' => 20,
				'ref_table' => 'items',
				'ref_field' => 'itemid'
			],
			'lld_macro' => [
				'null' => false,
				'type' => DB::FIELD_TYPE_CHAR,
				'length' => 255,
				'default' => ''
			],
			'path' => [
				'null' => false,
				'type' => DB::FIELD_TYPE_CHAR,
				'length' => 255,
				'default' => ''
			]
		]
	],
	'host_tag' => [
		'key' => 'hosttagid',
		'fields' => [
			'hosttagid' => [
				'null' => false,
				'type' => DB::FIELD_TYPE_ID,
				'length' => 20
			],
			'hostid' => [
				'null' => false,
				'type' => DB::FIELD_TYPE_ID,
				'length' => 20,
				'ref_table' => 'hosts',
				'ref_field' => 'hostid'
			],
			'tag' => [
				'null' => false,
				'type' => DB::FIELD_TYPE_CHAR,
				'length' => 255,
				'default' => ''
			],
			'value' => [
				'null' => false,
				'type' => DB::FIELD_TYPE_CHAR,
				'length' => 255,
				'default' => ''
			]
		]
	],
	'config_autoreg_tls' => [
		'key' => 'autoreg_tlsid',
		'fields' => [
			'autoreg_tlsid' => [
				'null' => false,
				'type' => DB::FIELD_TYPE_ID,
				'length' => 20
			],
			'tls_psk_identity' => [
				'null' => false,
				'type' => DB::FIELD_TYPE_CHAR,
				'length' => 128,
				'default' => ''
			],
			'tls_psk' => [
				'null' => false,
				'type' => DB::FIELD_TYPE_CHAR,
				'length' => 512,
				'default' => ''
			]
		]
	],
	'module' => [
		'key' => 'moduleid',
		'fields' => [
			'moduleid' => [
				'null' => false,
				'type' => DB::FIELD_TYPE_ID,
				'length' => 20
			],
			'id' => [
				'null' => false,
				'type' => DB::FIELD_TYPE_CHAR,
				'length' => 255,
				'default' => ''
			],
			'relative_path' => [
				'null' => false,
				'type' => DB::FIELD_TYPE_CHAR,
				'length' => 255,
				'default' => ''
			],
			'status' => [
				'null' => false,
				'type' => DB::FIELD_TYPE_INT,
				'length' => 10,
				'default' => '0'
			],
			'config' => [
				'null' => false,
				'type' => DB::FIELD_TYPE_TEXT,
				'default' => ''
			]
		]
	],
	'interface_snmp' => [
		'key' => 'interfaceid',
		'fields' => [
			'interfaceid' => [
				'null' => false,
				'type' => DB::FIELD_TYPE_ID,
				'length' => 20,
				'ref_table' => 'interface',
				'ref_field' => 'interfaceid'
			],
			'version' => [
				'null' => false,
				'type' => DB::FIELD_TYPE_INT,
				'length' => 10,
				'default' => '2'
			],
			'bulk' => [
				'null' => false,
				'type' => DB::FIELD_TYPE_INT,
				'length' => 10,
				'default' => '1'
			],
			'community' => [
				'null' => false,
				'type' => DB::FIELD_TYPE_CHAR,
				'length' => 64,
				'default' => ''
			],
			'securityname' => [
				'null' => false,
				'type' => DB::FIELD_TYPE_CHAR,
				'length' => 64,
				'default' => ''
			],
			'securitylevel' => [
				'null' => false,
				'type' => DB::FIELD_TYPE_INT,
				'length' => 10,
				'default' => '0'
			],
			'authpassphrase' => [
				'null' => false,
				'type' => DB::FIELD_TYPE_CHAR,
				'length' => 64,
				'default' => ''
			],
			'privpassphrase' => [
				'null' => false,
				'type' => DB::FIELD_TYPE_CHAR,
				'length' => 64,
				'default' => ''
			],
			'authprotocol' => [
				'null' => false,
				'type' => DB::FIELD_TYPE_INT,
				'length' => 10,
				'default' => '0'
			],
			'privprotocol' => [
				'null' => false,
				'type' => DB::FIELD_TYPE_INT,
				'length' => 10,
				'default' => '0'
			],
			'contextname' => [
				'null' => false,
				'type' => DB::FIELD_TYPE_CHAR,
				'length' => 255,
				'default' => ''
			]
		]
	],
	'lld_override' => [
		'key' => 'lld_overrideid',
		'fields' => [
			'lld_overrideid' => [
				'null' => false,
				'type' => DB::FIELD_TYPE_ID,
				'length' => 20
			],
			'itemid' => [
				'null' => false,
				'type' => DB::FIELD_TYPE_ID,
				'length' => 20,
				'ref_table' => 'items',
				'ref_field' => 'itemid'
			],
			'name' => [
				'null' => false,
				'type' => DB::FIELD_TYPE_CHAR,
				'length' => 255,
				'default' => ''
			],
			'step' => [
				'null' => false,
				'type' => DB::FIELD_TYPE_INT,
				'length' => 10,
				'default' => '0'
			],
			'evaltype' => [
				'null' => false,
				'type' => DB::FIELD_TYPE_INT,
				'length' => 10,
				'default' => '0'
			],
			'formula' => [
				'null' => false,
				'type' => DB::FIELD_TYPE_CHAR,
				'length' => 255,
				'default' => ''
			],
			'stop' => [
				'null' => false,
				'type' => DB::FIELD_TYPE_INT,
				'length' => 10,
				'default' => '0'
			]
		]
	],
	'lld_override_condition' => [
		'key' => 'lld_override_conditionid',
		'fields' => [
			'lld_override_conditionid' => [
				'null' => false,
				'type' => DB::FIELD_TYPE_ID,
				'length' => 20
			],
			'lld_overrideid' => [
				'null' => false,
				'type' => DB::FIELD_TYPE_ID,
				'length' => 20,
				'ref_table' => 'lld_override',
				'ref_field' => 'lld_overrideid'
			],
			'operator' => [
				'null' => false,
				'type' => DB::FIELD_TYPE_INT,
				'length' => 10,
				'default' => '8'
			],
			'macro' => [
				'null' => false,
				'type' => DB::FIELD_TYPE_CHAR,
				'length' => 64,
				'default' => ''
			],
			'value' => [
				'null' => false,
				'type' => DB::FIELD_TYPE_CHAR,
				'length' => 255,
				'default' => ''
			]
		]
	],
	'lld_override_operation' => [
		'key' => 'lld_override_operationid',
		'fields' => [
			'lld_override_operationid' => [
				'null' => false,
				'type' => DB::FIELD_TYPE_ID,
				'length' => 20
			],
			'lld_overrideid' => [
				'null' => false,
				'type' => DB::FIELD_TYPE_ID,
				'length' => 20,
				'ref_table' => 'lld_override',
				'ref_field' => 'lld_overrideid'
			],
			'operationobject' => [
				'null' => false,
				'type' => DB::FIELD_TYPE_INT,
				'length' => 10,
				'default' => '0'
			],
			'operator' => [
				'null' => false,
				'type' => DB::FIELD_TYPE_INT,
				'length' => 10,
				'default' => '0'
			],
			'value' => [
				'null' => false,
				'type' => DB::FIELD_TYPE_CHAR,
				'length' => 255,
				'default' => ''
			]
		]
	],
	'lld_override_opstatus' => [
		'key' => 'lld_override_operationid',
		'fields' => [
			'lld_override_operationid' => [
				'null' => false,
				'type' => DB::FIELD_TYPE_ID,
				'length' => 20,
				'ref_table' => 'lld_override_operation',
				'ref_field' => 'lld_override_operationid'
			],
			'status' => [
				'null' => false,
				'type' => DB::FIELD_TYPE_INT,
				'length' => 10,
				'default' => '0'
			]
		]
	],
	'lld_override_opdiscover' => [
		'key' => 'lld_override_operationid',
		'fields' => [
			'lld_override_operationid' => [
				'null' => false,
				'type' => DB::FIELD_TYPE_ID,
				'length' => 20,
				'ref_table' => 'lld_override_operation',
				'ref_field' => 'lld_override_operationid'
			],
			'discover' => [
				'null' => false,
				'type' => DB::FIELD_TYPE_INT,
				'length' => 10,
				'default' => '0'
			]
		]
	],
	'lld_override_opperiod' => [
		'key' => 'lld_override_operationid',
		'fields' => [
			'lld_override_operationid' => [
				'null' => false,
				'type' => DB::FIELD_TYPE_ID,
				'length' => 20,
				'ref_table' => 'lld_override_operation',
				'ref_field' => 'lld_override_operationid'
			],
			'delay' => [
				'null' => false,
				'type' => DB::FIELD_TYPE_CHAR,
				'length' => 1024,
				'default' => '0'
			]
		]
	],
	'lld_override_ophistory' => [
		'key' => 'lld_override_operationid',
		'fields' => [
			'lld_override_operationid' => [
				'null' => false,
				'type' => DB::FIELD_TYPE_ID,
				'length' => 20,
				'ref_table' => 'lld_override_operation',
				'ref_field' => 'lld_override_operationid'
			],
			'history' => [
				'null' => false,
				'type' => DB::FIELD_TYPE_CHAR,
				'length' => 255,
				'default' => '90d'
			]
		]
	],
	'lld_override_optrends' => [
		'key' => 'lld_override_operationid',
		'fields' => [
			'lld_override_operationid' => [
				'null' => false,
				'type' => DB::FIELD_TYPE_ID,
				'length' => 20,
				'ref_table' => 'lld_override_operation',
				'ref_field' => 'lld_override_operationid'
			],
			'trends' => [
				'null' => false,
				'type' => DB::FIELD_TYPE_CHAR,
				'length' => 255,
				'default' => '365d'
			]
		]
	],
	'lld_override_opseverity' => [
		'key' => 'lld_override_operationid',
		'fields' => [
			'lld_override_operationid' => [
				'null' => false,
				'type' => DB::FIELD_TYPE_ID,
				'length' => 20,
				'ref_table' => 'lld_override_operation',
				'ref_field' => 'lld_override_operationid'
			],
			'severity' => [
				'null' => false,
				'type' => DB::FIELD_TYPE_INT,
				'length' => 10,
				'default' => '0'
			]
		]
	],
	'lld_override_optag' => [
		'key' => 'lld_override_optagid',
		'fields' => [
			'lld_override_optagid' => [
				'null' => false,
				'type' => DB::FIELD_TYPE_ID,
				'length' => 20
			],
			'lld_override_operationid' => [
				'null' => false,
				'type' => DB::FIELD_TYPE_ID,
				'length' => 20,
				'ref_table' => 'lld_override_operation',
				'ref_field' => 'lld_override_operationid'
			],
			'tag' => [
				'null' => false,
				'type' => DB::FIELD_TYPE_CHAR,
				'length' => 255,
				'default' => ''
			],
			'value' => [
				'null' => false,
				'type' => DB::FIELD_TYPE_CHAR,
				'length' => 255,
				'default' => ''
			]
		]
	],
	'lld_override_optemplate' => [
		'key' => 'lld_override_optemplateid',
		'fields' => [
			'lld_override_optemplateid' => [
				'null' => false,
				'type' => DB::FIELD_TYPE_ID,
				'length' => 20
			],
			'lld_override_operationid' => [
				'null' => false,
				'type' => DB::FIELD_TYPE_ID,
				'length' => 20,
				'ref_table' => 'lld_override_operation',
				'ref_field' => 'lld_override_operationid'
			],
			'templateid' => [
				'null' => false,
				'type' => DB::FIELD_TYPE_ID,
				'length' => 20,
				'ref_table' => 'hosts',
				'ref_field' => 'hostid'
			]
		]
	],
	'lld_override_opinventory' => [
		'key' => 'lld_override_operationid',
		'fields' => [
			'lld_override_operationid' => [
				'null' => false,
				'type' => DB::FIELD_TYPE_ID,
				'length' => 20,
				'ref_table' => 'lld_override_operation',
				'ref_field' => 'lld_override_operationid'
			],
			'inventory_mode' => [
				'null' => false,
				'type' => DB::FIELD_TYPE_INT,
				'length' => 10,
				'default' => '0'
			]
		]
	],
	'trigger_queue' => [
		'key' => '',
		'fields' => [
			'objectid' => [
				'null' => false,
				'type' => DB::FIELD_TYPE_ID,
				'length' => 20
			],
			'type' => [
				'null' => false,
				'type' => DB::FIELD_TYPE_INT,
				'length' => 10,
				'default' => '0'
			],
			'clock' => [
				'null' => false,
				'type' => DB::FIELD_TYPE_INT,
				'length' => 10,
				'default' => '0'
			],
			'ns' => [
				'null' => false,
				'type' => DB::FIELD_TYPE_INT,
				'length' => 10,
				'default' => '0'
			]
		]
	],
	'item_parameter' => [
		'key' => 'item_parameterid',
		'fields' => [
			'item_parameterid' => [
				'null' => false,
				'type' => DB::FIELD_TYPE_ID,
				'length' => 20
			],
			'itemid' => [
				'null' => false,
				'type' => DB::FIELD_TYPE_ID,
				'length' => 20,
				'ref_table' => 'items',
				'ref_field' => 'itemid'
			],
			'name' => [
				'null' => false,
				'type' => DB::FIELD_TYPE_CHAR,
				'length' => 255,
				'default' => ''
			],
			'value' => [
				'null' => false,
				'type' => DB::FIELD_TYPE_CHAR,
				'length' => 2048,
				'default' => ''
			]
		]
	],
	'role_rule' => [
		'key' => 'role_ruleid',
		'fields' => [
			'role_ruleid' => [
				'null' => false,
				'type' => DB::FIELD_TYPE_ID,
				'length' => 20
			],
			'roleid' => [
				'null' => false,
				'type' => DB::FIELD_TYPE_ID,
				'length' => 20,
				'ref_table' => 'role',
				'ref_field' => 'roleid'
			],
			'type' => [
				'null' => false,
				'type' => DB::FIELD_TYPE_INT,
				'length' => 10,
				'default' => '0'
			],
			'name' => [
				'null' => false,
				'type' => DB::FIELD_TYPE_CHAR,
				'length' => 255,
				'default' => ''
			],
			'value_int' => [
				'null' => false,
				'type' => DB::FIELD_TYPE_INT,
				'length' => 10,
				'default' => '0'
			],
			'value_str' => [
				'null' => false,
				'type' => DB::FIELD_TYPE_CHAR,
				'length' => 255,
				'default' => ''
			],
			'value_moduleid' => [
				'null' => true,
				'type' => DB::FIELD_TYPE_ID,
				'length' => 20,
				'ref_table' => 'module',
				'ref_field' => 'moduleid'
			]
		]
	],
	'token' => [
		'key' => 'tokenid',
		'fields' => [
			'tokenid' => [
				'null' => false,
				'type' => DB::FIELD_TYPE_ID,
				'length' => 20
			],
			'name' => [
				'null' => false,
				'type' => DB::FIELD_TYPE_CHAR,
				'length' => 64,
				'default' => ''
			],
			'description' => [
				'null' => false,
				'type' => DB::FIELD_TYPE_TEXT,
				'default' => ''
			],
			'userid' => [
				'null' => false,
				'type' => DB::FIELD_TYPE_ID,
				'length' => 20,
				'ref_table' => 'users',
				'ref_field' => 'userid'
			],
			'token' => [
				'null' => true,
				'type' => DB::FIELD_TYPE_CHAR,
				'length' => 128
			],
			'lastaccess' => [
				'null' => false,
				'type' => DB::FIELD_TYPE_INT,
				'length' => 10,
				'default' => '0'
			],
			'status' => [
				'null' => false,
				'type' => DB::FIELD_TYPE_INT,
				'length' => 10,
				'default' => '0'
			],
			'expires_at' => [
				'null' => false,
				'type' => DB::FIELD_TYPE_INT,
				'length' => 10,
				'default' => '0'
			],
			'created_at' => [
				'null' => false,
				'type' => DB::FIELD_TYPE_INT,
				'length' => 10,
				'default' => '0'
			],
			'creator_userid' => [
				'null' => true,
				'type' => DB::FIELD_TYPE_ID,
				'length' => 20,
				'ref_table' => 'users',
				'ref_field' => 'userid'
			]
		]
	],
<<<<<<< HEAD
	'report' => [
		'key' => 'reportid',
		'fields' => [
			'reportid' => [
=======
	'item_tag' => [
		'key' => 'itemtagid',
		'fields' => [
			'itemtagid' => [
>>>>>>> 3c11d9b6
				'null' => false,
				'type' => DB::FIELD_TYPE_ID,
				'length' => 20
			],
<<<<<<< HEAD
			'userid' => [
				'null' => false,
				'type' => DB::FIELD_TYPE_ID,
				'length' => 20,
				'ref_table' => 'users',
				'ref_field' => 'userid'
			],
			'name' => [
=======
			'itemid' => [
				'null' => false,
				'type' => DB::FIELD_TYPE_ID,
				'length' => 20,
				'ref_table' => 'items',
				'ref_field' => 'itemid'
			],
			'tag' => [
>>>>>>> 3c11d9b6
				'null' => false,
				'type' => DB::FIELD_TYPE_CHAR,
				'length' => 255,
				'default' => ''
			],
<<<<<<< HEAD
			'description' => [
				'null' => false,
				'type' => DB::FIELD_TYPE_CHAR,
				'length' => 2048,
				'default' => ''
			],
			'status' => [
				'null' => false,
				'type' => DB::FIELD_TYPE_INT,
				'length' => 10,
				'default' => '0'
			],
			'dashboardid' => [
				'null' => false,
				'type' => DB::FIELD_TYPE_ID,
				'length' => 20,
				'ref_table' => 'dashboard',
				'ref_field' => 'dashboardid'
			],
			'period' => [
				'null' => false,
				'type' => DB::FIELD_TYPE_INT,
				'length' => 10,
				'default' => '0'
			],
			'cycle' => [
				'null' => false,
				'type' => DB::FIELD_TYPE_INT,
				'length' => 10,
				'default' => '0'
			],
			'weekdays' => [
				'null' => false,
				'type' => DB::FIELD_TYPE_INT,
				'length' => 10,
				'default' => '0'
			],
			'start_time' => [
				'null' => false,
				'type' => DB::FIELD_TYPE_INT,
				'length' => 10,
				'default' => '0'
			],
			'active_since' => [
				'null' => false,
				'type' => DB::FIELD_TYPE_INT,
				'length' => 10,
				'default' => '0'
			],
			'active_till' => [
				'null' => false,
				'type' => DB::FIELD_TYPE_INT,
				'length' => 10,
				'default' => '0'
			],
			'state' => [
				'null' => false,
				'type' => DB::FIELD_TYPE_INT,
				'length' => 10,
				'default' => '0'
			],
			'lastsent' => [
				'null' => false,
				'type' => DB::FIELD_TYPE_INT,
				'length' => 10,
				'default' => '0'
			],
			'info' => [
				'null' => false,
				'type' => DB::FIELD_TYPE_CHAR,
				'length' => 2048,
=======
			'value' => [
				'null' => false,
				'type' => DB::FIELD_TYPE_CHAR,
				'length' => 255,
>>>>>>> 3c11d9b6
				'default' => ''
			]
		]
	],
<<<<<<< HEAD
	'report_param' => [
		'key' => 'reportparamid',
		'fields' => [
			'reportparamid' => [
=======
	'httptest_tag' => [
		'key' => 'httptesttagid',
		'fields' => [
			'httptesttagid' => [
>>>>>>> 3c11d9b6
				'null' => false,
				'type' => DB::FIELD_TYPE_ID,
				'length' => 20
			],
<<<<<<< HEAD
			'reportid' => [
				'null' => false,
				'type' => DB::FIELD_TYPE_ID,
				'length' => 20,
				'ref_table' => 'report',
				'ref_field' => 'reportid'
			],
			'name' => [
=======
			'httptestid' => [
				'null' => false,
				'type' => DB::FIELD_TYPE_ID,
				'length' => 20,
				'ref_table' => 'httptest',
				'ref_field' => 'httptestid'
			],
			'tag' => [
>>>>>>> 3c11d9b6
				'null' => false,
				'type' => DB::FIELD_TYPE_CHAR,
				'length' => 255,
				'default' => ''
			],
			'value' => [
				'null' => false,
<<<<<<< HEAD
				'type' => DB::FIELD_TYPE_TEXT,
=======
				'type' => DB::FIELD_TYPE_CHAR,
				'length' => 255,
>>>>>>> 3c11d9b6
				'default' => ''
			]
		]
	],
<<<<<<< HEAD
	'report_user' => [
		'key' => 'reportuserid',
		'fields' => [
			'reportuserid' => [
=======
	'sysmaps_element_tag' => [
		'key' => 'selementtagid',
		'fields' => [
			'selementtagid' => [
>>>>>>> 3c11d9b6
				'null' => false,
				'type' => DB::FIELD_TYPE_ID,
				'length' => 20
			],
<<<<<<< HEAD
			'reportid' => [
				'null' => false,
				'type' => DB::FIELD_TYPE_ID,
				'length' => 20,
				'ref_table' => 'report',
				'ref_field' => 'reportid'
			],
			'userid' => [
				'null' => false,
				'type' => DB::FIELD_TYPE_ID,
				'length' => 20,
				'ref_table' => 'users',
				'ref_field' => 'userid'
			],
			'exclude' => [
=======
			'selementid' => [
				'null' => false,
				'type' => DB::FIELD_TYPE_ID,
				'length' => 20,
				'ref_table' => 'sysmaps_elements',
				'ref_field' => 'selementid'
			],
			'tag' => [
				'null' => false,
				'type' => DB::FIELD_TYPE_CHAR,
				'length' => 255,
				'default' => ''
			],
			'value' => [
				'null' => false,
				'type' => DB::FIELD_TYPE_CHAR,
				'length' => 255,
				'default' => ''
			],
			'operator' => [
>>>>>>> 3c11d9b6
				'null' => false,
				'type' => DB::FIELD_TYPE_INT,
				'length' => 10,
				'default' => '0'
<<<<<<< HEAD
			],
			'access_userid' => [
				'null' => true,
				'type' => DB::FIELD_TYPE_ID,
				'length' => 20,
				'ref_table' => 'users',
				'ref_field' => 'userid'
			]
		]
	],
	'report_usrgrp' => [
		'key' => 'reportusrgrpid',
		'fields' => [
			'reportusrgrpid' => [
				'null' => false,
				'type' => DB::FIELD_TYPE_ID,
				'length' => 20
			],
			'reportid' => [
				'null' => false,
				'type' => DB::FIELD_TYPE_ID,
				'length' => 20,
				'ref_table' => 'report',
				'ref_field' => 'reportid'
			],
			'usrgrpid' => [
				'null' => false,
				'type' => DB::FIELD_TYPE_ID,
				'length' => 20,
				'ref_table' => 'usrgrp',
				'ref_field' => 'usrgrpid'
			],
			'access_userid' => [
				'null' => true,
				'type' => DB::FIELD_TYPE_ID,
				'length' => 20,
				'ref_table' => 'users',
				'ref_field' => 'userid'
=======
>>>>>>> 3c11d9b6
			]
		]
	],
	'dbversion' => [
		'key' => '',
		'fields' => [
			'mandatory' => [
				'null' => false,
				'type' => DB::FIELD_TYPE_INT,
				'length' => 10,
				'default' => '0'
			],
			'optional' => [
				'null' => false,
				'type' => DB::FIELD_TYPE_INT,
				'length' => 10,
				'default' => '0'
			]
		]
	]
];<|MERGE_RESOLUTION|>--- conflicted
+++ resolved
@@ -8170,22 +8170,107 @@
 			]
 		]
 	],
-<<<<<<< HEAD
+	'item_tag' => [
+		'key' => 'itemtagid',
+		'fields' => [
+			'itemtagid' => [
+				'null' => false,
+				'type' => DB::FIELD_TYPE_ID,
+				'length' => 20
+			],
+			'itemid' => [
+				'null' => false,
+				'type' => DB::FIELD_TYPE_ID,
+				'length' => 20,
+				'ref_table' => 'items',
+				'ref_field' => 'itemid'
+			],
+			'tag' => [
+				'null' => false,
+				'type' => DB::FIELD_TYPE_CHAR,
+				'length' => 255,
+				'default' => ''
+			],
+			'value' => [
+				'null' => false,
+				'type' => DB::FIELD_TYPE_CHAR,
+				'length' => 255,
+				'default' => ''
+			]
+		]
+	],
+	'httptest_tag' => [
+		'key' => 'httptesttagid',
+		'fields' => [
+			'httptesttagid' => [
+				'null' => false,
+				'type' => DB::FIELD_TYPE_ID,
+				'length' => 20
+			],
+			'httptestid' => [
+				'null' => false,
+				'type' => DB::FIELD_TYPE_ID,
+				'length' => 20,
+				'ref_table' => 'httptest',
+				'ref_field' => 'httptestid'
+			],
+			'tag' => [
+				'null' => false,
+				'type' => DB::FIELD_TYPE_CHAR,
+				'length' => 255,
+				'default' => ''
+			],
+			'value' => [
+				'null' => false,
+				'type' => DB::FIELD_TYPE_CHAR,
+				'length' => 255,
+				'default' => ''
+			]
+		]
+	],
+	'sysmaps_element_tag' => [
+		'key' => 'selementtagid',
+		'fields' => [
+			'selementtagid' => [
+				'null' => false,
+				'type' => DB::FIELD_TYPE_ID,
+				'length' => 20
+			],
+			'selementid' => [
+				'null' => false,
+				'type' => DB::FIELD_TYPE_ID,
+				'length' => 20,
+				'ref_table' => 'sysmaps_elements',
+				'ref_field' => 'selementid'
+			],
+			'tag' => [
+				'null' => false,
+				'type' => DB::FIELD_TYPE_CHAR,
+				'length' => 255,
+				'default' => ''
+			],
+			'value' => [
+				'null' => false,
+				'type' => DB::FIELD_TYPE_CHAR,
+				'length' => 255,
+				'default' => ''
+			],
+			'operator' => [
+				'null' => false,
+				'type' => DB::FIELD_TYPE_INT,
+				'length' => 10,
+				'default' => '0'
+			]
+		]
+	],
 	'report' => [
 		'key' => 'reportid',
 		'fields' => [
 			'reportid' => [
-=======
-	'item_tag' => [
-		'key' => 'itemtagid',
-		'fields' => [
-			'itemtagid' => [
->>>>>>> 3c11d9b6
-				'null' => false,
-				'type' => DB::FIELD_TYPE_ID,
-				'length' => 20
-			],
-<<<<<<< HEAD
+				'null' => false,
+				'type' => DB::FIELD_TYPE_ID,
+				'length' => 20
+			],
 			'userid' => [
 				'null' => false,
 				'type' => DB::FIELD_TYPE_ID,
@@ -8194,22 +8279,11 @@
 				'ref_field' => 'userid'
 			],
 			'name' => [
-=======
-			'itemid' => [
-				'null' => false,
-				'type' => DB::FIELD_TYPE_ID,
-				'length' => 20,
-				'ref_table' => 'items',
-				'ref_field' => 'itemid'
-			],
-			'tag' => [
->>>>>>> 3c11d9b6
-				'null' => false,
-				'type' => DB::FIELD_TYPE_CHAR,
-				'length' => 255,
-				'default' => ''
-			],
-<<<<<<< HEAD
+				'null' => false,
+				'type' => DB::FIELD_TYPE_CHAR,
+				'length' => 255,
+				'default' => ''
+			],
 			'description' => [
 				'null' => false,
 				'type' => DB::FIELD_TYPE_CHAR,
@@ -8281,32 +8355,18 @@
 				'null' => false,
 				'type' => DB::FIELD_TYPE_CHAR,
 				'length' => 2048,
-=======
-			'value' => [
-				'null' => false,
-				'type' => DB::FIELD_TYPE_CHAR,
-				'length' => 255,
->>>>>>> 3c11d9b6
-				'default' => ''
-			]
-		]
-	],
-<<<<<<< HEAD
+				'default' => ''
+			]
+		]
+	],
 	'report_param' => [
 		'key' => 'reportparamid',
 		'fields' => [
 			'reportparamid' => [
-=======
-	'httptest_tag' => [
-		'key' => 'httptesttagid',
-		'fields' => [
-			'httptesttagid' => [
->>>>>>> 3c11d9b6
-				'null' => false,
-				'type' => DB::FIELD_TYPE_ID,
-				'length' => 20
-			],
-<<<<<<< HEAD
+				'null' => false,
+				'type' => DB::FIELD_TYPE_ID,
+				'length' => 20
+			],
 			'reportid' => [
 				'null' => false,
 				'type' => DB::FIELD_TYPE_ID,
@@ -8315,16 +8375,6 @@
 				'ref_field' => 'reportid'
 			],
 			'name' => [
-=======
-			'httptestid' => [
-				'null' => false,
-				'type' => DB::FIELD_TYPE_ID,
-				'length' => 20,
-				'ref_table' => 'httptest',
-				'ref_field' => 'httptestid'
-			],
-			'tag' => [
->>>>>>> 3c11d9b6
 				'null' => false,
 				'type' => DB::FIELD_TYPE_CHAR,
 				'length' => 255,
@@ -8332,32 +8382,19 @@
 			],
 			'value' => [
 				'null' => false,
-<<<<<<< HEAD
 				'type' => DB::FIELD_TYPE_TEXT,
-=======
-				'type' => DB::FIELD_TYPE_CHAR,
-				'length' => 255,
->>>>>>> 3c11d9b6
-				'default' => ''
-			]
-		]
-	],
-<<<<<<< HEAD
+				'default' => ''
+			]
+		]
+	],
 	'report_user' => [
 		'key' => 'reportuserid',
 		'fields' => [
 			'reportuserid' => [
-=======
-	'sysmaps_element_tag' => [
-		'key' => 'selementtagid',
-		'fields' => [
-			'selementtagid' => [
->>>>>>> 3c11d9b6
-				'null' => false,
-				'type' => DB::FIELD_TYPE_ID,
-				'length' => 20
-			],
-<<<<<<< HEAD
+				'null' => false,
+				'type' => DB::FIELD_TYPE_ID,
+				'length' => 20
+			],
 			'reportid' => [
 				'null' => false,
 				'type' => DB::FIELD_TYPE_ID,
@@ -8373,33 +8410,10 @@
 				'ref_field' => 'userid'
 			],
 			'exclude' => [
-=======
-			'selementid' => [
-				'null' => false,
-				'type' => DB::FIELD_TYPE_ID,
-				'length' => 20,
-				'ref_table' => 'sysmaps_elements',
-				'ref_field' => 'selementid'
-			],
-			'tag' => [
-				'null' => false,
-				'type' => DB::FIELD_TYPE_CHAR,
-				'length' => 255,
-				'default' => ''
-			],
-			'value' => [
-				'null' => false,
-				'type' => DB::FIELD_TYPE_CHAR,
-				'length' => 255,
-				'default' => ''
-			],
-			'operator' => [
->>>>>>> 3c11d9b6
-				'null' => false,
-				'type' => DB::FIELD_TYPE_INT,
-				'length' => 10,
-				'default' => '0'
-<<<<<<< HEAD
+				'null' => false,
+				'type' => DB::FIELD_TYPE_INT,
+				'length' => 10,
+				'default' => '0'
 			],
 			'access_userid' => [
 				'null' => true,
@@ -8438,8 +8452,6 @@
 				'length' => 20,
 				'ref_table' => 'users',
 				'ref_field' => 'userid'
-=======
->>>>>>> 3c11d9b6
 			]
 		]
 	],
