--- conflicted
+++ resolved
@@ -307,21 +307,10 @@
 			$host->addClass(ZBX_STYLE_SELECTED);
 		}
 
-<<<<<<< HEAD
-		$breadcrumbs->addItem([
-			new CSpan(new CLink(_('All hosts'), new CUrl('hosts.php'))),
-			'/',
-			$host
-		]);
-		$list->addItem($breadcrumbs);
-		$list->addItem($status);
-		$list->addItem(getHostAvailabilityTable($db_host['interfaces']));
-=======
 		$list
 			->addItem(new CBreadcrumbs([new CSpan(new CLink(_('All hosts'), new CUrl('hosts.php'))), $host]))
 			->addItem($status)
-			->addItem(getHostAvailabilityTable($db_host));
->>>>>>> b4bdbed8
+			->addItem(getHostAvailabilityTable($db_host['interfaces']));
 
 		if ($db_host['flags'] == ZBX_FLAG_DISCOVERY_CREATED && $db_host['hostDiscovery']['ts_delete'] != 0) {
 			$info_icons = [getHostLifetimeIndicator(time(), $db_host['hostDiscovery']['ts_delete'])];
