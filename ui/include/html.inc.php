--- conflicted
+++ resolved
@@ -1006,20 +1006,12 @@
  * @return CTag  Returns CSpan or CButton depending on boolean $icon_data['button'] parameter
  */
 function makeActionIcon(array $icon_data): CTag {
-<<<<<<< HEAD
 	$icon = array_key_exists('button', $icon_data) && $icon_data['button'] ? new CButton(null) : new CSpan();
 
 	$icon->addClass($icon_data['icon']);
 
 	if (array_key_exists('color', $icon_data)) {
 		$icon->addStyle('color: '.$icon_data['color'].';');
-=======
-	if (array_key_exists('button', $icon_data) && $icon_data['button']) {
-		$icon = (new CButton(null))->addClass($icon_data['icon']);
-	}
-	else {
-		$icon = (new CSpan())->addClass($icon_data['icon']);
->>>>>>> 92b42880
 	}
 
 	if (array_key_exists('num', $icon_data)) {
