/*
** Zabbix
** Copyright (C) 2001-2023 Zabbix SIA
**
** This program is free software; you can redistribute it and/or modify
** it under the terms of the GNU General Public License as published by
** the Free Software Foundation; either version 2 of the License, or
** (at your option) any later version.
**
** This program is distributed in the hope that it will be useful,
** but WITHOUT ANY WARRANTY; without even the implied warranty of
** MERCHANTABILITY or FITNESS FOR A PARTICULAR PURPOSE. See the
** GNU General Public License for more details.
**
** You should have received a copy of the GNU General Public License
** along with this program; if not, write to the Free Software
** Foundation, Inc., 51 Franklin Street, Fifth Floor, Boston, MA  02110-1301, USA.
**/


/**
 * Get menu popup history section data.
 *
 * @param string options['itemid']           Item ID.
 * @param bool   options['hasLatestGraphs']  Link to history page with showgraph action (optional).
 *
 * @return array
 */
function getMenuPopupHistory(options) {
	var items = [],
		url = new Curl('history.php');

	if (!options.allowed_ui_latest_data) {
		return [];
	}

	url.setArgument('itemids[]', options.itemid);

	// latest graphs
	if (typeof options.hasLatestGraphs !== 'undefined' && options.hasLatestGraphs) {
		url.setArgument('action', 'showgraph');
		url.setArgument('to', 'now');

		url.setArgument('from', 'now-1h');
		items.push({
			label: t('Last hour graph'),
			url: url.getUrl()
		});

		url.setArgument('from', 'now-7d');
		items.push({
			label: t('Last week graph'),
			url: url.getUrl()
		});

		url.setArgument('from', 'now-1M');
		items.push({
			label: t('Last month graph'),
			url: url.getUrl()
		});
	}

	// latest values
	url.setArgument('action', 'showvalues');
	url.setArgument('from', 'now-1h');
	items.push({
		label: t('Latest values'),
		url: url.getUrl()
	});

	return [{
		label: t('History'),
		items: items
	}];
}

/**
 * Get menu popup host section data.
 *
 * @param {string} options['hostid']                  Host ID.
 * @param {array}  options['scripts']                 Host scripts (optional).
 * @param {string} options['csrf_token']              CSRF token.
 * @param {string} options[]['name']                  Script name.
 * @param {string} options[]['scriptid']              Script ID.
 * @param {string} options[]['confirmation']          Confirmation text.
 * @param {bool}   options['showGraphs']              Link to Monitoring->Hosts->Graphs page.
 * @param {bool}   options['showDashboards']          Link to Monitoring->Hosts->Dashboards page.
 * @param {bool}   options['showWeb']		          Link to Monitoring->Hosts->Web page.
 * @param {bool}   options['showTriggers']            Link to Monitoring->Problems page.
 * @param {bool}   options['hasGoTo']                 "Go to" block in popup.
 * @param {array}  options['severities']              (optional)
 * @param {bool}   options['show_suppressed']         (optional)
 * @param {array}  options['urls']                    (optional)
 * @param {string} options['url'][]['label']
 * @param {string} options['url'][]['url']
 * @param {array}  options['tags']                    (optional)
 * @param {string} options['tags'][]['tag']
 * @param {string} options['tags'][]['value']
 * @param {number} options['tags'][]['operator']
 * @param {number} options['evaltype']                (optional)
 * @param {bool}   options['allowed_ui_inventory']    Whether user has access to inventory hosts page.
 * @param {bool}   options['allowed_ui_latest_data']  Whether user has access to latest data page.
 * @param {bool}   options['allowed_ui_problems']     Whether user has access to problems page.
 * @param {bool}   options['allowed_ui_hosts']        Whether user has access to monitoring hosts pages.
 * @param {bool}   options['allowed_ui_conf_hosts']   Whether user has access to configuration hosts page.
 * @param {Node}   trigger_element                    UI element which triggered opening of overlay dialogue.
 *
 * @return array
 */
function getMenuPopupHost(options, trigger_element) {
	const sections = [];
	const items = [];
	const configuration = [];
	let url;

	// go to section
	if (options.hasGoTo) {
		// dashboard
		if (options.allowed_ui_hosts) {
			url = new Curl('zabbix.php');
			url.setArgument('action', 'host.dashboard.view')
			url.setArgument('hostid', options.hostid)

			items.push({
				label: t('Dashboards'),
				disabled: !options.showDashboards,
				url: url.getUrl()
			});
		}

		// problems
		if (options.allowed_ui_problems) {
			url = new Curl('zabbix.php');
			url.setArgument('action', 'problem.view');
			url.setArgument('hostids[]', options.hostid);
			url.setArgument('filter_set', '1');

			if ('severities' in options) {
				url.setArgument('severities[]', options.severities);
			}

			if ('show_suppressed' in options) {
				url.setArgument('show_suppressed', '1');
			}

			if ('tags' in options) {
				url.setArgument('tags', options.tags);
				url.setArgument('evaltype', options.evaltype);
			}

			items.push({
				label: t('Problems'),
				disabled: !options.showTriggers,
				url: url.getUrl()
			});
		}

		// latest data
		if (options.allowed_ui_latest_data) {
			url = new Curl('zabbix.php');
			url.setArgument('action', 'latest.view');

			if ('tags' in options) {
				url.setArgument('tags', options.tags);
				url.setArgument('evaltype', options.evaltype);
			}

			url.setArgument('hostids[]', options.hostid);
			url.setArgument('filter_set', '1');

			items.push({
				label: t('Latest data'),
				url: url.getUrl()
			});
		}

		// graphs
		if (options.allowed_ui_hosts) {
			url = new Curl('zabbix.php');
			url.setArgument('action', 'charts.view')
			url.setArgument('filter_hostids[]', options.hostid);
			url.setArgument('filter_set', '1');

			items.push({
				label: t('Graphs'),
				disabled: !options.showGraphs,
				url: url.getUrl()
			});
		}

		// web
		if (options.allowed_ui_hosts) {
			url = new Curl('zabbix.php');
			url.setArgument('action', 'web.view');
			url.setArgument('filter_hostids[]', options.hostid);
			url.setArgument('filter_set', '1');

			items.push({
				label: t('Web'),
				disabled: !options.showWeb,
				url: url.getUrl()
			});
		}

		// inventory link
		if (options.allowed_ui_inventory) {
			url = new Curl('hostinventories.php');
			url.setArgument('hostid', options.hostid);

			items.push({
				label: t('Inventory'),
				url: url.getUrl()
			});
		}

		if (items.length) {
			sections.push({
				label: t('View'),
				items: items
			});
		}

		// Configuration
		if (options.allowed_ui_conf_hosts) {
			// host
			url = new Curl('zabbix.php');
			url.setArgument('action', 'host.edit');
			url.setArgument('hostid', options.hostid);

			configuration.push({
				label: t('Host'),
				disabled: !options.isWriteable,
				url: url.getUrl(),
				clickCallback: function(e) {
					e.preventDefault();
					jQuery(this).closest('.menu-popup').menuPopup('close', null);

					view.editHost(options.hostid);
				}
			});

			// items
			url = new Curl('zabbix.php');
			url.setArgument('action', 'item.list');
			url.setArgument('filter_set', '1');
			url.setArgument('filter_hostids[]', options.hostid);
			url.setArgument('context', 'host');

			configuration.push({
				label: t('Items'),
				disabled: !options.isWriteable,
				url: url.getUrl()
			});

			// triggers
			url = new Curl('triggers.php');
			url.setArgument('filter_set', '1');
			url.setArgument('filter_hostids[]', options.hostid);
			url.setArgument('context', 'host');

			configuration.push({
				label: t('Triggers'),
				disabled: !options.isWriteable,
				url: url.getUrl()
			});

			// graphs
			url = new Curl('graphs.php');
			url.setArgument('filter_set', '1');
			url.setArgument('filter_hostids[]', options.hostid);
			url.setArgument('context', 'host');

			configuration.push({
				label: t('Graphs'),
				disabled: !options.isWriteable,
				url: url.getUrl()
			});

			// discovery
			url = new Curl('host_discovery.php');
			url.setArgument('filter_set', '1');
			url.setArgument('filter_hostids[]', options.hostid);
			url.setArgument('context', 'host');

			configuration.push({
				label: t('Discovery'),
				disabled: !options.isWriteable,
				url: url.getUrl()
			});

			// web scenario
			url = new Curl('httpconf.php');
			url.setArgument('filter_set', '1');
			url.setArgument('filter_hostids[]', options.hostid);
			url.setArgument('context', 'host');

			configuration.push({
				label: t('Web'),
				disabled: !options.isWriteable,
				url: url.getUrl()
			});

			sections.push({
				label: t('Configuration'),
				items: configuration
			});
		}
	}

	// urls
	if ('urls' in options) {
		sections.push({
			label: t('Links'),
			items: getMenuPopupURLData(options.urls, trigger_element)
		});
	}

	// scripts
	if ('scripts' in options) {
		sections.push({
			label: t('Scripts'),
			items: getMenuPopupScriptData(options.scripts, trigger_element, options.hostid, options.eventid,
				options.csrf_token)
		});
	}

	return sections;
}

/**
 * Get menu popup submap map element section data.
 *
 * @param {array}  options['sysmapid']
 * @param {int}    options['severity_min']    (optional)
 * @param {int}    options['is_widget']       (optional)
 * @param {array}  options['urls']            (optional)
 * @param {string} options['url'][]['label']
 * @param {string} options['url'][]['url']
 *
 * @return array
 */
function getMenuPopupMapElementSubmap(options) {
	const sections = [];
	const item = {label: t('Submap')};

	if (options.unique_id !== undefined) {
		item.clickCallback = ()=> {
			ZABBIX.Dashboard.getDashboardPages().forEach((page) => {
				const widget = page.getWidget(options.unique_id);

				if (widget !== null) {
					widget.navigateToSubmap(options.sysmapid);
				}
			});
		};
	}
	else {
		if (!options.allowed_ui_maps) {
			return [];
		}

		const submap_url = new Curl('zabbix.php');
		submap_url.setArgument('action', 'map.view');
		submap_url.setArgument('sysmapid', options.sysmapid);
		if (typeof options.severity_min !== 'undefined') {
			submap_url.setArgument('severity_min', options.severity_min);
		}
		item.url = submap_url.getUrl();
	}

	sections.push({
		label: t('Go to'),
		items: [item]
	});

	// urls
	if (typeof options.urls !== 'undefined') {
		sections.push({
			label: t('Links'),
			items: options.urls
		});
	}

	return sections;
}

/**
 * Get menu popup host group map element section data.
 *
 * @param {string} options['groupid']
 * @param {array}  options['severities']         (optional)
 * @param {bool}   options['show_suppressed']    (optional)
 * @param {array}  options['urls']               (optional)
 * @param {string} options['url'][]['label']
 * @param {string} options['url'][]['url']
 * @param {array}  options['tags']               (optional)
 * @param {string} options['tags'][]['tag']
 * @param {string} options['tags'][]['value']
 * @param {number} options['tags'][]['operator']
 * @param {number} options['evaltype']           (optional)
 *
 * @return array
 */
function getMenuPopupMapElementGroup(options) {
	if (!options.allowed_ui_problems) {
		return [];
	}

	var sections = [],
		problems_url = new Curl('zabbix.php');

	problems_url.setArgument('action', 'problem.view');
	problems_url.setArgument('filter_set', '1');
	problems_url.setArgument('groupids[]', options.groupid);
	if (typeof options.severities !== 'undefined') {
		problems_url.setArgument('severities[]', options.severities);
	}
	if (typeof options.show_suppressed !== 'undefined' && options.show_suppressed) {
		problems_url.setArgument('show_suppressed', '1');
	}
	if (typeof options.tags !== 'undefined') {
		problems_url.setArgument('tags', options.tags);
		problems_url.setArgument('evaltype', options.evaltype);
	}

	sections.push({
		label: t('Go to'),
		items: [{
			label: t('Problems'),
			url: problems_url.getUrl()
		}]
	});

	// urls
	if (typeof options.urls !== 'undefined') {
		sections.push({
			label: t('Links'),
			items: options.urls
		});
	}

	return sections;
}

/**
 * Get menu popup trigger map element section data.
 *
 * @param {array}  options['triggerids']
 * @param {array}  options['severities']       (optional)
 * @param {bool}   options['show_suppressed']  (optional)
 * @param {array}  options['urls']             (optional)
 * @param {string} options['url'][]['label']
 * @param {string} options['url'][]['url']
 *
 * @return array
 */
function getMenuPopupMapElementTrigger(options) {
	const sections = [];
	const items = [];
	let url;

	if (options.allowed_ui_problems) {
		url = new Curl('zabbix.php');
		url.setArgument('action', 'problem.view');
		url.setArgument('filter_set', '1');
		url.setArgument('triggerids', options.triggers.map((value) => value.triggerid));

		if ('severities' in options) {
			url.setArgument('severities[]', options.severities);
		}

		if ('show_suppressed' in options) {
			url.setArgument('show_suppressed', '1');
		}

		items.push({
			label: t('Problems'),
			disabled: !options.show_events,
			url: url.getUrl()
		});
	}

	// items problems
	if (options.allowed_ui_latest_data && options.items.length) {
		const history = [];

		for (const item of options.items) {
			url = new Curl('history.php');
			url.setArgument('action', item.params.action);
			url.setArgument('itemids[]', item.params.itemid);

			history.push({
				label: item.name,
				url: url.getUrl()
			});
		}

		items.push({
			label: t('History'),
			items: history
		});
	}

	if (items.length) {
		sections.push({
			label: t('View'),
			items: items
		});
	}

	// configuration
	if (options.allowed_ui_conf_hosts) {
		const config_urls = [];
		const trigger_urls = [];
		const item_urls = [];

		for (const value of options.triggers) {
			url = new Curl('triggers.php');
			url.setArgument('form', 'update');
			url.setArgument('triggerid', value.triggerid);
			url.setArgument('context', 'host');

			trigger_urls.push({
				label: value.description,
				url: url.getUrl()
			});
		}

		config_urls.push({
			label: t('Triggers'),
			items: trigger_urls
		});

		if (options.items.length) {
			for (const item of options.items) {
<<<<<<< HEAD
				if (item.params.is_webitem) {
					item_urls.push({
						label: item.name,
						disabled: true
					});
				}
				else {
					item_urls.push({
						label: item.name,
						clickCallback: () => {
							view.editItem(null, {
								context: 'host',
								itemid: item.params.itemid
							});
						}
					});
				}
			};
=======
				url = new Curl('items.php');
				url.setArgument('form', 'update');
				url.setArgument('itemid', item.params.itemid);
				url.setArgument('context', 'host');

				item_urls.push({
					label: item.name,
					disabled: item.params.is_webitem,
					url: url.getUrl()
				});
			}
>>>>>>> ee3fc441

			config_urls.push({
				label: t('Items'),
				items: item_urls
			});
		}

		sections.push({
			label: t('Configuration'),
			items: config_urls
		});
	}

	// urls
	if ('urls' in options) {
		sections.push({
			label: t('Links'),
			items: options.urls
		});
	}

	return sections;
}

/**
 * Get menu popup image map element section data.
 *
 * @param {array}  options['urls']             (optional)
 * @param {string} options['url'][]['label']
 * @param {string} options['url'][]['url']
 *
 * @return array
 */
function getMenuPopupMapElementImage(options) {
	// urls
	if (typeof options.urls !== 'undefined') {
		return [{
			label: t('Links'),
			items: options.urls
		}];
	}

	return [];
}

/**
 * Get menu popup dashboard actions data.
 *
 * @param {string} options['dashboardid']
 * @param {bool}   options['editable']
 * @param {bool}   options['has_related_reports']
 * @param {bool}   options['can_edit_dashboards']
 * @param {bool}   options['can_view_reports']
 * @param {bool}   options['can_create_reports']
 * @param {string} options['csrf_token']
 * @param {object} trigger_element                   UI element which triggered opening of overlay dialogue.
 *
 * @return array
 */
function getMenuPopupDashboard(options, trigger_element) {
	const sections = [];
	const parameters = {dashboardid: options.dashboardid};

	// Dashboard actions.
	if (options.can_edit_dashboards) {
		const url_create = new Curl('zabbix.php');
		url_create.setArgument('action', 'dashboard.view');
		url_create.setArgument('new', '1');

		const url_clone = new Curl('zabbix.php');
		url_clone.setArgument('action', 'dashboard.view');
		url_clone.setArgument('dashboardid', options.dashboardid);
		url_clone.setArgument('clone', '1');

		const url_delete = new Curl('zabbix.php');
		url_delete.setArgument('action', 'dashboard.delete');
		url_delete.setArgument('dashboardids', [options.dashboardid]);
		url_delete.setArgument('_csrf_token', options.csrf_token);

		sections.push({
			label: t('Actions'),
			items: [
				{
					label: t('Sharing'),
					clickCallback: function () {
						jQuery(this).closest('.menu-popup').menuPopup('close', null);

						PopUp('popup.dashboard.share.edit', parameters, {
							dialogueid: 'dashboard_share_edit',
							dialogue_class: 'modal-popup-generic',
							trigger_element
						});
					},
					disabled: !options.editable
				},
				{
					label: t('Create new'),
					url: url_create.getUrl()
				},
				{
					label: t('Clone'),
					url: url_clone.getUrl()
				},
				{
					label: t('Delete'),
					clickCallback: function () {
						jQuery(this).closest('.menu-popup').menuPopup('close', null);

						if (!confirm(t('Delete dashboard?'))) {
							return false;
						}

						redirect(url_delete.getUrl(), 'post', '_csrf_token', true);
					},
					disabled: !options.editable
				}
			]
		});
	}

	// Report actions.
	if (options.can_view_reports) {
		const report_actions = [
			{
				label: t('View related reports'),
				clickCallback: function () {
					jQuery(this).closest('.menu-popup').menuPopup('close', null);

					PopUp('popup.scheduledreport.list', parameters, {trigger_element});
				},
				disabled: !options.has_related_reports
			}
		];

		if (options.can_create_reports) {
			report_actions.unshift({
				label: t('Create new report'),
				clickCallback: function () {
					jQuery(this).closest('.menu-popup').menuPopup('close', null);

					PopUp('popup.scheduledreport.edit', parameters, {trigger_element});
				}
			});
		}

		sections.push({
			label: options.can_edit_dashboards ? null : t('Actions'),
			items: report_actions
		})
	}

	return sections;
}

/**
 * Get menu popup trigger section data.
 *
 * @param {object} options
 *        {string} options['triggerid']                   Trigger ID.
 *        {bool}   options['allowed_actions_change_problem_ranking']
 *                                                        Whether user is allowed to change event rank.
 *        {bool}   options['allowed_ui_conf_hosts']       Whether user has access to Configuration > Hosts.
 *        {bool}   options['allowed_ui_latest_data']      Whether user has access to Monitoring > Latest data.
 *        {bool}   options['allowed_ui_problems']         Whether user has access to Monitoring > Problems.
 *        {bool}   options['backurl']                     URL from where the menu popup was called.
 *        {bool}   options['show_events']                 Show Problems item enabled. Default: false.
 *        {string} options['eventid']                     (optional) Required for "Update problem" section and event
 *                                                        rank change.
 *        {array}  options['eventids']                    (optional)
 *        {array}  options['csrf_tokens']                 (optional) CSRF tokens.
 *        {string} options['csrf_tokens']['acknowledge']  (optional) CSRF token for acknowledge action.
 *        {string} options['csrf_tokens']['scriptexec']   (optional) CSRF token for script execution.
 *        {array}  options['items']                       (optional) Link to trigger item history page.
 *        {string} options['items'][]['name']             Item name.
 *        {object} options['items'][]['params']           Item URL parameters ("name" => "value").
 *        {bool}   options['mark_as_cause']               (optional) Whether to enable "Mark as cause".
 *        {bool}   options['mark_selected_as_symptoms']   (optional) Whether to enable "Mark selected as symptoms".
 *        {bool}   options['show_update_problem']         (optional) Whether to show "Update problem".
 *        {bool}   options['show_rank_change_cause']      (optional) Whether to show "Mark as cause".
 *        {bool}   options['show_rank_change_symptom']    (optional) Whether to show "Mark selected as symptoms".
 *        {array}  options['urls']                        (optional) Links.
 * @param {object} trigger_element                        UI element which triggered opening of overlay dialogue.
 *
 * @return array
 */
function getMenuPopupTrigger(options, trigger_element) {
	const sections = [];
	const items = [];
	let url;

	if (options.allowed_ui_problems) {
		// events
		url = new Curl('zabbix.php');
		url.setArgument('action', 'problem.view');
		url.setArgument('filter_set', '1');
		url.setArgument('triggerids[]', options.triggerid);

		items.push({
			label: t('Problems'),
			disabled: !options.show_events,
			url: url.getUrl()
		});
	}

	// items problems
	if (options.allowed_ui_latest_data && options.items.length) {
		const history = [];

		for (const item of options.items) {
			url = new Curl('history.php');
			url.setArgument('action', item.params.action);
			url.setArgument('itemids[]', item.params.itemid);

			history.push({
				label: item.name,
				url: url.getUrl()
			});
		}

		items.push({
			label: t('History'),
			items: history
		});
	}

	if (items.length) {
		sections.push({
			label: t('View'),
			items: items
		});
	}

	if ('show_update_problem' in options && options.show_update_problem) {
		sections.push({
			label: t('Actions'),
			items: [{
				label: t('Update problem'),
				clickCallback: function() {
					jQuery(this).closest('.menu-popup-top').menuPopup('close', null);

					acknowledgePopUp({eventids: [options.eventid]}, trigger_element);
				}
			}]
		});
	}

	// configuration
	if (options.allowed_ui_conf_hosts) {
		const config_urls = [];
		const item_urls = [];

		url = new Curl('triggers.php');
		url.setArgument('form', 'update');
		url.setArgument('triggerid', options.triggerid);
		url.setArgument('context', 'host');
		url.setArgument('backurl', options.backurl);

		config_urls.push({
			label: t('Trigger'),
			url: url.getUrl()
		});

		if (options.items.length) {
			for (const item of options.items) {
<<<<<<< HEAD
				if (item.params.is_webitem) {
					item_urls.push({
						label: item.name,
						disabled: true
					});
				}
				else {
					item_urls.push({
						label: item.name,
						clickCallback: () => {
							view.editItem(null, {
								context: 'host',
								itemid: item.params.itemid
							});
						}
					});
				}
=======
				url = new Curl('items.php');
				url.setArgument('form', 'update');
				url.setArgument('itemid', item.params.itemid);
				url.setArgument('context', 'host');
				url.setArgument('backurl', options.backurl);

				item_urls.push({
					label: item.name,
					disabled: item.params.is_webitem,
					url: url.getUrl()
				});
>>>>>>> ee3fc441
			}

			config_urls.push({
				label: t('Items'),
				items: item_urls
			});
		}

		sections.push({
			label: t('Configuration'),
			items: config_urls
		});
	}

	// Check if user role allows to change event rank and if one of the options to show individual menu are true.
	if (options.allowed_actions_change_problem_ranking
			&& ((typeof options.show_rank_change_cause !== 'undefined' && options.show_rank_change_cause)
				|| (typeof options.show_rank_change_symptom !== 'undefined' && options.show_rank_change_symptom))) {
		let items = [];
		const curl = new Curl('zabbix.php');

		curl.setArgument('action', 'popup.acknowledge.create');

		/*
		 * Some widgets cannot show symptoms. So it is not possible to convert to symptoms cause if only cause events
		 * are displayed.
		 */
		if (typeof options.show_rank_change_cause !== 'undefined' && options.show_rank_change_cause) {
			// Must be synced with PHP ZBX_PROBLEM_UPDATE_RANK_TO_CAUSE.
			const ZBX_PROBLEM_UPDATE_RANK_TO_CAUSE = 0x80;

			items[items.length] = {
				label: t('Mark as cause'),
				clickCallback: function () {
					jQuery(this).closest('.menu-popup').menuPopup('close', null);

					fetch(curl.getUrl(), {
						method: 'POST',
						headers: {'Content-Type': 'application/x-www-form-urlencoded; charset=UTF-8'},
						body: urlEncodeData({
							eventids: [options.eventid],
							change_rank: ZBX_PROBLEM_UPDATE_RANK_TO_CAUSE,
							_csrf_token: options.csrf_tokens['acknowledge']
						})
					})
						.then((response) => response.json())
						.then((response) => {
							clearMessages();

							// Show message directly that comes from controller.
							if ('error' in response) {
								addMessage(makeMessageBox('bad', [response.error.messages], response.error.title, true,
									true
								));
							}
							else if ('success' in response) {
								addMessage(makeMessageBox('good', [], response.success.title, true, false));

								$.publish('event.rank_change');
							}
						})
						.catch(() => {
							const title = t('Unexpected server error.');
							const message_box = makeMessageBox('bad', [], title)[0];

							clearMessages();
							addMessage(message_box);
						});
				},
				disabled: !options.mark_as_cause
			};
		}

		// Dashboard does not have checkboxes. So it is not possible to mark problems and change rank to symptom.
		if (typeof options.show_rank_change_symptom !== 'undefined' && options.show_rank_change_symptom) {
			// Must be synced with PHP ZBX_PROBLEM_UPDATE_RANK_TO_SYMPTOM.
			const ZBX_PROBLEM_UPDATE_RANK_TO_SYMPTOM = 0x100;

			items[items.length] = {
				label: t('Mark selected as symptoms'),
				clickCallback: function () {
					jQuery(this).closest('.menu-popup').menuPopup('close', null);

					fetch(curl.getUrl(), {
						method: 'POST',
						headers: {'Content-Type': 'application/x-www-form-urlencoded; charset=UTF-8'},
						body: urlEncodeData({
							eventids: options.eventids,
							cause_eventid: options.eventid,
							change_rank: ZBX_PROBLEM_UPDATE_RANK_TO_SYMPTOM,
							_csrf_token: options.csrf_tokens['acknowledge']
						})
					})
						.then((response) => response.json())
						.then((response) => {
							clearMessages();

							// Show message directly that comes from controller.
							if ('error' in response) {
								addMessage(makeMessageBox('bad', [response.error.messages], response.error.title, true,
									true
								));
							}
							else if ('success' in response) {
								addMessage(makeMessageBox('good', [], response.success.title, true, false));

								const uncheckids = Object.keys(chkbxRange.getSelectedIds());
								uncheckTableRows('problem', []);
								chkbxRange.checkObjects('eventids', uncheckids, false);
								chkbxRange.update('eventids');

								$.publish('event.rank_change');
							}
						})
						.catch(() => {
							const title = t('Unexpected server error.');
							const message_box = makeMessageBox('bad', [], title)[0];

							clearMessages();
							addMessage(message_box);
						});
				},
				disabled: !options.mark_selected_as_symptoms
			};
		}

		sections[sections.length] = {
			label: t('Problem'),
			items: items
		};
	}

	// urls
	if ('urls' in options) {
		sections.push({
			label: t('Links'),
			items: getMenuPopupURLData(options.urls, trigger_element)
		});
	}

	// scripts
	if ('scripts' in options) {
		sections.push({
			label: t('Scripts'),
			items: getMenuPopupScriptData(options.scripts, trigger_element, null, options.eventid,
				options.csrf_tokens['scriptexec']
			)
		});
	}

	return sections;
}

/**
 * Get menu popup latest data item log section data.
 *
 * @param string options['itemid']
 * @param string options['hostid']
 * @param bool   options['showGraph']                   Link to Monitoring->Items->Graphs page.
 * @param bool   options['history']                     Is history available.
 * @param bool   options['trends']                      Are trends available.
 * @param bool   options['allowed_ui_conf_hosts']       Whether user has access to configuration hosts pages.
 * @param bool   options['isWriteable']                 Whether user has read and write access to host and its items.
 * @param string options['context']                     Determines whether the menu is made for host or template item.
 *
 * @return array
 */
function getMenuPopupItem(options) {
	const sections = [];
	const actions = [];
	const items = [];
	let url;

	if (options.context !== 'template') {
		// latest data link
		if (options.allowed_ui_latest_data) {
			url = new Curl('zabbix.php');
			url.setArgument('action', 'latest.view');
			url.setArgument('hostids[]', options.hostid);
			url.setArgument('name', options.name);
			url.setArgument('filter_set', '1');

			items.push({
				label: t('Latest data'),
				url: url.getUrl()
			});
		}

		url = new Curl('history.php');
		url.setArgument('action', 'showgraph');
		url.setArgument('itemids[]', options.itemid);

		items.push({
			label: t('Graph'),
			url: url.getUrl(),
			disabled: !options.showGraph
		});

		url = new Curl('history.php');
		url.setArgument('action', 'showvalues');
		url.setArgument('itemids[]', options.itemid);

		items.push({
			label: t('Values'),
			url: url.getUrl(),
			disabled: !options.history && !options.trends
		});

		url = new Curl('history.php');
		url.setArgument('action', 'showlatest');
		url.setArgument('itemids[]', options.itemid);

		items.push({
			label: t('500 latest values'),
			url: url.getUrl(),
			disabled: !options.history && !options.trends
		});

		sections.push({
			label: t('View'),
			items: items
		});
	}

	if (options.allowed_ui_conf_hosts) {
		const config_urls = [];
		const config_triggers = {
			label: t('Triggers'),
			disabled: options.binary_value_type || options.triggers.length === 0
		};

		if (options.isWriteable) {
			config_urls.push({
				label: t('Item'),
				clickCallback: () => {
					view.editItem(null, {
						context: options.context,
						itemid: options.itemid
					});
				}
			});
		}

		if (!config_triggers.disabled) {
			const trigger_items = [];

			for (const value of options.triggers) {
				url = new Curl('triggers.php');
				url.setArgument('form', 'update');
				url.setArgument('triggerid', value.triggerid);
				url.setArgument('backurl', options.backurl);
				url.setArgument('context', options.context);

				trigger_items.push({
					label: value.description,
					url: url.getUrl()
				});
			}

			config_triggers.items = trigger_items;
		}

		config_urls.push(config_triggers);

		url = new Curl('triggers.php');
		url.setArgument('form', 'create');
		url.setArgument('hostid', options.hostid);
		url.setArgument('description', options.name);
		url.setArgument('expression', 'func(/' + options.host + '/' + options.key + ')');
		url.setArgument('backurl', options.backurl);
		url.setArgument('context', options.context);

		config_urls.push({
			label: t('Create trigger'),
			url: url.getUrl(),
			disabled: options.binary_value_type
		});

		if (options.isDiscovery) {
			config_urls.push({
				label: t('Create dependent item'),
				disabled: true
			});
		}
		else {
			config_urls.push({
				label: t('Create dependent item'),
				clickCallback: () => {
					view.editItem(null, {
						context: options.context,
						hostid: options.hostid,
						master_itemid: options.itemid,
						type: 18 // ITEM_TYPE_DEPENDENT
					});
				}
			});
		}

		url = new Curl('host_discovery.php');
		url.setArgument('form', 'create');
		url.setArgument('hostid', options.hostid);
		url.setArgument('type', 18); // ITEM_TYPE_DEPENDENT
		url.setArgument('master_itemid', options.itemid);
		url.setArgument('backurl', options.backurl);
		url.setArgument('context', options.context);

		config_urls.push({
			label: t('Create dependent discovery rule'),
			url: url.getUrl(),
			disabled: options.isDiscovery
		});

		sections.push({
			label: t('Configuration'),
			items: config_urls
		});
	}

	if (options.context !== 'template') {
		if (options.isExecutable) {
			actions.push({
				label: t('Execute now'),
				clickCallback: function() {
					jQuery(this).closest('.menu-popup').menuPopup('close', null);

					view.executeNow(null, {itemids: [options.itemid]});
				}
			})
		}
		else {
			actions.push({
				label: t('Execute now'),
				disabled: true
			});
		}

		sections.push({
			label: t('Actions'),
			items: actions
		});
	}

	return sections;
}

/**
 * Get menu structure for item prototypes.
 *
 * @param array  options['name']
 * @param string options['backurl']                             Url from where the popup menu was called.
 * @param array  options['key']                                 Item prototype key.
 * @param array  options['host']                                Host name.
 * @param array  options['itemid']
 * @param array  options['trigger_prototypes']                  (optional)
 * @param string options['trigger_prototypes'][n]['triggerid']
 * @param string options['trigger_prototypes'][n]['name']
 * @param array  options['parent_discoveryid']
 * @param string options['context']                             Additional parameter in URL to identify main section.
 *
 * @return array
 */
function getMenuPopupItemPrototype(options) {
	const sections = [];
	const config_urls = [];
	let config_triggers = {
		label: t('Trigger prototypes'),
		disabled: true
	};

	let url;

	config_urls.push({
		label: t('Item prototype'),
		clickCallback: () => {
			view.editItemPrototype(null, {
				context: options.context,
				itemid: options.itemid,
				parent_discoveryid: options.parent_discoveryid
			});
		}
	});

	if (options.trigger_prototypes.length) {
		const trigger_prototypes = [];

		for (const value of options.trigger_prototypes) {
			url = new Curl('trigger_prototypes.php');
			url.setArgument('form', 'update');
			url.setArgument('parent_discoveryid', options.parent_discoveryid);
			url.setArgument('triggerid', value.triggerid)
			url.setArgument('context', options.context);
			url.setArgument('backurl', options.backurl);

			trigger_prototypes.push({
				label: value.description,
				url: url.getUrl()
			});
		}

		if (trigger_prototypes.length) {
			config_triggers = {...config_triggers, ...{items: trigger_prototypes, disabled: false}};
		}
	}

	config_urls.push(config_triggers);

	url = new Curl('trigger_prototypes.php');
	url.setArgument('parent_discoveryid', options.parent_discoveryid);
	url.setArgument('form', 'create');
	url.setArgument('description', options.name);
	url.setArgument('expression', 'func(/' + options.host + '/' + options.key + ')');
	url.setArgument('context', options.context);
	url.setArgument('backurl', options.backurl);

	config_urls.push({
		label: t('Create trigger prototype'),
		url: url.getUrl()
	});

	config_urls.push({
		label: t('Create dependent item'),
		clickCallback: () => {
			view.editItemPrototype(null, {
				context: options.context,
				master_itemid: options.itemid,
				parent_discoveryid: options.parent_discoveryid,
				type: 18 // ITEM_TYPE_DEPENDENT
			});
		}
	});

	sections.push({
		label: t('Configuration'),
		items: config_urls
	});

	return sections;
}

/**
 * Get dropdown section data.
 *
 * @param {array}  options
 * @param {object} trigger_elem  UI element that was clicked to open overlay dialogue.
 *
 * @returns array
 */
function getMenuPopupDropdown(options, trigger_elem) {
	var items = [];

	jQuery.each(options.items, function(i, item) {
		var row = {
			label: item.label,
			url: item.url || 'javascript:void(0);'
		};

		if (item.class) {
			row.class = item.class;
		}

		if (options.toggle_class) {
			row.clickCallback = () => {
				jQuery(trigger_elem)
					.removeClass()
					.addClass(['btn-alt', options.toggle_class, item.class].join(' '));

				jQuery('input[type=hidden]', jQuery(trigger_elem).parent())
					.val(item.value)
					.trigger('change');
			}
		}
		else if (options.submit_form) {
			row.url = 'javascript:void(0);';
			row.clickCallback = () => {
				const form = trigger_elem.closest('form').get(0);

				if (!form.dataset.action) {
					form.dataset.action = form.getAttribute('action');
				}

				form.setAttribute('action', item.url);
				form.submit();
			}
		}

		items.push(row);
	});

	return [{
		items: items
	}];
}

/**
 * Get menu popup submenu section data.
 *
 * @param object options['submenu']                                    List of menu sections.
 * @param object options['submenu'][section]                           An individual section definition.
 * @param string options['submenu'][section]['label']                  Non-clickable section label.
 * @param object options['submenu'][section]['items']                  List of menu items of the section.
 * @param string options['submenu'][section]['items'][url]             Menu item label for the given url.
 * @param object options['submenu'][section]['items'][key]             Menu item with a submenu.
 * @param object options['submenu'][section]['items'][key]['label']    Non-clickable subsection label.
 * @param object options['submenu'][section]['items'][key]['items']    List of menu items of the subsection.
 * @param object options['submenu'][section]['items'][key]['items'][]  More levels of submenu.
 *
 * @returns array
 */
function getMenuPopupSubmenu(options) {
	var transform = function(sections) {
			var result = [];

			for (var key in sections) {
				if (typeof sections[key] === 'object') {
					var item = {};
					for (var item_key in sections[key]) {
						if (item_key === 'items') {
							item[item_key] = transform(sections[key][item_key]);
						}
						else {
							item[item_key] = sections[key][item_key];
						}
					}
					result.push(item);
				}
				else {
					result.push({
						'label': sections[key],
						'url': key
					});
				}
			}

			return result;
		};

	return transform(options.submenu);
}

/**
 * Get data for the "Insert expression" menu in the trigger expression constructor.
 *
 * @return array
 */
function getMenuPopupTriggerMacro(options) {
	var items = [],
		expressions = [
			{
				label: t('Trigger status "OK"'),
				string: '{TRIGGER.VALUE}=0'
			},
			{
				label: t('Trigger status "Problem"'),
				string: '{TRIGGER.VALUE}=1'
			}
		];

	jQuery.each(expressions, function(key, expression) {
		items[items.length] = {
			label: expression.label,
			clickCallback: function() {
				var expressionInput = jQuery('#expr_temp');

				if (expressionInput.val().length > 0 && !confirm(t('Do you wish to replace the conditional expression?'))) {
					return false;
				}

				expressionInput.val(expression.string);

				jQuery(this).closest('.menu-popup').menuPopup('close', null);
			}
		};
	});

	return [{
		label: t('Insert expression'),
		items: items
	}];
}

/**
 * Build script menu tree.
 *
 * @param {array}  scripts            Script names and nenu paths.
 * @param {Node}   trigger_element    UI element which triggered opening of overlay dialogue.
 * @param {array}  hostid             Host ID.
 * @param {array}  eventid            Event ID.
 * @param {string} csrf_token         CSRF token for script execution.
 *
 * @return {array}
 */
function getMenuPopupScriptData(scripts, trigger_element, hostid, eventid, csrf_token) {
	let tree = {};

	// Parse scripts and create tree.
	for (let key in scripts) {
		const script = scripts[key];

		if (typeof script.scriptid !== 'undefined') {
			const items = (script.menu_path.length > 0) ? splitPath(script.menu_path) : [];

			appendTreeItem(tree, script.name, items, {
				scriptid: script.scriptid,
				confirmation: script.confirmation,
				hostid: hostid,
				eventid: eventid
			});
		}
	}

	return getMenuPopupScriptItems(tree, trigger_element, csrf_token);
}

/**
 * Build URL menu tree.
 *
 * @param {array} urls             URL names and nenu paths.
 * @param {Node}  trigger_element  UI element which triggered opening of overlay dialogue.
 *
 * @return {array}
 */
function getMenuPopupURLData(urls, trigger_element) {
	let tree = {};

	// Parse URLs and create tree.
	for (let key in urls) {
		const url = urls[key];

		if (typeof url.menu_path !== 'undefined') {
			const items = (url.menu_path.length > 0) ? splitPath(url.menu_path) : [];

			appendTreeItem(tree, url.label, items, {
				url: url.url,
				target: url.target,
				confirmation: url.confirmation,
				rel: url.rel,
			});
		}
	}

	return getMenuPopupURLItems(tree, trigger_element);
}

/**
 * Add a menu item to tree.
 *
 * @param {object} tree   Menu tree object to where menu items will be added.
 * @param {string} name   Menu element label (name).
 * @param {array}  items  List of menu items to add.
 * @param {object} params Additional menu item parameters like URL, target, clickcallback etc.
 */
function appendTreeItem(tree, name, items, params) {
	if (items.length > 0) {
		const item = items.shift();

		if (typeof tree[item] === 'undefined') {
			tree[item] = {
				name: item,
				items: {}
			};
		}

		appendTreeItem(tree[item].items, name, items, params);
	}
	else {
		tree['/' + name] = {
			name: name,
			params: params,
			items: {}
		};
	}
}

/**
 * Build URL menu items from tree.
 *
 * @param {object} tree        Menu tree object to where menu items are.
 * @param {Node}   trigger_elm UI element which triggered opening of overlay dialogue.
 *
 * @return {array}
 */
function getMenuPopupURLItems(tree, trigger_elm) {
	let items = [];

	if (objectSize(tree) > 0) {
		Object.values(tree).map((data) => {
			const item = {label: data.name};

			if (typeof data.items !== 'undefined' && objectSize(data.items) > 0) {
				item.items = getMenuPopupURLItems(data.items, trigger_elm);
			}

			if (typeof data.params !== 'undefined') {
				item.url = data.params.url;
				item.target = data.params.target;
				item.rel = data.params.rel;

				if (data.params.confirmation !== '') {
					item.clickCallback = function(e) {
						return confirm(data.params.confirmation);
					}
				}
			}

			items[items.length] = item;
		});
	}

	return items;
}

/**
 * Build script menu items from tree.
 *
 * @param {object} tree              Menu tree object to where menu items are.
 * @param {Node}   trigger_elm       UI element which triggered opening of overlay dialogue.
 * @param {string} csrf_token        CSRF token for script execution.
 *
 * @return {array}
 */
function getMenuPopupScriptItems(tree, trigger_elm, csrf_token) {
	let items = [];

	if (objectSize(tree) > 0) {
		Object.values(tree).map((data) => {
			const item = {label: data.name};

			if (typeof data.items !== 'undefined' && objectSize(data.items) > 0) {
				item.items = getMenuPopupScriptItems(data.items, trigger_elm, csrf_token);
			}

			if (typeof data.params !== 'undefined' && typeof data.params.scriptid !== 'undefined') {
				item.clickCallback = function(e) {
					jQuery(this)
						.closest('.menu-popup-top')
						.menuPopup('close', trigger_elm, false);
					executeScript(data.params.scriptid, data.params.confirmation, trigger_elm, data.params.hostid,
						data.params.eventid, csrf_token
					);
					cancelEvent(e);
				};
			}

			items[items.length] = item;
		});
	}

	return items;
}

jQuery(function($) {

	/**
	 * Menu popup.
	 *
	 * @param array  sections              Menu sections.
	 * @param string sections[n]['label']  Section title (optional).
	 * @param array  sections[n]['items']  Section menu data (see createMenuItem() for available options).
	 * @param object event                 Menu popup call event.
	 * @param object options               Menu popup options (optional).
	 * @param object options['class']      Menu popup additional class name (optional).
	 * @param object options['position']   Menu popup position object (optional).
	 *
	 * @see createMenuItem()
	 */
	$.fn.menuPopup = function(method) {
		if (methods[method]) {
			return methods[method].apply(this, Array.prototype.slice.call(arguments, 1));
		}
		else {
			return methods.init.apply(this, arguments);
		}
	};

	/**
	 * Created popup menu item nodes and append to $menu_popup.
	 *
	 * @param {object} $menu_popup    jQuery node of popup menu.
	 * @param {array} sections        Array of menu popup sections.
	 */
	function addMenuPopupItems($menu_popup, sections) {
		// Create menu sections.
		$.each(sections, function(i, section) {
			// Add a separator between menu item sections.
			if (i > 0) {
				$menu_popup.append($('<li>').append($('<div>')));
			}

			var section_label = null;

			if (typeof section.label === 'string' && section.label.length) {
				section_label = section.label;
			}

			// Add menu item section label, if provided.
			if (section_label !== null) {
				$menu_popup.append($('<li>').append($('<h3>').text(section_label)));
			}

			// Add individual menu items of the section.
			$.each(section.items, function(i, item) {
				item = $.extend({}, item);
				if (sections.length > 1 && section_label !== null) {
					item.ariaLabel = section_label + ', ' + item['label'];
				}
				$menu_popup.append(createMenuItem(item));
			});
		});

		if (sections.length == 1) {
			if (typeof sections[0].label === 'string' && sections[0].label.length) {
				$menu_popup.attr({'aria-label': sections[0].label});
			}
		}
	}

	var defaultOptions = {
		closeCallback: function(){},
		background_layer: true
	};

	var methods = {
		init: function(sections, event, options) {
			// Don't display empty menu.
			if (!sections.length || !sections[0]['items'].length) {
				return;
			}

			var $opener = $(this);

			options = $.extend({
				position: {
					/*
					 * Please note that click event is also triggered by hitting spacebar on the keyboard,
					 * in which case the number of mouse clicks (stored in event.originalEvent.detail) will be zero.
					 */
					of: (['click', 'mouseup', 'mousedown'].includes(event.type) && event.originalEvent.detail)
						? event
						: event.target,
					my: 'left top',
					at: 'left bottom',
					using: (pos, data) => {
						let max_left = data.horizontal === 'left'
							? document.querySelector('.wrapper').clientWidth
							: document.querySelector('.wrapper').clientWidth - data.element.width;

						pos.top = Math.max(0, pos.top);
						pos.left = Math.max(0, Math.min(max_left, pos.left));

						data.element.element[0].style.top = `${pos.top}px`;
						data.element.element[0].style.left = `${pos.left}px`;
					}
				}
			}, defaultOptions, options || {});

			// Close other action menus and prevent focus jumping before opening a new popup.
			$('.menu-popup-top').menuPopup('close', null, false);

			$opener.attr('aria-expanded', 'true');

			var $menu_popup = $('<ul>', {
					'role': 'menu',
					'class': 'menu-popup menu-popup-top',
					'tabindex': 0
				});

			// Add custom class, if specified.
			if ('class' in options) {
				$menu_popup.addClass(options.class);
			}

			$opener.data({
				sections: sections,
				menu_popup: $menu_popup
			});
			addMenuPopupItems($menu_popup, sections);

			$menu_popup.data('menu_popup', options);

			if (options.background_layer) {
				$('.wrapper').append($('<div>', {class: 'menu-popup-overlay'}));
			}

			$('.wrapper').append($menu_popup);

			// Position the menu (before hiding).
			$menu_popup.position(options.position);

			// Hide all action menu sub-levels, including the topmost, for fade effect to work.
			$menu_popup.add('.menu-popup', $menu_popup).hide();

			// Position and display the menu.
			$menu_popup.fadeIn(50);

			addToOverlaysStack('menu-popup', event.target, 'menu-popup');

			// Need to be postponed.
			setTimeout(function() {
				$(document)
					.on('click dragstart', {menu: $menu_popup, opener: $opener},
						menuPopupDocumentCloseHandler
					)
					.on('keydown', {menu: $menu_popup}, menuPopupKeyDownHandler);
			});

			$menu_popup.focus();
		},

		close: function(trigger_elem, return_focus) {
			var menu_popup = $(this),
				options = $(menu_popup).data('menu_popup') || {};

			if (!menu_popup.is(trigger_elem) && menu_popup.has(trigger_elem).length === 0) {
				$('[aria-expanded="true"]', trigger_elem).attr({'aria-expanded': 'false'});
				menu_popup.fadeOut(0);

				$('.highlighted', menu_popup).removeClass('highlighted');
				$('[aria-expanded="true"]', menu_popup).attr({'aria-expanded': 'false'});

				$(document)
					.off('click dragstart', menuPopupDocumentCloseHandler)
					.off('keydown', menuPopupKeyDownHandler);

				var overlay = removeFromOverlaysStack('menu-popup', return_focus);

				if (overlay && typeof overlay['element'] !== undefined) {
					// Remove expanded attribute of the original opener.
					$(overlay['element']).attr({'aria-expanded': 'false'});
				}

				if (options.background_layer) {
					menu_popup.prev().remove();
				}

				menu_popup.remove();

				// Call menu close callback function.
				typeof options.closeCallback === 'function' && options.closeCallback.apply();
			}
		},

		/**
		 * Refresh popup menu, call refreshCallback for every item if defined. Refresh recreate item dom nodes.
		 */
		refresh: function(widget) {
			var $opener = $(this),
				sections = $opener.data('sections'),
				$menu_popup = $opener.data('menu_popup');

			$menu_popup.empty();
			sections.forEach(
				section => section.items && section.items.forEach(
					item => item.refreshCallback && item.refreshCallback.call(item, widget)
			));
			addMenuPopupItems($menu_popup, sections);
		}
	};

	/**
	 * Expends hovered/selected context menu item.
	 */
	$.fn.actionMenuItemExpand = function() {
		var li = $(this),
			pos = li.position(),
			menu = li.closest('.menu-popup');

		for (var item = $('li:first-child', menu); item.length > 0; item = item.next()) {
			if (item[0] == li[0]) {
				$('>a', li[0]).addClass('highlighted');

				if (!$('ul', item[0]).is(':visible')) {
					const $submenu = $('ul:first', item[0]);

					if ($submenu.length) {
						const position = {
							'top': pos.top - 6,
							'left': pos.left + li.outerWidth() + 14,
						};

						$submenu
							.css('display' ,'block')
							.prev('[role="menuitem"]').attr({'aria-expanded': 'true'});

						let max_relative_left = $(window).outerWidth(true) - $submenu.outerWidth(true)
							- menu[0].getBoundingClientRect().left - 14 * 2;

						position.top = Math.max(0, position.top);
						position.left = Math.max(0, Math.min(max_relative_left, position.left));

						$submenu.css(position);
					}
				}
			}
			else {
				// Remove activity from item that has been selected by keyboard and now is deselected using mouse.
				if ($('>a', item[0]).hasClass('highlighted')) {
					$('>a', item[0]).removeClass('highlighted').blur();
				}

				// Closes all other submenus from this level, if they were open.
				if ($('ul', item[0]).is(':visible')) {
					$('ul', item[0]).prev('[role="menuitem"]').removeClass('highlighted');
					$('ul', item[0]).prev('[role="menuitem"]').attr({'aria-expanded': 'false'});
					$('ul', item[0]).css({'display': 'none'});
				}
			}
		}

		return this;
	};

	/**
	 * Collapses context menu item that has lost focus or is not selected anymore.
	 */
	$.fn.actionMenuItemCollapse = function() {
		// Remove style and close sub-menus in deeper levels.
		var parent_menu = $(this).closest('.menu-popup');
		$('.highlighted', parent_menu).removeClass('highlighted');
		$('[aria-expanded]', parent_menu).attr({'aria-expanded': 'false'});
		$('.menu-popup', parent_menu).css({'display': 'none'});

		// Close actual menu level.
		parent_menu.not('.menu-popup-top').css({'display': 'none'});
		parent_menu.prev('[role="menuitem"]').attr({'aria-expanded': 'false'});

		return this;
	};

	function menuPopupDocumentCloseHandler(event) {
		$(event.data.menu[0]).menuPopup('close', event.data.opener);
	}

	function menuPopupKeyDownHandler(event) {
		var link_selector = '.menu-popup-item',
			menu_popup = $(event.data.menu[0]),
			level = menu_popup,
			selected,
			items;

		// Find active menu level.
		while ($('[aria-expanded="true"]:visible', level).length) {
			level = $('[aria-expanded="true"]:visible:first', level.get(0)).next('[role="menu"]');
		}

		// Find active menu items.
		items = $('>li', level).filter(function() {
			return $(this).has('.menu-popup-item').length;
		});

		// Find an element that was selected when key was pressed.
		if ($('.menu-popup-item.highlighted', level).length) {
			selected = $(link_selector + '.highlighted', level).closest('li');
		}
		else if ($('.menu-popup-item', level).filter(function() {
			return this == document.activeElement;
		}).length) {
			selected = $(document.activeElement).closest('li');
		}

		// Perform action based on keydown event.
		switch (event.which) {
			case 37: // arrow left
				if (typeof selected !== 'undefined' && selected.has('.menu-popup')) {
					if (level != menu_popup) {
						selected.actionMenuItemCollapse();

						// Must focus previous element, otherwise screen reader will exit menu.
						selected.closest('.menu-popup').prev('[role="menuitem"]').addClass('highlighted').focus();
					}
				}
				break;

			case 38: // arrow up
				if (typeof selected === 'undefined') {
					$(link_selector + ':last', level).addClass('highlighted').focus();
				}
				else {
					var prev = items[items.index(selected) - 1];
					if (typeof prev === 'undefined') {
						prev = items[items.length - 1];
					}

					$(link_selector, selected).removeClass('highlighted');
					$(link_selector + ':first', prev).addClass('highlighted').focus();
				}

				// Prevent page scrolling.
				event.preventDefault();
				break;

			case 39: // arrow right
				if (typeof selected !== 'undefined' && selected.has('.menu-popup')) {
					selected.actionMenuItemExpand();
					$('ul > li ' + link_selector + ':first', selected).addClass('highlighted').focus();
				}
				break;

			case 40: // arrow down
				if (typeof selected === 'undefined') {
					$(link_selector + ':first', items[0]).addClass('highlighted').focus();
				}
				else {
					var next = items[items.index(selected) + 1];
					if (typeof next === 'undefined') {
						next = items[0];
					}

					$(link_selector, selected).removeClass('highlighted');
					$(link_selector + ':first', next).addClass('highlighted').focus();
				}

				// Prevent page scrolling.
				event.preventDefault();
				break;

			case 27: // ESC
				$(menu_popup).menuPopup('close', null);
				break;

			case 13: // Enter
				if (typeof selected !== 'undefined') {
					$('>' + link_selector, selected)[0].click();
				}
				break;

			case 9: // Tab
				event.preventDefault();
				break;
		}

		return false;
	}

	/**
	 * Create menu item.
	 *
	 * @param string options['label']          Link label.
	 * @param string options['ariaLabel']	   Aria-label text.
	 * @param string options['url']            Link url.
	 * @param string options['css']            Item class.
	 * @param array  options['data']           Item data ("key" => "value").
	 * @param array  options['items']          Item sub menu.
	 * @param {bool} options['disabled']       Item disable status.
	 * @param object options['clickCallback']  Item click callback.
	 *
	 * @return object
	 */
	function createMenuItem(options) {
		options = $.extend({
			ariaLabel: options.label,
			selected: false,
			disabled: false,
			class: false
		}, options);

		var item = $('<li>'),
			link = $('<a>', {
				role: 'menuitem',
				tabindex: '-1',
				'aria-label': options.selected ? sprintf(t('S_SELECTED_SR'), options.ariaLabel) : options.ariaLabel
			}).data('aria-label', options.ariaLabel);

		if (typeof options.label !== 'undefined') {
			link.text(options.label);

			if (typeof options.items !== 'undefined' && options.items.length > 0) {
				// if submenu exists
				link.append($('<span>', {'class': 'arrow-right'}));
			}
		}

		if (typeof options.data !== 'undefined' && objectSize(options.data) > 0) {
			$.each(options.data, function(key, value) {
				link.data(key, value);
			});
		}

		link.addClass('menu-popup-item');

		if (options.disabled) {
			link.addClass('disabled');
		}
		else {
			if (typeof options.url !== 'undefined') {
				link.attr('href', options.url);

				if ('target' in options) {
					link.attr('target', options.target);
				}

				if ('rel' in options) {
					link.attr('rel', options.rel);
				}
			}

			if (typeof options.clickCallback !== 'undefined') {
				link.on('click', options.clickCallback);
			}
		}

		if (options.selected) {
			link.addClass(['selected', ZBX_ICON_CHECK]);
		}

		if (options.class) {
			link.addClass(options.class);
		}

		if ('dataAttributes' in options) {
			$.each(options.dataAttributes, function(key, value) {
				link.attr((key.substr(0, 5) === 'data-') ? key : 'data-' + key, value);
			});
		}

		if (typeof options.items !== 'undefined' && options.items.length > 0) {
			link.attr({
				'aria-haspopup': 'true',
				'aria-expanded': 'false',
				'aria-hidden': 'true'
			});
			link.on('click', function(e) {
				e.stopPropagation();
			});
		}

		item.append(link);

		if (typeof options.items !== 'undefined' && options.items.length > 0) {
			var menu = $('<ul>', {
					class : 'menu-popup',
					role: 'menu'
				})
				.on('mouseenter', function(e) {
					// Prevent 'mouseenter' event in parent item, that would call actionMenuItemExpand() for parent.
					e.stopPropagation();
				});

			$.each(options.items, function(i, item) {
				menu.append(createMenuItem(item));
			});

			item.append(menu);
		}

		item.on('mouseenter', function(e) {
			e.stopPropagation();
			$(this).actionMenuItemExpand();
		});

		return item;
	}
});<|MERGE_RESOLUTION|>--- conflicted
+++ resolved
@@ -533,7 +533,6 @@
 
 		if (options.items.length) {
 			for (const item of options.items) {
-<<<<<<< HEAD
 				if (item.params.is_webitem) {
 					item_urls.push({
 						label: item.name,
@@ -552,19 +551,6 @@
 					});
 				}
 			};
-=======
-				url = new Curl('items.php');
-				url.setArgument('form', 'update');
-				url.setArgument('itemid', item.params.itemid);
-				url.setArgument('context', 'host');
-
-				item_urls.push({
-					label: item.name,
-					disabled: item.params.is_webitem,
-					url: url.getUrl()
-				});
-			}
->>>>>>> ee3fc441
 
 			config_urls.push({
 				label: t('Items'),
@@ -829,7 +815,6 @@
 
 		if (options.items.length) {
 			for (const item of options.items) {
-<<<<<<< HEAD
 				if (item.params.is_webitem) {
 					item_urls.push({
 						label: item.name,
@@ -847,19 +832,6 @@
 						}
 					});
 				}
-=======
-				url = new Curl('items.php');
-				url.setArgument('form', 'update');
-				url.setArgument('itemid', item.params.itemid);
-				url.setArgument('context', 'host');
-				url.setArgument('backurl', options.backurl);
-
-				item_urls.push({
-					label: item.name,
-					disabled: item.params.is_webitem,
-					url: url.getUrl()
-				});
->>>>>>> ee3fc441
 			}
 
 			config_urls.push({
