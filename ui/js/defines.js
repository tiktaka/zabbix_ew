/*
** Zabbix
** Copyright (C) 2001-2024 Zabbix SIA
**
** This program is free software; you can redistribute it and/or modify
** it under the terms of the GNU General Public License as published by
** the Free Software Foundation; either version 2 of the License, or
** (at your option) any later version.
**
** This program is distributed in the hope that it will be useful,
** but WITHOUT ANY WARRANTY; without even the implied warranty of
** MERCHANTABILITY or FITNESS FOR A PARTICULAR PURPOSE. See the
** GNU General Public License for more details.
**
** You should have received a copy of the GNU General Public License
** along with this program; if not, write to the Free Software
** Foundation, Inc., 51 Franklin Street, Fifth Floor, Boston, MA  02110-1301, USA.
**/


const ZBX_COLOR_SCHEME_DARK = 'dark';
const ZBX_COLOR_SCHEME_LIGHT = 'light';

const ZBX_STYLE_BTN_ALT = 'btn-alt';
const ZBX_STYLE_BTN_GREY = 'btn-grey';
const ZBX_STYLE_BTN_ICON = 'btn-icon';
const ZBX_STYLE_BTN_SMALL = 'btn-small';

const ZBX_STYLE_FORM_GRID = 'form-grid';

const ZBX_STYLE_COLOR_WARNING = 'color-warning';

const ZBX_STYLE_ARROW_DOWN = 'arrow-down';
const ZBX_STYLE_ARROW_RIGHT = 'arrow-right';
const ZBX_STYLE_COLLAPSIBLE = 'collapsible';
const ZBX_STYLE_COLLAPSED = 'collapsed';
const ZBX_STYLE_DRAG_ICON = 'drag-icon';
const ZBX_STYLE_NOTHING_TO_SHOW = 'nothing-to-show';
const ZBX_STYLE_PROBLEM_ICON_LINK = 'problem-icon-link';
const ZBX_STYLE_PROBLEM_ICON_LIST_ITEM = 'problem-icon-list-item';

const ZBX_STYLE_LIST_TABLE = 'list-table';

const ZBX_ICON_BELL = 'zi-bell';
const ZBX_ICON_BELL_OFF = 'zi-bell-off';
const ZBX_ICON_CHECK = 'zi-check';
const ZBX_ICON_CHEVRON_DOWN = 'zi-chevron-down';
const ZBX_ICON_CHEVRON_DOWN_SMALL = 'zi-chevron-down-small';
const ZBX_ICON_CHEVRON_LEFT = 'zi-chevron-left';
const ZBX_ICON_CHEVRON_RIGHT = 'zi-chevron-right';
const ZBX_ICON_CHEVRON_UP = 'zi-chevron-up';
const ZBX_ICON_COG_FILLED = 'zi-cog-filled';
const ZBX_ICON_COPY = 'zi-copy';
const ZBX_ICON_EYE_OFF = 'zi-eye-off';
const ZBX_ICON_FILTER = 'zi-filter';
const ZBX_ICON_HELP_SMALL = 'zi-help-small';
const ZBX_ICON_HOME = 'zi-home';
const ZBX_ICON_LOCK = 'zi-lock';
const ZBX_ICON_MORE = 'zi-more';
const ZBX_ICON_PAUSE = 'zi-pause';
const ZBX_ICON_PENCIL = 'zi-pencil';
const ZBX_ICON_PLAY = 'zi-play';
const ZBX_ICON_PLUS = 'zi-plus';
const ZBX_ICON_REFERENCE = 'zi-reference';
const ZBX_ICON_REMOVE_SMALL = 'zi-remove-small';
const ZBX_ICON_REMOVE_SMALLER = 'zi-remove-smaller';
const ZBX_ICON_SPEAKER = 'zi-speaker';
const ZBX_ICON_SPEAKER_OFF = 'zi-speaker-off';
const ZBX_ICON_TEXT = 'zi-text';
const ZBX_ICON_WRENCH_ALT_SMALL = 'zi-wrench-alt-small';

const TRIGGER_SEVERITY_NOT_CLASSIFIED = 0;
const TRIGGER_SEVERITY_INFORMATION = 1;
const TRIGGER_SEVERITY_WARNING = 2;
const TRIGGER_SEVERITY_AVERAGE = 3;
const TRIGGER_SEVERITY_HIGH = 4;
const TRIGGER_SEVERITY_DISASTER = 5;

const ZBX_STYLE_NA_BG = 'na-bg';
const ZBX_STYLE_INFO_BG = 'info-bg';
const ZBX_STYLE_WARNING_BG = 'warning-bg';
const ZBX_STYLE_AVERAGE_BG = 'average-bg';
const ZBX_STYLE_HIGH_BG = 'high-bg';
const ZBX_STYLE_DISASTER_BG = 'disaster-bg';

const ZBX_STYLE_STATUS_NA_BG = 'status-na-bg';
const ZBX_STYLE_STATUS_INFO_BG = 'status-info-bg';
const ZBX_STYLE_STATUS_WARNING_BG = 'status-warning-bg';
const ZBX_STYLE_STATUS_AVERAGE_BG = 'status-average-bg';
const ZBX_STYLE_STATUS_HIGH_BG = 'status-high-bg';
const ZBX_STYLE_STATUS_DISASTER_BG = 'status-disaster-bg';
<<<<<<< HEAD
=======

const MAINTENANCE_TYPE_NORMAL = 0;
const MAINTENANCE_TYPE_NODATA = 1;
>>>>>>> 41175558

const KEY_ARROW_DOWN = 40;
const KEY_ARROW_LEFT = 37;
const KEY_ARROW_RIGHT = 39;
const KEY_ARROW_UP = 38;
const KEY_BACKSPACE = 8;
const KEY_DELETE = 46;
const KEY_ENTER = 13;
const KEY_ESCAPE = 27;
const KEY_TAB = 9;
const KEY_PAGE_UP = 33;
const KEY_PAGE_DOWN = 34;
const KEY_END = 35;
const KEY_HOME = 36;
const KEY_SPACE = 32;

const PAGE_TYPE_TEXT_RETURN_JSON = 11;

const ZBX_SCRIPT_MANUALINPUT_DISABLED = 0;
const ZBX_SCRIPT_MANUALINPUT_ENABLED = 1;

const MFA_TYPE_TOTP = 1;
const MFA_TYPE_DUO = 2;

// IMPORTANT!!! by priority DESC
const GROUP_GUI_ACCESS_SYSTEM = 0;
const GROUP_GUI_ACCESS_INTERNAL = 1;
const GROUP_GUI_ACCESS_LDAP = 2;
const GROUP_GUI_ACCESS_DISABLED = 3;<|MERGE_RESOLUTION|>--- conflicted
+++ resolved
@@ -89,12 +89,9 @@
 const ZBX_STYLE_STATUS_AVERAGE_BG = 'status-average-bg';
 const ZBX_STYLE_STATUS_HIGH_BG = 'status-high-bg';
 const ZBX_STYLE_STATUS_DISASTER_BG = 'status-disaster-bg';
-<<<<<<< HEAD
-=======
 
 const MAINTENANCE_TYPE_NORMAL = 0;
 const MAINTENANCE_TYPE_NODATA = 1;
->>>>>>> 41175558
 
 const KEY_ARROW_DOWN = 40;
 const KEY_ARROW_LEFT = 37;
