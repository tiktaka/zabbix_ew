--- conflicted
+++ resolved
@@ -78,14 +78,8 @@
 			.trigger('change');
 
 		$('.btn-dropdown-container button', $container)
-<<<<<<< HEAD
 			.removeClass([ZBX_ICON_TEXT, ZBX_ICON_LOCK])
-			.addClass('btn-alt btn-dropdown-toggle ' + ZBX_ICON_EYE_OFF);
-=======
-			.removeClass('icon-text ' + ZBX_STYLE_ICON_SECRET)
-			.addClass('btn-alt btn-dropdown-toggle ' + ZBX_STYLE_ICON_INVISIBLE);
-
->>>>>>> 92b42880
+			.addClass(['btn-alt', 'btn-dropdown-toggle', ZBX_ICON_EYE_OFF]);
 		$this.hide();
 	}
 
