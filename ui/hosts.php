--- conflicted
+++ resolved
@@ -743,16 +743,7 @@
 			$interfaces = getRequest('interfaces', []);
 
 			foreach ($interfaces as $key => $interface) {
-<<<<<<< HEAD
-				// Proccess SNMP interface fields.
-=======
-				if (zbx_empty($interface['ip']) && zbx_empty($interface['dns'])) {
-					unset($interface[$key]);
-					continue;
-				}
-
 				// Process SNMP interface fields.
->>>>>>> 7a4e6d84
 				if ($interface['type'] == INTERFACE_TYPE_SNMP) {
 					if (!array_key_exists('details', $interface)) {
 						$interface['details'] = [];
