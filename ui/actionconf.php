--- conflicted
+++ resolved
@@ -20,181 +20,593 @@
 
 
 require_once dirname(__FILE__).'/include/config.inc.php';
-
-$page['scripts'] = [
-	'flickerfreescreen.js',
-	'gtlc.js',
-	'class.dashboard.js',
-	'class.dashboard.page.js',
-//	'class.dashboard.widget.iterator.js',
-	'class.dashboard.widget.placeholder.js',
-	'class.widget.js',
-	'class.widget.clock.js',
-	'class.widget.graph.js',
-	'class.widget.map.js',
-	'class.widget.navtree.js',
-	'class.widget.problems.js',
-	'class.widget.problemsbysv.js',
-	'class.widget.svggraph.js',
-	'class.widget.trigerover.js',
-	'class.calendar.js',
-	'multiselect.js',
-	'layout.mode.js',
-	'class.coverride.js',
-	'class.cverticalaccordion.js',
-	'class.crangecontrol.js',
-	'colorpicker.js',
-	'class.csvggraph.js',
-	'class.cnavtree.js',
-	'class.svg.canvas.js',
-	'class.svg.map.js',
-	'class.tab-indicators.js',
-	'class.sortable.js',
+require_once dirname(__FILE__).'/include/forms.inc.php';
+require_once dirname(__FILE__).'/include/actions.inc.php';
+require_once dirname(__FILE__).'/include/triggers.inc.php';
+
+$page['title'] = _('Configuration of actions');
+$page['file'] = 'actionconf.php';
+$page['scripts'] = ['multiselect.js', 'textareaflexible.js', 'popup.condition.common.js', 'popup.operation.common.js',
+	'class.tab-indicators.js'
 ];
 
 require_once dirname(__FILE__).'/include/page_header.php';
-
-$dashboards = API::Dashboard()->get([
-	'output' => ['dashboardid'],
-	'sortfield' => 'name',
-	'limit' => 1
-]);
-
-$dashboardid = $dashboards[0]['dashboardid'];
-
-$widget = (new CWidget())
-	->setTitle('TESTING')
-	->setWebLayoutMode(ZBX_LAYOUT_NORMAL)
-	->addItem(
-		(new CFilter(new CUrl()))
-			->setProfile('web.dashbrd.filter', $dashboardid)
-			->setActiveTab(1)
-			->addTimeSelector('now-1h', 'now', true)
-	);
-
-$widget->show();
-
-$dashboards = API::Dashboard()->get([
-	'output' => ['dashboardid', 'name', 'userid', 'display_period', 'auto_start'],
-	'selectPages' => ['dashboard_pageid', 'name', 'display_period', 'widgets'],
-	'dashboardids' => [$dashboardid],
-	'preservekeys' => true
-]);
-
-CDashboardHelper::updateEditableFlag($dashboards);
-
-$dashboard = array_shift($dashboards);
-$dashboard['pages'] = CDashboardHelper::preparePagesForGrid($dashboard['pages'], null, true);
-
-$widgets = $dashboard['pages'][0]['widgets'];
-foreach ($widgets as &$widget) {
-	$widget += [
-		'dashboard_data' => [
-			'templateid' => null,
-			'dashboardid' => $dashboardid,
-			'dynamic_hostid' => null,
+// VAR							TYPE	OPTIONAL	FLAGS	VALIDATION	EXCEPTION
+$fields = [
+	'actionid' =>						[T_ZBX_INT, O_OPT, P_SYS,	DB_ID,		'isset({form}) && {form} == "update"'],
+	'name' =>							[T_ZBX_STR, O_OPT, null,	NOT_EMPTY,	'isset({add}) || isset({update})',
+											_('Name')
+										],
+	'eventsource' =>					[T_ZBX_INT, O_OPT, null,
+											IN([EVENT_SOURCE_TRIGGERS, EVENT_SOURCE_DISCOVERY,
+												EVENT_SOURCE_AUTOREGISTRATION, EVENT_SOURCE_INTERNAL
+											]),
+											null
+										],
+	'evaltype' =>						[T_ZBX_INT, O_OPT, null,
+											IN([CONDITION_EVAL_TYPE_AND_OR, CONDITION_EVAL_TYPE_AND,
+												CONDITION_EVAL_TYPE_OR, CONDITION_EVAL_TYPE_EXPRESSION
+											]),
+											'isset({add}) || isset({update})'
+										],
+	'formula' =>						[T_ZBX_STR, O_OPT, null,	null,	'isset({add}) || isset({update})'],
+	'esc_period' =>						[T_ZBX_STR, O_OPT, null,	null,	null, _('Default operation step duration')],
+	'status' =>							[T_ZBX_INT, O_OPT, null,	IN([ACTION_STATUS_ENABLED, ACTION_STATUS_DISABLED]),
+											null
+										],
+	'g_actionid' =>						[T_ZBX_INT, O_OPT, null,	DB_ID,		null],
+	'conditions' =>						[null,		O_OPT,	null,	null,		null],
+	'new_condition' =>					[null,		O_OPT,	null,	null,		'isset({add_condition})'],
+	'operations' =>						[null,		O_OPT,	null,	null,		null],
+	'edit_operationid' =>				[T_ZBX_STR, O_OPT,	P_ACT,	null,		null],
+	'new_operation' =>					[null,		O_OPT,	null,	null,		null],
+	'recovery_operations' =>			[null,		O_OPT,	null,	null,		null],
+	'edit_recovery_operationid' =>		[T_ZBX_STR, O_OPT,	P_ACT,	null,		null],
+	'new_recovery_operation' =>			[null,		O_OPT,	null,	null,		null],
+	'ack_operations' =>					[null,		O_OPT,	null,	null,		null],
+	'edit_ack_operationid' =>			[T_ZBX_STR, O_OPT,	P_ACT,	null,		null],
+	'new_ack_operation' =>				[null,		O_OPT,	null,	null,		null],
+	'opconditions' =>					[null,		O_OPT,	null,	null,		null],
+	// actions
+	'action' =>							[T_ZBX_STR, O_OPT, P_SYS|P_ACT,
+											IN('"action.massdelete","action.massdisable","action.massenable"'),
+											null
+										],
+	'add_condition' =>					[T_ZBX_STR, O_OPT, P_SYS|P_ACT, null,	null],
+	'cancel_new_condition' =>			[T_ZBX_STR, O_OPT, P_SYS|P_ACT, null,	null],
+	'add_operation' =>					[T_ZBX_STR, O_OPT, P_SYS|P_ACT, null,	null],
+	'add_recovery_operation' =>			[T_ZBX_STR, O_OPT, P_SYS|P_ACT, null,	null],
+	'add_ack_operation' =>				[T_ZBX_STR, O_OPT, P_SYS|P_ACT, null,	null],
+	'pause_suppressed' =>				[T_ZBX_STR, O_OPT, null,
+											IN([ACTION_PAUSE_SUPPRESSED_FALSE, ACTION_PAUSE_SUPPRESSED_TRUE]),
+											null,
+											_('Pause operations for suppressed problems')
+										],
+	'add' =>							[T_ZBX_STR, O_OPT, P_SYS|P_ACT, null,	null],
+	'update' =>							[T_ZBX_STR, O_OPT, P_SYS|P_ACT, null,	null],
+	'delete' =>							[T_ZBX_STR, O_OPT, P_SYS|P_ACT, null,	null],
+	'cancel' =>							[T_ZBX_STR, O_OPT, P_SYS,		null,	null],
+	'form' =>							[T_ZBX_STR, O_OPT, P_SYS,		null,	null],
+	'form_refresh' =>					[T_ZBX_INT, O_OPT, null,		null,	null],
+	// filter
+	'filter_set' =>				[T_ZBX_STR, O_OPT, P_SYS,	null,		null],
+	'filter_rst' =>				[T_ZBX_STR, O_OPT, P_SYS,	null,		null],
+	'filter_name' =>			[T_ZBX_STR, O_OPT, null,	null,		null],
+	'filter_status' =>			[T_ZBX_INT, O_OPT, null,	IN([-1, ACTION_STATUS_ENABLED, ACTION_STATUS_DISABLED]),		null],
+	// sort and sortorder
+	'sort' =>							[T_ZBX_STR, O_OPT, P_SYS, IN('"name","status"'),						null],
+	'sortorder' =>						[T_ZBX_STR, O_OPT, P_SYS, IN('"'.ZBX_SORT_DOWN.'","'.ZBX_SORT_UP.'"'),	null]
+];
+
+$dataValid = check_fields($fields);
+$edit_ack_operationid = null;
+$new_ack_operation = getRequest('new_ack_operation', []);
+$ack_operations = getRequest('ack_operations', []);
+$eventsource = getRequest('eventsource', EVENT_SOURCE_TRIGGERS);
+
+if (hasRequest('actionid')) {
+	$actionPermissions = API::Action()->get([
+		'output' => ['actionid'],
+		'actionids' => $_REQUEST['actionid'],
+		'editable' => true
+	]);
+	if (empty($actionPermissions)) {
+		access_deny();
+	}
+}
+
+/*
+ * Actions
+ */
+if (hasRequest('add') || hasRequest('update')) {
+	$action = [
+		'name' => getRequest('name'),
+		'status' => getRequest('status', ACTION_STATUS_DISABLED),
+		'esc_period' => getRequest('esc_period', DB::getDefault('actions', 'esc_period')),
+		'operations' => getRequest('operations', []),
+		'recovery_operations' => getRequest('recovery_operations', []),
+		'acknowledge_operations' => getRequest('ack_operations', [])
+	];
+
+	foreach (['operations', 'recovery_operations', 'acknowledge_operations'] as $operation_key) {
+		foreach ($action[$operation_key] as &$operation) {
+			if (array_key_exists('opmessage', $operation)
+					&& !array_key_exists('default_msg', $operation['opmessage'])) {
+				$operation['opmessage']['default_msg'] = 1;
+			}
+		}
+		unset($operation);
+	}
+
+	$filter = [
+		'conditions' => getRequest('conditions', []),
+		'evaltype' => getRequest('evaltype')
+	];
+
+	if ($filter['evaltype'] == CONDITION_EVAL_TYPE_EXPRESSION) {
+		if (count($filter['conditions']) > 1) {
+			$filter['formula'] = getRequest('formula');
+		}
+		else {
+			// if only one or no conditions are left, reset the evaltype to "and/or" and clear the formula
+			$filter['formula'] = '';
+			$filter['evaltype'] = CONDITION_EVAL_TYPE_AND_OR;
+		}
+	}
+	$action['filter'] = $filter;
+
+	if ($eventsource == EVENT_SOURCE_TRIGGERS) {
+		$action['pause_suppressed'] = getRequest('pause_suppressed', ACTION_PAUSE_SUPPRESSED_FALSE);
+	}
+
+	DBstart();
+
+	if (hasRequest('update')) {
+		$action['actionid'] = getRequest('actionid');
+
+		$result = API::Action()->update($action);
+
+		$messageSuccess = _('Action updated');
+		$messageFailed = _('Cannot update action');
+	}
+	else {
+		$action['eventsource'] = $eventsource;
+
+		$result = API::Action()->create($action);
+
+		$messageSuccess = _('Action added');
+		$messageFailed = _('Cannot add action');
+	}
+
+	if ($result) {
+		unset($_REQUEST['form']);
+	}
+
+	$result = DBend($result);
+
+	if ($result) {
+		uncheckTableRows();
+	}
+	show_messages($result, $messageSuccess, $messageFailed);
+}
+elseif (hasRequest('delete') && hasRequest('actionid')) {
+	$result = API::Action()->delete([getRequest('actionid')]);
+
+	if ($result) {
+		unset($_REQUEST['form'], $_REQUEST['actionid']);
+		uncheckTableRows();
+	}
+	show_messages($result, _('Action deleted'), _('Cannot delete action'));
+}
+elseif (hasRequest('add_condition') && hasRequest('new_condition')) {
+	$newCondition = getRequest('new_condition');
+
+	if ($newCondition) {
+		$conditions = getRequest('conditions', []);
+
+		// When adding new condition, in order to check for an existing condition, it must have a not null value.
+		if ($newCondition['conditiontype'] == CONDITION_TYPE_SUPPRESSED) {
+			$newCondition['value'] = '';
+		}
+
+		// check existing conditions and remove duplicate condition values
+		foreach ($conditions as $condition) {
+			if ($newCondition['conditiontype'] == $condition['conditiontype']) {
+				if (is_array($newCondition['value'])) {
+					foreach ($newCondition['value'] as $key => $newValue) {
+						if ($condition['value'] == $newValue) {
+							unset($newCondition['value'][$key]);
+						}
+					}
+				}
+				else {
+					if ($newCondition['value'] == $condition['value'] && (!array_key_exists('value2', $newCondition)
+							|| $newCondition['value2'] === $condition['value2'])) {
+						$newCondition['value'] = null;
+					}
+				}
+			}
+		}
+
+		$usedFormulaIds = zbx_objectValues($conditions, 'formulaid');
+
+		if (isset($newCondition['value'])) {
+			$newConditionValues = zbx_toArray($newCondition['value']);
+			foreach ($newConditionValues as $newValue) {
+				$condition = $newCondition;
+				$condition['value'] = $newValue;
+				$condition['formulaid'] = CConditionHelper::getNextFormulaId($usedFormulaIds);
+				$usedFormulaIds[] = $condition['formulaid'];
+				$conditions[] = $condition;
+			}
+		}
+
+		$_REQUEST['conditions'] = $conditions;
+	}
+}
+elseif (hasRequest('add_operation') && hasRequest('new_operation')) {
+	$new_operation = getRequest('new_operation');
+	$result = true;
+
+	$new_operation['recovery'] = ACTION_OPERATION;
+	$new_operation['eventsource'] = $eventsource;
+
+	if (API::Action()->validateOperationsIntegrity($new_operation)) {
+		$_REQUEST['operations'] = getRequest('operations', []);
+
+		$uniqOperations = [
+			OPERATION_TYPE_HOST_ADD => 0,
+			OPERATION_TYPE_HOST_REMOVE => 0,
+			OPERATION_TYPE_HOST_ENABLE => 0,
+			OPERATION_TYPE_HOST_DISABLE => 0,
+			OPERATION_TYPE_HOST_INVENTORY => 0
+		];
+
+		if (array_key_exists($new_operation['operationtype'], $uniqOperations)) {
+			$uniqOperations[$new_operation['operationtype']]++;
+
+			foreach ($_REQUEST['operations'] as $operationId => $operation) {
+				if (array_key_exists($operation['operationtype'], $uniqOperations)
+					&& (!array_key_exists('id', $new_operation)
+						|| bccomp($new_operation['id'], $operationId) != 0)) {
+					$uniqOperations[$operation['operationtype']]++;
+				}
+			}
+
+			if ($uniqOperations[$new_operation['operationtype']] > 1) {
+				$result = false;
+				error(_s('Operation "%1$s" already exists.', operation_type2str($new_operation['operationtype'])));
+				show_messages();
+			}
+		}
+
+		if ($result) {
+			if (isset($_REQUEST['new_operation']['id'])) {
+				$_REQUEST['operations'][$_REQUEST['new_operation']['id']] = $_REQUEST['new_operation'];
+			}
+			else {
+				$_REQUEST['operations'][] = $_REQUEST['new_operation'];
+			}
+
+			sortOperations($eventsource, $_REQUEST['operations']);
+		}
+
+		unset($_REQUEST['new_operation']);
+	}
+}
+elseif (hasRequest('add_recovery_operation') && hasRequest('new_recovery_operation')) {
+	$new_recovery_operation = getRequest('new_recovery_operation');
+
+	$new_recovery_operation['recovery'] = ACTION_RECOVERY_OPERATION;
+	$new_recovery_operation['eventsource'] = $eventsource;
+
+	if (API::Action()->validateOperationsIntegrity($new_recovery_operation)) {
+		$_REQUEST['recovery_operations'] = getRequest('recovery_operations', []);
+
+		if (isset($_REQUEST['new_recovery_operation']['id'])) {
+			$_REQUEST['recovery_operations'][$_REQUEST['new_recovery_operation']['id']] = $_REQUEST['new_recovery_operation'];
+		}
+		else {
+			$_REQUEST['recovery_operations'][] = $_REQUEST['new_recovery_operation'];
+		}
+
+		unset($_REQUEST['new_recovery_operation']);
+	}
+}
+elseif (hasRequest('add_ack_operation') && $new_ack_operation) {
+	$new_ack_operation['recovery'] = ACTION_ACKNOWLEDGE_OPERATION;
+	$new_ack_operation['eventsource'] = EVENT_SOURCE_TRIGGERS;
+
+	if (API::Action()->validateOperationsIntegrity($new_ack_operation)) {
+		if (array_key_exists('id', $new_ack_operation)) {
+			$ack_operations[$new_ack_operation['id']] = $new_ack_operation;
+		}
+		else {
+			$ack_operations[] = $new_ack_operation;
+		}
+		$new_ack_operation = [];
+	}
+}
+elseif (hasRequest('edit_operationid')) {
+	$_REQUEST['edit_operationid'] = array_keys($_REQUEST['edit_operationid']);
+	$edit_operationid = $_REQUEST['edit_operationid'] = array_pop($_REQUEST['edit_operationid']);
+	$_REQUEST['operations'] = getRequest('operations', []);
+
+	if (isset($_REQUEST['operations'][$edit_operationid])) {
+		$_REQUEST['new_operation'] = $_REQUEST['operations'][$edit_operationid];
+		$_REQUEST['new_operation']['id'] = $edit_operationid;
+	}
+}
+elseif (hasRequest('edit_recovery_operationid')) {
+	$_REQUEST['edit_recovery_operationid'] = array_keys($_REQUEST['edit_recovery_operationid']);
+	$edit_recovery_operationid = array_pop($_REQUEST['edit_recovery_operationid']);
+	$_REQUEST['edit_recovery_operationid'] = $edit_recovery_operationid;
+	$_REQUEST['recovery_operations'] = getRequest('recovery_operations', []);
+
+	if (array_key_exists($edit_recovery_operationid, $_REQUEST['recovery_operations'])) {
+		$_REQUEST['new_recovery_operation'] = $_REQUEST['recovery_operations'][$edit_recovery_operationid];
+		$_REQUEST['new_recovery_operation']['id'] = $edit_recovery_operationid;
+	}
+}
+elseif (hasRequest('edit_ack_operationid')) {
+	$edit_ack_operationid = key(getRequest('edit_ack_operationid'));
+
+	if (array_key_exists($edit_ack_operationid, $ack_operations)) {
+		$new_ack_operation = $ack_operations[$edit_ack_operationid];
+		$new_ack_operation['id'] = $edit_ack_operationid;
+	}
+}
+elseif (hasRequest('action') && str_in_array(getRequest('action'), ['action.massenable', 'action.massdisable']) && hasRequest('g_actionid')) {
+	$status = (getRequest('action') == 'action.massenable') ? ACTION_STATUS_ENABLED : ACTION_STATUS_DISABLED;
+	$actionids = (array) getRequest('g_actionid', []);
+	$actions_count = count($actionids);
+	$actions = [];
+
+	foreach ($actionids as $actionid) {
+		$actions[] = ['actionid' => $actionid, 'status' => $status];
+	}
+
+	$result = API::Action()->update($actions);
+
+	if ($result && array_key_exists('actionids', $result)) {
+		$message = $status == ACTION_STATUS_ENABLED
+			? _n('Action enabled', 'Actions enabled', $actions_count)
+			: _n('Action disabled', 'Actions disabled', $actions_count);
+
+		show_messages(true, $message);
+		uncheckTableRows();
+	}
+	else {
+		$message = $status == ACTION_STATUS_ENABLED
+			? _n('Cannot enable action', 'Cannot enable actions', $actions_count)
+			: _n('Cannot disable action', 'Cannot disable actions', $actions_count);
+
+		show_messages(false, null, $message);
+	}
+}
+elseif (hasRequest('action') && getRequest('action') == 'action.massdelete' && hasRequest('g_actionid')) {
+	$result = API::Action()->delete(getRequest('g_actionid'));
+
+	if ($result) {
+		uncheckTableRows();
+	}
+	show_messages($result, _('Selected actions deleted'), _('Cannot delete selected actions'));
+}
+
+if (hasRequest('action') && hasRequest('g_actionid') && !$result) {
+	$actions = API::Action()->get([
+		'actionids' => getRequest('g_actionid'),
+		'output' => [],
+		'editable' => true
+	]);
+	uncheckTableRows(null, zbx_objectValues($actions, 'actionid'));
+}
+
+/*
+ * Display
+ */
+show_messages();
+
+if (hasRequest('form')) {
+	$data = [
+		'form' => getRequest('form'),
+		'actionid' => getRequest('actionid', '0'),
+		'new_condition' => getRequest('new_condition', []),
+		'new_operation' => getRequest('new_operation'),
+		'new_recovery_operation' => getRequest('new_recovery_operation'),
+		'new_ack_operation' => $new_ack_operation
+	];
+
+	if ($data['actionid']) {
+		$data['action'] = API::Action()->get([
+			'actionids' => $data['actionid'],
+			'selectOperations' => API_OUTPUT_EXTEND,
+			'selectRecoveryOperations' => ['operationid', 'actionid', 'operationtype', 'opmessage', 'opmessage_grp',
+				'opmessage_usr', 'opcommand', 'opcommand_hst', 'opcommand_grp'
+			],
+			'selectAcknowledgeOperations' => ['operationid', 'actionid', 'operationtype', 'opmessage', 'opmessage_grp',
+				'opmessage_usr', 'opcommand', 'opcommand_hst', 'opcommand_grp'
+			],
+			'selectFilter' => ['formula', 'conditions', 'evaltype'],
+			'output' => API_OUTPUT_EXTEND,
+			'editable' => true
+		]);
+		$data['action'] = reset($data['action']);
+
+		$data['action']['recovery_operations'] = $data['action']['recoveryOperations'];
+		$data['action']['ack_operations'] = $data['action']['acknowledgeOperations'];
+		unset($data['action']['recoveryOperations'], $data['action']['acknowledgeOperations']);
+
+		$data['eventsource'] = $data['action']['eventsource'];
+	}
+	else {
+		$data['eventsource'] = $eventsource;
+		$data['esc_period'] = getRequest('esc_period');
+	}
+
+	if (array_key_exists('action', $data) && array_key_exists('actionid', $data['action'])
+			&& !hasRequest('form_refresh')) {
+		sortOperations($data['eventsource'], $data['action']['operations']);
+	}
+	else {
+		$data['action']['name'] = getRequest('name');
+		$data['action']['esc_period'] = getRequest('esc_period', DB::getDefault('actions', 'esc_period'));
+		$data['action']['status'] = getRequest('status', hasRequest('form_refresh') ? 1 : 0);
+		$data['action']['operations'] = getRequest('operations', []);
+		$data['action']['recovery_operations'] = getRequest('recovery_operations', []);
+		$data['action']['ack_operations'] = $ack_operations;
+
+		$data['action']['filter']['evaltype'] = getRequest('evaltype');
+		$data['action']['filter']['formula'] = getRequest('formula');
+		$data['action']['filter']['conditions'] = getRequest('conditions', []);
+
+		if ($data['actionid'] && hasRequest('form_refresh')) {
+			if ($data['eventsource'] == EVENT_SOURCE_TRIGGERS) {
+				$data['action']['pause_suppressed'] = getRequest('pause_suppressed', ACTION_PAUSE_SUPPRESSED_FALSE);
+			}
+		}
+		else {
+			if ($data['eventsource'] == EVENT_SOURCE_TRIGGERS) {
+				$data['action']['pause_suppressed'] = getRequest('pause_suppressed',
+					hasRequest('form_refresh') ? ACTION_PAUSE_SUPPRESSED_FALSE : ACTION_PAUSE_SUPPRESSED_TRUE
+				);
+			}
+		}
+	}
+
+	foreach (['operations', 'recovery_operations', 'ack_operations'] as $operations) {
+		foreach ($data['action'][$operations] as &$operation) {
+			if (($operation['operationtype'] == OPERATION_TYPE_MESSAGE
+					|| $operation['operationtype'] == OPERATION_TYPE_RECOVERY_MESSAGE
+					|| $operation['operationtype'] == OPERATION_TYPE_ACK_MESSAGE)
+					&& !array_key_exists('default_msg', $operation['opmessage'])) {
+				$operation['opmessage']['default_msg'] = 1;
+				$operation['opmessage']['subject'] = '';
+				$operation['opmessage']['message'] = '';
+			}
+		}
+		unset($operation);
+	}
+
+	$data['allowedConditions'] = get_conditions_by_eventsource($data['eventsource']);
+	$data['allowedOperations'] = getAllowedOperations($data['eventsource']);
+
+	if (!hasRequest('add_condition')) {
+		$data['action']['filter']['conditions'] = CConditionHelper::sortConditionsByFormulaId(
+			$data['action']['filter']['conditions']
+		);
+	}
+
+	// Add default values for new condition.
+	$data['new_condition'] += [
+		'conditiontype'	=> CONDITION_TYPE_TRIGGER_NAME,
+		'operator'		=> CONDITION_OPERATOR_LIKE,
+		'value'			=> ''
+	];
+
+	if (!str_in_array($data['new_condition']['conditiontype'], $data['allowedConditions'])) {
+		$data['new_condition']['conditiontype'] = $data['allowedConditions'][0];
+	}
+
+	// New operation.
+	if ($data['new_operation'] && !is_array($data['new_operation'])) {
+		$data['new_operation'] = [
+			'operationtype' => OPERATION_TYPE_MESSAGE,
+			'esc_period' => '0',
+			'esc_step_from' => 1,
+			'esc_step_to' => 1,
+			'evaltype' => 0
+		];
+	}
+
+	// New recovery operation.
+	if ($data['new_recovery_operation'] && !is_array($data['new_recovery_operation'])) {
+		$data['new_recovery_operation'] = ['operationtype' => OPERATION_TYPE_MESSAGE];
+	}
+
+	if ($data['new_ack_operation'] && !is_array($data['new_ack_operation'])) {
+		$data['new_ack_operation'] = ['operationtype' => OPERATION_TYPE_MESSAGE];
+	}
+	if ($data['new_ack_operation'] && !array_key_exists('opmessage', $data['new_ack_operation'])
+			&& $data['new_ack_operation']['operationtype'] != OPERATION_TYPE_COMMAND) {
+		$data['new_ack_operation']['opmessage'] = [
+			'default_msg' => 1,
+			'mediatypeid' => 0,
+			'subject' => '',
+			'message' => ''
+		];
+	}
+
+	// Render view.
+	echo (new CView('configuration.action.edit', $data))->getOutput();
+}
+else {
+	$sortField = getRequest('sort', CProfile::get('web.'.$page['file'].'.sort', 'name'));
+	$sortOrder = getRequest('sortorder', CProfile::get('web.'.$page['file'].'.sortorder', ZBX_SORT_UP));
+
+	CProfile::update('web.'.$page['file'].'.sort', $sortField, PROFILE_TYPE_STR);
+	CProfile::update('web.'.$page['file'].'.sortorder', $sortOrder, PROFILE_TYPE_STR);
+
+	// filter
+	if (hasRequest('filter_set')) {
+		CProfile::update('web.actionconf.filter_name', getRequest('filter_name', ''), PROFILE_TYPE_STR);
+		CProfile::update('web.actionconf.filter_status', getRequest('filter_status', -1), PROFILE_TYPE_INT);
+	}
+	elseif (hasRequest('filter_rst')) {
+		CProfile::delete('web.actionconf.filter_name');
+		CProfile::delete('web.actionconf.filter_status');
+	}
+
+	$filter = [
+		'name' => CProfile::get('web.actionconf.filter_name', ''),
+		'status' => CProfile::get('web.actionconf.filter_status', -1)
+	];
+
+	$data = [
+		'eventsource' => getRequest('eventsource', EVENT_SOURCE_TRIGGERS),
+		'sort' => $sortField,
+		'sortorder' => $sortOrder,
+		'filter' => $filter,
+		'profileIdx' => 'web.actionconf.filter',
+		'active_tab' => CProfile::get('web.actionconf.filter.active', 1)
+	];
+
+	$limit = CSettingsHelper::get(CSettingsHelper::SEARCH_LIMIT) + 1;
+	$data['actions'] = API::Action()->get([
+		'output' => API_OUTPUT_EXTEND,
+		'search' => [
+			'name' => ($filter['name'] === '') ? null : $filter['name']
 		],
-		'defaults' => CWidgetConfig::getDefaults(CWidgetConfig::CONTEXT_DASHBOARD)[$widget['type']],
-		'uniqueid' => 'UNIQ'.uniqid(),
-		'cell_width' => 100/24,
-		'cell_height' => 70,
-		'is_editable' => true,
-		'index' => 0
-	];
-}
-unset($widget);
-?>
-
-<main>
-	<div>
-		<button onclick="_activate();">Activate</button>
-		<button onclick="_deactivate();">Deactivate</button>
-	</div>
-
-	<div id="test_stand" style="position: relative; margin: 20px 0; height: 500px;"></div>
-</main>
-
-<script>
-
-let time_selector = {
-	profileIdx: 'web.dashbrd.filter',
-	profileIdx2: '<?= $dashboardid ?>',
-	from: 'now-1h',
-	to: 'now',
-	from_ts: <?= strtotime('now-1hour') ?>,
-	to_ts: <?= strtotime('now') ?>
-};
-
-jQuery.subscribe('timeselector.rangeupdate', (e, data) => {
-	time_selector = {
-		...time_selector,
-		from: data.from,
-		to: data.to,
-		from_ts: data.from_ts,
-		to_ts: data.to_ts
-	};
-});
-
-if (!ZABBIX) {
-	ZABBIX = {};
-}
-if (!ZABBIX.Dashboard) {
-	ZABBIX.Dashboard = {};
-}
-ZABBIX.Dashboard.getTimeSelector = () => {
-	return time_selector;
-};
-
-// =====================================================================================================================
-
-var widgets = <?= json_encode($widgets); ?>;
-var type_classes = <?= json_encode(CWidgetConfig::getTypeJSClasses()); ?>;
-
-var classes = {};
-
-for (var w of widgets) {
-	classes[w.type] = eval(type_classes[w.type]);
-}
-
-let wi = [];
-
-for (var w_data of widgets) {
-	const w = new classes[w_data.type](w_data);
-	wi.push(w);
-
-	w.start();
-	document.getElementById('test_stand').appendChild(w.getView());
-}
-
-function _activate() {
-	for (var w of wi) {
-		w.activate();
-	}
-}
-function _deactivate() {
-	for (var w of wi) {
-		w.deactivate();
-	}
-}
-
-let resize_timeout;
-window.addEventListener('resize', () => {
-	clearTimeout(resize_timeout);
-	resize_timeout = setTimeout(function() {
-		for (var w of wi) {
-			w.resize();
-		}
-	}, 200);
-});
-
-<<<<<<< HEAD
-</script>
-=======
+		'filter' => [
+			'eventsource' => $data['eventsource'],
+			'status' => ($filter['status'] == -1) ? null : $filter['status']
+		],
+		'selectFilter' => ['formula', 'conditions', 'evaltype'],
+		'selectOperations' => API_OUTPUT_EXTEND,
+		'editable' => true,
+		'sortfield' => $sortField,
+		'limit' => $limit
+	]);
+
+	// pager
+	if (hasRequest('page')) {
+		$page_num = getRequest('page');
+	}
+	elseif (isRequestMethod('get') && !hasRequest('cancel')) {
+		$page_num = 1;
+	}
+	else {
+		$page_num = CPagerHelper::loadPage($page['file']);
+	}
+
+	CPagerHelper::savePage($page['file'], $page_num);
+
 	$data['paging'] = CPagerHelper::paginate($page_num, $data['actions'], $sortOrder, (new CUrl('actionconf.php'))
 		->setArgument('eventsource', $eventsource)
 	);
->>>>>>> fcf337ab
-
-<?php
+
+	// render view
+	echo (new CView('configuration.action.list', $data))->getOutput();
+}
 
 require_once dirname(__FILE__).'/include/page_footer.php';