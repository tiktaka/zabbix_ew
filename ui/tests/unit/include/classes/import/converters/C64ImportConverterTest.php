<?php declare(strict_types = 0);
/*
** Zabbix
** Copyright (C) 2001-2023 Zabbix SIA
**
** This program is free software; you can redistribute it and/or modify
** it under the terms of the GNU General Public License as published by
** the Free Software Foundation; either version 2 of the License, or
** (at your option) any later version.
**
** This program is distributed in the hope that it will be useful,
** but WITHOUT ANY WARRANTY; without even the implied warranty of
** MERCHANTABILITY or FITNESS FOR A PARTICULAR PURPOSE. See the
** GNU General Public License for more details.
**
** You should have received a copy of the GNU General Public License
** along with this program; if not, write to the Free Software
** Foundation, Inc., 51 Franklin Street, Fifth Floor, Boston, MA  02110-1301, USA.
**/


class C64ImportConverterTest extends CImportConverterTest {

	public function importConverterDataProviderItemTimeout(): array {
		$item_types = [
			CXmlConstantName::CALCULATED, CXmlConstantName::DEPENDENT, CXmlConstantName::EXTERNAL,
			CXmlConstantName::HTTP_AGENT, CXmlConstantName::INTERNAL, CXmlConstantName::IPMI, CXmlConstantName::JMX,
			CXmlConstantName::ODBC, CXmlConstantName::SCRIPT, CXmlConstantName::SIMPLE, CXmlConstantName::SNMP_AGENT,
			CXmlConstantName::SNMP_TRAP, CXmlConstantName::SSH, CXmlConstantName::TELNET,
			CXmlConstantName::ZABBIX_ACTIVE, CXmlConstantName::TRAP, CXmlConstantName::ZABBIX_PASSIVE
		];

		$source_items = [];
		$source_lld_rules = [];
		$expected_items = [];
		$expected_lld_rules = [];

		foreach ($item_types as $type) {
			$source_item = [
				'type' => $type,
				'timeout' => '3s'
			];
			$expected_item = [
				'type' => $type
			];

			if ($type === CXmlConstantName::HTTP_AGENT || $type === CXmlConstantName::SCRIPT) {
				$expected_item['timeout'] = '3s';
			}

			if ($type !== CXmlConstantName::CALCULATED && $type !== CXmlConstantName::SNMP_TRAP) {
				$source_lld_rules[] = $source_item;
				$expected_lld_rules[] = $expected_item;
			}

			$source_items[] = $source_item;
			$expected_items[] = $expected_item;
		}

		foreach ($source_lld_rules as &$lld_rule) {
			$lld_rule['item_prototypes'] = $source_items;
		}
		unset($lld_rule);

		foreach ($expected_lld_rules as &$lld_rule) {
			$lld_rule['item_prototypes'] = $expected_items;
		}
		unset($lld_rule);

		return [
			[
				[],
				[]
			],
			[
				[
					'templates' => [
						[
							'items' => $source_items,
							'discovery_rules' => $source_lld_rules
						]
					],
					'hosts' => [
						[
							'items' => $source_items,
							'discovery_rules' => $source_lld_rules
						]
					]
				],
				[
					'templates' => [
						[
							'items' => $expected_items,
							'discovery_rules' => $expected_lld_rules
						]
					],
					'hosts' => [
						[
							'items' => $expected_items,
							'discovery_rules' => $expected_lld_rules
						]
					]
				]
			]
		];
	}

<<<<<<< HEAD
	public function importConverterDataProviderExpressionHistoryFunction(): array {
		$source_expression = 'find(/host/key,10m,"regex","\.+\\\"[a-z]+")';
		$expected_expression = 'find(/host/key,10m,"regex","\\\.+\\\\\"[a-z]+")';

		$source_triggers = [
			[
				'expression' => $source_expression,
				'recovery_expression' => $source_expression,
				'event_name' => '{?'.$source_expression.'}',
				'dependencies' => [
					[
						'expression' => $source_expression,
						'recovery_expression' => $source_expression
					]
				]
			]
		];
		$expected_triggers = [
			[
				'expression' => $expected_expression,
				'recovery_expression' => $expected_expression,
				'event_name' => '{?'.$expected_expression.'}',
				'dependencies' => [
					[
						'expression' => $expected_expression,
						'recovery_expression' => $expected_expression
					]
				]
			]
		];

		$source_items = [
			[
				'type' => CXmlConstantName::CALCULATED,
				'params' => $source_expression,
				'triggers' => $source_triggers
			]
		];
		$expected_items = [
			[
				'type' => CXmlConstantName::CALCULATED,
				'params' => $expected_expression,
				'triggers' => $expected_triggers
			]
		];

		$source_lld_rules = [
			[
				'type' => CXmlConstantName::ZABBIX_PASSIVE,
				'item_prototypes' => [
					[
						'type' => CXmlConstantName::CALCULATED,
						'params' => $source_expression,
						'trigger_prototypes' => $source_triggers
					]
				],
				'trigger_prototypes' => $source_triggers
			]
		];
		$expected_lld_rules = [
			[
				'type' => CXmlConstantName::ZABBIX_PASSIVE,
				'item_prototypes' => [
					[
						'type' => CXmlConstantName::CALCULATED,
						'params' => $expected_expression,
						'trigger_prototypes' => $expected_triggers
					]
				],
				'trigger_prototypes' => $expected_triggers
			]
		];

		$source_maps = [
			[
				'selements' => [
					[
						'elementtype' => SYSMAP_ELEMENT_TYPE_TRIGGER,
						'elements' => [
							[
								'expression' => $source_expression,
								'recovery_expression' => $source_expression
							]
						]
					]
				],
				'links' => [
					[
						'linktriggers' => [
							[
								'trigger' => [
									'expression' => $source_expression,
									'recovery_expression' => $source_expression
								]
							]
						]
					]
				]
			]
		];
		$expected_maps = [
			[
				'selements' => [
					[
						'elementtype' => SYSMAP_ELEMENT_TYPE_TRIGGER,
						'elements' => [
							[
								'expression' => $expected_expression,
								'recovery_expression' => $expected_expression
							]
						]
					]
				],
				'links' => [
					[
						'linktriggers' => [
							[
								'trigger' => [
									'expression' => $expected_expression,
									'recovery_expression' => $expected_expression
								]
							]
						]
					]
				]
			]
		];

		$source_mediatypes = [
			[
				'type' => CXmlConstantName::SCRIPT,
				'parameters' => [
					[
						'value' => '{?'.$source_expression.'}'
					]
				],
				'message_templates' => [
					[
						'subject' => '{?'.$source_expression.'}',
						'message' => '{?'.$source_expression.'}'
					]
				]
			],
			[
				'type' => CXmlConstantName::WEBHOOK,
				'parameters' => [
					[
						'name' => '{?'.$source_expression.'}',
						'value' => '{?'.$source_expression.'}'
					]
				],
				'message_templates' => [
					[
						'subject' => '{?'.$source_expression.'}',
						'message' => '{?'.$source_expression.'}'
					]
				]
			]
		];
		$expected_mediatypes = [
			[
				'type' => CXmlConstantName::SCRIPT,
				'parameters' => [
					[
						'value' => '{?'.$expected_expression.'}'
					]
				],
				'message_templates' => [
					[
						'subject' => '{?'.$expected_expression.'}',
						'message' => '{?'.$expected_expression.'}'
					]
				]
			],
			[
				'type' => CXmlConstantName::WEBHOOK,
				'parameters' => [
					[
						'name' => '{?'.$expected_expression.'}',
						'value' => '{?'.$expected_expression.'}'
					]
				],
				'message_templates' => [
					[
						'subject' => '{?'.$expected_expression.'}',
						'message' => '{?'.$expected_expression.'}'
					]
				]
			]
		];

=======
	public function importConverterDataProviderCalcItemFormula(): array {
		$formulas = [
			[
				'source' => 'sum(last_foreach(/*/key?[group="Zabbix servers"],0s))',
				'expected' => 'sum(last_foreach(/*/key?[group="Zabbix servers"]))',
				'prototype' => false
			],
			[
				'source' => 'sum(last_foreach(/*/key?[group="Zabbix servers"], 15s))',
				'expected' => 'sum(last_foreach(/*/key?[group="Zabbix servers"]))',
				'prototype' => false
			],
			[
				'source' => 'sum(last_foreach(/*/key?[group="Zabbix servers"], {$MACRO}))',
				'expected' => 'sum(last_foreach(/*/key?[group="Zabbix servers"]))',
				'prototype' => false
			],
			[
				'source' => 'sum(last_foreach(/*/key?[group="Zabbix servers"], "{$MACRO: context}"))'.
					' or sum(last_foreach(/*/key?[group="Zabbix servers"], 1h ))',
				'expected' => 'sum(last_foreach(/*/key?[group="Zabbix servers"]))'.
					' or sum(last_foreach(/*/key?[group="Zabbix servers"]))',
				'prototype' => false
			],
			[
				'source' => 'sum(last_foreach(/*/key?[group="Zabbix servers"],{#LLD}))',
				'expected' => 'sum(last_foreach(/*/key?[group="Zabbix servers"]))',
				'prototype' => true
			],
			[
				'source' => 'sum(last_foreach(/*/key?[group="Zabbix servers"],  {#LLD}))',
				'expected' => 'sum(last_foreach(/*/key?[group="Zabbix servers"]))',
				'prototype' => true
			]
		];

		$source_items = [];
		$expected_items = [];
		$source_item_prototypes = [];
		$expected_item_prototypes = [];

		foreach ($formulas as $formula) {
			if (!$formula['prototype']) {
				$source_items[] = ['type' => CXmlConstantName::CALCULATED, 'params' => $formula['source']];
				$expected_items[] = ['type' => CXmlConstantName::CALCULATED, 'params' => $formula['expected']];
			}
			$source_item_prototypes[] = ['type' => CXmlConstantName::CALCULATED, 'params' => $formula['source']];
			$expected_item_prototypes[] = ['type' => CXmlConstantName::CALCULATED, 'params' => $formula['expected']];
		}

>>>>>>> f87b6bf7
		return [
			[
				[
					'templates' => [
						[
							'items' => $source_items,
<<<<<<< HEAD
							'discovery_rules' => $source_lld_rules
=======
							'discovery_rules' => [
								[
									'type' => CXmlConstantName::ZABBIX_PASSIVE,
									'item_prototypes' => $source_item_prototypes
								]
							]
>>>>>>> f87b6bf7
						]
					],
					'hosts' => [
						[
							'items' => $source_items,
<<<<<<< HEAD
							'discovery_rules' => $source_lld_rules
						]
					],
					'triggers' => $source_triggers,
					'maps' => $source_maps,
					'media_types' => $source_mediatypes
=======
							'discovery_rules' => [
								[
									'type' => CXmlConstantName::ZABBIX_PASSIVE,
									'item_prototypes' => $source_item_prototypes
								]
							]
						]
					]
>>>>>>> f87b6bf7
				],
				[
					'templates' => [
						[
							'items' => $expected_items,
<<<<<<< HEAD
							'discovery_rules' => $expected_lld_rules
=======
							'discovery_rules' => [
								[
									'type' => CXmlConstantName::ZABBIX_PASSIVE,
									'item_prototypes' => $expected_item_prototypes
								]
							]
>>>>>>> f87b6bf7
						]
					],
					'hosts' => [
						[
							'items' => $expected_items,
<<<<<<< HEAD
							'discovery_rules' => $expected_lld_rules
						]
					],
					'triggers' => $expected_triggers,
					'maps' => $expected_maps,
					'media_types' => $expected_mediatypes
				]
			]
		];
	}

	/**
	 * @dataProvider importConverterDataProviderItemTimeout
	 * @dataProvider importConverterDataProviderExpressionHistoryFunction
=======
							'discovery_rules' => [
								[
									'type' => CXmlConstantName::ZABBIX_PASSIVE,
									'item_prototypes' => $expected_item_prototypes
								]
							]
						]
					]
				]
			]
		];
	}

	/**
	 * @dataProvider importConverterDataProvider
	 * @dataProvider importConverterDataProviderCalcItemFormula
>>>>>>> f87b6bf7
	 *
	 * @param array $data
	 * @param array $expected
	 */
	public function testConvert(array $data, array $expected): void {
		$this->assertConvert($this->createExpectedResult($expected), $this->createSource($data));
	}

	protected function createSource(array $data = []): array {
		return [
			'zabbix_export' => array_merge([
				'version' => '6.4'
			], $data)
		];
	}

	protected function createExpectedResult(array $data = []): array {
		return [
			'zabbix_export' => array_merge([
				'version' => '7.0'
			], $data)
		];
	}

	protected function assertConvert(array $expected, array $source): void {
		$result = $this->createConverter()->convert($source);
		$this->assertEquals($expected, $result);
	}

	protected function createConverter(): C64ImportConverter {
		return new C64ImportConverter();
	}
}<|MERGE_RESOLUTION|>--- conflicted
+++ resolved
@@ -105,7 +105,6 @@
 		];
 	}
 
-<<<<<<< HEAD
 	public function importConverterDataProviderExpressionHistoryFunction(): array {
 		$source_expression = 'find(/host/key,10m,"regex","\.+\\\"[a-z]+")';
 		$expected_expression = 'find(/host/key,10m,"regex","\\\.+\\\\\"[a-z]+")';
@@ -297,7 +296,46 @@
 			]
 		];
 
-=======
+		return [
+			[
+				[
+					'templates' => [
+						[
+							'items' => $source_items,
+							'discovery_rules' => $source_lld_rules
+						]
+					],
+					'hosts' => [
+						[
+							'items' => $source_items,
+							'discovery_rules' => $source_lld_rules
+						]
+					],
+					'triggers' => $source_triggers,
+					'maps' => $source_maps,
+					'media_types' => $source_mediatypes
+				],
+				[
+					'templates' => [
+						[
+							'items' => $expected_items,
+							'discovery_rules' => $expected_lld_rules
+						]
+					],
+					'hosts' => [
+						[
+							'items' => $expected_items,
+							'discovery_rules' => $expected_lld_rules
+						]
+					],
+					'triggers' => $expected_triggers,
+					'maps' => $expected_maps,
+					'media_types' => $expected_mediatypes
+				]
+			]
+		];
+	}
+
 	public function importConverterDataProviderCalcItemFormula(): array {
 		$formulas = [
 			[
@@ -348,36 +386,23 @@
 			$expected_item_prototypes[] = ['type' => CXmlConstantName::CALCULATED, 'params' => $formula['expected']];
 		}
 
->>>>>>> f87b6bf7
 		return [
 			[
 				[
 					'templates' => [
 						[
 							'items' => $source_items,
-<<<<<<< HEAD
-							'discovery_rules' => $source_lld_rules
-=======
 							'discovery_rules' => [
 								[
 									'type' => CXmlConstantName::ZABBIX_PASSIVE,
 									'item_prototypes' => $source_item_prototypes
 								]
 							]
->>>>>>> f87b6bf7
-						]
-					],
-					'hosts' => [
-						[
-							'items' => $source_items,
-<<<<<<< HEAD
-							'discovery_rules' => $source_lld_rules
-						]
-					],
-					'triggers' => $source_triggers,
-					'maps' => $source_maps,
-					'media_types' => $source_mediatypes
-=======
+						]
+					],
+					'hosts' => [
+						[
+							'items' => $source_items,
 							'discovery_rules' => [
 								[
 									'type' => CXmlConstantName::ZABBIX_PASSIVE,
@@ -386,43 +411,22 @@
 							]
 						]
 					]
->>>>>>> f87b6bf7
-				],
-				[
-					'templates' => [
-						[
-							'items' => $expected_items,
-<<<<<<< HEAD
-							'discovery_rules' => $expected_lld_rules
-=======
+				],
+				[
+					'templates' => [
+						[
+							'items' => $expected_items,
 							'discovery_rules' => [
 								[
 									'type' => CXmlConstantName::ZABBIX_PASSIVE,
 									'item_prototypes' => $expected_item_prototypes
 								]
 							]
->>>>>>> f87b6bf7
-						]
-					],
-					'hosts' => [
-						[
-							'items' => $expected_items,
-<<<<<<< HEAD
-							'discovery_rules' => $expected_lld_rules
-						]
-					],
-					'triggers' => $expected_triggers,
-					'maps' => $expected_maps,
-					'media_types' => $expected_mediatypes
-				]
-			]
-		];
-	}
-
-	/**
-	 * @dataProvider importConverterDataProviderItemTimeout
-	 * @dataProvider importConverterDataProviderExpressionHistoryFunction
-=======
+						]
+					],
+					'hosts' => [
+						[
+							'items' => $expected_items,
 							'discovery_rules' => [
 								[
 									'type' => CXmlConstantName::ZABBIX_PASSIVE,
@@ -437,9 +441,9 @@
 	}
 
 	/**
-	 * @dataProvider importConverterDataProvider
+	 * @dataProvider importConverterDataProviderItemTimeout
+	 * @dataProvider importConverterDataProviderExpressionHistoryFunction
 	 * @dataProvider importConverterDataProviderCalcItemFormula
->>>>>>> f87b6bf7
 	 *
 	 * @param array $data
 	 * @param array $expected
