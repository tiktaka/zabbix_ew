--- conflicted
+++ resolved
@@ -3882,7 +3882,78 @@
 				'2038-01-18'
 			],
 			[
-<<<<<<< HEAD
+				['type' => API_NUMERIC_RANGES],
+				null,
+				'/1/numeric_ranges',
+				'Invalid parameter "/1/numeric_ranges": a character string is expected.'
+			],
+			[
+				['type' => API_NUMERIC_RANGES],
+				'',
+				'/1/numeric_ranges',
+				''
+			],
+			[
+				['type' => API_NUMERIC_RANGES, 'flags' => API_NOT_EMPTY],
+				'',
+				'/1/numeric_ranges',
+				'Invalid parameter "/1/numeric_ranges": cannot be empty.'
+			],
+			[
+				['type' => API_NUMERIC_RANGES, 'length' => 5],
+				'12-15',
+				'/1/numeric_ranges',
+				'12-15'
+			],
+			[
+				['type' => API_NUMERIC_RANGES, 'length' => 5],
+				'12-150',
+				'/1/numeric_ranges',
+				'Invalid parameter "/1/numeric_ranges": value is too long.'
+			],
+			[
+				['type' => API_NUMERIC_RANGES],
+				[],
+				'/1/numeric_ranges',
+				'Invalid parameter "/1/numeric_ranges": a character string is expected.'
+			],
+			[
+				['type' => API_NUMERIC_RANGES],
+				true,
+				'/1/numeric_ranges',
+				'Invalid parameter "/1/numeric_ranges": a character string is expected.'
+			],
+			[
+				['type' => API_NUMERIC_RANGES],
+				false,
+				'/1/numeric_ranges',
+				'Invalid parameter "/1/numeric_ranges": a character string is expected.'
+			],
+			[
+				['type' => API_NUMERIC_RANGES],
+				'aaa',
+				'/1/numeric_ranges',
+				'Invalid parameter "/1/numeric_ranges": invalid range expression.'
+			],
+			[
+				['type' => API_NUMERIC_RANGES],
+				'123',
+				'/1/numeric_ranges',
+				'123'
+			],
+			[
+				['type' => API_NUMERIC_RANGES],
+				'-5',
+				'/1/numeric_ranges',
+				'-5'
+			],
+			[
+				['type' => API_NUMERIC_RANGES],
+				'20.0-30.0000',
+				'/1/numeric_ranges',
+				'20.0-30.0000'
+			],
+			[
 				['type' => API_UUID],
 				null,
 				'/uuid',
@@ -3947,78 +4018,6 @@
 				'2fdcb2e2995080b2bba202067f730136',
 				'/uuid',
 				'Invalid parameter "/uuid": UUIDv4 is expected.'
-=======
-				['type' => API_NUMERIC_RANGES],
-				null,
-				'/1/numeric_ranges',
-				'Invalid parameter "/1/numeric_ranges": a character string is expected.'
-			],
-			[
-				['type' => API_NUMERIC_RANGES],
-				'',
-				'/1/numeric_ranges',
-				''
-			],
-			[
-				['type' => API_NUMERIC_RANGES, 'flags' => API_NOT_EMPTY],
-				'',
-				'/1/numeric_ranges',
-				'Invalid parameter "/1/numeric_ranges": cannot be empty.'
-			],
-			[
-				['type' => API_NUMERIC_RANGES, 'length' => 5],
-				'12-15',
-				'/1/numeric_ranges',
-				'12-15'
-			],
-			[
-				['type' => API_NUMERIC_RANGES, 'length' => 5],
-				'12-150',
-				'/1/numeric_ranges',
-				'Invalid parameter "/1/numeric_ranges": value is too long.'
-			],
-			[
-				['type' => API_NUMERIC_RANGES],
-				[],
-				'/1/numeric_ranges',
-				'Invalid parameter "/1/numeric_ranges": a character string is expected.'
-			],
-			[
-				['type' => API_NUMERIC_RANGES],
-				true,
-				'/1/numeric_ranges',
-				'Invalid parameter "/1/numeric_ranges": a character string is expected.'
-			],
-			[
-				['type' => API_NUMERIC_RANGES],
-				false,
-				'/1/numeric_ranges',
-				'Invalid parameter "/1/numeric_ranges": a character string is expected.'
-			],
-			[
-				['type' => API_NUMERIC_RANGES],
-				'aaa',
-				'/1/numeric_ranges',
-				'Invalid parameter "/1/numeric_ranges": invalid range expression.'
-			],
-			[
-				['type' => API_NUMERIC_RANGES],
-				'123',
-				'/1/numeric_ranges',
-				'123'
-			],
-			[
-				['type' => API_NUMERIC_RANGES],
-				'-5',
-				'/1/numeric_ranges',
-				'-5'
-			],
-			[
-				['type' => API_NUMERIC_RANGES],
-				'20.0-30.0000',
-				'/1/numeric_ranges',
-				'20.0-30.0000'
->>>>>>> afed3e3c
 			]
 		];
 	}
