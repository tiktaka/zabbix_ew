<?php declare(strict_types = 0);
/*
** Zabbix
** Copyright (C) 2001-2022 Zabbix SIA
**
** This program is free software; you can redistribute it and/or modify
** it under the terms of the GNU General Public License as published by
** the Free Software Foundation; either version 2 of the License, or
** (at your option) any later version.
**
** This program is distributed in the hope that it will be useful,
** but WITHOUT ANY WARRANTY; without even the implied warranty of
** MERCHANTABILITY or FITNESS FOR A PARTICULAR PURPOSE. See the
** GNU General Public License for more details.
**
** You should have received a copy of the GNU General Public License
** along with this program; if not, write to the Free Software
** Foundation, Inc., 51 Franklin Street, Fifth Floor, Boston, MA  02110-1301, USA.
**/


use PHPUnit\Framework\TestCase;

class CApiInputValidatorTest extends TestCase {

	protected $default_timezone;

	protected function setUp(): void {
		$settings = $this->createMock(CSettings::class);
		$settings->method('get')
			->will($this->returnValue([
				CSettingsHelper::VALIDATE_URI_SCHEMES => '1',
				CSettingsHelper::URI_VALID_SCHEMES => 'http,https,ftp,file,mailto,tel,ssh'
			]));

		$instances_map = [
			['settings', $settings]
		];
		$api_service_factory = $this->createMock('CApiServiceFactory');
		$api_service_factory->method('getObject')
			->will($this->returnValueMap($instances_map));

		API::setApiServiceFactory($api_service_factory);

		$this->default_timezone = date_default_timezone_get();
		date_default_timezone_set('UTC');
	}

	protected function tearDown(): void {
		date_default_timezone_set($this->default_timezone);
	}

	public function dataProviderInput() {
		return [
			[
				['type' => API_CALC_FORMULA],
				'last(//agent.ping) = 1 or "text" = {$MACRO}',
				'/1/formula',
				'last(//agent.ping) = 1 or "text" = {$MACRO}'
			],
			[
				['type' => API_CALC_FORMULA, 'flags' => API_ALLOW_LLD_MACRO],
				'last(//agent.ping) = 1 or "text" = {#LLD}',
				'/1/formula',
				'last(//agent.ping) = 1 or "text" = {#LLD}'
			],
			[
				['type' => API_CALC_FORMULA],
				'10+sum(/*/counter?[tag="test:1" and group="test-hosts"],1m)',
				'/1/formula',
				'Invalid parameter "/1/formula": invalid first parameter in function "sum".'
			],
			[
				['type' => API_CALC_FORMULA],
				'10+sum(/host/*?[tag="test:1" and group="test-hosts"],1m)',
				'/1/formula',
				'Invalid parameter "/1/formula": invalid first parameter in function "sum".'
			],
			[
				['type' => API_CALC_FORMULA],
				'max(1, max(2, max(3, max(4, max(5, max(6, max(7, max(8, max(9, max(10, max(11, max(12, max(13, max(14, max(15, max(16, max(17, max(18, max(19, max(20, max(21, max(22, max(23, max(24, max(25, max(26, max(27, max(28, max(29, max(30, max(31, max(32, 33))))))))))))))))))))))))))))))))',
				'/1/formula',
				'max(1, max(2, max(3, max(4, max(5, max(6, max(7, max(8, max(9, max(10, max(11, max(12, max(13, max(14, max(15, max(16, max(17, max(18, max(19, max(20, max(21, max(22, max(23, max(24, max(25, max(26, max(27, max(28, max(29, max(30, max(31, max(32, 33))))))))))))))))))))))))))))))))'
			],
			[
				['type' => API_CALC_FORMULA],
				'sum(last_foreach(/*/vfs.fs.size[/,total]?[group="MySQL Servers"]))',
				'/1/formula',
				'sum(last_foreach(/*/vfs.fs.size[/,total]?[group="MySQL Servers"]))'
			],
			[
				['type' => API_CALC_FORMULA],
				'sum(last_foreach(/*/*[/,total]?[group="Any host and item is prohibited"]))',
				'/1/formula',
				'Invalid parameter "/1/formula": incorrect expression starting from "sum(last_foreach(/*/*[/,total]?[group="Any host and item is prohibited"]))".'
			],
			[
				['type' => API_CALC_FORMULA],
				'sum(last_foreach(/*/vfs.fs.size[/,total]?[group="MySQL Servers"])) + last_foreach(/host/key)',
				'/1/formula',
				'Invalid parameter "/1/formula": incorrect usage of function "last_foreach".'
			],
			[
				['type' => API_CALC_FORMULA],
				'avg(last_foreach(/*/vfs.fs.size[/,total]?[group="MySQL Servers"]))',
				'/1/formula',
				'avg(last_foreach(/*/vfs.fs.size[/,total]?[group="MySQL Servers"]))'
			],
			[
				['type' => API_CALC_FORMULA],
				'last_foreach(/*/vfs.fs.size[/,total]?[group="MySQL Servers"])',
				'/1/formula',
				'Invalid parameter "/1/formula": incorrect usage of function "last_foreach".'
			],
			[
				['type' => API_CALC_FORMULA],
				'last(//agent.ping) = 1 or "text" = {#LLD}',
				'/1/formula',
				'Invalid parameter "/1/formula": incorrect expression starting from "{#LLD}".'
			],
			[
				['type' => API_CALC_FORMULA],
				'max(1, max(2, max(3, max(4, max(5, max(6, max(7, max(8, max(9, max(10, max(11, max(12, max(13, max(14, max(15, max(16, max(17, max(18, max(19, max(20, max(21, max(22, max(23, max(24, max(25, max(26, max(27, max(28, max(29, max(30, max(31, max(32, max(33, 1)))))))))))))))))))))))))))))))))',
				'/1/formula',
				'Invalid parameter "/1/formula": incorrect expression starting from "max(1, max(2, max(3, max(4, max(5, max(6, max(7, max(8, max(9, max(10, max(11, max(12, max(13, max(14, max(15, max(16, max(17, max(18, max(19, max(20, max(21, max(22, max(23, max(24, max(25, max(26, max(27, max(28, max(29, max(30, max(31, max(32, max(33, 1)))))))))))))))))))))))))))))))))".'
			],
			[
				['type' => API_CALC_FORMULA],
				'',
				'/1/formula',
				'Invalid parameter "/1/formula": cannot be empty.'
			],
			[
				['type' => API_CALC_FORMULA],
				[],
				'/1/formula',
				'Invalid parameter "/1/formula": a character string is expected.'
			],
			[
				['type' => API_CALC_FORMULA],
				true,
				'/1/formula',
				'Invalid parameter "/1/formula": a character string is expected.'
			],
			[
				['type' => API_CALC_FORMULA],
				null,
				'/1/formula',
				'Invalid parameter "/1/formula": a character string is expected.'
			],
			[
				['type' => API_CALC_FORMULA],
				// broken UTF-8 byte sequence
				"\xd1".'12345',
				'/1/formula',
				'Invalid parameter "/1/formula": invalid byte sequence in UTF-8.'
			],
			[
				['type' => API_COLOR],
				'ffffff',
				'/1/color',
				'ffffff'
			],
			[
				['type' => API_COLOR],
				'037ACF',
				'/1/color',
				'037ACF'
			],
			[
				['type' => API_COLOR],
				'000000',
				'/1/color',
				'000000'
			],
			[
				['type' => API_COLOR],
				'',
				'/1/color',
				''
			],
			[
				['type' => API_COLOR, 'flags' => API_NOT_EMPTY],
				'',
				'/1/color',
				'Invalid parameter "/1/color": cannot be empty.'
			],
			[
				['type' => API_COLOR],
				[],
				'/1/color',
				'Invalid parameter "/1/color": a character string is expected.'
			],
			[
				['type' => API_COLOR],
				true,
				'/1/color',
				'Invalid parameter "/1/color": a character string is expected.'
			],
			[
				['type' => API_COLOR],
				null,
				'/1/color',
				'Invalid parameter "/1/color": a character string is expected.'
			],
			[
				['type' => API_COLOR],
				// broken UTF-8 byte sequence
				"\xd1".'12345',
				'/1/color',
				'Invalid parameter "/1/color": invalid byte sequence in UTF-8.'
			],
			[
				['type' => API_COLOR],
				'COLOR',
				'/1/color',
				'Invalid parameter "/1/color": a hexadecimal color code (6 symbols) is expected.'
			],
			[
				['type' => API_COLORS],
				['ffffff'],
				'/1/colors',
				['ffffff']
			],
			[
				['type' => API_COLORS],
				['037ACF'],
				'/1/colors',
				['037ACF']
			],
			[
				['type' => API_COLORS],
				['000000'],
				'/1/colors',
				['000000']
			],
			[
				['type' => API_COLORS],
				[],
				'/1/colors',
				[]
			],
			[
				['type' => API_COLORS],
				['ffffff', '037ACF', '000000'],
				'/1/colors',
				['ffffff', '037ACF', '000000']
			],
			[
				['type' => API_COLORS, 'flags' => API_NOT_EMPTY],
				[],
				'/1/colors',
				'Invalid parameter "/1/colors": cannot be empty.'
			],
			[
				['type' => API_COLORS],
				'',
				'/1/colors',
				'Invalid parameter "/1/colors": an array is expected.'
			],
			[
				['type' => API_COLORS],
				true,
				'/1/colors',
				'Invalid parameter "/1/colors": an array is expected.'
			],
			[
				['type' => API_COLORS],
				null,
				'/1/colors',
				'Invalid parameter "/1/colors": an array is expected.'
			],
			[
				['type' => API_COLORS],
				// broken UTF-8 byte sequence
				["\xd1".'12345'],
				'/1/colors',
				'Invalid parameter "/1/colors/1": invalid byte sequence in UTF-8.'
			],
			[
				['type' => API_COLORS],
				['COLOR'],
				'/1/colors',
				'Invalid parameter "/1/colors/1": a hexadecimal color code (6 symbols) is expected.'
			],
			[
				['type' => API_COLORS],
				['000000', 'WRONG'],
				'/1/colors',
				'Invalid parameter "/1/colors/2": a hexadecimal color code (6 symbols) is expected.'
			],
			[
				['type' => API_COND_FORMULA],
				'A and B',
				'/1/formula',
				'A and B'
			],
			[
				['type' => API_COND_FORMULA],
				'(A and B) or C',
				'/1/formula',
				'(A and B) or C'
			],
			[
				['type' => API_COND_FORMULA],
				'A and',
				'/1/formula',
				'Invalid parameter "/1/formula": check expression starting from "d".'
			],
			[
				['type' => API_COND_FORMULA],
				'',
				'/1/formula',
				'Invalid parameter "/1/formula": cannot be empty.'
			],
			[
				['type' => API_COND_FORMULA],
				[],
				'/1/formula',
				'Invalid parameter "/1/formula": a character string is expected.'
			],
			[
				['type' => API_COND_FORMULA],
				true,
				'/1/formula',
				'Invalid parameter "/1/formula": a character string is expected.'
			],
			[
				['type' => API_COND_FORMULA],
				null,
				'/1/formula',
				'Invalid parameter "/1/formula": a character string is expected.'
			],
			[
				['type' => API_COND_FORMULA],
				// broken UTF-8 byte sequence
				"\xd1".'12345',
				'/1/formula',
				'Invalid parameter "/1/formula": invalid byte sequence in UTF-8.'
			],
			[
				['type' => API_COND_FORMULAID],
				'A',
				'/1/formulaid',
				'A'
			],
			[
				['type' => API_COND_FORMULAID],
				'ABCD',
				'/1/formulaid',
				'ABCD'
			],
			[
				['type' => API_COND_FORMULAID],
				'Ab',
				'/1/formulaid',
				'Invalid parameter "/1/formulaid": uppercase identifier expected.'
			],
			[
				['type' => API_COND_FORMULAID],
				'',
				'/1/formulaid',
				'Invalid parameter "/1/formulaid": cannot be empty.'
			],
			[
				['type' => API_COND_FORMULAID],
				[],
				'/1/formulaid',
				'Invalid parameter "/1/formulaid": a character string is expected.'
			],
			[
				['type' => API_COND_FORMULAID],
				true,
				'/1/formulaid',
				'Invalid parameter "/1/formulaid": a character string is expected.'
			],
			[
				['type' => API_COND_FORMULAID],
				null,
				'/1/formulaid',
				'Invalid parameter "/1/formulaid": a character string is expected.'
			],
			[
				['type' => API_COND_FORMULAID],
				// broken UTF-8 byte sequence
				"\xd1".'12345',
				'/1/formulaid',
				'Invalid parameter "/1/formulaid": invalid byte sequence in UTF-8.'
			],
			[
				['type' => API_STRING_UTF8, 'length' => 16],
				'Zabbix server',
				'/1/name',
				'Zabbix server'
			],
			[
				['type' => API_STRING_UTF8, 'length' => 16],
				'Zabbix Server++++',
				'/1/name',
				'Invalid parameter "/1/name": value is too long.'
			],
			[
				['type' => API_STRING_UTF8, 'flags' => API_NOT_EMPTY],
				'name',
				'/1/name',
				'name'
			],
			[
				['type' => API_STRING_UTF8, 'flags' => API_NOT_EMPTY],
				'',
				'/1/name',
				'Invalid parameter "/1/name": cannot be empty.'
			],
			[
				['type' => API_STRING_UTF8],
				'',
				'/1/name',
				''
			],
			[
				['type' => API_STRING_UTF8],
				[],
				'/1/name',
				'Invalid parameter "/1/name": a character string is expected.'
			],
			[
				['type' => API_STRING_UTF8],
				true,
				'/1/name',
				'Invalid parameter "/1/name": a character string is expected.'
			],
			[
				['type' => API_STRING_UTF8],
				null,
				'/1/name',
				'Invalid parameter "/1/name": a character string is expected.'
			],
			[
				['type' => API_STRING_UTF8, 'flags' => API_ALLOW_NULL],
				null,
				'/1/name',
				null
			],
			[
				['type' => API_STRING_UTF8],
				// broken UTF-8 byte sequence
				'Заббикс '."\xd1".'сервер',
				'/1/name',
				'Invalid parameter "/1/name": invalid byte sequence in UTF-8.'
			],
			[
				['type' => API_STRING_UTF8, 'in' => 'xml,json'],
				'json',
				'/1/name',
				'json'
			],
			[
				['type' => API_STRING_UTF8, 'in' => 'xml,json'],
				'XML',
				'/1/name',
				'Invalid parameter "/1/name": value must be one of "xml", "json".'
			],
			[
				['type' => API_STRING_UTF8, 'in' => '\\,,.'],
				',',
				'/1/name',
				','
			],
			[
				['type' => API_STRING_UTF8, 'in' => ''],
				'abc',
				'/output',
				'Invalid parameter "/output": value must be empty.'
			],
			[
				['type' => API_STRINGS_UTF8],
				['hostid', 'name'],
				'/output',
				['hostid', 'name']
			],
			[
				['type' => API_STRINGS_UTF8],
				['a' => 'hostid', 'b' => 'name'],
				'/output',
				['hostid', 'name']
			],
			[
				['type' => API_STRINGS_UTF8],
				[],
				'/output',
				[]
			],
			[
				['type' => API_STRINGS_UTF8, 'flags' => API_NOT_EMPTY],
				[],
				'/output',
				'Invalid parameter "/output": cannot be empty.'
			],
			[
				['type' => API_STRINGS_UTF8],
				'',
				'/output',
				'Invalid parameter "/output": an array is expected.'
			],
			[
				['type' => API_STRINGS_UTF8, 'flags' => API_NORMALIZE],
				'',
				'/output',
				['']
			],
			[
				['type' => API_STRINGS_UTF8],
				true,
				'/output',
				'Invalid parameter "/output": an array is expected.'
			],
			[
				['type' => API_STRINGS_UTF8],
				123,
				'/output',
				'Invalid parameter "/output": an array is expected.'
			],
			[
				['type' => API_STRINGS_UTF8],
				123.5,
				'/output',
				'Invalid parameter "/output": an array is expected.'
			],
			[
				['type' => API_STRINGS_UTF8],
				null,
				'/output',
				'Invalid parameter "/output": an array is expected.'
			],
			[
				['type' => API_STRINGS_UTF8, 'flags' => API_ALLOW_NULL],
				null,
				'/output',
				null
			],
			[
				['type' => API_STRINGS_UTF8],
				['hostid', []],
				'/output',
				'Invalid parameter "/output/2": a character string is expected.'
			],
			[
				['type' => API_STRINGS_UTF8],
				// broken UTF-8 byte sequence
				['abc'."\xd1".'e'],
				'/output',
				'Invalid parameter "/output/1": invalid byte sequence in UTF-8.'
			],
			[
				['type' => API_STRINGS_UTF8, 'in' => 'hostid,name'],
				['hostid', 'name'],
				'/output',
				['hostid', 'name']
			],
			[
				['type' => API_STRINGS_UTF8, 'in' => 'hostid,name'],
				['hostid', 'host'],
				'/output',
				'Invalid parameter "/output/2": value must be one of "hostid", "name".'
			],
			[
				['type' => API_STRINGS_UTF8, 'in' => 'hostid,name', 'uniq' => true],
				['hostid', 'name', 'name'],
				'/output',
				'Invalid parameter "/output/3": value (name) already exists.'
			],
			[
				['type' => API_STRINGS_UTF8, 'in' => '\\,,.,/,'],
				[',', '.', '/', ''],
				'/output',
				[',', '.', '/', '']
			],
			[
				['type' => API_STRINGS_UTF8, 'in' => '\\,,.,/,'],
				['abc', '.', '/', ''],
				'/output',
				'Invalid parameter "/output/1": value must be empty or one of ",", ".", "/".'
			],
			[
				['type' => API_STRINGS_UTF8, 'in' => ''],
				['abc'],
				'/output',
				'Invalid parameter "/output/1": value must be empty.'
			],
			[
				['type' => API_STRINGS_UTF8, 'in' => 'a'],
				['abc'],
				'/output',
				'Invalid parameter "/output/1": value must be "a".'
			],
			[
				['type' => API_STRINGS_UTF8, 'in' => 'a,b'],
				['abc'],
				'/output',
				'Invalid parameter "/output/1": value must be one of "a", "b".'
			],
			[
				['type' => API_STRINGS_UTF8, 'in' => 'a,b,'],
				['abc'],
				'/output',
				'Invalid parameter "/output/1": value must be empty or one of "a", "b".'
			],
			[
				['type' => API_INT32],
				0,
				'/1/int',
				0
			],
			[
				['type' => API_INT32],
				12345,
				'/1/int',
				12345
			],
			[
				['type' => API_INT32],
				-12345,
				'/1/int',
				-12345
			],
			[
				['type' => API_INT32],
				'012345',
				'/1/int',
				12345
			],
			[
				['type' => API_INT32],
				'-12345',
				'/1/int',
				-12345
			],
			[
				['type' => API_INT32],
				'-012345',
				'/1/int',
				-12345
			],
			[
				['type' => API_INT32],
				'-2147483648',
				'/1/int',
				-2147483648
			],
			[
				['type' => API_INT32],
				'2147483647',
				'/1/int',
				2147483647
			],
			[
				['type' => API_INT32],
				'-2147483649',
				'/1/int',
				'Invalid parameter "/1/int": a number is too large.'
			],
			[
				['type' => API_INT32],
				'2147483648',
				'/1/int',
				'Invalid parameter "/1/int": a number is too large.'
			],
			[
				['type' => API_INT32],
				'9223372036854775808',
				'/1/int',
				'Invalid parameter "/1/int": a number is too large.'
			],
			[
				['type' => API_INT32],
				9223372036854775808,
				'/1/int',
				'Invalid parameter "/1/int": an integer is expected.'
			],
			[
				['type' => API_INT32],
				'foo',
				'/1/int',
				'Invalid parameter "/1/int": an integer is expected.'
			],
			[
				['type' => API_INT32],
				[],
				'/1/int',
				'Invalid parameter "/1/int": an integer is expected.'
			],
			[
				['type' => API_INT32],
				true,
				'/1/int',
				'Invalid parameter "/1/int": an integer is expected.'
			],
			[
				['type' => API_INT32],
				null,
				'/1/int',
				'Invalid parameter "/1/int": an integer is expected.'
			],
			[
				['type' => API_INT32, 'flags' => API_ALLOW_NULL],
				null,
				'/1/int',
				null
			],
			[
				['type' => API_INT32],
				0.0,
				'/1/int',
				'Invalid parameter "/1/int": an integer is expected.'
			],
			[
				['type' => API_INT32],
				1.23E+11,
				'/1/int',
				'Invalid parameter "/1/int": an integer is expected.'
			],
			[
				['type' => API_INT32, 'in' => '0,1,2'],
				1,
				'/1/int',
				1
			],
			[
				['type' => API_INT32, 'in' => '-1,0,1,2'],
				'01',
				'/1/int',
				1
			],
			[
				['type' => API_INT32, 'in' => '-1,0,1,2'],
				-1,
				'/1/int',
				-1
			],
			[
				['type' => API_INT32, 'in' => '-1,0,1,2'],
				'-1',
				'/1/int',
				-1
			],
			[
				['type' => API_INT32, 'in' => '-1,0,1,2'],
				'-01',
				'/1/int',
				-1
			],
			[
				['type' => API_INT32, 'in' => '-1,0,1,2'],
				-2,
				'/1/int',
				'Invalid parameter "/1/int": value must be one of -1, 0, 1, 2.'
			],
			[
				['type' => API_INT32, 'in' => '0,60:900'],
				0,
				'/1/int',
				0
			],
			[
				['type' => API_INT32, 'in' => '0,60:900'],
				60,
				'/1/int',
				60
			],
			[
				['type' => API_INT32, 'in' => '0,60:900'],
				120,
				'/1/int',
				120
			],
			[
				['type' => API_INT32, 'in' => '0,60:900'],
				900,
				'/1/int',
				900
			],
			[
				['type' => API_INT32, 'in' => '0,60:900'],
				1,
				'/1/int',
				'Invalid parameter "/1/int": value must be one of 0, 60-900.'
			],
			[
				['type' => API_INT32, 'in' => '0,60:900'],
				59,
				'/1/int',
				'Invalid parameter "/1/int": value must be one of 0, 60-900.'
			],
			[
				['type' => API_INT32, 'in' => '0,60:900'],
				901,
				'/1/int',
				'Invalid parameter "/1/int": value must be one of 0, 60-900.'
			],
			[
				['type' => API_INTS32],
				[0, 1],
				'/output',
				[0, 1]
			],
			[
				['type' => API_INTS32],
				['0', '1'],
				'/output',
				[0, 1]
			],
			[
				['type' => API_INTS32],
				['a' => 0, 'b' => 1],
				'/output',
				[0, 1]
			],
			[
				['type' => API_INTS32],
				[],
				'/output',
				[]
			],
			[
				['type' => API_INTS32, 'flags' => API_NOT_EMPTY],
				[],
				'/output',
				'Invalid parameter "/output": cannot be empty.'
			],
			[
				['type' => API_INTS32],
				'',
				'/output',
				'Invalid parameter "/output": an array is expected.'
			],
			[
				['type' => API_INTS32],
				true,
				'/output',
				'Invalid parameter "/output": an array is expected.'
			],
			[
				['type' => API_INTS32],
				123,
				'/output',
				'Invalid parameter "/output": an array is expected.'
			],
			[
				['type' => API_INTS32, 'flags' => API_NORMALIZE],
				123,
				'/output',
				[123]
			],
			[
				['type' => API_INTS32],
				123.5,
				'/output',
				'Invalid parameter "/output": an array is expected.'
			],
			[
				['type' => API_INTS32],
				null,
				'/output',
				'Invalid parameter "/output": an array is expected.'
			],
			[
				['type' => API_INTS32, 'flags' => API_ALLOW_NULL],
				null,
				'/output',
				null
			],
			[
				['type' => API_INTS32],
				[0, []],
				'/output',
				'Invalid parameter "/output/2": an integer is expected.'
			],
			[
				['type' => API_INTS32, 'in' => '1:100'],
				[55, 67],
				'/output',
				[55, 67]
			],
			[
				['type' => API_INTS32, 'in' => '1:100'],
				[55, 55, 101],
				'/output',
				'Invalid parameter "/output/3": value must be one of 1-100.'
			],
			[
				['type' => API_INTS32, 'uniq' => true],
				[55, 55, 101],
				'/output',
				'Invalid parameter "/output/2": value (55) already exists.'
			],
			[
				['type' => API_INT32_RANGES],
				null,
				'/1/int32_ranges',
				'Invalid parameter "/1/int32_ranges": a character string is expected.'
			],
			[
				['type' => API_INT32_RANGES],
				[],
				'/1/int32_ranges',
				'Invalid parameter "/1/int32_ranges": a character string is expected.'
			],
			[
				['type' => API_INT32_RANGES],
				'',
				'/1/int32_ranges',
				''
			],
			[
				['type' => API_INT32_RANGES, 'flags' => API_NOT_EMPTY],
				'',
				'/1/int32_ranges',
				'Invalid parameter "/1/int32_ranges": cannot be empty.'
			],
			[
				['type' => API_INT32_RANGES],
				'123',
				'/1/int32_ranges',
				'123'
			],
			[
				['type' => API_INT32_RANGES],
				'-123',
				'/1/int32_ranges',
				'-123'
			],
			[
				['type' => API_INT32_RANGES],
				'123.00',
				'/1/int32_ranges',
				'Invalid parameter "/1/int32_ranges": invalid range expression.'
			],
			[
				['type' => API_INT32_RANGES, 'length' => 5],
				'12-34',
				'/1/int32_ranges',
				'12-34'
			],
			[
				['type' => API_INT32_RANGES, 'length' => 5],
				'12-345',
				'/1/int32_ranges',
				'Invalid parameter "/1/int32_ranges": value is too long.'
			],
			[
				['type' => API_INT32_RANGES],
				'10-20,30-40',
				'/1/int32_ranges',
				'10-20,30-40'
			],
			[
				['type' => API_INT32_RANGES],
				'10.00-20.00',
				'/1/int32_ranges',
				'Invalid parameter "/1/int32_ranges": invalid range expression.'
			],
			[
				['type' => API_INT32_RANGES, 'in' => '0:50'],
				'10-20,30-40',
				'/1/int32_ranges',
				'10-20,30-40'
			],
			[
				['type' => API_INT32_RANGES, 'in' => '20:30'],
				'10-20,30-40',
				'/1/int32_ranges',
				'Invalid parameter "/1/int32_ranges": value must be one of 20-30.'
			],
			[
				['type' => API_INT32_RANGES],
				'{$MACRO}',
				'/1/int32_ranges',
				'Invalid parameter "/1/int32_ranges": invalid range expression.'
			],
			[
				['type' => API_INT32_RANGES, 'flags' => API_ALLOW_USER_MACRO],
				'{$MACRO}',
				'/1/int32_ranges',
				'{$MACRO}'
			],
			[
				['type' => API_INT32_RANGES, 'flags' => API_ALLOW_USER_MACRO],
				'{$MACRO1}-{$MACRO2}',
				'/1/int32_ranges',
				'{$MACRO1}-{$MACRO2}'
			],
			[
				['type' => API_INT32_RANGES, 'flags' => API_ALLOW_USER_MACRO, 'in' => '20:30'],
				'{$MACRO}-20,30-40',
				'/1/int32_ranges',
				'Invalid parameter "/1/int32_ranges": value must be one of 20-30.'
			],
			[
				['type' => API_INT32_RANGES, 'flags' => API_ALLOW_USER_MACRO, 'in' => '20:40'],
				'{$MACRO}-20,30-40',
				'/1/int32_ranges',
				'{$MACRO}-20,30-40'
			],
			[
				['type' => API_INT32_RANGES],
				'{#LLD}',
				'/1/int32_ranges',
				'Invalid parameter "/1/int32_ranges": invalid range expression.'
			],
			[
				['type' => API_INT32_RANGES, 'flags' => API_ALLOW_LLD_MACRO],
				'{#LLD}',
				'/1/int32_ranges',
				'{#LLD}'
			],
			[
				['type' => API_INT32_RANGES, 'flags' => API_ALLOW_LLD_MACRO],
				'{#LLD1}-{#LLD2}',
				'/1/int32_ranges',
				'{#LLD1}-{#LLD2}'
			],
			[
				['type' => API_UINT64],
				0,
				'/1/int',
				'0'
			],
			[
				['type' => API_UINT64],
				12345,
				'/1/int',
				'12345'
			],
			[
				['type' => API_UINT64],
				-12345,
				'/1/int',
				'Invalid parameter "/1/int": an unsigned integer is expected.'
			],
			[
				['type' => API_UINT64],
				'012345',
				'/1/int',
				'12345'
			],
			[
				['type' => API_UINT64],
				'-012345',
				'/1/int',
				'Invalid parameter "/1/int": an unsigned integer is expected.'
			],
			[
				['type' => API_UINT64],
				'18446744073709551615',
				'/1/int',
				'18446744073709551615'
			],
			[
				['type' => API_UINT64],
				'18446744073709551616',
				'/1/int',
				'Invalid parameter "/1/int": a number is too large.'
			],
			[
				['type' => API_UINT64],
				18446744073709551616,
				'/1/int',
				'Invalid parameter "/1/int": an unsigned integer is expected.'
			],
			[
				['type' => API_UINT64],
				'foo',
				'/1/int',
				'Invalid parameter "/1/int": an unsigned integer is expected.'
			],
			[
				['type' => API_UINT64],
				[],
				'/1/int',
				'Invalid parameter "/1/int": an unsigned integer is expected.'
			],
			[
				['type' => API_UINT64],
				true,
				'/1/int',
				'Invalid parameter "/1/int": an unsigned integer is expected.'
			],
			[
				['type' => API_UINT64],
				null,
				'/1/int',
				'Invalid parameter "/1/int": an unsigned integer is expected.'
			],
			[
				['type' => API_UINT64, 'flags' => API_ALLOW_NULL],
				null,
				'/1/int',
				null
			],
			[
				['type' => API_UINT64],
				0.0,
				'/1/int',
				'Invalid parameter "/1/int": an unsigned integer is expected.'
			],
			[
				['type' => API_UINT64],
				1.23E+11,
				'/1/int',
				'Invalid parameter "/1/int": an unsigned integer is expected.'
			],
			[
				['type' => API_UINTS64],
				[0, 1],
				'/output',
				['0', '1']
			],
			[
				['type' => API_UINTS64],
				['0', '1'],
				'/output',
				['0', '1']
			],
			[
				['type' => API_UINTS64],
				['a' => 0, 'b' => 1],
				'/output',
				['0', '1']
			],
			[
				['type' => API_UINTS64],
				[],
				'/output',
				[]
			],
			[
				['type' => API_UINTS64, 'flags' => API_NOT_EMPTY],
				[],
				'/output',
				'Invalid parameter "/output": cannot be empty.'
			],
			[
				['type' => API_UINTS64],
				'',
				'/output',
				'Invalid parameter "/output": an array is expected.'
			],
			[
				['type' => API_UINTS64],
				true,
				'/output',
				'Invalid parameter "/output": an array is expected.'
			],
			[
				['type' => API_UINTS64],
				123,
				'/output',
				'Invalid parameter "/output": an array is expected.'
			],
			[
				['type' => API_UINTS64, 'flags' => API_NORMALIZE],
				123,
				'/output',
				['123']
			],
			[
				['type' => API_UINTS64],
				123.5,
				'/output',
				'Invalid parameter "/output": an array is expected.'
			],
			[
				['type' => API_UINTS64],
				null,
				'/output',
				'Invalid parameter "/output": an array is expected.'
			],
			[
				['type' => API_UINTS64, 'flags' => API_ALLOW_NULL],
				null,
				'/output',
				null
			],
			[
				['type' => API_UINTS64],
				[0, []],
				'/output',
				'Invalid parameter "/output/2": an unsigned integer is expected.'
			],
			[
				['type' => API_FLOAT],
				0,
				'/1/float',
				0.0
			],
			[
				['type' => API_FLOAT],
				0.5,
				'/1/float',
				0.5
			],
			[
				['type' => API_FLOAT],
				-0.5,
				'/1/float',
				-0.5
			],
			[
				['type' => API_FLOAT],
				12345,
				'/1/float',
				12345.0
			],
			[
				['type' => API_FLOAT],
				-12345,
				'/1/float',
				-12345.0
			],
			[
				['type' => API_FLOAT],
				'012345',
				'/1/float',
				12345.0
			],
			[
				['type' => API_FLOAT],
				'-12345',
				'/1/float',
				-12345.0
			],
			[
				['type' => API_FLOAT],
				'-012345',
				'/1/float',
				-12345.0
			],
			[
				['type' => API_FLOAT],
				'-2147483648',
				'/1/float',
				-2147483648.0
			],
			[
				['type' => API_FLOAT],
				'2147483647',
				'/1/float',
				2147483647.0
			],
			[
				['type' => API_FLOAT],
				'-2147483649',
				'/1/float',
				-2147483649.0
			],
			[
				['type' => API_FLOAT],
				'2147483648',
				'/1/float',
				2147483648.0
			],
			[
				['type' => API_FLOAT],
				'foo',
				'/1/float',
				'Invalid parameter "/1/float": a floating point value is expected.'
			],
			[
				['type' => API_FLOAT],
				[],
				'/1/float',
				'Invalid parameter "/1/float": a floating point value is expected.'
			],
			[
				['type' => API_FLOAT],
				true,
				'/1/float',
				'Invalid parameter "/1/float": a floating point value is expected.'
			],
			[
				['type' => API_FLOAT],
				null,
				'/1/float',
				'Invalid parameter "/1/float": a floating point value is expected.'
			],
			[
				['type' => API_FLOAT, 'flags' => API_ALLOW_NULL],
				null,
				'/1/float',
				null
			],
			[
				['type' => API_FLOAT],
				1.23E+11,
				'/1/float',
				1.23E+11
			],
			[
				['type' => API_FLOAT],
				'1.23E+11',
				'/1/float',
				1.23E+11
			],
			[
				['type' => API_FLOAT],
				'1.23e+11',
				'/1/float',
				1.23E+11
			],
			[
				['type' => API_FLOAT],
				'-1.23e+11',
				'/1/float',
				-1.23E+11
			],
			[
				['type' => API_FLOAT],
				'.23E11',
				'/1/float',
				0.23E+11
			],
			[
				['type' => API_FLOAT, 'in' => '0.5,1,1.5,2'],
				'0.5',
				'/1/float',
				0.5
			],
			[
				['type' => API_FLOAT, 'in' => '0.5,1,1.5,2'],
				0.5,
				'/1/float',
				0.5
			],
			[
				['type' => API_FLOAT, 'in' => '0.5,1,1.5,2'],
				1,
				'/1/float',
				1.0
			],
			[
				['type' => API_FLOAT, 'in' => '0.5:3.5'],
				1,
				'/1/float',
				1.0
			],
			[
				['type' => API_FLOAT, 'in' => '0.5:3.5'],
				'1.3',
				'/1/float',
				1.3
			],
			[
				['type' => API_FLOAT, 'in' => '0.5:3.5'],
				'0.5',
				'/1/float',
				0.5
			],
			[
				['type' => API_FLOAT, 'in' => '0.5:3.5'],
				'3.5',
				'/1/float',
				3.5
			],
			[
				['type' => API_FLOAT, 'in' => '0.5:3.5'],
				'0',
				'/1/float',
				'Invalid parameter "/1/float": value must be within the range of 0.5-3.5.'
			],
			[
				['type' => API_FLOAT, 'in' => '0.5:3.5'],
				4.5,
				'/1/float',
				'Invalid parameter "/1/float": value must be within the range of 0.5-3.5.'
			],
			[
				['type' => API_FLOAT, 'in' => '-123,1,1.5,2'],
				'-123',
				'/1/float',
				-123.0
			],
			[
				['type' => API_FLOAT],
				'{$MACRO}',
				'/1/float',
				'Invalid parameter "/1/float": a floating point value is expected.'
			],
			[
				['type' => API_FLOAT],
				'{#LLD_MACRO}',
				'/1/float',
				'Invalid parameter "/1/float": a floating point value is expected.'
			],
			[
				['type' => API_FLOAT, 'flags' => API_ALLOW_USER_MACRO],
				108.108,
				'/1/float',
				108.108
			],
			[
				['type' => API_FLOAT, 'flags' => API_ALLOW_USER_MACRO],
				'108.108',
				'/1/float',
				108.108
			],
			[
				['type' => API_FLOAT, 'flags' => API_ALLOW_USER_MACRO],
				'{$MACRO}',
				'/1/float',
				'{$MACRO}'
			],
			[
				['type' => API_FLOAT, 'flags' => API_ALLOW_USER_MACRO],
				'{$MACRO: with context}',
				'/1/float',
				'{$MACRO: with context}'
			],
			[
				['type' => API_FLOAT, 'flags' => API_ALLOW_USER_MACRO],
				'Simple string',
				'/1/float',
				'Invalid parameter "/1/float": a floating point value is expected.'
			],
			[
				['type' => API_FLOAT, 'flags' => API_ALLOW_USER_MACRO],
				'{$MACRO}{$MACRO2}',
				'/1/float',
				'Invalid parameter "/1/float": a floating point value is expected.'
			],
			[
				['type' => API_FLOAT, 'flags' => API_ALLOW_USER_MACRO],
				'{#LLD_MACRO}',
				'/1/float',
				'Invalid parameter "/1/float": a floating point value is expected.'
			],
			[
				['type' => API_FLOAT, 'flags' => API_ALLOW_LLD_MACRO],
				108.108,
				'/1/float',
				108.108,
			],
			[
				['type' => API_FLOAT, 'flags' => API_ALLOW_LLD_MACRO],
				'108.108',
				'/1/float',
				108.108,
			],
			[
				['type' => API_FLOAT, 'flags' => API_ALLOW_LLD_MACRO],
				'{#LLD_MACRO}',
				'/1/float',
				'{#LLD_MACRO}',
			],
			[
				['type' => API_FLOAT, 'flags' => API_ALLOW_LLD_MACRO],
				'{{#LLD_MACRO}.regsub("(.*)_([0-9]+)", \1)}',
				'/1/float',
				'{{#LLD_MACRO}.regsub("(.*)_([0-9]+)", \1)}',
			],
			[
				['type' => API_FLOAT, 'flags' => API_ALLOW_LLD_MACRO],
				'Simple string',
				'/1/float',
				'Invalid parameter "/1/float": a floating point value is expected.'
			],
			[
				['type' => API_FLOAT, 'flags' => API_ALLOW_LLD_MACRO],
				'{#LLD_MACRO}{#LLD_MACRO2}',
				'/1/float',
				'Invalid parameter "/1/float": a floating point value is expected.'
			],
			[
				['type' => API_FLOAT, 'flags' => API_ALLOW_LLD_MACRO],
				'{$MACRO}',
				'/1/float',
				'Invalid parameter "/1/float": a floating point value is expected.'
			],
			[
				['type' => API_OBJECT, 'fields' => [
					'from' => ['type' => API_FLOAT],
					'to' => ['type' => API_FLOAT, 'compare' => ['operator' => '>', 'field' => 'from']]
				]],
				[
					'from' => '107',
					'to' => '108'
				],
				'/',
				[
					'from' => 107.0,
					'to' => 108.0
				]
			],
			[
				['type' => API_OBJECT, 'fields' => [
					'from' => ['type' => API_FLOAT],
					'to' => ['type' => API_FLOAT, 'compare' => ['operator' => '>', 'field' => 'from']]
				]],
				[
					'from' => '108',
					'to' => '108.000108'
				],
				'/',
				[
					'from' => 108.0,
					'to' => 108.000108
				]
			],
			[
				['type' => API_OBJECT, 'fields' => [
					'from' => ['type' => API_FLOAT],
					'to' => ['type' => API_FLOAT, 'compare' => ['operator' => '>', 'field' => 'from']]
				]],
				[
					'from' => '108',
					'to' => '108'
				],
				'/',
				'Invalid parameter "/to": cannot be less than or equal to the value of parameter "/from".'
			],
			[
				['type' => API_OBJECT, 'fields' => [
					'from' => ['type' => API_FLOAT],
					'to' => ['type' => API_FLOAT, 'compare' => ['operator' => '>', 'field' => 'from']]
				]],
				[
					'from' => 108.0,
					'to' => 108.0
				],
				'/',
				'Invalid parameter "/to": cannot be less than or equal to the value of parameter "/from".'
			],
			[
				['type' => API_OBJECT, 'fields' => [
					'from' => ['type' => API_FLOAT],
					'to' => ['type' => API_FLOAT, 'compare' => ['operator' => '>', 'field' => 'from']]
				]],
				[
					'from' => '108.001',
					'to' => '108.0'
				],
				'/',
				'Invalid parameter "/to": cannot be less than or equal to the value of parameter "/from".'
			],
			[
				['type' => API_FLOATS],
				[0, 1],
				'/output',
				[0.0, 1.0]
			],
			[
				['type' => API_FLOATS],
				['0', '1'],
				'/output',
				[0.0, 1.0]
			],
			[
				['type' => API_FLOATS],
				['a' => 0, 'b' => 1],
				'/output',
				[0.0, 1.0]
			],
			[
				['type' => API_FLOATS],
				[],
				'/output',
				[]
			],
			[
				['type' => API_FLOATS, 'flags' => API_NOT_EMPTY],
				[],
				'/output',
				'Invalid parameter "/output": cannot be empty.'
			],
			[
				['type' => API_FLOATS],
				'',
				'/output',
				'Invalid parameter "/output": an array is expected.'
			],
			[
				['type' => API_FLOATS],
				true,
				'/output',
				'Invalid parameter "/output": an array is expected.'
			],
			[
				['type' => API_FLOATS],
				123,
				'/output',
				'Invalid parameter "/output": an array is expected.'
			],
			[
				['type' => API_FLOATS, 'flags' => API_NORMALIZE],
				123,
				'/output',
				[123.0]
			],
			[
				['type' => API_FLOATS],
				123.5,
				'/output',
				'Invalid parameter "/output": an array is expected.'
			],
			[
				['type' => API_FLOATS],
				null,
				'/output',
				'Invalid parameter "/output": an array is expected.'
			],
			[
				['type' => API_FLOATS, 'flags' => API_ALLOW_NULL],
				null,
				'/output',
				null
			],
			[
				['type' => API_FLOATS],
				[0, []],
				'/output',
				'Invalid parameter "/output/2": a floating point value is expected.'
			],
			[
				['type' => API_ID],
				0,
				'/1/id',
				'0'
			],
			[
				['type' => API_ID],
				12345,
				'/1/id',
				'12345'
			],
			[
				['type' => API_ID],
				'012345',
				'/1/id',
				'12345'
			],
			[
				['type' => API_ID],
				'00',
				'/1/id',
				'0'
			],
			[
				['type' => API_ID],
				'9223372036854775807',
				'/1/id',
				'9223372036854775807'
			],
			[
				['type' => API_ID],
				'00009223372036854775807',
				'/1/id',
				'9223372036854775807'
			],
			[
				['type' => API_ID],
				'-1',
				'/1/id',
				'Invalid parameter "/1/id": a number is expected.'
			],
			[
				['type' => API_ID],
				'foo',
				'/1/id',
				'Invalid parameter "/1/id": a number is expected.'
			],
			[
				['type' => API_ID],
				[],
				'/1/id',
				'Invalid parameter "/1/id": a number is expected.'
			],
			[
				['type' => API_ID],
				true,
				'/1/id',
				'Invalid parameter "/1/id": a number is expected.'
			],
			[
				['type' => API_ID],
				null,
				'/1/id',
				'Invalid parameter "/1/id": a number is expected.'
			],
			[
				['type' => API_ID],
				'9223372036854775808',
				'/1/id',
				'Invalid parameter "/1/id": a number is too large.'
			],
			[
				['type' => API_ID],
				9223372036854775808,
				'/1/id',
				'Invalid parameter "/1/id": a number is expected.'
			],
			[
				['type' => API_ID],
				0.0,
				'/1/id',
				'Invalid parameter "/1/id": a number is expected.'
			],
			[
				['type' => API_ID],
				1.23E+11,
				'/1/id',
				'Invalid parameter "/1/id": a number is expected.'
			],
			[
				['type' => API_ID, 'in' => '0'],
				0,
				'/1/id',
				'0'
			],
			[
				['type' => API_ID, 'in' => '0'],
				'0',
				'/1/id',
				'0'
			],
			[
				['type' => API_ID, 'in' => '0'],
				'000000',
				'/1/id',
				'0'
			],
			[
				['type' => API_ID, 'in' => '0'],
				true,
				'/1/id',
				'Invalid parameter "/1/id": a number is expected.'
			],
			[
				['type' => API_ID, 'in' => '0'],
				null,
				'/1/id',
				'Invalid parameter "/1/id": a number is expected.'
			],
			[
				['type' => API_ID, 'in' => '0'],
				[],
				'/1/id',
				'Invalid parameter "/1/id": a number is expected.'
			],
			[
				['type' => API_ID, 'in' => '0'],
				0.0,
				'/1/id',
				'Invalid parameter "/1/id": a number is expected.'
			],
			[
				['type' => API_ID, 'in' => '0'],
				1.23E+11,
				'/1/id',
				'Invalid parameter "/1/id": a number is expected.'
			],
			[
				['type' => API_ID, 'in' => '0'],
				108,
				'/1/id',
				'Invalid parameter "/1/id": value must be 0.'
			],
			[
				['type' => API_ID, 'in' => '0'],
				'108',
				'/1/id',
				'Invalid parameter "/1/id": value must be 0.'
			],
			[
				['type' => API_BOOLEAN],
				true,
				'/1/createMissing',
				true
			],
			[
				['type' => API_BOOLEAN],
				false,
				'/1/createMissing',
				false
			],
			[
				['type' => API_BOOLEAN],
				'-1',
				'/1/createMissing',
				'Invalid parameter "/1/createMissing": a boolean is expected.'
			],
			[
				['type' => API_BOOLEAN],
				0,
				'/1/createMissing',
				'Invalid parameter "/1/createMissing": a boolean is expected.'
			],
			[
				['type' => API_BOOLEAN],
				[],
				'/1/createMissing',
				'Invalid parameter "/1/createMissing": a boolean is expected.'
			],
			[
				['type' => API_BOOLEAN],
				0.0,
				'/1/createMissing',
				'Invalid parameter "/1/createMissing": a boolean is expected.'
			],
			[
				['type' => API_BOOLEAN],
				null,
				'/1/createMissing',
				'Invalid parameter "/1/createMissing": a boolean is expected.'
			],
			[
				['type' => API_BOOLEAN, 'flags' => API_ALLOW_NULL],
				null,
				'/1/createMissing',
				null
			],
			[
				['type' => API_FLAG],
				true,
				'/1/userData',
				true
			],
			[
				['type' => API_FLAG],
				false,
				'/1/userData',
				false
			],
			[
				['type' => API_OBJECT, 'fields' => []],
				[],
				'/',
				[]
			],
			[
				['type' => API_OBJECT, 'fields' => []],
				true,
				'/',
				'Invalid parameter "/": an array is expected.'
			],
			[
				['type' => API_OBJECT, 'fields' => []],
				null,
				'/',
				'Invalid parameter "/": an array is expected.'
			],
			[
				['type' => API_OBJECT, 'flags' => API_ALLOW_NULL, 'fields' => []],
				null,
				'/',
				null
			],
			[
				['type' => API_OBJECT, 'fields' => []],
				'',
				'/',
				'Invalid parameter "/": an array is expected.'
			],
			[
				['type' => API_OBJECT, 'fields' => []],
				['host' => 'Zabbix server'],
				'/',
				'Invalid parameter "/": should be empty.'
			],
			[
				['type' => API_OBJECT, 'fields' => [
					'host' => ['type' => API_STRING_UTF8]
				]],
				['host' => 'Zabbix server'],
				'/',
				['host' => 'Zabbix server']
			],
			[
				['type' => API_OBJECT, 'fields' => [
					'host' => ['type' => API_STRING_UTF8]
				]],
				[
					'host' => 'Zabbix server',
					'name' => 'Zabbix server'
				],
				'/',
				'Invalid parameter "/": unexpected parameter "name".'
			],
			[
				['type' => API_OBJECT, 'flags' => API_ALLOW_UNEXPECTED, 'fields' => [
					'host' => ['type' => API_STRING_UTF8]
				]],
				[
					'host' => 'Zabbix server',
					'name' => 'Zabbix server'
				],
				'/',
				[
					'host' => 'Zabbix server',
					'name' => 'Zabbix server'
				]
			],
			[
				['type' => API_OBJECT, 'fields' => [
					'host' => ['type' => API_STRING_UTF8],
					'name' => ['type' => API_STRING_UTF8]
				]],
				[
					'host' => 'Zabbix server'
				],
				'/',
				[
					'host' => 'Zabbix server'
				]
			],
			[
				['type' => API_OBJECT, 'fields' => [
					'host' => ['type' => API_ANY],
					'name' => ['type' => API_STRING_UTF8]
				]],
				[
					'host' => 'Zabbix server'
				],
				'/',
				[
					'host' => 'Zabbix server'
				]
			],
			[
				['type' => API_OBJECT, 'fields' => [
					'host' => ['type' => API_ANY],
					'name' => ['type' => API_STRING_UTF8]
				]],
				[
					'host' => 'Zabbix server',
					'name' => 'Zabbix server'
				],
				'/',
				[
					'host' => 'Zabbix server',
					'name' => 'Zabbix server'
				]
			],
			[
				['type' => API_OBJECT, 'fields' => [
					'host' => ['type' => API_STRING_UTF8, 'flags' => API_REQUIRED],
					'name' => ['type' => API_STRING_UTF8, 'flags' => API_REQUIRED]
				]],
				[
					'host' => 'Zabbix server'
				],
				'/',
				'Invalid parameter "/": the parameter "name" is missing.'
			],
			[
				['type' => API_OBJECT, 'fields' => [
					'roles' => ['type' => API_OBJECT, 'default' => [], 'fields' => [
						'value' => ['type' => API_STRING_UTF8, 'default' => 'test']
					]]
				]],
				[],
				'/',
				[
					'roles' => [
						'value' => 'test'
					]
				]
			],
			[
				['type' => API_OBJECT, 'fields' => [
					'hostid' =>	['type' => API_ID],
					'host' =>	['type'=> API_STRING_UTF8],
					'ruleid' =>	['type' => API_UNEXPECTED]
				]],
				[
					'hostid' => '10428',
					'host' => 'Abc host'
				],
				'/',
				[
					'hostid' => '10428',
					'host' => 'Abc host'
				]
			],
			[
				['type' => API_OBJECT, 'fields' => [
					'hostid' =>	['type' => API_ID],
					'host' =>	['type'=> API_STRING_UTF8],
					'ruleid' =>	['type' => API_UNEXPECTED]
				]],
				[
					'hostid' => '10428',
					'ruleid' => '12345'
				],
				'/',
				'Invalid parameter "/": unexpected parameter "ruleid".'
			],
			[
				['type' => API_OBJECT, 'fields' => [
					'hostid' =>	['type' => API_ID],
					'host' =>	['type'=> API_UNEXPECTED, 'error_type' => API_ERR_INHERITED]
				]],
				[
					'hostid' => '10428',
					'host' => 'Abcd host'
				],
				'/',
				'Invalid parameter "/": cannot update readonly parameter "host" of inherited object.'
			],
			[
				['type' => API_OBJECT, 'fields' => [
					'hostid' =>	['type' => API_ID],
					'host' =>	['type'=> API_UNEXPECTED, 'error_type' => API_ERR_DISCOVERED]
				]],
				[
					'hostid' => '10428',
					'host' => 'Abcd host'
				],
				'/',
				'Invalid parameter "/": cannot update readonly parameter "host" of discovered object.'
			],
			[
				['type' => API_OBJECT, 'fields' => [
					'hostid' =>				['type' => API_ID],
					'custom_interface' =>	['type'=> API_INT32, 'flags' => API_REQUIRED, 'in' => '0,1'],
					'interface_ip' =>		['type' => API_MULTIPLE, 'rules' => [
												['if' => ['field' => 'custom_interface', 'in' => '1'], 'type' => API_IP],
												['else' => true, 'type' => API_UNEXPECTED]
					]]
				]],
				[
					'hostid' => '10428',
					'custom_interface' => '1',
					'interface_ip' => '127.0.0.1'
				],
				'/',
				[
					'hostid' => '10428',
					'custom_interface' => 1,
					'interface_ip' => '127.0.0.1'
				]
			],
			[
				['type' => API_OBJECT, 'fields' => [
					'hostid' =>				['type' => API_ID],
					'custom_interface' =>	['type'=> API_INT32, 'flags' => API_REQUIRED, 'in' => '0,1'],
					'interface_ip' =>		['type' => API_MULTIPLE, 'rules' => [
												['if' => ['field' => 'custom_interface', 'in' => '1'], 'type' => API_IP],
												['else' => true, 'type' => API_UNEXPECTED]
					]]
				]],
				[
					'hostid' => '10428',
					'custom_interface' => '0',
					'interface_ip' => '127.0.0.1'
				],
				'/',
				'Invalid parameter "/": unexpected parameter "interface_ip".'
			],
			[
				['type' => API_OBJECT, 'fields' => [
					'hostid' =>				['type' => API_ID],
					'custom_interface' =>	['type'=> API_INT32, 'flags' => API_REQUIRED, 'in' => '0,1'],
					'interface_ip' =>		['type' => API_MULTIPLE, 'rules' => [
												['if' => ['field' => 'custom_interface', 'in' => '1'], 'type' => API_IP],
												['else' => true, 'type' => API_UNEXPECTED, 'error_type' => API_ERR_INHERITED]
					]]
				]],
				[
					'hostid' => '10428',
					'custom_interface' => '0',
					'interface_ip' => '127.0.0.1'
				],
				'/',
				'Invalid parameter "/": cannot update readonly parameter "interface_ip" of inherited object.'
			],
			[
				['type' => API_OBJECT, 'fields' => [
					'hostid' =>				['type' => API_ID],
					'custom_interface' =>	['type'=> API_INT32, 'flags' => API_REQUIRED, 'in' => '0,1'],
					'interface_ip' =>		['type' => API_MULTIPLE, 'rules' => [
												['if' => ['field' => 'custom_interface', 'in' => '1'], 'type' => API_IP],
												['else' => true, 'type' => API_UNEXPECTED, 'error_type' => API_ERR_DISCOVERED]
					]]
				]],
				[
					'hostid' => '10428',
					'custom_interface' => '0',
					'interface_ip' => '127.0.0.1'
				],
				'/',
				'Invalid parameter "/": cannot update readonly parameter "interface_ip" of discovered object.'
			],
			[
				['type' => API_IDS],
				[],
				'/',
				[]
			],
			[
				['type' => API_IDS],
				'',
				'/',
				'Invalid parameter "/": an array is expected.'
			],
			[
				['type' => API_IDS],
				true,
				'/',
				'Invalid parameter "/": an array is expected.'
			],
			[
				['type' => API_IDS],
				null,
				'/',
				'Invalid parameter "/": an array is expected.'
			],
			[
				['type' => API_IDS, 'flags' => API_NORMALIZE],
				null,
				'/',
				'Invalid parameter "/": an array is expected.'
			],
			[
				['type' => API_IDS],
				46342,
				'/',
				'Invalid parameter "/": an array is expected.'
			],
			[
				['type' => API_IDS, 'flags' => API_NORMALIZE],
				46342,
				'/',
				['46342']
			],
			[
				['type' => API_IDS, 'flags' => API_NORMALIZE],
				'00',
				'/',
				['0']
			],
			[
				['type' => API_IDS, 'flags' => API_NORMALIZE],
				'0000046342',
				'/',
				['46342']
			],
			[
				['type' => API_IDS, 'flags' => API_ALLOW_NULL],
				null,
				'/',
				null
			],
			[
				['type' => API_IDS],
				[0, 1, 2, 3, '00', '4', '9223372036854775807'],
				'/',
				['0', '1', '2', '3', '0', '4', '9223372036854775807']
			],
			[
				['type' => API_IDS],
				[0, 1, 2, 3, '4', '9223372036854775807', 'foo'],
				'/',
				'Invalid parameter "/7": a number is expected.'
			],
			[
				['type' => API_IDS],
				[0, 1, 2, 3, '4', '9223372036854775807', '9223372036854775808'],
				'/',
				'Invalid parameter "/7": a number is too large.'
			],
			[
				['type' => API_IDS],
				[0, 1, 2, 3, '4', '9223372036854775807', 9223372036854775808],
				'/',
				'Invalid parameter "/7": a number is expected.'
			],
			[
				['type' => API_IDS, 'uniq' => true],
				[0, 1, 2, 3, '4', '9223372036854775807', 5, 6, 7],
				'/',
				['0', '1', '2', '3', '4', '9223372036854775807', '5', '6', '7']
			],
			[
				['type' => API_IDS, 'uniq' => true],
				[0, 1, 2, 3, '4', '9223372036854775807', 5, 6, 7, '3'],
				'/',
				'Invalid parameter "/10": value (3) already exists.'
			],
			[
				['type' => API_IDS, 'uniq' => true],
				[0, 1, 2, 3, '4', '9223372036854775807', 5, 6, 7, 0.0],
				'/',
				'Invalid parameter "/10": a number is expected.'
			],
			[
				['type' => API_IDS, 'uniq' => true],
				[0, 1, 2, 3, '4', '9223372036854775807', 5, 6, 7, '03'],
				'/',
				'Invalid parameter "/10": value (3) already exists.'
			],
			[
				['type' => API_OBJECTS],
				true,
				'/',
				'Invalid parameter "/": an array is expected.'
			],
			[
				['type' => API_OBJECTS],
				null,
				'/',
				'Invalid parameter "/": an array is expected.'
			],
			[
				['type' => API_OBJECTS, 'flags' => API_ALLOW_NULL, 'fields' => []],
				null,
				'/',
				null
			],
			[
				['type' => API_OBJECTS, 'flags' => API_NOT_EMPTY, 'fields' => []],
				[[], [], []],
				'/',
				[[], [], []]
			],
			[
				['type' => API_OBJECTS, 'flags' => API_NOT_EMPTY, 'fields' => []],
				[],
				'/',
				'Invalid parameter "/": cannot be empty.'
			],
			[
				['type' => API_OBJECTS, 'length' => 2, 'fields' => []],
				[[], [], []],
				'/',
				'Invalid parameter "/": value is too long.'
			],
			[
				['type' => API_OBJECTS, 'length' => 3, 'fields' => []],
				[[], [], []],
				'/',
				[[], [], []]
			],
			[
				['type' => API_OBJECTS, 'fields' => []],
				['000' => []],
				'/',
				[[]]
			],
			[
				['type' => API_OBJECTS, 'fields' => []],
				[['host' => 'Zabbix server']],
				'/',
				'Invalid parameter "/1": should be empty.'
			],
			[
				['type' => API_OBJECTS, 'flags' => API_ALLOW_UNEXPECTED, 'fields' => []],
				[['host' => 'Zabbix server']],
				'/',
				[['host' => 'Zabbix server']]
			],
			[
				['type' => API_OBJECTS, 'fields' => [
					'host' => ['type' => API_STRING_UTF8, 'flags' => API_REQUIRED],
					'name' => ['type' => API_STRING_UTF8]
				]],
				[
					['host' => 'Zabbix server', 'name' => 'Zabbix server'],
					['host' => 'Zabbix server']
				],
				'/',
				[
					['host' => 'Zabbix server', 'name' => 'Zabbix server'],
					['host' => 'Zabbix server']
				]
			],
			[
				['type' => API_OBJECTS, 'fields' => [
					'name' => ['type' => API_STRING_UTF8],
					'col' => ['type' => API_INT32, 'default' => '0'],
					'row' => ['type' => API_INT32, 'default' => '1'],
					'width' => ['type' => API_INT32],
					'height' => ['type' => API_INT32]
				]],
				[
					['name' => 'Zabbix server 1'],
					['name' => 'Zabbix server 2', 'col' => 5, 'row' => 10, 'width' => 1, 'height' => 1]
				],
				'/',
				[
					['name' => 'Zabbix server 1', 'col' => 0, 'row' => 1],
					['name' => 'Zabbix server 2', 'col' => 5, 'row' => 10, 'width' => 1, 'height' => 1]
				]
			],
			[
				['type' => API_OBJECTS, 'fields' => [
					'host' => ['type' => API_STRING_UTF8, 'flags' => API_REQUIRED],
					'name' => ['type' => API_STRING_UTF8, 'flags' => API_REQUIRED]
				]],
				[
					['host' => 'Zabbix server', 'name' => 'Zabbix server'],
					['host' => 'Zabbix server']
				],
				'/',
				'Invalid parameter "/2": the parameter "name" is missing.'
			],
			[
				['type' => API_OBJECTS, 'uniq' => [['valuemapid'], ['name']], 'fields' => [
					'valuemapid' =>	['type' => API_ID, 'flags' => API_REQUIRED],
					'name' =>		['type' => API_STRING_UTF8, 'flags' => API_REQUIRED | API_NOT_EMPTY, 'length' => 64],
					'mappings' =>	['type' => API_OBJECTS, 'flags' => API_REQUIRED | API_NOT_EMPTY, 'uniq' => [['value']], 'fields' => [
						'value' =>		['type' => API_STRING_UTF8, 'flags' => API_REQUIRED, 'length' => 64],
						'newvalue' =>	['type' => API_STRING_UTF8, 'flags' => API_REQUIRED, 'length' => 64]
					]]
				]],
				[
					[
						'valuemapid' => 4,
						'name' => 'APC Battery Replacement Status',
						'mappings' => [
							['value' => '1', 'newvalue' => 'unknown'],
							['value' => '2', 'newvalue' => 'notInstalled'],
							['value' => '3', 'newvalue' => 'ok'],
							['value' => '4', 'newvalue' => 'failed'],
							['value' => '5', 'newvalue' => 'highTemperature'],
							['value' => '6', 'newvalue' => 'replaceImmediately'],
							['value' => '7', 'newvalue' => 'lowCapacity']
						]
					],
					[
						'valuemapid' => 5,
						'name' => 'APC Battery Status',
						'mappings' => [
							['value' => '1', 'newvalue' => 'unknown'],
							['value' => '2', 'newvalue' => 'batteryNormal'],
							['value' => '3', 'newvalue' => 'batteryLow']
						]
					]
				],
				'/',
				[
					[
						'valuemapid' => '4',
						'name' => 'APC Battery Replacement Status',
						'mappings' => [
							['value' => '1', 'newvalue' => 'unknown'],
							['value' => '2', 'newvalue' => 'notInstalled'],
							['value' => '3', 'newvalue' => 'ok'],
							['value' => '4', 'newvalue' => 'failed'],
							['value' => '5', 'newvalue' => 'highTemperature'],
							['value' => '6', 'newvalue' => 'replaceImmediately'],
							['value' => '7', 'newvalue' => 'lowCapacity']
						]
					],
					[
						'valuemapid' => '5',
						'name' => 'APC Battery Status',
						'mappings' => [
							['value' => '1', 'newvalue' => 'unknown'],
							['value' => '2', 'newvalue' => 'batteryNormal'],
							['value' => '3', 'newvalue' => 'batteryLow']
						]
					]
				]
			],
			[
				['type' => API_OBJECTS, 'uniq' => [['valuemapid'], ['name']], 'fields' => [
					'valuemapid' =>	['type' => API_ID, 'flags' => API_REQUIRED],
					'name' =>		['type' => API_STRING_UTF8, 'flags' => API_REQUIRED | API_NOT_EMPTY, 'length' => 64]
				]],
				[
					[
						'valuemapid' => 4,
						'name' => 'APC Battery Replacement Status'
					],
					[
						'valuemapid' => 5,
						'name' => 'APC Battery Status'
					],
					[
						'valuemapid' => 4,
						'name' => 'APC Battery Replacement Status'
					]
				],
				'/',
				'Invalid parameter "/3": value (valuemapid)=(4) already exists.'
			],
			[
				['type' => API_OBJECTS, 'uniq' => [['valuemapid'], ['name']], 'fields' => [
					'valuemapid' =>	['type' => API_ID, 'flags' => API_REQUIRED],
					'name' =>		['type' => API_STRING_UTF8, 'flags' => API_REQUIRED | API_NOT_EMPTY, 'length' => 64],
					'mappings' =>	['type' => API_OBJECTS, 'flags' => API_REQUIRED | API_NOT_EMPTY, 'uniq' => [['value']], 'fields' => [
						'value' =>		['type' => API_STRING_UTF8, 'flags' => API_REQUIRED, 'length' => 64],
						'newvalue' =>	['type' => API_STRING_UTF8, 'flags' => API_REQUIRED, 'length' => 64]
					]]
				]],
				[
					[
						'valuemapid' => 4,
						'name' => 'APC Battery Replacement Status',
						'mappings' => [
							['value' => '1', 'newvalue' => 'unknown'],
							['value' => '2', 'newvalue' => 'notInstalled'],
							['value' => '3', 'newvalue' => 'ok'],
							['value' => '4', 'newvalue' => 'failed'],
							['value' => '5', 'newvalue' => 'highTemperature'],
							['value' => '6', 'newvalue' => 'replaceImmediately'],
							['value' => '1', 'newvalue' => 'lowCapacity']
						]
					]
				],
				'/',
				'Invalid parameter "/1/mappings/7": value (value)=(1) already exists.'
			],
			[
				['type' => API_OBJECT, 'fields' => [
					'tags' => ['type' => API_OBJECTS, 'uniq' => [['tag', 'operator', 'value']], 'fields' => [
						'tag'		=> ['type' => API_STRING_UTF8, 'flags' => API_REQUIRED | API_NOT_EMPTY, 'length' => 255],
						'operator'	=> ['type' => API_INT32, 'in' => implode(',', [0, 2]), 'default' => 2],
						'value'		=> ['type' => API_STRING_UTF8, 'length' => 255, 'default' => '']
					]]
				]],
				[
					'tags' => [
						['tag' => 'tag', 'operator' => 0, 'value' => ''],
						['tag' => 'tag', 'operator' => 0, 'value' => '']
					]
				],
				'/',
				'Invalid parameter "/tags/2": value (tag, operator, value)=(tag, 0, ) already exists.'
			],
			[
				['type' => API_OBJECT, 'fields' => [
					'tags' => ['type' => API_OBJECT, 'flags' => API_ALLOW_NULL, 'fields' => [
						'tag'	=> ['type' => API_STRING_UTF8]
					]]
				]],
				[
					'tags' => null
				],
				'/',
				[
					'tags' => null
				]
			],
			[
				['type' => API_OBJECT, 'fields' => [
					'tags' => ['type' => API_OBJECTS, 'uniq' => [['tag', 'operator', 'value']], 'fields' => [
						'tag'		=> ['type' => API_STRING_UTF8, 'flags' => API_REQUIRED | API_NOT_EMPTY, 'length' => 255],
						'operator'	=> ['type' => API_INT32, 'in' => implode(',', [0, 2]), 'default' => 2],
						'value'		=> ['type' => API_STRING_UTF8, 'length' => 255, 'default' => '']
					]]
				]],
				[
					'tags' => [
						['tag' => 'tag'],
						['tag' => 'tag']
					]
				],
				'/',
				'Invalid parameter "/tags/2": value (tag, operator, value)=(tag, 2, ) already exists.'
			],
			[
				['type' => API_OBJECTS, 'uniq' => [['valuemapid'], ['name']], 'fields' => [
					'valuemapid' =>	['type' => API_ID, 'flags' => API_REQUIRED],
					'name' =>		['type' => API_STRING_UTF8, 'flags' => API_REQUIRED | API_NOT_EMPTY, 'length' => 64]
				]],
				[
					'valuemapid' => 5,
					'name' => 'APC Battery Status'
				],
				'/',
				'Invalid parameter "/1": an array is expected.'
			],
			[
				['type' => API_OBJECTS, 'flags' => API_NORMALIZE, 'uniq' => [['valuemapid'], ['name']], 'fields' => [
					'valuemapid' =>	['type' => API_ID, 'flags' => API_REQUIRED],
					'name' =>		['type' => API_STRING_UTF8, 'flags' => API_REQUIRED | API_NOT_EMPTY, 'length' => 64],
					'mappings' =>	['type' => API_OBJECTS, 'flags' => API_REQUIRED | API_NOT_EMPTY | API_NORMALIZE, 'uniq' => [['value']], 'fields' => [
						'value' =>		['type' => API_STRING_UTF8, 'flags' => API_REQUIRED, 'length' => 64],
						'newvalue' =>	['type' => API_STRING_UTF8, 'flags' => API_REQUIRED, 'length' => 64]
					]]
				]],
				[
					'valuemapid' => 5,
					'name' => 'APC Battery Status',
					'mappings' => ['value' => '1', 'newvalue' => 'unknown']
				],
				'/',
				[
					[
						'valuemapid' => '5',
						'name' => 'APC Battery Status',
						'mappings' => [
							['value' => '1', 'newvalue' => 'unknown']
						]
					]
				]
			],
			[
				['type' => API_OBJECTS, 'fields' => [
					'type' =>	['type' => API_INT32, 'flags' => API_REQUIRED, 'in' => '1:9'],
					'value' =>	['type' => API_MULTIPLE, 'flags' => API_REQUIRED, 'rules' => [
						['if' => ['field' => 'type', 'in' => '1,2'], 'type' => API_INT32],
						['if' => ['field' => 'type', 'in' => '3,4'], 'type' => API_STRING_UTF8],
						['if' => ['field' => 'type', 'in' => '5:9'], 'type' => API_ID]
					]]
				]],
				[
					['type' => '1', 'value' => '-5'],
					['type' => '2', 'value' => '125'],
					['type' => '3', 'value' => 'text'],
					['type' => '4', 'value' => 'text3'],
					['type' => '7', 'value' => '123456789012345']
				],
				'/',
				[
					['type' => 1, 'value' => -5],
					['type' => 2, 'value' => 125],
					['type' => 3, 'value' => 'text'],
					['type' => 4, 'value' => 'text3'],
					['type' => 7, 'value' => '123456789012345']
				]
			],
			[
				['type' => API_OBJECTS, 'fields' => [
					'type' =>	['type' => API_INT32, 'flags' => API_REQUIRED, 'in' => '1:9'],
					'value' =>	['type' => API_MULTIPLE, 'flags' => API_REQUIRED, 'rules' => [
						['if' => ['field' => 'type', 'in' => '1,2'], 'type' => API_INT32],
						['if' => ['field' => 'type', 'in' => '3,4'], 'type' => API_STRING_UTF8],
						['else' => true, 'type' => API_BOOLEAN]
					]]
				]],
				[
					['type' => '1', 'value' => '-5'],
					['type' => '2', 'value' => '125'],
					['type' => '3', 'value' => 'text'],
					['type' => '4', 'value' => 'text3'],
					['type' => '7', 'value' => true]
				],
				'/',
				[
					['type' => 1, 'value' => -5],
					['type' => 2, 'value' => 125],
					['type' => 3, 'value' => 'text'],
					['type' => 4, 'value' => 'text3'],
					['type' => 7, 'value' => true]
				]
			],
			[
				['type' => API_OBJECTS, 'fields' => [
					'type' =>	['type' => API_INT32, 'flags' => API_REQUIRED, 'in' => '1:9'],
					'value' =>	['type' => API_MULTIPLE, 'rules' => [
						['if' => ['field' => 'type', 'in' => '1,2'], 'flags' => API_REQUIRED, 'type' => API_INT32],
						['else' => true, 'type' => API_UNEXPECTED]
					]]
				]],
				[
					['type' => '1', 'value' => '-5'],
					['type' => '2', 'value' => '125'],
					['type' => '7', 'value' => '123']
				],
				'/',
				'Invalid parameter "/3": unexpected parameter "value".'
			],
			[
				['type' => API_OBJECTS, 'fields' => [
					'type' =>	['type' => API_INT32, 'flags' => API_REQUIRED, 'in' => '1:9'],
					'value' =>	['type' => API_MULTIPLE, 'rules' => [
						['if' => ['field' => 'type', 'in' => '1,2'], 'flags' => API_REQUIRED, 'type' => API_INT32],
						['else' => true, 'type' => API_UNEXPECTED]
					]]
				]],
				[
					['type' => '1', 'value' => '-5'],
					['type' => '2'],
					['type' => '7']
				],
				'/',
				'Invalid parameter "/2": the parameter "value" is missing.'
			],
			[
				['type' => API_OBJECTS, 'fields' => [
					'type' =>	['type' => API_INT32, 'flags' => API_REQUIRED, 'in' => '1:9'],
					'value' =>	['type' => API_MULTIPLE, 'rules' => [
						['if' => ['field' => 'type', 'in' => '1,2'], 'flags' => API_REQUIRED, 'type' => API_INT32],
						['else' => true, 'type' => API_UNEXPECTED]
					]]
				]],
				[
					['type' => '1', 'value' => '-5'],
					['type' => '2', 'value' => '125'],
					['type' => '7']
				],
				'/',
				[
					['type' => 1, 'value' => -5],
					['type' => 2, 'value' => 125],
					['type' => 7]
				]
			],
			[
				['type' => API_OBJECTS, 'fields' => [
					'type' =>	['type' => API_INT32, 'flags' => API_REQUIRED, 'in' => '1:9'],
					'value' =>	['type' => API_MULTIPLE, 'flags' => API_REQUIRED, 'rules' => [
						['if' => ['field' => 'type', 'in' => '1,2'], 'type' => API_INT32]
					]]
				]],
				[
					['type' => '1', 'value' => '-5'],
					['type' => '2', 'value' => 'a125']
				],
				'/',
				'Invalid parameter "/2/value": an integer is expected.'
			],
			[
				['type' => API_OBJECTS, 'fields' => [
					'type' =>	['type' => API_INT32, 'flags' => API_REQUIRED, 'in' => '1:9'],
					'value' =>	['type' => API_MULTIPLE, 'flags' => API_REQUIRED, 'rules' => [
						['if' => ['field' => 'type', 'in' => '1,3'], 'type' => API_INT32]
					]]
				]],
				[
					['type' => '1', 'value' => '-5'],
					['type' => '2', 'value' => '125']
				],
				'/',
				'Incorrect API_MULTIPLE validation rules.'
			],
			[
				['type' => API_OBJECTS, 'fields' => [
					'type' =>	['type' => API_INT32, 'flags' => API_REQUIRED, 'in' => '1:9'],
					'value' =>	['type' => API_MULTIPLE, 'rules' => [
						['if' => ['field' => 'type', 'in' => '1,2'], 'type' => API_INT32]
					]]
				]],
				[
					['type' => '1'],
					['type' => '2']
				],
				'/',
				[
					['type' => 1],
					['type' => 2]
				]
			],
			[
				['type' => API_OBJECTS, 'fields' => [
					'type' =>	['type' => API_INT32, 'flags' => API_REQUIRED, 'in' => '1:9'],
					'value' =>	['type' => API_MULTIPLE, 'default' => '5', 'rules' => [
						['if' => ['field' => 'type', 'in' => '1,2'], 'type' => API_INT32]
					]]
				]],
				[
					['type' => '1'],
					['type' => '2']
				],
				'/',
				[
					['type' => 1, 'value' => 5],
					['type' => 2, 'value' => 5]
				]
			],
			[
				['type' => API_OBJECTS, 'fields' => [
					'type' =>	['type' => API_INT32, 'flags' => API_REQUIRED, 'in' => '1:9'],
					'value' =>	['type' => API_MULTIPLE, 'rules' => [
						['if' => ['field' => 'type', 'in' => '1,2'], 'type' => API_INT32, 'flags' => API_REQUIRED]
					]]
				]],
				[
					['type' => '1']
				],
				'/',
				'Invalid parameter "/1": the parameter "value" is missing.'
			],
			[
				['type' => API_OBJECTS, 'fields' => [
					'type' =>	['type' => API_INT32, 'flags' => API_REQUIRED, 'in' => '1:9'],
					'value' =>	['type' => API_MULTIPLE, 'rules' => [
						['if' => ['field' => 'type', 'in' => '1,2'], 'type' => API_INT32],
						['if' => ['field' => 'type', 'in' => '3'], 'type' => API_INT32, 'flags' => API_REQUIRED]
					]]
				]],
				[
					['type' => '1'],
					['type' => '3']
				],
				'/',
				'Invalid parameter "/2": the parameter "value" is missing.'
			],
			[
				['type' => API_OBJECTS, 'fields' => [
					'type' =>	['type' => API_INT32, 'flags' => API_REQUIRED, 'in' => '1:9'],
					'value' =>	['type' => API_MULTIPLE, 'flags' => API_REQUIRED, 'rules' => [
						['if' => ['field' => 'type', 'in' => '3'], 'type' => API_STRING_UTF8, 'flags' => API_NOT_EMPTY]
					]]
				]],
				[
					['type' => '3']
				],
				'/',
				'Invalid parameter "/1": the parameter "value" is missing.'
			],
			[
				['type' => API_OBJECTS, 'fields' => [
					'type' =>	['type' => API_INT32, 'flags' => API_REQUIRED, 'in' => '1:9'],
					'value' =>	['type' => API_MULTIPLE, 'flags' => API_REQUIRED, 'rules' => [
						['if' => ['field' => 'type', 'in' => '3'], 'type' => API_STRING_UTF8, 'flags' => API_NOT_EMPTY]
					]]
				]],
				[
					['type' => '3', 'value' => '']
				],
				'/',
				'Invalid parameter "/1/value": cannot be empty.'
			],
			[
				['type' => API_OBJECTS, 'fields' => [
					'type' =>	['type' => API_INT32, 'flags' => API_REQUIRED, 'in' => '1:9'],
					'value' =>	['type' => API_MULTIPLE, 'default' => 1, 'rules' => [
						['if' => ['field' => 'type', 'in' => '1,2'], 'type' => API_INT32],
						['if' => ['field' => 'type', 'in' => '3'], 'type' => API_STRING_UTF8, 'default' => 'def']
					]]
				]],
				[
					['type' => '1'],
					['type' => '2', 'value' => '125'],
					['type' => '3']
				],
				'/',
				[
					['type' => 1, 'value' => 1],
					['type' => 2, 'value' => 125],
					['type' => 3, 'value' => 'def']
				]
			],
			[
				['type' => API_OBJECTS, 'fields' => [
					'type' =>	['type' => API_INT32, 'flags' => API_REQUIRED, 'in' => '1:9'],
					'value' =>	['type' => API_MULTIPLE, 'rules' => [
						['if' => ['field' => 'type', 'in' => '1:2'], 'type' => API_STRING_UTF8, 'in' => 'a,b'],
						['if' => ['field' => 'type', 'in' => '3'], 'type' => API_STRING_UTF8, 'in' => '']
					]]
				]],
				[
					['type' => '1', 'value' => 'a'],
					['type' => '2', 'value' => 'b'],
					['type' => '3', 'value' => 'c']
				],
				'/',
				'Invalid parameter "/3/value": value must be empty.'
			],
			[
				['type' => API_OBJECTS, 'fields' => [
					'type' =>	['type' => API_INT32, 'flags' => API_REQUIRED, 'in' => '1:9'],
					'value' =>	['type' => API_MULTIPLE, 'rules' => [
						['if' => ['field' => 'type', 'in' => '1:2'], 'type' => API_STRING_UTF8, 'in' => 'a,'],
						['if' => ['field' => 'type', 'in' => '3'], 'type' => API_STRING_UTF8, 'in' => 'c']
					]]
				]],
				[
					['type' => '1', 'value' => 'a'],
					['type' => '2', 'value' => 'b'],
					['type' => '3', 'value' => 'c']
				],
				'/',
				'Invalid parameter "/2/value": value must be empty or "a".'
			],
			[
				['type' => API_OBJECTS, 'fields' => [
					'type' =>	['type' => API_INT32, 'flags' => API_REQUIRED, 'in' => '1:9'],
					'value' =>	['type' => API_MULTIPLE, 'rules' => [
						['if' => ['field' => 'type', 'in' => '1:2'], 'type' => API_STRING_UTF8, 'in' => 'a,b'],
						['if' => ['field' => 'type', 'in' => '3'], 'type' => API_STRING_UTF8, 'in' => 'd,e,f']
					]]
				]],
				[
					['type' => '1', 'value' => 'a'],
					['type' => '2', 'value' => 'b'],
					['type' => '3', 'value' => 'c']
				],
				'/',
				'Invalid parameter "/3/value": value must be one of "d", "e", "f".'
			],
			[
				['type' => API_OBJECTS, 'fields' => [
					'type' =>	['type' => API_INT32, 'flags' => API_REQUIRED, 'in' => '1:9'],
					'value' =>	['type' => API_MULTIPLE, 'rules' => [
						['if' => ['field' => 'type', 'in' => '1:2'], 'type' => API_STRING_UTF8, 'in' => 'a,b'],
						['if' => ['field' => 'type', 'in' => '3'], 'type' => API_STRING_UTF8, 'in' => 'd,e,f,']
					]]
				]],
				[
					['type' => '1', 'value' => 'a'],
					['type' => '2', 'value' => 'b'],
					['type' => '3', 'value' => 'c']
				],
				'/',
				'Invalid parameter "/3/value": value must be empty or one of "d", "e", "f".'
			],
			[
				['type' => API_OBJECTS, 'fields' => [
					'type' =>	['type' => API_INT32, 'flags' => API_REQUIRED, 'in' => '1:9'],
					'value' =>	['type' => API_MULTIPLE, 'rules' => [
						['if' => ['field' => 'type', 'in' => '1:2'], 'type' => API_INT32, 'in' => '1'],
						['if' => ['field' => 'type', 'in' => '3'], 'type' => API_INT32, 'in' => '2,3']
					]]
				]],
				[
					['type' => '1', 'value' => '1'],
					['type' => '2', 'value' => '2'],
					['type' => '3', 'value' => '3']
				],
				'/',
				'Invalid parameter "/2/value": value must be 1.'
			],
			[
				['type' => API_OBJECTS, 'fields' => [
					'type' =>	['type' => API_INT32, 'flags' => API_REQUIRED, 'in' => '1:9'],
					'value' =>	['type' => API_MULTIPLE, 'rules' => [
						['if' => ['field' => 'type', 'in' => '1:2'], 'type' => API_INT32, 'in' => '1,2'],
						['if' => ['field' => 'type', 'in' => '3'], 'type' => API_INT32, 'in' => '4:6']
					]]
				]],
				[
					['type' => '1', 'value' => '1'],
					['type' => '2', 'value' => '2'],
					['type' => '3', 'value' => '3']
				],
				'/',
				'Invalid parameter "/3/value": value must be one of 4-6.'
			],
			[
				['type' => API_OBJECTS, 'fields' => [
					'type' =>	['type' => API_INT32, 'flags' => API_REQUIRED, 'in' => '1,2,3'],
					'level' =>	['type' => API_MULTIPLE, 'rules' => [
						['if' => ['field' => 'type', 'in' => '3'], 'type' => API_INT32, 'in' => '1:3', 'flags' => API_REQUIRED],
						['else' => true, 'type' => API_UNEXPECTED]
					]],
					'value' =>	['type' => API_MULTIPLE, 'rules' => [
						['if' => function (array $data): bool {
							return $data['type'] == 3 && in_array($data['level'], [2, 3]);
						}, 'type' => API_INT32, 'in' => '1,2'],
						['else' => true, 'type' => API_UNEXPECTED]
					]]
				]],
				[
					['type' => '1'],
					['type' => '1', 'level' => '1', 'value' => '1']
				],
				'/',
				'Invalid parameter "/2": unexpected parameter "level".'
			],
			[
				['type' => API_OBJECTS, 'fields' => [
					'type' =>	['type' => API_INT32, 'flags' => API_REQUIRED, 'in' => '1,2,3'],
					'level' =>	['type' => API_MULTIPLE, 'rules' => [
						['if' => ['field' => 'type', 'in' => '3'], 'type' => API_INT32, 'in' => '1:3', 'flags' => API_REQUIRED],
						['else' => true, 'type' => API_UNEXPECTED]
					]],
					'value' =>	['type' => API_MULTIPLE, 'rules' => [
						['if' => function (array $data): bool {
							return $data['type'] == 3 && in_array($data['level'], [2, 3]);
						}, 'type' => API_INT32, 'in' => '1,2'],
						['else' => true, 'type' => API_UNEXPECTED]
					]]
				]],
				[
					['type' => '1'],
					['type' => '3', 'level' => '1', 'value' => '1']
				],
				'/',
				'Invalid parameter "/2": unexpected parameter "value".'
			],
			[
				['type' => API_OBJECTS, 'fields' => [
					'type' =>	['type' => API_INT32, 'flags' => API_REQUIRED, 'in' => '1,2,3'],
					'level' =>	['type' => API_MULTIPLE, 'rules' => [
						['if' => ['field' => 'type', 'in' => '3'], 'type' => API_INT32, 'in' => '1:3', 'flags' => API_REQUIRED],
						['else' => true, 'type' => API_UNEXPECTED]
					]],
					'value' =>	['type' => API_MULTIPLE, 'rules' => [
						['if' => function (array $data): bool {
							return $data['type'] == 3 && in_array($data['level'], [2, 3]);
						}, 'type' => API_INT32, 'in' => '1,2'],
						['else' => true, 'type' => API_UNEXPECTED]
					]]
				]],
				[
					['type' => '1'],
					['type' => '3', 'level' => '1'],
					['type' => '3', 'level' => '2', 'value' => '1']
				],
				'/',
				[
					['type' => 1],
					['type' => 3, 'level' => 1],
					['type' => 3, 'level' => 2, 'value' => 1]
				]
			],
			[
				['type' => API_OBJECTS, 'fields' => [
					'host' =>	['type' => API_H_NAME, 'flags' => API_REQUIRED],
					'name' =>	['type' => API_STRING_UTF8, 'default_source' => 'host']
				]],
				[
					['host' => 'host 0'],
					['host' => 'host 1', 'name' => 'visible name 1'],
					['host' => 'host 2'],
					['host' => 'host 3'],
					['host' => 'host 4']
				],
				'/',
				[
					['host' => 'host 0', 'name' => 'host 0'],
					['host' => 'host 1', 'name' => 'visible name 1'],
					['host' => 'host 2', 'name' => 'host 2'],
					['host' => 'host 3', 'name' => 'host 3'],
					['host' => 'host 4', 'name' => 'host 4']
				]
			],
			[
				['type' => API_OBJECTS, 'flags' => API_PRESERVE_KEYS, 'fields' => []],
				[
					5 => [],
					102 => []
				],
				'/',
				[
					5 => [],
					102 => []
				]
			],
			[
				['type' => API_OBJECTS, 'fields' => []],
				[
					5 => [],
					102 => []
				],
				'/',
				[
					[],
					[]
				]
			],
			[
				['type' => API_OBJECTS, 'fields' => [
					'hostid' =>	['type' => API_ID],
					'host' =>	['type'=> API_STRING_UTF8],
					'ruleid' =>	['type' => API_UNEXPECTED]
				]],
				[
					[
						'hostid' => '10428',
						'host' => 'Abc host'
					],
					[
						'hostid' => '10428',
						'ruleid' => '12345'
					]
				],
				'/',
				'Invalid parameter "/2": unexpected parameter "ruleid".'
			],
			[
				['type' => API_HG_NAME, 'length' => 16],
				'Zabbix servers',
				'/1/name',
				'Zabbix servers'
			],
			[
				['type' => API_HG_NAME, 'length' => 16],
				'Zabbix Servers+++',
				'/1/name',
				'Invalid parameter "/1/name": value is too long.'
			],
			[
				['type' => API_HG_NAME],
				'',
				'/1/name',
				'Invalid parameter "/1/name": cannot be empty.'
			],
			[
				['type' => API_HG_NAME],
				[],
				'/1/name',
				'Invalid parameter "/1/name": a character string is expected.'
			],
			[
				['type' => API_HG_NAME],
				true,
				'/1/name',
				'Invalid parameter "/1/name": a character string is expected.'
			],
			[
				['type' => API_HG_NAME],
				null,
				'/1/name',
				'Invalid parameter "/1/name": a character string is expected.'
			],
			[
				['type' => API_HG_NAME],
				// broken UTF-8 byte sequence
				'Заббикс '."\xd1".'сервера',
				'/1/name',
				'Invalid parameter "/1/name": invalid byte sequence in UTF-8.'
			],
			[
				['type' => API_HG_NAME],
				'Latvia/Riga',
				'/1/name',
				'Latvia/Riga'
			],
			[
				['type' => API_HG_NAME],
				'/Latvia/Riga',
				'/1/name',
				'Invalid parameter "/1/name": invalid host group name.'
			],
			[
				['type' => API_HG_NAME, 'flags' => API_REQUIRED_LLD_MACRO],
				'Latvia/Riga',
				'/1/name',
				'Invalid parameter "/1/name": must contain at least one low-level discovery macro.'
			],
			[
				['type' => API_HG_NAME, 'flags' => API_REQUIRED_LLD_MACRO],
				'Latvia/Riga/{#DC.NAME}',
				'/1/name',
				'Latvia/Riga/{#DC.NAME}'
			],
			[
				['type' => API_HG_NAME, 'flags' => API_REQUIRED_LLD_MACRO],
				'{{#DC}.regsub(".*", "//\1")}',
				'/1/name',
				'{{#DC}.regsub(".*", "//\1")}'
			],
			[
				['type' => API_H_NAME, 'length' => 16],
				'Zabbix server',
				'/1/name',
				'Zabbix server'
			],
			[
				['type' => API_H_NAME, 'length' => 16],
				'Zabbix server++++',
				'/1/name',
				'Invalid parameter "/1/name": value is too long.'
			],
			[
				['type' => API_H_NAME],
				'',
				'/1/name',
				'Invalid parameter "/1/name": cannot be empty.'
			],
			[
				['type' => API_H_NAME],
				[],
				'/1/name',
				'Invalid parameter "/1/name": a character string is expected.'
			],
			[
				['type' => API_H_NAME],
				true,
				'/1/name',
				'Invalid parameter "/1/name": a character string is expected.'
			],
			[
				['type' => API_H_NAME],
				null,
				'/1/name',
				'Invalid parameter "/1/name": a character string is expected.'
			],
			[
				['type' => API_H_NAME],
				// broken UTF-8 byte sequence
				'Zabbix '."\xd1".'server',
				'/1/name',
				'Invalid parameter "/1/name": invalid byte sequence in UTF-8.'
			],
			[
				['type' => API_H_NAME, 'flags' => API_REQUIRED_LLD_MACRO],
				'Linux server',
				'/1/name',
				'Invalid parameter "/1/name": must contain at least one low-level discovery macro.'
			],
			[
				['type' => API_H_NAME, 'flags' => API_REQUIRED_LLD_MACRO],
				'{#PREFIX}-server',
				'/1/name',
				'{#PREFIX}-server'
			],
			[
				['type' => API_H_NAME, 'flags' => API_REQUIRED_LLD_MACRO],
				'{{#HOST}.regsub("^[a-z]+", "\1")}',
				'/1/name',
				'{{#HOST}.regsub("^[a-z]+", "\1")}'
			],
			[
				['type' => API_NUMERIC],
				'',
				'/1/numeric',
				''
			],
			[
				['type' => API_NUMERIC, 'flags' => API_NOT_EMPTY],
				'',
				'/1/numeric',
				'Invalid parameter "/1/numeric": cannot be empty.'
			],
			[
				['type' => API_NUMERIC],
				0,
				'/1/numeric',
				'0'
			],
			[
				['type' => API_NUMERIC, 'length' => 5],
				12345,
				'/1/numeric',
				'12345'
			],
			[
				['type' => API_NUMERIC, 'length' => 5],
				123456,
				'/1/numeric',
				'Invalid parameter "/1/numeric": value is too long.'
			],
			[
				['type' => API_NUMERIC],
				-12345,
				'/1/numeric',
				'-12345'
			],
			[
				['type' => API_NUMERIC],
				'00',
				'/1/numeric',
				'0'
			],
			[
				['type' => API_NUMERIC],
				'-00',
				'/1/numeric',
				'-0'
			],
			[
				['type' => API_NUMERIC],
				'0001.15',
				'/1/numeric',
				'1.15'
			],
			[
				['type' => API_NUMERIC],
				'-0000.0125',
				'/1/numeric',
				'-0.0125'
			],
			[
				['type' => API_NUMERIC],
				'012345',
				'/1/numeric',
				'12345'
			],
			[
				['type' => API_NUMERIC],
				'-012345',
				'/1/numeric',
				'-12345'
			],
			[
				['type' => API_NUMERIC],
				'-9223372036854775808',
				'/1/numeric',
				'-9223372036854775808'
			],
			[
				['type' => API_NUMERIC],
				'9223372036854775807',
				'/1/numeric',
				'9223372036854775807'
			],
			[
				['type' => API_NUMERIC],
				'-1.23E+500',
				'/1/numeric',
				'Invalid parameter "/1/numeric": a number is too large.'
			],
			[
				['type' => API_NUMERIC],
				'1.23E+500',
				'/1/numeric',
				'Invalid parameter "/1/numeric": a number is too large.'
			],
			[
				['type' => API_NUMERIC],
				'.124',
				'/1/numeric',
				'0.124'
			],
			[
				['type' => API_NUMERIC],
				'-.124',
				'/1/numeric',
				'-0.124'
			],
			[
				['type' => API_NUMERIC],
				'foo',
				'/1/numeric',
				'Invalid parameter "/1/numeric": a number is expected.'
			],
			[
				['type' => API_NUMERIC],
				[],
				'/1/numeric',
				'Invalid parameter "/1/numeric": a character string is expected.'
			],
			[
				['type' => API_NUMERIC],
				true,
				'/1/numeric',
				'Invalid parameter "/1/numeric": a character string is expected.'
			],
			[
				['type' => API_NUMERIC],
				null,
				'/1/numeric',
				'Invalid parameter "/1/numeric": a character string is expected.'
			],
			[
				['type' => API_NUMERIC],
				'5s',
				'/1/numeric',
				'5s'
			],
			[
				['type' => API_NUMERIC],
				'5m',
				'/1/numeric',
				'5m'
			],
			[
				['type' => API_NUMERIC],
				'5h',
				'/1/numeric',
				'5h'
			],
			[
				['type' => API_NUMERIC],
				'5d',
				'/1/numeric',
				'5d'
			],
			[
				['type' => API_NUMERIC],
				'5w',
				'/1/numeric',
				'5w'
			],
			[
				['type' => API_NUMERIC],
				'5K',
				'/1/numeric',
				'5K'
			],
			[
				['type' => API_NUMERIC],
				'5M',
				'/1/numeric',
				'5M'
			],
			[
				['type' => API_NUMERIC],
				'5G',
				'/1/numeric',
				'5G'
			],
			[
				['type' => API_NUMERIC],
				'5T',
				'/1/numeric',
				'5T'
			],
			[
				['type' => API_NUMERIC],
				'8388607T',
				'/1/numeric',
				'8388607T'
			],
			[
				['type' => API_NUMERIC],
				'8388608T',
				'/1/numeric',
				'8388608T'
			],
			[
				['type' => API_SCRIPT_MENU_PATH],
				[],
				'/1/menu_path',
				'Invalid parameter "/1/menu_path": a character string is expected.'
			],
			[
				['type' => API_SCRIPT_MENU_PATH],
				true,
				'/1/menu_path',
				'Invalid parameter "/1/menu_path": a character string is expected.'
			],
			[
				['type' => API_SCRIPT_MENU_PATH],
				null,
				'/1/menu_path',
				'Invalid parameter "/1/menu_path": a character string is expected.'
			],
			[
				['type' => API_SCRIPT_MENU_PATH],
				'folder1/'.'/folder2',
				'/1/menu_path',
				'Invalid parameter "/1/menu_path": directory cannot be empty.'
			],
			[
				['type' => API_SCRIPT_MENU_PATH],
				'',
				'/1/menu_path',
				''
			],
			[
				['type' => API_SCRIPT_MENU_PATH],
				'/',
				'/1/menu_path',
				'/'
			],
			[
				['type' => API_SCRIPT_MENU_PATH],
				'/folder1/\/'.'/',
				'/1/menu_path',
				'/folder1/\/'.'/'
			],
			[
				['type' => API_SCRIPT_MENU_PATH],
				'folder1/',
				'/1/menu_path',
				'folder1/'
			],
			[
				['type' => API_SCRIPT_MENU_PATH],
				'/folder1',
				'/1/menu_path',
				'/folder1'
			],
			[
				['type' => API_SCRIPT_MENU_PATH],
				'/folder1/',
				'/1/menu_path',
				'/folder1/'
			],
			[
				['type' => API_SCRIPT_MENU_PATH],
				'/folder1/folder2',
				'/1/menu_path',
				'/folder1/folder2'
			],
			[
				['type' => API_SCRIPT_MENU_PATH],
				'/folder1/folder2/',
				'/1/menu_path',
				'/folder1/folder2/'
			],
			[
				['type' => API_USER_MACROS],
				[],
				'/macros',
				[]
			],
			[
				['type' => API_USER_MACROS],
				['{$MACRO}', '{$MACRO: "context"}', '{$MACRO:regex:"regular expression"}'],
				'/macros',
				['{$MACRO}', '{$MACRO: "context"}', '{$MACRO:regex:"regular expression"}']
			],
			[
				['type' => API_USER_MACROS, 'flags' => API_NORMALIZE],
				'{$MACRO}',
				'/macros',
				['{$MACRO}']
			],
			[
				['type' => API_USER_MACROS, 'length' => 8],
				['{$MACRO}'],
				'/macros',
				['{$MACRO}']
			],
			[
				['type' => API_USER_MACROS, 'flags' => API_NORMALIZE, 'length' => 8],
				'{$MACRO}',
				'/macros',
				['{$MACRO}']
			],
			[
				['type' => API_USER_MACROS],
				'',
				'/macros',
				'Invalid parameter "/macros": an array is expected.'
			],
			[
				['type' => API_USER_MACROS],
				true,
				'/macros',
				'Invalid parameter "/macros": an array is expected.'
			],
			[
				['type' => API_USER_MACROS],
				null,
				'/macros',
				'Invalid parameter "/macros": an array is expected.'
			],
			[
				['type' => API_USER_MACROS],
				'{$MACRO}',
				'/macros',
				'Invalid parameter "/macros": an array is expected.'
			],
			[
				['type' => API_USER_MACROS, 'flags' => API_NORMALIZE],
				'',
				'/macros',
				'Invalid parameter "/macros": an array is expected.'
			],
			[
				['type' => API_USER_MACROS, 'flags' => API_NORMALIZE],
				true,
				'/macros',
				'Invalid parameter "/macros": an array is expected.'
			],
			[
				['type' => API_USER_MACROS, 'flags' => API_NORMALIZE],
				null,
				'/macros',
				'Invalid parameter "/macros": an array is expected.'
			],
			[
				['type' => API_USER_MACROS, 'flags' => API_NORMALIZE],
				'abcdefg',
				'/macros',
				'Invalid parameter "/macros": an array is expected.'
			],
			[
				['type' => API_USER_MACROS],
				['{$MACRO}', ''],
				'/macros',
				'Invalid parameter "/macros/2": cannot be empty.'
			],
			[
				['type' => API_USER_MACROS],
				['{$MACRO}', '{$MACRo}'],
				'/macros',
				'Invalid parameter "/macros/2": incorrect syntax near "o}".'
			],
			[
				['type' => API_USER_MACROS],
				['{$MACRO}', '{$MACRO2'],
				'/macros',
				'Invalid parameter "/macros/2": unexpected end of macro.'
			],
			[
				['type' => API_USER_MACROS, 'length' => 8],
				['{$MACRO}', '{$MACRO2}'],
				'/macros',
				'Invalid parameter "/macros/2": value is too long.'
			],
			[
				['type' => API_USER_MACRO, 'length' => 8],
				'{$MACRO}',
				'/1/macro',
				'{$MACRO}'
			],
			[
				['type' => API_USER_MACRO, 'length' => 19],
				'{$MACRO: "context"}',
				'/1/macro',
				'{$MACRO: "context"}'
			],
			[
				['type' => API_USER_MACRO],
				'',
				'/1/macro',
				'Invalid parameter "/1/macro": cannot be empty.'
			],
			[
				['type' => API_USER_MACRO, 'length' => 18],
				'{$MACRO: "context"}',
				'/1/macro',
				'Invalid parameter "/1/macro": value is too long.'
			],
			[
				['type' => API_USER_MACRO],
				'{$MACRo}',
				'/1/macro',
				'Invalid parameter "/1/macro": incorrect syntax near "o}".'
			],
			[
				['type' => API_USER_MACRO],
				'{$MACRO} ',
				'/1/macro',
				'Invalid parameter "/1/macro": incorrect syntax near " ".'
			],
			[
				['type' => API_USER_MACRO],
				'{$MACRO: "context"',
				'/1/macro',
				'Invalid parameter "/1/macro": unexpected end of macro.'
			],
			[
				['type' => API_USER_MACRO],
				true,
				'/1/macro',
				'Invalid parameter "/1/macro": a character string is expected.'
			],
			[
				['type' => API_USER_MACRO],
				[],
				'/1/macro',
				'Invalid parameter "/1/macro": a character string is expected.'
			],
			[
				['type' => API_USER_MACRO],
				null,
				'/1/macro',
				'Invalid parameter "/1/macro": a character string is expected.'
			],
			[
				['type' => API_USER_MACRO],
				// broken UTF-8 byte sequence
				'{$MACRO: '."\xd1".'ontext}',
				'/1/macro',
				'Invalid parameter "/1/macro": invalid byte sequence in UTF-8.'
			],
			[
				['type' => API_TIME_PERIOD, 'length' => 16],
				'1-7,00:00-24:00',
				'/1/period',
				'1-7,00:00-24:00'
			],
			[
				['type' => API_TIME_PERIOD],
				'1-5,09:00-18:00;6-7,09:00-15:00',
				'/1/period',
				'1-5,09:00-18:00;6-7,09:00-15:00'
			],
			[
				['type' => API_TIME_PERIOD, 'flags' => API_ALLOW_USER_MACRO],
				'{$MACRO}',
				'/1/period',
				'{$MACRO}'
			],
			[
				['type' => API_TIME_PERIOD],
				'{$MACRO}',
				'/1/period',
				'Invalid parameter "/1/period": a time period is expected.'
			],
			[
				['type' => API_TIME_PERIOD],
				'',
				'/1/period',
				'Invalid parameter "/1/period": cannot be empty.'
			],
			[
				['type' => API_TIME_PERIOD],
				[],
				'/1/period',
				'Invalid parameter "/1/period": a character string is expected.'
			],
			[
				['type' => API_TIME_PERIOD],
				true,
				'/1/period',
				'Invalid parameter "/1/period": a character string is expected.'
			],
			[
				['type' => API_TIME_PERIOD],
				null,
				'/1/period',
				'Invalid parameter "/1/period": a character string is expected.'
			],
			[
				['type' => API_TIME_PERIOD],
				'1,00:00-24:00a',
				'/1/period',
				'Invalid parameter "/1/period": a time period is expected.'
			],
			[
				['type' => API_TIME_PERIOD],
				// broken UTF-8 byte sequence
				'1-7'."\xd1".',00:00-24:00',
				'/1/period',
				'Invalid parameter "/1/period": invalid byte sequence in UTF-8.'
			],
			[
				['type' => API_REGEX, 'length' => 7],
				'^[a-z]$',
				'/1/expression',
				'^[a-z]$'
			],
			[
				['type' => API_REGEX, 'length' => 6],
				'^[a-z]$',
				'/1/expression',
				'Invalid parameter "/1/expression": value is too long.'
			],
			[
				['type' => API_REGEX, 'flags' => API_NOT_EMPTY],
				'^[a-z]$',
				'/1/expression',
				'^[a-z]$'
			],
			[
				['type' => API_REGEX, 'flags' => API_NOT_EMPTY],
				'',
				'/1/expression',
				'Invalid parameter "/1/expression": cannot be empty.'
			],
			[
				['type' => API_REGEX],
				'',
				'/1/expression',
				''
			],
			[
				['type' => API_REGEX],
				[],
				'/1/expression',
				'Invalid parameter "/1/expression": a character string is expected.'
			],
			[
				['type' => API_REGEX],
				true,
				'/1/expression',
				'Invalid parameter "/1/expression": a character string is expected.'
			],
			[
				['type' => API_REGEX],
				null,
				'/1/expression',
				'Invalid parameter "/1/expression": a character string is expected.'
			],
			[
				['type' => API_REGEX],
				// broken UTF-8 byte sequence
				'^'."\xd1".'$',
				'/1/expression',
				'Invalid parameter "/1/expression": invalid byte sequence in UTF-8.'
			],
			[
				['type' => API_REGEX],
				'^[a-z$',
				'/1/expression',
				'Invalid parameter "/1/expression": invalid regular expression.'
			],
			[
				['type' => API_REGEX],
				'@^[a-z$',
				'/1/expression',
				'Invalid parameter "/1/expression": invalid regular expression.'
			],
			[
				['type' => API_REGEX],
				'@[a-z',
				'/1/expression',
				'Invalid parameter "/1/expression": invalid regular expression.'
			],
			[
				['type' => API_REGEX],
				'@[a-z]',
				'/1/expression',
				'@[a-z]'
			],
			[
				['type' => API_REGEX, 'flags' => API_ALLOW_GLOBAL_REGEX],
				'invalid [(regexp])',
				'/1/expression',
				'Invalid parameter "/1/expression": invalid regular expression.'
			],
			[
				['type' => API_REGEX],
				'/',
				'/1/expression',
				'/'
			],
			[
				['type' => API_REGEX, 'length' => 8],
				'/test/i',
				'/1/expression',
				'/test/i'
			],
			[
				['type' => API_REGEX, 'flags' => API_ALLOW_GLOBAL_REGEX],
				'@valid global regexp name [(regexp])',
				'/1/expression',
				'@valid global regexp name [(regexp])'
			],
			[
				['type' => API_REGEX, 'flags' => API_ALLOW_GLOBAL_REGEX],
				'/valid regexp',
				'/1/expression',
				'/valid regexp'
			],
			[
				['type' => API_VARIABLE_NAME, 'length' => 6],
				'{var1}',
				'/1/variables',
				'{var1}'
			],
			[
				['type' => API_VARIABLE_NAME, 'length' => 5],
				'{var1}',
				'/1/variables',
				'Invalid parameter "/1/variables": value is too long.'
			],
			[
				['type' => API_VARIABLE_NAME],
				'',
				'/1/variables',
				'Invalid parameter "/1/variables": cannot be empty.'
			],
			[
				['type' => API_VARIABLE_NAME],
				null,
				'/1/variables',
				'Invalid parameter "/1/variables": a character string is expected.'
			],
			[
				['type' => API_VARIABLE_NAME],
				'{var',
				'/1/variables',
				'Invalid parameter "/1/variables": is not enclosed in {} or is malformed.'
			],
			[
				['type' => API_HTTP_POST, 'name-length' => 255],
				[
					[
						'name' => str_repeat('Long ', 95).'name',
						'value' => 'value'
					]
				],
				'/1/posts',
				'Invalid parameter "/1/posts/1/name": value is too long.'
			],
			[
				['type' => API_HTTP_POST, 'value-length' => 255],
				[
					[
						'name' => 'name',
						'value' => str_repeat('Long ', 95).'value'
					]
				],
				'/1/posts',
				'Invalid parameter "/1/posts/1/value": value is too long.'
			],
			[
				['type' => API_HTTP_POST, 'name-length' => 6, 'value-length' => 19],
				[
					[
						'name' => 'Host',
						'value' => 'www.zabbix.com:8080'
					],
					[
						'name' => 'Custom',
						'value' => 'v:a:l:u:e'
					]
				],
				'/1/posts',
				[
					[
						'name' => 'Host',
						'value' => 'www.zabbix.com:8080'
					],
					[
						'name' => 'Custom',
						'value' => 'v:a:l:u:e'
					]
				]
			],
			[
				['type' => API_HTTP_POST],
				[
					[
						'name' => 'Host',
						'value' => 'www.zabbix.com:8080'
					],
					[
					]
				],
				'/1/posts',
				'Invalid parameter "/1/posts/2": the parameter "name" is missing.'
			],
			[
				['type' => API_HTTP_POST],
				[
					[
						'name' => 'Host',
						'value' => 'www.zabbix.com:8080'
					],
					[
						'name' => 'Custom'
					]
				],
				'/1/posts',
				'Invalid parameter "/1/posts/2": the parameter "value" is missing.'
			],
			[
				['type' => API_HTTP_POST],
				[
					[
						'name' => 'Host',
						'value' => 'www.zabbix.com:8080'
					],
					[
						'name' => 'Custom',
						'value' => 'v:a:l:u:e',
						'type' => 1
					]
				],
				'/1/posts',
				'Invalid parameter "/1/posts/2": unexpected parameter "type".'
			],
			[
				['type' => API_HTTP_POST],
				[
					[
						'name' => 'Host',
						'value' => 'www.zabbix.com:8080'
					],
					[
						'name' => null,
						'value' => 'v:a:l:u:e'
					]
				],
				'/1/posts',
				'Invalid parameter "/1/posts/2/name": a character string is expected.'
			],
			[
				['type' => API_HTTP_POST],
				[
					[
						'name' => 'Host',
						'value' => 'www.zabbix.com:8080'
					],
					[
						'name' => 'Custom',
						'value' => true
					]
				],
				'/1/posts',
				'Invalid parameter "/1/posts/2/value": a character string is expected.'
			],
			[
				['type' => API_HTTP_POST],
				[
					[
						'name' => 'Host',
						'value' => 'www.zabbix.com:8080'
					],
					[
						'name' => '',
						'value' => 'v:a:l:u:e'
					]
				],
				'/1/posts',
				'Invalid parameter "/1/posts/2/name": cannot be empty.'
			],
			[
				['type' => API_HTTP_POST],
				[
					[
						'name' => 'Host',
						'value' => 'www.zabbix.com:8080'
					],
					[
						'name' => 'Custom',
						'value' => ''
					]
				],
				'/1/posts',
				[
					[
						'name' => 'Host',
						'value' => 'www.zabbix.com:8080'
					],
					[
						'name' => 'Custom',
						'value' => ''
					]
				]
			],
			[
				['type' => API_HTTP_POST],
				true,
				'/1/posts',
				'Invalid parameter "/1/posts": a character string is expected.'
			],
			[
				['type' => API_HTTP_POST],
				null,
				'/1/posts',
				'Invalid parameter "/1/posts": a character string is expected.'
			],
			[
				['type' => API_HTTP_POST],
				['a', 'b'],
				'/1/posts',
				'Invalid parameter "/1/posts/1": an array is expected.'
			],
			[
				['type' => API_HTTP_POST],
				'a=raw\r post that\n should : not be altered',
				'/1/posts',
				'a=raw\r post that\n should : not be altered'
			],
			[
				['type' => API_HTTP_POST, 'length' => 10],
				'12345678901',
				'/1/posts',
				'Invalid parameter "/1/posts": value is too long.'
			],
			[
				['type' => API_HTTP_POST],
				[
					[
						'name' => 'p1',
						'value' => 'value1'
					],
					[
						'name' => 'p2',
						'value' => 'value2'
					]
				],
				'/1/posts',
				[
					[
						'name' => 'p1',
						'value' => 'value1'
					],
					[
						'name' => 'p2',
						'value' => 'value2'
					]
				]
			],
			[
				['type' => API_TIME_UNIT],
				'30h',
				'/1/time_unit',
				'30h'
			],
			[
				['type' => API_TIME_UNIT],
				'-2147483649s',
				'/1/time_unit',
				'Invalid parameter "/1/time_unit": a number is too large.'
			],
			[
				['type' => API_TIME_UNIT, 'length' => 3],
				'15s',
				'/1/time_unit',
				'15s'
			],
			[
				['type' => API_TIME_UNIT, 'length' => 2],
				'15s',
				'/1/time_unit',
				'Invalid parameter "/1/time_unit": value is too long.'
			],
			[
				['type' => API_TIME_UNIT],
				'-2147483648s',
				'/1/time_unit',
				'-2147483648s'
			],
			[
				['type' => API_TIME_UNIT],
				'2147483647s',
				'/1/time_unit',
				'2147483647s'
			],
			[
				['type' => API_TIME_UNIT],
				'2147483648s',
				'/1/time_unit',
				'Invalid parameter "/1/time_unit": a number is too large.'
			],
			[
				['type' => API_TIME_UNIT],
				'3550w',
				'/1/time_unit',
				'3550w'
			],
			[
				['type' => API_TIME_UNIT],
				'',
				'/1/time_unit',
				''
			],
			[
				['type' => API_TIME_UNIT, 'flags' => API_NOT_EMPTY],
				'',
				'/1/time_unit',
				'Invalid parameter "/1/time_unit": cannot be empty.'
			],
			[
				['type' => API_TIME_UNIT],
				'2147483648s',
				'/1/time_unit',
				'Invalid parameter "/1/time_unit": a number is too large.'
			],
			[
				['type' => API_TIME_UNIT],
				'3551w',
				'/1/time_unit',
				'Invalid parameter "/1/time_unit": a number is too large.'
			],
			[
				['type' => API_TIME_UNIT],
				'30mm',
				'/1/time_unit',
				'Invalid parameter "/1/time_unit": a time unit is expected.'
			],
			[
				['type' => API_TIME_UNIT, 'in' => '-100:100'],
				'-101s',
				'/1/time_unit',
				'Invalid parameter "/1/time_unit": value must be one of -100-100.'
			],
			[
				['type' => API_TIME_UNIT, 'flags' => API_ALLOW_USER_MACRO, 'in' => '1:100'],
				'101s',
				'/1/time_unit',
				'Invalid parameter "/1/time_unit": value must be one of 1-100.'
			],
			[
				['type' => API_TIME_UNIT, 'flags' => API_ALLOW_USER_MACRO, 'in' => '1:100'],
				'100s',
				'/1/time_unit',
				'100s'
			],
			[
				['type' => API_TIME_UNIT, 'flags' => API_ALLOW_USER_MACRO, 'in' => '1:100'],
				'{$MACRO}',
				'/1/time_unit',
				'{$MACRO}'
			],
			[
				['type' => API_TIME_UNIT],
				'{$MACRO}',
				'/1/time_unit',
				'Invalid parameter "/1/time_unit": a time unit is expected.'
			],
			[
				['type' => API_TIME_UNIT, 'flags' => API_ALLOW_LLD_MACRO | API_ALLOW_USER_MACRO],
				'{#MACRO}',
				'/1/time_unit',
				'{#MACRO}'
			],
			[
				['type' => API_TIME_UNIT, 'flags' => API_ALLOW_LLD_MACRO],
				'{#MACRO}',
				'/1/time_unit',
				'{#MACRO}'
			],
			[
				['type' => API_TIME_UNIT, 'flags' => API_ALLOW_LLD_MACRO, 'in' => '1:100'],
				'101s',
				'/1/time_unit',
				'Invalid parameter "/1/time_unit": value must be one of 1-100.'
			],
			[
				['type' => API_TIME_UNIT, 'flags' => API_ALLOW_LLD_MACRO, 'in' => '1:100'],
				'100s',
				'/1/time_unit',
				'100s'
			],
			[
				['type' => API_TIME_UNIT],
				'{#MACRO}',
				'/1/time_unit',
				'Invalid parameter "/1/time_unit": a time unit is expected.'
			],
			[
				['type' => API_OUTPUT],
				['hostid', 'name'],
				'/output',
				['hostid', 'name']
			],
			[
				['type' => API_OUTPUT],
				['a' => 'hostid', 'b' => 'name'],
				'/output',
				['hostid', 'name']
			],
			[
				['type' => API_OUTPUT],
				[],
				'/output',
				[]
			],
			[
				['type' => API_OUTPUT],
				'extend',
				'/output',
				'extend'
			],
			[
				['type' => API_OUTPUT],
				'count',
				'/output',
				'Invalid parameter "/output": value must be "extend".'
			],
			[
				['type' => API_OUTPUT, 'flags' => API_ALLOW_COUNT],
				'count',
				'/output',
				'count'
			],
			[
				['type' => API_OUTPUT],
				'',
				'/output',
				'Invalid parameter "/output": value must be "extend".'
			],
			[
				['type' => API_OUTPUT, 'flags' => API_ALLOW_COUNT],
				'',
				'/output',
				'Invalid parameter "/output": value must be one of "extend", "count".'
			],
			[
				['type' => API_OUTPUT],
				true,
				'/output',
				'Invalid parameter "/output": an array or a character string is expected.'
			],
			[
				['type' => API_OUTPUT],
				123,
				'/output',
				'Invalid parameter "/output": an array or a character string is expected.'
			],
			[
				['type' => API_OUTPUT],
				123.5,
				'/output',
				'Invalid parameter "/output": an array or a character string is expected.'
			],
			[
				['type' => API_OUTPUT, 'flags' => API_ALLOW_NULL],
				null,
				'/output',
				null
			],
			[
				['type' => API_OUTPUT],
				null,
				'/output',
				'Invalid parameter "/output": an array or a character string is expected.'
			],
			[
				['type' => API_OUTPUT],
				['hostid', []],
				'/output',
				'Invalid parameter "/output/2": a character string is expected.'
			],
			[
				['type' => API_OUTPUT],
				// broken UTF-8 byte sequence
				['abc'."\xd1".'e'],
				'/output',
				'Invalid parameter "/output/1": invalid byte sequence in UTF-8.'
			],
			[
				['type' => API_OUTPUT, 'in' => 'hostid,name'],
				['hostid', 'name'],
				'/output',
				['hostid', 'name']
			],
			[
				['type' => API_OUTPUT, 'in' => 'hostid,name'],
				['hostid', 'host'],
				'/output',
				'Invalid parameter "/output/2": value must be one of "hostid", "name".'
			],
			[
				['type' => API_OUTPUT, 'in' => 'hostid,name'],
				['hostid', 'name', 'name'],
				'/output',
				'Invalid parameter "/output/3": value (name) already exists.'
			],
			[
				['type' => API_PSK],
				'0123456789abcdef0123456789abcdef',
				'/psk',
				'0123456789abcdef0123456789abcdef'
			],
			[
				['type' => API_PSK],
				'0123456789abcdef0123456789abcde',
				'/psk',
				'Invalid parameter "/psk": minimum length is 32 characters.'
			],
			[
				['type' => API_PSK],
				'xyz',
				'/psk',
				'Invalid parameter "/psk": minimum length is 32 characters.'
			],
			[
				['type' => API_PSK],
				'0123456789abcdef0123456789abcd',
				'/psk',
				'Invalid parameter "/psk": minimum length is 32 characters.'
			],
			[
				['type' => API_PSK],
				'',
				'/psk',
				''
			],
			[
				['type' => API_PSK, 'flags' => API_NOT_EMPTY],
				'',
				'/psk',
				'Invalid parameter "/psk": cannot be empty.'
			],
			[
				['type' => API_PSK],
				[],
				'/psk',
				'Invalid parameter "/psk": a character string is expected.'
			],
			[
				['type' => API_PSK],
				true,
				'/psk',
				'Invalid parameter "/psk": a character string is expected.'
			],
			[
				['type' => API_PSK],
				123,
				'/psk',
				'Invalid parameter "/psk": a character string is expected.'
			],
			[
				['type' => API_PSK],
				123.5,
				'/psk',
				'Invalid parameter "/psk": a character string is expected.'
			],
			[
				['type' => API_PSK],
				null,
				'/psk',
				'Invalid parameter "/psk": a character string is expected.'
			],
			[
				['type' => API_PSK],
				// broken UTF-8 byte sequence
				'abc'."\xd1".'e',
				'/psk',
				'Invalid parameter "/psk": invalid byte sequence in UTF-8.'
			],
			[
				['type' => API_SORTORDER],
				null,
				'/sortorder',
				'Invalid parameter "/sortorder": an array or a character string is expected.'
			],
			[
				['type' => API_SORTORDER],
				[],
				'/sortorder',
				[]
			],
			[
				['type' => API_SORTORDER],
				'DESC',
				'/sortorder',
				'DESC'
			],
			[
				['type' => API_SORTORDER],
				'ASC',
				'/sortorder',
				'ASC'
			],
			[
				['type' => API_SORTORDER],
				['ASC'],
				'/sortorder',
				['ASC']
			],
			[
				['type' => API_SORTORDER],
				['DESC'],
				'count',
				['DESC']
			],
			[
				['type' => API_SORTORDER],
				['ASC', 'ASC', 'DESC', 'DESC'],
				'/sortorder',
				['ASC', 'ASC', 'DESC', 'DESC']
			],
			[
				['type' => API_SORTORDER],
				'',
				'/sortorder',
				'Invalid parameter "/sortorder": value must be one of "ASC", "DESC".'
			],
			[
				['type' => API_SORTORDER],
				['asc'],
				'/sortorder',
				'Invalid parameter "/sortorder/1": value must be one of "ASC", "DESC".'
			],
			[
				['type' => API_SORTORDER],
				true,
				'/sortorder',
				'Invalid parameter "/sortorder": an array or a character string is expected.'
			],
			[
				['type' => API_SORTORDER],
				123,
				'/sortorder',
				'Invalid parameter "/sortorder": an array or a character string is expected.'
			],
			[
				['type' => API_SORTORDER],
				123.5,
				'/sortorder',
				'Invalid parameter "/sortorder": an array or a character string is expected.'
			],
			[
				['type' => API_SORTORDER],
				['DESC', []],
				'/sortorder',
				'Invalid parameter "/sortorder/2": a character string is expected.'
			],
			[
				['type' => API_SORTORDER],
				// broken UTF-8 byte sequence
				'abc'."\xd1".'e',
				'/sortorder',
				'Invalid parameter "/sortorder": invalid byte sequence in UTF-8.'
			],
			[
				['type' => API_URL],
				'',
				'/1/url',
				''
			],
			[
				['type' => API_URL, 'flags' => API_NOT_EMPTY],
				'',
				'/1/url',
				'Invalid parameter "/1/url": cannot be empty.'
			],
			[
				['type' => API_URL],
				'http://www.zabbix.com',
				'/1/url',
				'http://www.zabbix.com'
			],
			[
				['type' => API_URL],
				'https://www.zabbix.com',
				'/1/url',
				'https://www.zabbix.com'
			],
			[
				['type' => API_URL],
				'mailto:example@example.com',
				'/1/url',
				'mailto:example@example.com'
			],
			[
				['type' => API_URL],
				'file://localhost/path',
				'/1/url',
				'file://localhost/path'
			],
			[
				['type' => API_URL],
				'ssh://username@hostname',
				'/1/url',
				'ssh://username@hostname'
			],
			[
				['type' => API_URL],
				'ftp://user@host:8080',
				'/1/url',
				'ftp://user@host:8080'
			],
			[
				['type' => API_URL],
				'tel:1-111-111-1111',
				'/1/url',
				'tel:1-111-111-1111'
			],
			[
				['type' => API_URL],
				'zabbix.php?action=dashboard.view',
				'/1/url',
				'zabbix.php?action=dashboard.view'
			],
			[
				['type' => API_URL, 'length' => 10],
				'zabbix.php',
				'/1/url',
				'zabbix.php'
			],
			[
				['type' => API_URL, 'length' => 8],
				'zabbix.php',
				'/1/url',
				'Invalid parameter "/1/url": value is too long.'
			],
			[
				['type' => API_URL],
				[],
				'/1/url',
				'Invalid parameter "/1/url": a character string is expected.'
			],
			[
				['type' => API_URL],
				true,
				'/1/url',
				'Invalid parameter "/1/url": a character string is expected.'
			],
			[
				['type' => API_URL],
				null,
				'/1/url',
				'Invalid parameter "/1/url": a character string is expected.'
			],
			[
				['type' => API_URL],
				// broken UTF-8 byte sequence
				'hosts.'."\xd1".'hp',
				'/1/url',
				'Invalid parameter "/1/url": invalid byte sequence in UTF-8.'
			],
			[
				['type' => API_URL],
				'javascript:alert()',
				'/1/url',
				'Invalid parameter "/1/url": unacceptable URL.'
			],
			[
				['type' => API_URL],
				'/chart_bar.php?a=1&b=2',
				'/1/url',
				'/chart_bar.php?a=1&b=2'
			],
			[
				['type' => API_URL, 'flags' => API_ALLOW_USER_MACRO],
				'{$URL}',
				'/1/url',
				'{$URL}'
			],
			[
				['type' => API_URL, 'flags' => API_ALLOW_USER_MACRO],
				'javascript:{$URL}',
				'/1/url',
				'javascript:{$URL}'
			],
			[
				['type' => API_URL, 'flags' => API_ALLOW_EVENT_TAGS_MACRO],
				'text{EVENT.TAGS."JIRAID"}text',
				'/1/url',
				'text{EVENT.TAGS."JIRAID"}text'
			],
			[
				['type' => API_IP],
				'',
				'/1/ip',
				''
			],
			[
				['type' => API_IP, 'flags' => API_NOT_EMPTY],
				'',
				'/1/ip',
				'Invalid parameter "/1/ip": cannot be empty.'
			],
			[
				['type' => API_IP],
				[],
				'/1/ip',
				'Invalid parameter "/1/ip": a character string is expected.'
			],
			[
				['type' => API_IP],
				true,
				'/1/ip',
				'Invalid parameter "/1/ip": a character string is expected.'
			],
			[
				['type' => API_IP],
				null,
				'/1/ip',
				'Invalid parameter "/1/ip": a character string is expected.'
			],
			[
				['type' => API_IP, 'flags' => API_ALLOW_USER_MACRO],
				// broken UTF-8 byte sequence
				'{$MACRO: "'."\xd1".'"}',
				'/1/ip',
				'Invalid parameter "/1/ip": invalid byte sequence in UTF-8.'
			],
			[
				['type' => API_IP, 'flags' => API_ALLOW_USER_MACRO],
				'{$MACRO: "context"}',
				'/1/ip',
				'{$MACRO: "context"}'
			],
			[
				['type' => API_IP],
				'0.0.0.x',
				'/1/ip',
				'Invalid parameter "/1/ip": an IP address is expected.'
			],
			[
				['type' => API_IP],
				'1.1.1.1',
				'/1/ip',
				'1.1.1.1'
			],
			[
				['type' => API_IP, 'length' => 11],
				'192.168.3.5',
				'/1/ip',
				'192.168.3.5'
			],
			[
				['type' => API_IP, 'length' => 10],
				'192.168.3.5',
				'/1/ip',
				'Invalid parameter "/1/ip": value is too long.'
			],
			[
				['type' => API_IP, 'flags' => API_ALLOW_USER_MACRO],
				'{$}',
				'/1/ip',
				'Invalid parameter "/1/ip": an IP address is expected.'
			],
			[
				['type' => API_IP, 'flags' => API_ALLOW_USER_MACRO],
				'{$MACRO1}',
				'/1/ip',
				'{$MACRO1}'
			],
			[
				['type' => API_IP, 'flags' => API_ALLOW_LLD_MACRO],
				'{#}',
				'/1/ip',
				'Invalid parameter "/1/ip": an IP address is expected.'
			],
			[
				['type' => API_IP, 'flags' => API_ALLOW_LLD_MACRO],
				'{#MACRO1}',
				'/1/ip',
				'{#MACRO1}'
			],
			[
				['type' => API_IP, 'flags' => API_ALLOW_MACRO],
				'{HOST.IP}',
				'/1/ip',
				'{HOST.IP}'
			],
			[
				['type' => API_IP, 'flags' => API_ALLOW_MACRO],
				'{$MACRO}',
				'/1/ip',
				'Invalid parameter "/1/ip": an IP address is expected.'
			],
			[
				['type' => API_IP, 'flags' => API_ALLOW_USER_MACRO | API_ALLOW_LLD_MACRO],
				'{HOST.HOST}',
				'/1/ip',
				'Invalid parameter "/1/ip": an IP address is expected.'
			],
			[
				['type' => API_IP_RANGES],
				'',
				'/1/ip_range',
				''
			],
			[
				['type' => API_IP_RANGES, 'flags' => API_NOT_EMPTY],
				'',
				'/1/ip_range',
				'Invalid parameter "/1/ip_range": cannot be empty.'
			],
			[
				['type' => API_IP_RANGES],
				[],
				'/1/ip_range',
				'Invalid parameter "/1/ip_range": a character string is expected.'
			],
			[
				['type' => API_IP_RANGES],
				true,
				'/1/ip_range',
				'Invalid parameter "/1/ip_range": a character string is expected.'
			],
			[
				['type' => API_IP_RANGES],
				null,
				'/1/ip_range',
				'Invalid parameter "/1/ip_range": a character string is expected.'
			],
			[
				['type' => API_IP_RANGES],
				'0.0.0;0',
				'/1/ip_range',
				'Invalid parameter "/1/ip_range": invalid address range "0.0.0;0".'
			],
			[
				['type' => API_IP_RANGES],
				'1.1.1.1',
				'/1/ip_range',
				'1.1.1.1'
			],
			[
				['type' => API_IP_RANGES, 'length' => 11],
				'192.168.3.5',
				'/1/ip_range',
				'192.168.3.5'
			],
			[
				['type' => API_IP_RANGES, 'length' => 10],
				'192.168.3.5',
				'/1/ip_range',
				'Invalid parameter "/1/ip_range": value is too long.'
			],
			[
				['type' => API_IP_RANGES],
				'192.168.3.5,192.168.6.240',
				'/1/ip_range',
				'192.168.3.5,192.168.6.240'
			],
			[
				['type' => API_IP_RANGES],
				'www.example.com',
				'/1/ip_range',
				'Invalid parameter "/1/ip_range": invalid address range "www.example.com".'
			],
			[
				['type' => API_IP_RANGES, 'flags' => API_ALLOW_DNS],
				'www.example.com',
				'/1/ip_range',
				'www.example.com'
			],
			[
				['type' => API_IP_RANGES],
				'192.168.3.5,192.168.6.1-240',
				'/1/ip_range',
				'Invalid parameter "/1/ip_range": invalid address range "192.168.6.1-240".'
			],
			[
				['type' => API_IP_RANGES, 'flags' => API_ALLOW_RANGE],
				'192.168.3.5,192.168.6.1-240',
				'/1/ip_range',
				'192.168.3.5,192.168.6.1-240'
			],
			[
				['type' => API_IP_RANGES],
				'{$MACRO}',
				'/1/ip_range',
				'Invalid parameter "/1/ip_range": invalid address range "{$MACRO}".'
			],
			[
				['type' => API_IP_RANGES, 'flags' => API_ALLOW_USER_MACRO],
				'{$MACRO}',
				'/1/ip_range',
				'{$MACRO}'
			],
			[
				['type' => API_IP_RANGES],
				'{HOST.IP}',
				'/1/ip_range',
				'Invalid parameter "/1/ip_range": invalid address range "{HOST.IP}".'
			],
			[
				['type' => API_IP_RANGES, 'macros' => true],
				'{HOST.IP}',
				'/1/ip_range',
				'{HOST.IP}'
			],
			[
				['type' => API_IP_RANGES, 'macros' => ['{HOST.IP}']],
				'{HOST.DNS}',
				'/1/ip_range',
				'Invalid parameter "/1/ip_range": invalid address range "{HOST.DNS}".'
			],
			[
				['type' => API_IP_RANGES, 'macros' => ['{HOST.IP}']],
				'{HOST.IP}',
				'/1/ip_range',
				'{HOST.IP}'
			],
			[
				['type' => API_DNS],
				'',
				'/1/dns',
				''
			],
			[
				['type' => API_DNS, 'flags' => API_NOT_EMPTY],
				'',
				'/1/dns',
				'Invalid parameter "/1/dns": cannot be empty.'
			],
			[
				['type' => API_DNS],
				[],
				'/1/dns',
				'Invalid parameter "/1/dns": a character string is expected.'
			],
			[
				['type' => API_DNS],
				true,
				'/1/dns',
				'Invalid parameter "/1/dns": a character string is expected.'
			],
			[
				['type' => API_DNS],
				null,
				'/1/dns',
				'Invalid parameter "/1/dns": a character string is expected.'
			],
			[
				['type' => API_DNS, 'flags' => API_ALLOW_USER_MACRO],
				// broken UTF-8 byte sequence
				'{$MACRO: "'."\xd1".'"}',
				'/1/dns',
				'Invalid parameter "/1/dns": invalid byte sequence in UTF-8.'
			],
			[
				['type' => API_DNS, 'flags' => API_ALLOW_USER_MACRO],
				'{$MACRO: "context"}',
				'/1/dns',
				'{$MACRO: "context"}'
			],
			[
				['type' => API_DNS],
				'%%%',
				'/1/dns',
				'Invalid parameter "/1/dns": a DNS name is expected.'
			],
			[
				['type' => API_DNS],
				'3.3.3.3',
				'/1/dns',
				'3.3.3.3'
			],
			[
				['type' => API_DNS, 'length' => 15],
				'www.example.com',
				'/1/dns',
				'www.example.com'
			],
			[
				['type' => API_DNS, 'length' => 14],
				'www.example.com',
				'/1/dns',
				'Invalid parameter "/1/dns": value is too long.'
			],
			[
				['type' => API_DNS, 'flags' => API_ALLOW_USER_MACRO],
				'{$}',
				'/1/dns',
				'Invalid parameter "/1/dns": a DNS name is expected.'
			],
			[
				['type' => API_DNS, 'flags' => API_ALLOW_USER_MACRO],
				'{$MACRO2}',
				'/1/dns',
				'{$MACRO2}'
			],
			[
				['type' => API_DNS, 'flags' => API_ALLOW_LLD_MACRO],
				'{#}',
				'/1/dns',
				'Invalid parameter "/1/dns": a DNS name is expected.'
			],
			[
				['type' => API_DNS, 'flags' => API_ALLOW_LLD_MACRO],
				'{#MACRO2}',
				'/1/dns',
				'{#MACRO2}'
			],
			[
				['type' => API_DNS, 'flags' => API_ALLOW_LLD_MACRO],
				'{#MACRO3}{#MACRO4}',
				'/1/dns',
				'{#MACRO3}{#MACRO4}'
			],
			[
				['type' => API_DNS, 'flags' => API_ALLOW_MACRO],
				'{HOST.IP}',
				'/1/dns',
				'{HOST.IP}'
			],
			[
				['type' => API_DNS, 'flags' => API_ALLOW_USER_MACRO],
				'{$MACRO3}{$MACRO4}',
				'/1/dns',
				'{$MACRO3}{$MACRO4}'
			],
			[
				['type' => API_DNS, 'flags' => API_ALLOW_MACRO],
				'{$MACRO}',
				'/1/dns',
				'Invalid parameter "/1/dns": a DNS name is expected.'
			],
			[
				['type' => API_DNS, 'flags' => API_ALLOW_USER_MACRO | API_ALLOW_LLD_MACRO],
				'{HOST.HOST}',
				'/1/dns',
				'Invalid parameter "/1/dns": a DNS name is expected.'
			],
			[
				['type' => API_DNS, 'flags' => API_ALLOW_USER_MACRO | API_ALLOW_LLD_MACRO | API_ALLOW_MACRO],
				'a{HOST.HOST}b{$MACRO5}c{#MACRO5}d{HOST.NAME}e{$MACRO6}',
				'/1/dns',
				'a{HOST.HOST}b{$MACRO5}c{#MACRO5}d{HOST.NAME}e{$MACRO6}'
			],
			[
				['type' => API_DNS, 'flags' => API_ALLOW_MACRO],
				'a{HOST.HOST}b{HOST.IP}c',
				'/1/dns',
				'a{HOST.HOST}b{HOST.IP}c'
			],
			[
				['type' => API_DNS, 'flags' => API_ALLOW_USER_MACRO | API_ALLOW_LLD_MACRO],
				'a{$MACRO7}b{#MACRO6}c{HOST.NAME}d{$MACRO8}',
				'/1/dns',
				'Invalid parameter "/1/dns": a DNS name is expected.'
			],
			[
				['type' => API_PORT],
				'',
				'/1/port',
				''
			],
			[
				['type' => API_PORT, 'flags' => API_NOT_EMPTY],
				'',
				'/1/port',
				'Invalid parameter "/1/port": cannot be empty.'
			],
			[
				['type' => API_PORT],
				[],
				'/1/port',
				'Invalid parameter "/1/port": a number is expected.'
			],
			[
				['type' => API_PORT],
				true,
				'/1/port',
				'Invalid parameter "/1/port": a number is expected.'
			],
			[
				['type' => API_PORT],
				null,
				'/1/port',
				'Invalid parameter "/1/port": a number is expected.'
			],
			[
				['type' => API_PORT, 'flags' => API_ALLOW_USER_MACRO],
				// broken UTF-8 byte sequence
				'{$MACRO: "'."\xd1".'"}',
				'/1/port',
				'Invalid parameter "/1/port": invalid byte sequence in UTF-8.'
			],
			[
				['type' => API_PORT, 'flags' => API_ALLOW_USER_MACRO],
				'{$MACRO: "context"}',
				'/1/port',
				'{$MACRO: "context"}'
			],
			[
				['type' => API_PORT],
				false,
				'/1/port',
				'Invalid parameter "/1/port": a number is expected.'
			],
			[
				['type' => API_PORT],
				'123',
				'/1/port',
				'123'
			],
			[
				['type' => API_PORT],
				456,
				'/1/port',
				'456'
			],
			[
				['type' => API_PORT, 'length' => 5],
				'65535',
				'/1/port',
				'65535'
			],
			[
				['type' => API_PORT, 'length' => 4],
				'65535',
				'/1/port',
				'Invalid parameter "/1/port": value is too long.'
			],
			[
				['type' => API_PORT, 'flags' => API_ALLOW_USER_MACRO],
				'{$}',
				'/1/port',
				'Invalid parameter "/1/port": an integer is expected.'
			],
			[
				['type' => API_PORT, 'flags' => API_ALLOW_USER_MACRO],
				'{$MACRO9}',
				'/1/port',
				'{$MACRO9}'
			],
			[
				['type' => API_PORT, 'flags' => API_ALLOW_LLD_MACRO],
				'{#}',
				'/1/port',
				'Invalid parameter "/1/port": an integer is expected.'
			],
			[
				['type' => API_PORT, 'flags' => API_ALLOW_LLD_MACRO],
				'{#MACRO7}',
				'/1/port',
				'{#MACRO7}'
			],
			[
				['type' => API_PORT, 'flags' => API_ALLOW_USER_MACRO],
				'{$MACRO10}{$MACRO11}',
				'/1/port',
				'Invalid parameter "/1/port": an integer is expected.'
			],
			[
				['type' => API_PORT, 'flags' => API_ALLOW_LLD_MACRO],
				'{#MACRO8}{#MACRO9}',
				'/1/port',
				'Invalid parameter "/1/port": an integer is expected.'
			],
			[
				['type' => API_PORT],
				'-1',
				'/1/port',
				'Invalid parameter "/1/port": value must be one of 0-65535.'
			],
			[
				['type' => API_PORT],
				'9999999999',
				'/1/port',
				'Invalid parameter "/1/port": a number is too large.'
			],
			[
				['type' => API_PORT],
				'65536',
				'/1/port',
				'Invalid parameter "/1/port": value must be one of 0-65535.'
			],
			[
				['type' => API_TRIGGER_EXPRESSION],
				null,
				'/1/expression',
				'Invalid parameter "/1/expression": a character string is expected.'
			],
			[
				['type' => API_TRIGGER_EXPRESSION, 'flags' => API_NOT_EMPTY],
				'',
				'/1/expression',
				'Invalid parameter "/1/expression": cannot be empty.'
			],
			[
				['type' => API_TRIGGER_EXPRESSION],
				[],
				'/1/expression',
				'Invalid parameter "/1/expression": a character string is expected.'
			],
			[
				['type' => API_TRIGGER_EXPRESSION, 'length' => 10],
				'last(/host/item) = 0',
				'/1/expression',
				'Invalid parameter "/1/expression": value is too long.'
			],
			[
				['type' => API_TRIGGER_EXPRESSION],
				'last(/host/item = 0',
				'/1/expression',
				'Invalid parameter "/1/expression": incorrect expression starting from "last(/host/item = 0".'
			],
			[
				['type' => API_TRIGGER_EXPRESSION],
				'9 and 1',
				'/1/expression',
				'Invalid parameter "/1/expression": trigger expression must contain at least one /host/key reference.'
			],
			[
				['type' => API_TRIGGER_EXPRESSION],
				'last(/host/item) = {#LLD_MACRO}',
				'/1/expression',
				'Invalid parameter "/1/expression": incorrect expression starting from "{#LLD_MACRO}".'
			],
			[
				['type' => API_TRIGGER_EXPRESSION, 'flags' => API_ALLOW_LLD_MACRO],
				'last(/host/item) = {#LLD_MACRO}',
				'/1/expression',
				'last(/host/item) = {#LLD_MACRO}'
			],
			[
				['type' => API_TRIGGER_EXPRESSION],
				'last(/host/item) = 0',
				'/1/expression',
				'last(/host/item) = 0'
			],
			[
				['type' => API_TRIGGER_EXPRESSION],
				'last(/host/item) = {$USER_MACRO}',
				'/1/expression',
				'last(/host/item) = {$USER_MACRO}'
			],
			[
				['type' => API_TRIGGER_EXPRESSION],
				'',
				'/1/expression',
				''
			],
			[
				['type' => API_EVENT_NAME],
				null,
				'/1/event_name',
				'Invalid parameter "/1/event_name": a character string is expected.'
			],
			[
				['type' => API_EVENT_NAME],
				[],
				'/1/event_name',
				'Invalid parameter "/1/event_name": a character string is expected.'
			],
			[
				['type' => API_EVENT_NAME, 'length' => 10],
				'12345678901',
				'/1/event_name',
				'Invalid parameter "/1/event_name": value is too long.'
			],
			[
				['type' => API_EVENT_NAME, 'length' => 10],
				'1234567890',
				'/1/event_name',
				'1234567890'
			],
			[
				['type' => API_EVENT_NAME],
				'event name {?{host:item.last() = 0}',
				'/1/event_name',
				'Invalid parameter "/1/event_name": incorrect expression starting from "{host:item.last() = 0}".'
			],
			[
				['type' => API_EVENT_NAME],
				'event name {?9 and 1}',
				'/1/event_name',
				'event name {?9 and 1}'
			],
			[
				['type' => API_EVENT_NAME],
				'event name {?last(/host/item) = 0}',
				'/1/event_name',
				'event name {?last(/host/item) = 0}'
			],
			[
				['type' => API_EVENT_NAME],
				'event name {?last(/host/item) = {$USER_MACRO}}',
				'/1/event_name',
				'event name {?last(/host/item) = {$USER_MACRO}}'
			],
			[
				['type' => API_EVENT_NAME],
				'',
				'/1/event_name',
				''
			],
			[
				['type' => API_JSON],
				null,
				'/1/json',
				'Invalid parameter "/1/json": a character string is expected.'
			],
			[
				['type' => API_JSON],
				true,
				'/1/json',
				'Invalid parameter "/1/json": a character string is expected.'
			],
			[
				['type' => API_JSON],
				[],
				'/1/json',
				'Invalid parameter "/1/json": a character string is expected.'
			],
			[
				['type' => API_JSON],
				123,
				'/1/json',
				'Invalid parameter "/1/json": a character string is expected.'
			],
			[
				['type' => API_JSON],
				'123',
				'/1/json',
				'123'
			],
			[
				['type' => API_JSON],
				'',
				'/1/json',
				''
			],
			[
				['type' => API_JSON, 'flags' => API_NOT_EMPTY],
				'',
				'/1/json',
				'Invalid parameter "/1/json": cannot be empty.'
			],
			[
				['type' => API_JSON],
				'{}',
				'/1/json',
				'{}'
			],
			[
				['type' => API_JSON],
				'{"key": "value"}',
				'/1/json',
				'{"key": "value"}'
			],
			[
				['type' => API_JSON],
				'{"key": false}',
				'/1/json',
				'{"key": false}'
			],
			[
				['type' => API_JSON],
				'{"key": null}',
				'/1/json',
				'{"key": null}'
			],
			[
				['type' => API_JSON],
				'{"key": NaN}',
				'/1/json',
				'Invalid parameter "/1/json": JSON is expected.'
			],
			[
				['type' => API_JSON, 'length' => 15],
				'{"key": "value"}',
				'/1/json',
				'Invalid parameter "/1/json": value is too long.'
			],
			[
				['type' => API_JSON],
				'abc',
				'/1/json',
				'Invalid parameter "/1/json": JSON is expected.'
			],
			[
				['type' => API_JSON],
				'{"key": value}',
				'/1/json',
				'Invalid parameter "/1/json": JSON is expected.'
			],
			[
				['type' => API_JSON],
				'{"key": 123}',
				'/1/json',
				'{"key": 123}'
			],
			[
				['type' => API_JSON],
				'{$MACRO}',
				'/1/json',
				'Invalid parameter "/1/json": JSON is expected.'
			],
			[
				['type' => API_JSON, 'flags' => API_ALLOW_USER_MACRO],
				'{$MACRO}',
				'/1/json',
				'{$MACRO}'
			],
			[
				['type' => API_JSON],
				'{"key": {$MACRO}}',
				'/1/json',
				'Invalid parameter "/1/json": JSON is expected.'
			],
			[
				['type' => API_JSON, 'flags' => API_ALLOW_USER_MACRO],
				'{"key": {$MACRO}}',
				'/1/json',
				'{"key": {$MACRO}}'
			],
			[
				['type' => API_JSON],
				'{#LLD}',
				'/1/json',
				'Invalid parameter "/1/json": JSON is expected.'
			],
			[
				['type' => API_JSON, 'flags' => API_ALLOW_LLD_MACRO],
				'{#LLD}',
				'/1/json',
				'{#LLD}'
			],
			[
				['type' => API_JSON],
				'{"key": {#LLD}}',
				'/1/json',
				'Invalid parameter "/1/json": JSON is expected.'
			],
			[
				['type' => API_JSON, 'flags' => API_ALLOW_LLD_MACRO],
				'{"key": {#LLD}}',
				'/1/json',
				'{"key": {#LLD}}'
			],
			[
				['type' => API_JSON],
				'{HOST.IP}',
				'/1/json',
				'Invalid parameter "/1/json": JSON is expected.'
			],
			[
				['type' => API_JSON, 'macros_n' => ['{HOST.IP}']],
				'{HOST.IP}',
				'/1/json',
				'{HOST.IP}'
			],
			[
				['type' => API_JSON, 'macros_n' => ['{HOST.IP}']],
				'{HOST.IP2}',
				'/1/json',
				'{HOST.IP2}'
			],
			[
				['type' => API_JSON],
				'{"key": {HOST.IP}}',
				'/1/json',
				'Invalid parameter "/1/json": JSON is expected.'
			],
			[
				['type' => API_JSON, 'macros_n' => ['{HOST.IP}']],
				'{"key1": {HOST.IP1}, "key2": {HOST.IP2}}',
				'/1/json',
				'{"key1": {HOST.IP1}, "key2": {HOST.IP2}}',
			],
			[
				['type' => API_JSON],
				'[]',
				'/1/json',
				'[]',
			],
			[
				['type' => API_JSON],
				'[[]]',
				'/1/json',
				'[[]]'
			],
			[
				['type' => API_JSON],
				'[[], []]',
				'/1/json',
				'[[], []]'
			],
			[
				['type' => API_JSON],
				'[[1]]',
				'/1/json',
				'[[1]]'
			],
			[
				['type' => API_JSON],
				'[1, 2, 3]',
				'/1/json',
				'[1, 2, 3]',
			],
			[
				['type' => API_JSON],
				'[[true]]',
				'/1/json',
				'[[true]]',
			],
			[
				['type' => API_JSON],
				'[[null]]',
				'/1/json',
				'[[null]]',
			],
			[
				['type' => API_JSON],
				'{null: "value"}',
				'/1/json',
				'Invalid parameter "/1/json": JSON is expected.',
			],
			[
				['type' => API_JSON],
				'[{"key": "value"}]',
				'/1/json',
				'[{"key": "value"}]',
			],
			[
				['type' => API_JSON],
				'[{"key": "value"}, {"key": "value"}]',
				'/1/json',
				'[{"key": "value"}, {"key": "value"}]',
			],
			[
				['type' => API_JSON],
				'["key": "value"]',
				'/1/json',
				'Invalid parameter "/1/json": JSON is expected.',
			],

			[
				['type' => API_JSONRPC_PARAMS],
				[],
				'/params',
				[]
			],
			[
				['type' => API_JSONRPC_PARAMS],
				'',
				'/params',
				'Invalid parameter "/params": an array or object is expected.'
			],
			[
				['type' => API_JSONRPC_PARAMS],
				1,
				'/params',
				'Invalid parameter "/params": an array or object is expected.'
			],
			[
				['type' => API_JSONRPC_PARAMS],
				true,
				'/params',
				'Invalid parameter "/params": an array or object is expected.'
			],
			[
				['type' => API_JSONRPC_PARAMS],
				'23',
				'/params',
				'Invalid parameter "/params": an array or object is expected.'
			],
			[
				['type' => API_JSONRPC_PARAMS],
				null,
				'/params',
				'Invalid parameter "/params": an array or object is expected.'
			],
			[
				['type' => API_JSONRPC_ID],
				[],
				'/id',
				'Invalid parameter "/id": a string, number or null value is expected.'
			],
			[
				['type' => API_JSONRPC_ID],
				'id',
				'/id',
				'id'
			],
			[
				['type' => API_JSONRPC_ID],
				1,
				'/id',
				1
			],
			[
				['type' => API_JSONRPC_ID],
				true,
				'/id',
				'Invalid parameter "/id": a string, number or null value is expected.'
			],
			[
				['type' => API_JSONRPC_ID],
				'23',
				'/id',
				'23'
			],
			[
				['type' => API_JSONRPC_ID],
				null,
				'/id',
				null
			],
			[
				['type' => API_DATE],
				null,
				'/1/date',
				'Invalid parameter "/1/date": a character string is expected.'
			],
			[
				['type' => API_DATE],
				'',
				'/1/date',
				''
			],
			[
				['type' => API_DATE, 'flags' => API_NOT_EMPTY],
				'',
				'/1/date',
				'Invalid parameter "/1/date": cannot be empty.'
			],
			[
				['type' => API_DATE],
				[],
				'/1/date',
				'Invalid parameter "/1/date": a character string is expected.'
			],
			[
				['type' => API_DATE],
				true,
				'/1/date',
				'Invalid parameter "/1/date": a character string is expected.'
			],
			[
				['type' => API_DATE],
				false,
				'/1/date',
				'Invalid parameter "/1/date": a character string is expected.'
			],
			[
				['type' => API_DATE],
				'aaa',
				'/1/date',
				'Invalid parameter "/1/date": a date in YYYY-MM-DD format is expected.'
			],
			[
				['type' => API_DATE],
				'123',
				'/1/date',
				'Invalid parameter "/1/date": a date in YYYY-MM-DD format is expected.'
			],
			[
				['type' => API_DATE],
				456,
				'/1/date',
				'Invalid parameter "/1/date": a character string is expected.'
			],
			[
				['type' => API_DATE],
				'01-01-2000',
				'/1/date',
				'Invalid parameter "/1/date": a date in YYYY-MM-DD format is expected.'
			],
			[
				['type' => API_DATE],
				'01-2000-01',
				'/1/date',
				'Invalid parameter "/1/date": a date in YYYY-MM-DD format is expected.'
			],
			[
				['type' => API_DATE],
				'2000-99-01',
				'/1/date',
				'Invalid parameter "/1/date": a date in YYYY-MM-DD format is expected.'
			],
			[
				['type' => API_DATE],
				'2000-01-99',
				'/1/date',
				'Invalid parameter "/1/date": a date in YYYY-MM-DD format is expected.'
			],
			[
				['type' => API_DATE],
				'2000-01-31',
				'/1/date',
				'2000-01-31'
			],
			[
				['type' => API_DATE],
				'2000-02-29',
				'/1/date',
				'2000-02-29'
			],
			[
				['type' => API_DATE],
				'2001-02-29',
				'/1/date',
				'Invalid parameter "/1/date": a date in YYYY-MM-DD format is expected.'
			],
			[
				['type' => API_DATE],
				'1900-01-01',
				'/1/date',
				'Invalid parameter "/1/date": value must be between "1970-01-01" and "2038-01-18".'
			],
			[
				['type' => API_DATE],
				'1970-01-01',
				'/1/date',
				'1970-01-01'
			],
			[
				['type' => API_DATE],
				'2100-01-01',
				'/1/date',
				'Invalid parameter "/1/date": value must be between "1970-01-01" and "2038-01-18".'
			],
			[
				['type' => API_DATE],
				'2038-01-18',
				'/1/date',
				'2038-01-18'
			],
			[
				['type' => API_NUMERIC_RANGES],
				null,
				'/1/numeric_ranges',
				'Invalid parameter "/1/numeric_ranges": a character string is expected.'
			],
			[
				['type' => API_NUMERIC_RANGES],
				'',
				'/1/numeric_ranges',
				''
			],
			[
				['type' => API_NUMERIC_RANGES, 'flags' => API_NOT_EMPTY],
				'',
				'/1/numeric_ranges',
				'Invalid parameter "/1/numeric_ranges": cannot be empty.'
			],
			[
				['type' => API_NUMERIC_RANGES, 'length' => 5],
				'12-15',
				'/1/numeric_ranges',
				'12-15'
			],
			[
				['type' => API_NUMERIC_RANGES, 'length' => 5],
				'12-150',
				'/1/numeric_ranges',
				'Invalid parameter "/1/numeric_ranges": value is too long.'
			],
			[
				['type' => API_NUMERIC_RANGES],
				[],
				'/1/numeric_ranges',
				'Invalid parameter "/1/numeric_ranges": a character string is expected.'
			],
			[
				['type' => API_NUMERIC_RANGES],
				true,
				'/1/numeric_ranges',
				'Invalid parameter "/1/numeric_ranges": a character string is expected.'
			],
			[
				['type' => API_NUMERIC_RANGES],
				false,
				'/1/numeric_ranges',
				'Invalid parameter "/1/numeric_ranges": a character string is expected.'
			],
			[
				['type' => API_NUMERIC_RANGES],
				'aaa',
				'/1/numeric_ranges',
				'Invalid parameter "/1/numeric_ranges": invalid range expression.'
			],
			[
				['type' => API_NUMERIC_RANGES],
				'123',
				'/1/numeric_ranges',
				'123'
			],
			[
				['type' => API_NUMERIC_RANGES],
				'-5',
				'/1/numeric_ranges',
				'-5'
			],
			[
				['type' => API_NUMERIC_RANGES],
				'20.0-30.0000',
				'/1/numeric_ranges',
				'20.0-30.0000'
			],
			[
				['type' => API_UUID],
				null,
				'/uuid',
				'Invalid parameter "/uuid": a character string is expected.'
			],
			[
				['type' => API_UUID],
				[],
				'/uuid',
				'Invalid parameter "/uuid": a character string is expected.'
			],
			[
				['type' => API_UUID],
				'',
				'/uuid',
				'Invalid parameter "/uuid": cannot be empty.'
			],
			[
				['type' => API_UUID],
				1,
				'/uuid',
				'Invalid parameter "/uuid": a character string is expected.'
			],
			[
				['type' => API_UUID],
				true,
				'/uuid',
				'Invalid parameter "/uuid": a character string is expected.'
			],
			[
				['type' => API_UUID],
				'23',
				'/uuid',
				'Invalid parameter "/uuid": must be 32 characters long.'
			],
			[
				['type' => API_UUID],
				'1234567890123456789012345678901234567890',
				'/uuid',
				'Invalid parameter "/uuid": must be 32 characters long.'
			],
			[
				['type' => API_UUID],
				'12345678901234567890123456789012',
				'/uuid',
				'Invalid parameter "/uuid": UUIDv4 is expected.'
			],
			[
				['type' => API_UUID],
				'2fdcb2e2995040b2bba202067f730136',
				'/uuid',
				'2fdcb2e2995040b2bba202067f730136'
			],
			[
				['type' => API_UUID],
				'2fdcb2e2-9950-40b2-bba2-02067f730136',
				'/uuid',
				'Invalid parameter "/uuid": must be 32 characters long.'
			],
			[
				['type' => API_UUID],
				'2fdcb2e2995080b2bba202067f730136',
				'/uuid',
				'Invalid parameter "/uuid": UUIDv4 is expected.'
			],
			[
				['type' => API_CUIDS],
				[],
				'/',
				[]
			],
			[
				['type' => API_CUIDS, 'flags' => API_ALLOW_NULL],
				null,
				'/',
				null
			],
			[
				['type' => API_CUIDS],
				['ckr3d7iou000wld1pcx24d56a', 'ckr3d7iou000vld1pie3h3gj8', 'ckr3d7iou000uld1p4xdyp4md'],
				'/',
				['ckr3d7iou000wld1pcx24d56a', 'ckr3d7iou000vld1pie3h3gj8', 'ckr3d7iou000uld1p4xdyp4md']
			],
			[
				['type' => API_CUIDS, 'flags' => API_NORMALIZE],
				'ckr3d7iov0013ld1pbi9r18dg',
				'/',
				['ckr3d7iov0013ld1pbi9r18dg']
			],
			[
				['type' => API_CUIDS],
				'',
				'/',
				'Invalid parameter "/": an array is expected.'
			],
			[
				['type' => API_CUIDS, 'flags' => API_NORMALIZE],
				'',
				'/',
				'Invalid parameter "/": an array is expected.'
			],
			[
				['type' => API_CUIDS],
				true,
				'/',
				'Invalid parameter "/": an array is expected.'
			],
			[
				['type' => API_CUIDS],
				null,
				'/',
				'Invalid parameter "/": an array is expected.'
			],
			[
				['type' => API_CUIDS, 'flags' => API_NORMALIZE],
				null,
				'/',
				'Invalid parameter "/": an array is expected.'
			],
			[
				['type' => API_CUIDS],
				'ckr3d7iov0013ld1pbi9r18dg',
				'/',
				'Invalid parameter "/": an array is expected.'
			],
			[
				['type' => API_CUIDS, 'flags' => API_NORMALIZE],
				'skr3d7iov0013ld1pbi9r18dg',
				'/',
				'Invalid parameter "/": an array is expected.'
			],
			[
				['type' => API_CUIDS, 'flags' => API_NORMALIZE],
				'Ckr3d7iov0013ld1pbi9r18dg',
				'/',
				'Invalid parameter "/": an array is expected.'
			],
			[
				['type' => API_CUIDS, 'flags' => API_NORMALIZE],
				'ckr3d7iov0013ld1pbi9r18d',
				'/',
				'Invalid parameter "/": an array is expected.'
			],
			[
				['type' => API_CUIDS],
				['ckr3d7iou000wld1pcx24d56a', 'akr3d7iou000vld1pie3h3gj8', 'ckr3d7iou000uld1p4xdyp4md'],
				'/',
				'Invalid parameter "/2": CUID is expected.'
			],
			[
				['type' => API_CUIDS],
				['ckr3d7iou000wld1pcx24d56a', 'ckr3d7iou000vld1pie3h3gj8123', 'ckr3d7iou000uld1p4xdyp4md'],
				'/',
				'Invalid parameter "/2": must be 25 characters long.'
			],
			[
				['type' => API_CUIDS],
				[1, 'ckr3d7iou000vld1pie3h3gj8123', 'ckr3d7iou000uld1p4xdyp4md'],
				'/',
				'Invalid parameter "/1": a character string is expected.'
			],
			[
				['type' => API_CUIDS],
				[true, 'ckr3d7iou000vld1pie3h3gj8123', 'ckr3d7iou000uld1p4xdyp4md'],
				'/',
				'Invalid parameter "/1": a character string is expected.'
			],
			[
				['type' => API_CUIDS],
				[null, 'ckr3d7iou000vld1pie3h3gj8123', 'ckr3d7iou000uld1p4xdyp4md'],
				'/',
				'Invalid parameter "/1": a character string is expected.'
			],
			[
				['type' => API_CUIDS, 'uniq' => true],
				['ckr3d7iou000wld1pcx24d56a', 'ckr3d7iou000vld1pie3h3gj8', 'ckr3d7iou000uld1p4xdyp4md'],
				'/',
				['ckr3d7iou000wld1pcx24d56a', 'ckr3d7iou000vld1pie3h3gj8', 'ckr3d7iou000uld1p4xdyp4md']
			],
			[
				['type' => API_CUIDS, 'uniq' => true],
				['ckr3d7iou000wld1pcx24d56a', 'ckr3d7iou000wld1pcx24d56a', 'ckr3d7iou000uld1p4xdyp4md'],
				'/',
				'Invalid parameter "/2": value (ckr3d7iou000wld1pcx24d56a) already exists.'
			],
			[
				['type' => API_CUID],
				'ckr3d7iou000wld1pcx24d56a',
				'/',
				'ckr3d7iou000wld1pcx24d56a'
			],
			[
				['type' => API_CUID],
				'Skr3d7iou000wld1pcx24d56a',
				'/',
				'Invalid parameter "/": CUID is expected.'
			],
			[
				['type' => API_CUID],
				'Ckr3d7iou000wld1pcx24d56a',
				'/',
				'Invalid parameter "/": CUID is expected.'
			],
			[
				['type' => API_CUID],
				'ckr3d7iou000wld1pcx24d56a2',
				'/',
				'Invalid parameter "/": must be 25 characters long.'
			],
			[
				['type' => API_CUID],
				'ckr3d7iou000wld1pcx24d56',
				'/',
				'Invalid parameter "/": must be 25 characters long.'
			],
			[
				['type' => API_CUID],
				'ckr3d7iou000wld1pcx24d56ā',
				'/',
				'Invalid parameter "/": must be 25 characters long.'
			],
			[
				['type' => API_CUID],
				1,
				'/',
				'Invalid parameter "/": a character string is expected.'
			],
			[
				['type' => API_CUID],
				true,
				'/',
				'Invalid parameter "/": a character string is expected.'
			],
			[
				['type' => API_CUID],
				null,
				'/',
				'Invalid parameter "/": a character string is expected.'
			],
			[
				['type' => API_IMAGE],
				null,
				'/',
				'Invalid parameter "/": a character string is expected.'
			],
			[
				['type' => API_IMAGE],
				1,
				'/',
				'Invalid parameter "/": a character string is expected.'
			],
			[
				['type' => API_IMAGE],
				true,
				'/',
				'Invalid parameter "/": a character string is expected.'
			],
			[
				['type' => API_IMAGE],
				"test",
				'/',
				'Invalid parameter "/": file format is unsupported.'
			],
			[
				['type' => API_IMAGE],
				"iVBORw0KGgoAAAANSUhEUgAAABAAAAAQEAYAAABPYyMiAAAABGdBTUEAALGPC/xhBQAAACBjSFJNAAB6JgAAgIQAAPoAAACA6AAAdTAAAOpgAAA6mAAAF3CculE8AAAACXBIWXMAAAigAAAIoAAXhZTqAAAAB3RJTUUH4AsMCTElZR7X8QAAAAZiS0dEAAAAAAAA+UO7fwAAAQFJREFUSMdjYBgFQxWERq5Z/e61blZoyJp17z7o+dHP4ug1q969MFINDVuz5t3bd8KhoUD63bsLQHr9uw/G6bSz2G/N2nfPjZSBPgZZLACx+P9/VPrd+dBgYMi8N06jnsWBQB8/M5LHbzEKvRrokLNAfSuADkki32KQT17qZoANJs5ibA45B3T4ynfv9ZaR7oAooA/e6CUC4xpk0E2SHQBKI+/ezwsNB0WJ/nryQyJmzfJ3r4zLoA65QZwD3s8BJtb1796bXKJeWoA4pAKvQ96+nwAM8rXvXpucpF1uQA2Rm1CLJwLLhZXvnpvsomdBtBKYRrYB43jVu1f6c0eL5iELABMWPRgtjy4PAAAALnpUWHRkYXRlOmNyZWF0ZQAAeNozMjA00zU01DU0CjGwtDKxtDI21zYwsDIwAABB6wUWx8+KcAAAAC56VFh0ZGF0ZTptb2RpZnkAAHjaMzIwNNM1NNQ1NAoxsLQysbQyNtc2MLAyMAAAQesFFu7wIvgAAABqelRYdHN2ZzpiYXNlLXVyaQAAeNoFwQEOgyAMBdAT4Z/TLLjbVCykCVBDEa7ve1Ey/wEMaphzQoJWC/p0WNdGiUH3DQlaERszbCRYoZzdJVS0Xi6xFu5Ngjvzw2778uEp0sf7ff0dfrGRXmVvI9Or/wAOAAAAAElFTkSuQmCC",
				'/',
				base64_decode("iVBORw0KGgoAAAANSUhEUgAAABAAAAAQEAYAAABPYyMiAAAABGdBTUEAALGPC/xhBQAAACBjSFJNAAB6JgAAgIQAAPoAAACA6AAAdTAAAOpgAAA6mAAAF3CculE8AAAACXBIWXMAAAigAAAIoAAXhZTqAAAAB3RJTUUH4AsMCTElZR7X8QAAAAZiS0dEAAAAAAAA+UO7fwAAAQFJREFUSMdjYBgFQxWERq5Z/e61blZoyJp17z7o+dHP4ug1q969MFINDVuz5t3bd8KhoUD63bsLQHr9uw/G6bSz2G/N2nfPjZSBPgZZLACx+P9/VPrd+dBgYMi8N06jnsWBQB8/M5LHbzEKvRrokLNAfSuADkki32KQT17qZoANJs5ibA45B3T4ynfv9ZaR7oAooA/e6CUC4xpk0E2SHQBKI+/ezwsNB0WJ/nryQyJmzfJ3r4zLoA65QZwD3s8BJtb1796bXKJeWoA4pAKvQ96+nwAM8rXvXpucpF1uQA2Rm1CLJwLLhZXvnpvsomdBtBKYRrYB43jVu1f6c0eL5iELABMWPRgtjy4PAAAALnpUWHRkYXRlOmNyZWF0ZQAAeNozMjA00zU01DU0CjGwtDKxtDI21zYwsDIwAABB6wUWx8+KcAAAAC56VFh0ZGF0ZTptb2RpZnkAAHjaMzIwNNM1NNQ1NAoxsLQysbQyNtc2MLAyMAAAQesFFu7wIvgAAABqelRYdHN2ZzpiYXNlLXVyaQAAeNoFwQEOgyAMBdAT4Z/TLLjbVCykCVBDEa7ve1Ey/wEMaphzQoJWC/p0WNdGiUH3DQlaERszbCRYoZzdJVS0Xi6xFu5Ngjvzw2778uEp0sf7ff0dfrGRXmVvI9Or/wAOAAAAAElFTkSuQmCC")
			],
			[
				['type' => API_EXEC_PARAMS],
				null,
				'/1/exec_params',
				'Invalid parameter "/1/exec_params": a character string is expected.'
			],
			[
				['type' => API_EXEC_PARAMS],
				true,
				'/1/exec_params',
				'Invalid parameter "/1/exec_params": a character string is expected.'
			],
			[
				['type' => API_EXEC_PARAMS],
				1,
				'/1/exec_params',
				'Invalid parameter "/1/exec_params": a character string is expected.'
			],
			[
				['type' => API_EXEC_PARAMS],
				[],
				'/1/exec_params',
				'Invalid parameter "/1/exec_params": a character string is expected.'
			],
			[
				['type' => API_EXEC_PARAMS],
				'',
				'/1/exec_params',
				''
			],
			[
				['type' => API_EXEC_PARAMS, 'flags' => API_NOT_EMPTY],
				'',
				'/1/exec_params',
				'Invalid parameter "/1/exec_params": cannot be empty.'
			],
			[
				['type' => API_EXEC_PARAMS, 'length' => 2],
				'abc',
				'/1/exec_params',
				'Invalid parameter "/1/exec_params": value is too long.'
			],
			[
				['type' => API_EXEC_PARAMS],
				'abc',
				'/1/exec_params',
				'Invalid parameter "/1/exec_params": the last new line feed is missing.'
			],
			[
				['type' => API_EXEC_PARAMS],
				'ab'."\n".'c',
				'/1/exec_params',
				'Invalid parameter "/1/exec_params": the last new line feed is missing.'
			],
			[
				['type' => API_EXEC_PARAMS],
				'abc'."\n",
				'/1/exec_params',
				'abc'."\n"
			],
			[
				['type' => API_TIMESTAMP],
				0,
				'/',
				0
			],
			[
				['type' => API_TIMESTAMP],
				1234567,
				'/',
				1234567
			],
			[
				['type' => API_TIMESTAMP],
				ZBX_MAX_DATE,
				'/',
				ZBX_MAX_DATE
			],
			[
				['type' => API_TIMESTAMP],
				'01234567',
				'/',
				1234567
			],
			[
				['type' => API_TIMESTAMP],
				[],
				'/',
				'Invalid parameter "/": an unsigned integer is expected.'
			],
			[
				['type' => API_TIMESTAMP],
				true,
				'/',
				'Invalid parameter "/": an unsigned integer is expected.'
			],
			[
				['type' => API_TIMESTAMP],
				null,
				'/',
				'Invalid parameter "/": an unsigned integer is expected.'
			],
			[
				['type' => API_TIMESTAMP, 'flags' => API_ALLOW_NULL],
				null,
				'/',
				null
			],
			[
				['type' => API_TIMESTAMP],
				'foo',
				'/',
				'Invalid parameter "/": an unsigned integer is expected.'
			],
			[
				['type' => API_TIMESTAMP],
				0.0,
				'/',
				'Invalid parameter "/": an unsigned integer is expected.'
			],
			[
				['type' => API_TIMESTAMP],
				1.23E+11,
				'/',
				'Invalid parameter "/": an unsigned integer is expected.'
			],
			[
				['type' => API_TIMESTAMP],
				'-12345',
				'/',
				'Invalid parameter "/": an unsigned integer is expected.'
			],
			[
				['type' => API_TIMESTAMP],
				ZBX_MAX_DATE + 1,
				'/',
				'Invalid parameter "/": a timestamp is too large.'
			],
			[
				['type' => API_TIMESTAMP],
				'9223372036854775808',
				'/',
				'Invalid parameter "/": a timestamp is too large.'
			],
			[
				['type' => API_TIMESTAMP],
				9223372036854775808,
				'/',
				'Invalid parameter "/": an unsigned integer is expected.'
			],
			[
				['type' => API_TIMESTAMP, 'in' => '0,1,2'],
				1,
				'/',
				1
			],
			[
				['type' => API_TIMESTAMP, 'in' => '0,1,2'],
				3,
				'/',
				'Invalid parameter "/": value must be one of 1970-01-01 00:00:00, 1970-01-01 00:00:01, 1970-01-01 00:00:02.'
			],
			[
				['type' => API_TIMESTAMP, 'in' => '0,30:90'],
				0,
				'/',
				0
			],
			[
				['type' => API_TIMESTAMP, 'in' => '0,30:90'],
				30,
				'/',
				30
			],
			[
				['type' => API_TIMESTAMP, 'in' => '0,30:90'],
				60,
				'/',
				60
			],
			[
				['type' => API_TIMESTAMP, 'in' => '0,30:90'],
				90,
				'/',
				90
			],
			[
				['type' => API_TIMESTAMP, 'in' => '0,30:90'],
				1,
				'/',
				'Invalid parameter "/": value must be one of 1970-01-01 00:00:00, 1970-01-01 00:00:30-1970-01-01 00:01:30.'
			],
			[
				['type' => API_TIMESTAMP, 'in' => '0,30:90'],
				29,
				'/',
				'Invalid parameter "/": value must be one of 1970-01-01 00:00:00, 1970-01-01 00:00:30-1970-01-01 00:01:30.'
			],
			[
				['type' => API_TIMESTAMP, 'in' => '0,30:90'],
				91,
				'/',
				'Invalid parameter "/": value must be one of 1970-01-01 00:00:00, 1970-01-01 00:00:30-1970-01-01 00:01:30.'
			],
			[
				['type' => API_TIMESTAMP, 'format' => 'H:i', 'in' => '0,300:3600'],
				1,
				'/',
				'Invalid parameter "/": value must be one of 00:00, 00:05-01:00.'
			],
			[
				['type' => API_TIMESTAMP, 'format' => 'H:i', 'timezone' => 'UTC', 'in' => '0,300:3600'],
				1,
				'/',
				'Invalid parameter "/": value must be one of 00:00, 00:05-01:00.'
			],
			[
				['type' => API_OBJECT, 'fields' => [
					'active_since' => ['type' => API_TIMESTAMP],
					'active_till' => ['type' => API_TIMESTAMP, 'compare' => ['operator' => '>', 'field' => 'active_since']]
				]],
				[
					'active_since' => '1640995200', // 2022-01-01 00:00:00
					'active_till' => '1643673599' // 2022-01-31 23:59:59
				],
				'/',
				[
					'active_since' => 1640995200, // 2022-01-01 00:00:00
					'active_till' => 1643673599 // 2022-01-31 23:59:59
				]
			],
			[
				['type' => API_OBJECT, 'fields' => [
					'active_since' => ['type' => API_TIMESTAMP],
					'active_till' => ['type' => API_TIMESTAMP, 'compare' => ['operator' => '>', 'field' => 'active_since']]
				]],
				[
					'active_since' => '1643673599', // 2022-01-31 23:59:59
					'active_till' => '1640995200' // 2022-01-01 00:00:00
				],
				'/',
				'Invalid parameter "/active_till": cannot be less than or equal to the value of parameter "/active_since".'
			],
			[
				['type' => API_OBJECT, 'fields' => [
					'real_hosts' => ['type' => API_BOOLEAN, 'flags' => API_DEPRECATED, 'replacement' => 'with_hosts'],
					'with_hosts' => ['type' => API_BOOLEAN, 'default' => false]
				]],
				[],
				'/',
				['with_hosts' => false]
			],
			[
				['type' => API_OBJECT, 'fields' => [
					'real_hosts' => ['type' => API_BOOLEAN, 'flags' => API_DEPRECATED, 'replacement' => 'with_hosts'],
					'with_hosts' => ['type' => API_BOOLEAN, 'default' => false]
				]],
				['with_hosts' => true],
				'/',
				['with_hosts' => true]
			],
			[
				['type' => API_OBJECT, 'fields' => [
					'real_hosts' =>	['type' => API_BOOLEAN, 'flags' => API_DEPRECATED, 'replacement' => 'with_hosts'],
					'with_hosts' =>	['type' => API_BOOLEAN, 'default' => false]
				]],
				['real_hosts' => true, 'with_hosts' => true],
				'/',
				'Deprecated parameter "/real_hosts" cannot be used with "/with_hosts".'
			],
			[
				['type' => API_OBJECT, 'fields' => [
					'real_hosts' =>	['type' => API_BOOLEAN, 'flags' => API_DEPRECATED, 'replacement' => 'with_hosts'],
					'with_hosts' =>	['type' => API_BOOLEAN, 'default' => false]
				]],
				['real_hosts' => true],
				'/',
				['with_hosts' => true],
				true,
				'Parameter "/real_hosts" is deprecated.'
			],
<<<<<<< HEAD
=======
			[
				['type' => API_FILTER, 'flags' => API_ALLOW_NULL, 'fields' => ['type', 'name', 'value']],
				['type' => '3', 'name2' => '2', 'value' => ['1', '2', '3', '4', '1']],
				'/',
				'Invalid parameter "/": unexpected parameter "name2".'
			],
			[
				['type' => API_FILTER, 'flags' => API_ALLOW_NULL, 'fields' => ['type', 'name', 'value']],
				['type' => '3', 'name' => null, 'value' => ['1', '2', '3', '4', '1']],
				'/',
				['type' => ['3'], 'name' => null, 'value' => ['1', '2', '3', '4', '1']]
			],
			[
				['type' => API_FILTER, 'flags' => API_ALLOW_NULL, 'fields' => ['type', 'name', 'value']],
				['type' => '3', 'name' => '2', 'value' => ['1', '2', '3', null, '1']],
				'/',
				'Invalid parameter "/value/4": a character string, integer or floating point value is expected.'
			],
			[
				['type' => API_FILTER, 'flags' => API_ALLOW_NULL, 'fields' => ['type', 'name', 'value']],
				['type' => 3, 'name' => 2, 'value' => ['1', 2.5, '3', '4', '1']],
				'/',
				['type' => [3], 'name' => [2], 'value' => ['1', 2.5, '3', '4', '1']]
			]
		];
	}

	public function dataProviderInputLegacy() {
		return [
>>>>>>> a01f5df4
			[
				['type' => API_ITEM_KEY],
				'key',
				'/1/item_key',
				'key'
			],
			[
				['type' => API_ITEM_KEY],
				'super.key',
				'/1/item_key',
				'super.key'
			],
			[
				['type' => API_ITEM_KEY],
				'super.key[]',
				'/1/item_key',
				'super.key[]'
			],
			[
				['type' => API_ITEM_KEY],
				'super.key[0]',
				'/1/item_key',
				'super.key[0]'
			],
			[
				['type' => API_ITEM_KEY],
				'super.key[a, b, c]',
				'/1/item_key',
				'super.key[a, b, c]'
			],
			[
				['type' => API_ITEM_KEY],
				'super.key[{HOST.HOST}]',
				'/1/item_key',
				'super.key[{HOST.HOST}]'
			],
			[
				['type' => API_ITEM_KEY],
				'super.key[abc{HOST.HOST}def]',
				'/1/item_key',
				'super.key[abc{HOST.HOST}def]'
			],
			[
				['type' => API_ITEM_KEY],
				'super.key[{#LLD_MACRO}, b, c]',
				'/1/item_key',
				'super.key[{#LLD_MACRO}, b, c]'
			],
			[
				['type' => API_ITEM_KEY],
				'super.key[{#LLD_MACRO1}abc{#LLD_MACRO2}, b, c]',
				'/1/item_key',
				'super.key[{#LLD_MACRO1}abc{#LLD_MACRO2}, b, c]'
			],
			[
				['type' => API_ITEM_KEY],
				'super.key["{#LLD_MACRO}", "b b", "c\""]',
				'/1/item_key',
				'super.key["{#LLD_MACRO}", "b b", "c\""]'
			],
			[
				['type' => API_ITEM_KEY],
				'super.key["{#LLD_MACRO1} {#LLD_MACRO2}", b, c]',
				'/1/item_key',
				'super.key["{#LLD_MACRO1} {#LLD_MACRO2}", b, c]'
			],
			[
				['type' => API_ITEM_KEY, 'flags' => API_REQUIRED_LLD_MACRO],
				'super.key[{#LLD_MACRO}, b, c]',
				'/1/item_key',
				'super.key[{#LLD_MACRO}, b, c]'
			],
			[
				['type' => API_ITEM_KEY, 'flags' => API_REQUIRED_LLD_MACRO],
				'super.key[a, b, c{#LLD_MACRO}d]',
				'/1/item_key',
				'super.key[a, b, c{#LLD_MACRO}d]'
			],
			[
				['type' => API_ITEM_KEY, 'flags' => API_REQUIRED_LLD_MACRO],
				'super.key[{{#LLD_MACRO}.fmtnum(2)}, b, c]',
				'/1/item_key',
				'super.key[{{#LLD_MACRO}.fmtnum(2)}, b, c]'
			],
			[
				['type' => API_ITEM_KEY, 'flags' => API_REQUIRED_LLD_MACRO],
				'super.key[a, b, c{{#LLD_MACRO}.fmtnum(2)}d]',
				'/1/item_key',
				'super.key[a, b, c{{#LLD_MACRO}.fmtnum(2)}d]'
			],
			[
				['type' => API_ITEM_KEY, 'flags' => API_REQUIRED_LLD_MACRO],
				'super.key["{{#LLD_MACRO}.regsub(\"(.*)_([0-9]+)\", \1)}", b, c]',
				'/1/item_key',
				'super.key["{{#LLD_MACRO}.regsub(\"(.*)_([0-9]+)\", \1)}", b, c]'
			],
			[
				['type' => API_ITEM_KEY, 'flags' => API_REQUIRED_LLD_MACRO],
				'super.key[a, b, "{{#LLD_MACRO}.regsub(\"(.*)_([0-9]+)\", \1)}"]',
				'/1/item_key',
				'super.key[a, b, "{{#LLD_MACRO}.regsub(\"(.*)_([0-9]+)\", \1)}"]'
			],
			[
				['type' => API_ITEM_KEY, 'flags' => API_REQUIRED_LLD_MACRO],
				'super.key["{{#LLD_MACRO}.regsub(\"(.*)_([0-9]+)\", \1)", b, c]',
				'/1/item_key',
				'super.key["{{#LLD_MACRO}.regsub(\"(.*)_([0-9]+)\", \1)", b, c]'
			],
			[
				['type' => API_ITEM_KEY],
				null,
				'/1/item_key',
				'Invalid parameter "/1/item_key": a character string is expected.'
			],
			[
				['type' => API_ITEM_KEY],
				123,
				'/1/item_key',
				'Invalid parameter "/1/item_key": a character string is expected.'
			],
			[
				['type' => API_ITEM_KEY],
				true,
				'/1/item_key',
				'Invalid parameter "/1/item_key": a character string is expected.'
			],
			[
				['type' => API_ITEM_KEY],
				[],
				'/1/item_key',
				'Invalid parameter "/1/item_key": a character string is expected.'
			],
			[
				['type' => API_ITEM_KEY],
				'',
				'/1/item_key',
				'Invalid parameter "/1/item_key": cannot be empty.'
			],
			[
				['type' => API_ITEM_KEY, 'length' => 2],
				'key',
				'/1/item_key',
				'Invalid parameter "/1/item_key": value is too long.'
			],
			[
				['type' => API_ITEM_KEY],
				'/key',
				'/1/item_key',
				'Invalid parameter "/1/item_key": incorrect syntax near "/key".'
			],
			[
				['type' => API_ITEM_KEY],
				'{#LLD_MACRO}',
				'/1/item_key',
				'Invalid parameter "/1/item_key": incorrect syntax near "{#LLD_MACRO}".'
			],
			[
				['type' => API_ITEM_KEY],
				'[{#LLD_MACRO}]',
				'/1/item_key',
				'Invalid parameter "/1/item_key": incorrect syntax near "[{#LLD_MACRO}]".'
			],
			[
				['type' => API_ITEM_KEY],
				'[key',
				'/1/item_key',
				'Invalid parameter "/1/item_key": incorrect syntax near "[key".'
			],
			[
				['type' => API_ITEM_KEY],
				'key]',
				'/1/item_key',
				'Invalid parameter "/1/item_key": incorrect syntax near "]".'
			],
			[
				['type' => API_ITEM_KEY],
				'[key]',
				'/1/item_key',
				'Invalid parameter "/1/item_key": incorrect syntax near "[key]".'
			],
			[
				['type' => API_ITEM_KEY],
				'key[',
				'/1/item_key',
				'Invalid parameter "/1/item_key": unexpected end of key.'
			],
			[
				['type' => API_ITEM_KEY],
				'key[a',
				'/1/item_key',
				'Invalid parameter "/1/item_key": unexpected end of key.'
			],
			[
				['type' => API_ITEM_KEY],
				'key[a, "]',
				'/1/item_key',
				'Invalid parameter "/1/item_key": unexpected end of key.'
			],
			[
				['type' => API_ITEM_KEY, 'flags' => API_REQUIRED_LLD_MACRO],
				'super.key[a, b, c]',
				'/1/item_key',
				'Invalid parameter "/1/item_key": must contain at least one low-level discovery macro.'
			],
			[
				['type' => API_ITEM_KEY, 'flags' => API_REQUIRED_LLD_MACRO],
				'super.key[a, {$MACRO}, c]',
				'/1/item_key',
				'Invalid parameter "/1/item_key": must contain at least one low-level discovery macro.'
			],
			[
				['type' => API_ITEM_KEY, 'flags' => API_REQUIRED_LLD_MACRO],
				'super.key[{#LLD_MACRO, b, c]',
				'/1/item_key',
				'Invalid parameter "/1/item_key": must contain at least one low-level discovery macro.'
			],
			[
				['type' => API_ITEM_KEY, 'flags' => API_REQUIRED_LLD_MACRO],
				'super.key[{{#LLD_MACRO}.regsub("(.*)_([0-9]+)", \1)}, b, c]',
				'/1/item_key',
				'Invalid parameter "/1/item_key": incorrect syntax near "+)", \1)}, b, c]".'
			],
			[
				['type' => API_ITEM_DELAY],
				null,
				'/1/item_delay',
				'Invalid parameter "/1/item_delay": a character string is expected.'
			],
			[
				['type' => API_ITEM_DELAY],
				'abc',
				'/1/item_delay',
				'Invalid parameter "/1/item_delay": a time unit is expected.'
			],
			[
				['type' => API_ITEM_DELAY],
				123,
				'/1/item_delay',
				'123'
			],
			'Delay less than zero' => [
				['type' => API_ITEM_DELAY],
				-1,
				'/1/item_delay',
				'Invalid parameter "/1/item_delay": value must be one of 0:'.SEC_PER_DAY.'.'
			],
			[
				['type' => API_ITEM_DELAY],
				'1m',
				'/1/item_delay',
				'1m'
			],
			[
				['type' => API_ITEM_DELAY, 'length' => 2],
				'10m',
				'/1/item_delay',
				'Invalid parameter "/1/item_delay": value is too long.'
			],
			'Zero delay without intervals' => [
				['type' => API_ITEM_DELAY],
				0,
				'/1/item_delay',
				'Invalid parameter "/1/item_delay": cannot be equal to zero without custom intervals set.'
			],
			[
				['type' => API_ITEM_DELAY],
				'0;1m/1-5,10:00-18:00',
				'/1/item_delay',
				'0;1m/1-5,10:00-18:00'
			],
			'Delay too big' => [
				['type' => API_ITEM_DELAY],
				SEC_PER_DAY + 1,
				'/1/item_delay',
				'Invalid parameter "/1/item_delay": value must be one of 0:'.SEC_PER_DAY.'.'
			],
			[
				['type' => API_ITEM_DELAY],
				'1m;30s/1-7,10:00-18:00',
				'/1/item_delay',
				'1m;30s/1-7,10:00-18:00'
			],
			[
				['type' => API_ITEM_DELAY],
				'1m;h9m/30',
				'/1/item_delay',
				'1m;h9m/30'
			],
			'No user macro flag' => [
				['type' => API_ITEM_DELAY],
				'{$MACRO}',
				'/1/item_delay',
				'Invalid parameter "/1/item_delay": a time unit is expected.'
			],
			'User macro allowed' => [
				['type' => API_ITEM_DELAY, 'flags' => API_ALLOW_USER_MACRO],
				'{$MACRO}',
				'/1/item_delay',
				'{$MACRO}'
			],
			'User macro allowed, but LLD macro entered' => [
				['type' => API_ITEM_DELAY, 'flags' => API_ALLOW_USER_MACRO],
				'{#LLD}',
				'/1/item_delay',
				'Invalid parameter "/1/item_delay": a time unit is expected.'
			],
			'No LLD macro flag' => [
				['type' => API_ITEM_DELAY],
				'{#LLD}',
				'/1/item_delay',
				'Invalid parameter "/1/item_delay": a time unit is expected.'
			],
			'LLD macro allowed, but user macro entered' => [
				['type' => API_ITEM_DELAY, 'flags' => API_ALLOW_LLD_MACRO],
				'{$MACRO}',
				'/1/item_delay',
				'Invalid parameter "/1/item_delay": a time unit is expected.'
			],
			[
				['type' => API_ITEM_DELAY, 'flags' => API_ALLOW_LLD_MACRO],
				'{#LLD}',
				'/1/item_delay',
				'{#LLD}'
			],
			'User macros in a flexible interval' => [
				['type' => API_ITEM_DELAY, 'flags' => API_ALLOW_USER_MACRO],
				'0;{$M}/{$M}',
				'/1/item_delay',
				'0;{$M}/{$M}'
			],
			'User macros in a scheduled interval' => [
				['type' => API_ITEM_DELAY, 'flags' => API_ALLOW_USER_MACRO],
				'0;{$M}',
				'/1/item_delay',
				'0;{$M}'
			],
			'Zero delay and blocking zero-interval' => [
				['type' => API_ITEM_DELAY],
				'0;50s/1-6,09:00-18:00;0/1-6,00:00-24:00',
				'/1/item_delay',
				'Invalid parameter "/1/item_delay": must have at least one interval with active period.'
			],
			'Zero delay and multiple combined blocking zero-intervals' => [
				['type' => API_ITEM_DELAY],
				'0;50s/1-6,09:00-18:00;0/1-3,00:00-24:00;0/4-7,00:00-24:00',
				'/1/item_delay',
				'Invalid parameter "/1/item_delay": cannot have flexible intervals with zero interval for all times.'
			],
			'Non-convertable due to macro in Period' => [
				['type' => API_ITEM_DELAY, 'flags' => API_ALLOW_USER_MACRO],
				'0;50s/1-6,09:00-18:00;0/1-5,00:00-24:00;0/{$M}',
				'/1/item_delay',
				'0;50s/1-6,09:00-18:00;0/1-5,00:00-24:00;0/{$M}'
			],
			'Non-zero delay, but whole week consists of blocking interval' => [
				['type' => API_ITEM_DELAY],
				'1m;0/1-7,00:00-24:00',
				'/1/item_delay',
				'Invalid parameter "/1/item_delay": cannot have flexible intervals with zero interval for all times.'
			],
			'Non-zero delay, but whole week combined of blocking intervals' => [
				['type' => API_ITEM_DELAY],
				'1m;0/1-4,00:00-24:00;0/3-7,00:00-23:00',
				'/1/item_delay',
				'Invalid parameter "/1/item_delay": must have at least one interval with active period.'
			],
			'Macro used, but delay and intervals are all zero-blocking' => [
				['type' => API_ITEM_DELAY, 'flags' => API_ALLOW_USER_MACRO],
				'0;0/1-6,09:00-12:00;0/{$M}',
				'/1/item_delay',
				'Invalid parameter "/1/item_delay": cannot have only zero intervals.'
			],
			'Macro in Period, but zero-week block' => [
				['type' => API_ITEM_DELAY, 'flags' => API_ALLOW_USER_MACRO],
				'0;0/1-7,00:00-24:00;1/{$M}',
				'/1/item_delay',
				'Invalid parameter "/1/item_delay": cannot have flexible intervals with zero interval for all times.'
			],
			'Macro in Interval, but zero-week block' => [
				['type' => API_ITEM_DELAY, 'flags' => API_ALLOW_USER_MACRO],
				'0;0/1-7,00:00-24:00;{$M}/1-7,00:00-24:00',
				'/1/item_delay',
				'Invalid parameter "/1/item_delay": cannot have flexible intervals with zero interval for all times.'
			],
			'Non-zero delay, macro in Interval' => [
				['type' => API_ITEM_DELAY, 'flags' => API_ALLOW_USER_MACRO],
				'1m;{$M}/1-4,00:00-24:00;0/3-7,00:00-23:00',
				'/1/item_delay',
				'1m;{$M}/1-4,00:00-24:00;0/3-7,00:00-23:00'
			],
			'Polling overlapped by zero-interval as a whole' => [
				['type' => API_ITEM_DELAY],
				'1m;50s/2-4,00:00-24:00;0/1-5,00:00-24:00',
				'/1/item_delay',
				'Invalid parameter "/1/item_delay": must have at least one interval with active period.'
			],
			'Polling chunk overlapped by zero-interval as a whole, but has another active interval' => [
				['type' => API_ITEM_DELAY],
				'1m;50s/2-4,00:00-24:00;0/1-5,00:00-24:00;50s/6,09:30-12:00',
				'/1/item_delay',
				'1m;50s/2-4,00:00-24:00;0/1-5,00:00-24:00;50s/6,09:30-12:00'
			],
			'Overlap by zero-interval, but polling window available before' => [
				['type' => API_ITEM_DELAY],
				'1m;50s/1-6,09:00-12:00;0/2-6,00:00-24:00',
				'/1/item_delay',
				'1m;50s/1-6,09:00-12:00;0/2-6,00:00-24:00'
			],
			'Zero-interval, but polling active outside' => [
				['type' => API_ITEM_DELAY],
				'1m;50s/1-6,09:00-12:00;0/2-3,00:00-24:00',
				'/1/item_delay',
				'1m;50s/1-6,09:00-12:00;0/2-3,00:00-24:00'
			],
			'Polling window available between side-overlapping zero chunks' => [
				['type' => API_ITEM_DELAY],
				'1m;50s/1-6,09:00-12:00;0/1-3,00:00-24:00;0/5-6,00:00-24:00',
				'/1/item_delay',
				'1m;50s/1-6,09:00-12:00;0/1-3,00:00-24:00;0/5-6,00:00-24:00'
			],
			'Polling window available between side-overlapping zero chunks' => [
				['type' => API_ITEM_DELAY],
				'1m;50s/1-6,09:00-12:00;0/1-3,00:00-24:00;0/5-6,00:00-24:00',
				'/1/item_delay',
				'1m;50s/1-6,09:00-12:00;0/1-3,00:00-24:00;0/5-6,00:00-24:00'
			],
			'Polling window available too small for interval' => [
				['type' => API_ITEM_DELAY],
				'0;2h/1-6,09:00-12:00;0/1-6,09:00-10:30',
				'/1/item_delay',
				'Invalid parameter "/1/item_delay": must have at least one interval with active period.'
			],
			'Polling window available equal to interval' => [
				['type' => API_ITEM_DELAY],
				'0;90m/1-6,09:00-12:00;0/1-6,09:00-10:30',
				'/1/item_delay',
				'Invalid parameter "/1/item_delay": must have at least one interval with active period.'
			],
			'Polling window just less than available interval (90m-1s)' => [
				['type' => API_ITEM_DELAY],
				'0;5399/1-6,09:00-12:00;0/1-6,09:00-10:30',
				'/1/item_delay',
				'0;5399/1-6,09:00-12:00;0/1-6,09:00-10:30'
			],

			[
				['type' => API_XML],
				null,
				'/1/xml',
				'Invalid parameter "/1/xml": a character string is expected.'
			],
			[
				['type' => API_XML],
				123,
				'/1/xml',
				'Invalid parameter "/1/xml": a character string is expected.'
			],
			[
				['type' => API_XML],
				'',
				'/1/xml',
				''
			],
			[
				['type' => API_XML, 'flags' => API_NOT_EMPTY],
				'',
				'/1/xml',
				'Invalid parameter "/1/xml": cannot be empty.'
			],
			[
				['type' => API_XML],
				'<?xml version="1.0" encoding="UTF-8"?>',
				'/1/xml',
				'Invalid parameter "/1/xml": (4) Start tag expected, \'<\' not found [Line: 1 | Column: 39].'
			],
			[
				['type' => API_XML],
				'<?xml version="1.0" encoding="UTF-8"?><node>value</node>',
				'/1/xml',
				'<?xml version="1.0" encoding="UTF-8"?><node>value</node>'
			],
			[
				['type' => API_XML, 'length' => 10],
				'<?xml version="1.0" encoding="UTF-8"?><node>value</node>',
				'/1/xml',
				'Invalid parameter "/1/xml": value is too long.'
			],
			[
				['type' => API_XML],
				'<?xml version="1.0" encoding="UTF-8"?><node prop="123">value</node>',
				'/1/xml',
				'<?xml version="1.0" encoding="UTF-8"?><node prop="123">value</node>'
			],
			[
				['type' => API_XML],
				'<?xml version="1.0" encoding="UTF-8"?><node prop="string">value</node>',
				'/1/xml',
				'<?xml version="1.0" encoding="UTF-8"?><node prop="string">value</node>'
			],
			[
				['type' => API_XML],
				'<?xml version="1.0" encoding="UTF-8"?><node prop=string>value</node>',
				'/1/xml',
				'Invalid parameter "/1/xml": (39) AttValue: " or \' expected [Line: 1 | Column: 50].'
			],
			[
				['type' => API_XML],
				'<?xml version="1.0" encoding="UTF-8"?><node prop="string>value</node>',
				'/1/xml',
				'Invalid parameter "/1/xml": (38) Unescaped \'<\' not allowed in attributes values [Line: 1 | Column: 63].'
			],
			[
				['type' => API_XML],
				'<?xml version="1.0" encoding="UTF-8"?><node prop="<">value</node>',
				'/1/xml',
				'Invalid parameter "/1/xml": (38) Unescaped \'<\' not allowed in attributes values [Line: 1 | Column: 51].'
			],
			[
				['type' => API_XML],
				'<?xml version="1.0" encoding="UTF-8"?><node prop="&lt;">value</node>',
				'/1/xml',
				'<?xml version="1.0" encoding="UTF-8"?><node prop="&lt;">value</node>'
			],
			[
				['type' => API_XML],
				'<?xml version="1.0" encoding="UTF-8"?><node><script></node>',
				'/1/xml',
				'Invalid parameter "/1/xml": (76) Opening and ending tag mismatch: script line 1 and node [Line: 1 | Column: 60].'
			],
			[
				['type' => API_XML],
				'<?xml version="1.0" encoding="UTF-8"?><node><script/></node>',
				'/1/xml',
				'<?xml version="1.0" encoding="UTF-8"?><node><script/></node>'
			],
			[
				['type' => API_XML],
				'<?xml version="1.0" encoding="UTF-8"?><node><script /></node>',
				'/1/xml',
				'<?xml version="1.0" encoding="UTF-8"?><node><script /></node>'
			],
			'Unparseable/unparsable mismatch OK here due to possible libxml version mismatch' => [
				['type' => API_XML],
				'<?xml version="1.0" encoding="UTF-8"?><node></></node>',
				'/1/xml',
				'Invalid parameter "/1/xml": (76) Opening and ending tag mismatch: node line 1 and unparseable [Line: 1 | Column: 48].'
			],
			[
				['type' => API_XML],
				'<?xml version="1.0" encoding="UTF-8"?><node>/></node>',
				'/1/xml',
				'<?xml version="1.0" encoding="UTF-8"?><node>/></node>'
			],
			[
				['type' => API_XML],
				'<?xml version="1.0" encoding="UTF-8"?><node>/&gt;</node>',
				'/1/xml',
				'<?xml version="1.0" encoding="UTF-8"?><node>/&gt;</node>'
			],
			[
				['type' => API_XML],
				'<?xml version="1.0" encoding="UTF-8"?><node>"</node>',
				'/1/xml',
				'<?xml version="1.0" encoding="UTF-8"?><node>"</node>'
			],
			[
				['type' => API_XML],
				'<?xml version="1.0" encoding="UTF-8"?><node>&quot;</node>',
				'/1/xml',
				'<?xml version="1.0" encoding="UTF-8"?><node>&quot;</node>'
			],

			[
				['type' => API_PREPROC_PARAMS, 'preproc_type' => ['value' => ZBX_PREPROC_MULTIPLIER]],
				'1',
				'/1/params',
				'1'
			],
			[
				['type' => API_PREPROC_PARAMS, 'preproc_type' => ['value' => ZBX_PREPROC_MULTIPLIER]],
				'1',
				'/1/params',
				'1'
			],
			[
				['type' => API_PREPROC_PARAMS, 'preproc_type' => ['value' => ZBX_PREPROC_MULTIPLIER]],
				'1.0',
				'/1/params',
				'1'
			],
			[
				['type' => API_PREPROC_PARAMS, 'preproc_type' => ['value' => ZBX_PREPROC_MULTIPLIER]],
				'1.08',
				'/1/params',
				'1.08'
			],
			[
				['type' => API_PREPROC_PARAMS, 'preproc_type' => ['value' => ZBX_PREPROC_MULTIPLIER], 'length' => 2],
				'1.08',
				'/1/params',
				'Invalid parameter "/1/params": value is too long.'
			],
			[
				['type' => API_PREPROC_PARAMS, 'preproc_type' => ['value' => ZBX_PREPROC_MULTIPLIER]],
				'abc',
				'/1/params',
				'Invalid parameter "/1/params/1": a floating point value is expected.'
			],
			[
				['type' => API_PREPROC_PARAMS, 'preproc_type' => ['value' => ZBX_PREPROC_MULTIPLIER]],
				"1.08\n",
				'/1/params',
				'Invalid parameter "/1/params": unexpected parameter "2".'
			],
			[
				['type' => API_PREPROC_PARAMS, 'preproc_type' => ['value' => ZBX_PREPROC_MULTIPLIER]],
				"1.08\n1.08",
				'/1/params',
				'Invalid parameter "/1/params": unexpected parameter "2".'
			],
			[
				['type' => API_PREPROC_PARAMS, 'preproc_type' => ['value' => ZBX_PREPROC_RTRIM]],
				' ")',
				'/1/params',
				' ")'
			],
			[
				['type' => API_PREPROC_PARAMS, 'preproc_type' => ['value' => ZBX_PREPROC_LTRIM]],
				' "(',
				'/1/params',
				' "('
			],
			[
				['type' => API_PREPROC_PARAMS, 'preproc_type' => ['value' => ZBX_PREPROC_TRIM]],
				' "()',
				'/1/params',
				' "()'
			],
			[
				['type' => API_PREPROC_PARAMS, 'preproc_type' => ['value' => ZBX_PREPROC_RTRIM]],
				" \"(\n \")",
				'/1/params',
				'Invalid parameter "/1/params": unexpected parameter "2".'
			],
			[
				['type' => API_PREPROC_PARAMS, 'preproc_type' => ['value' => ZBX_PREPROC_LTRIM]],
				" \"(\n \")",
				'/1/params',
				'Invalid parameter "/1/params": unexpected parameter "2".'
			],
			[
				['type' => API_PREPROC_PARAMS, 'preproc_type' => ['value' => ZBX_PREPROC_TRIM]],
				" \"(\n \")",
				'/1/params',
				'Invalid parameter "/1/params": unexpected parameter "2".'
			],
			[
				['type' => API_PREPROC_PARAMS, 'preproc_type' => ['value' => ZBX_PREPROC_REGSUB]],
				"^[a-z]$\n\\1",
				'/1/params',
				"^[a-z]$\n\\1"
			],
			[
				['type' => API_PREPROC_PARAMS, 'preproc_type' => ['value' => ZBX_PREPROC_REGSUB]],
				"{\$MACRO}\n\\1",
				'/1/params',
				"{\$MACRO}\n\\1",
			],
			[
				['type' => API_PREPROC_PARAMS, 'preproc_type' => ['value' => ZBX_PREPROC_REGSUB]],
				"{\#LLD_MACRO}\n\\1",
				'/1/params',
				"{\#LLD_MACRO}\n\\1",
			],
			[
				['type' => API_PREPROC_PARAMS, 'preproc_type' => ['value' => ZBX_PREPROC_REGSUB]],
				"^[a-z$\n\\1",
				'/1/params',
				'Invalid parameter "/1/params/1": invalid regular expression.'
			],
			[
				['type' => API_PREPROC_PARAMS, 'preproc_type' => ['value' => ZBX_PREPROC_REGSUB]],
				"^[a-z]$",
				'/1/params',
				'Invalid parameter "/1/params": the parameter "2" is missing.'
			],
			[
				['type' => API_PREPROC_PARAMS, 'preproc_type' => ['value' => ZBX_PREPROC_REGSUB]],
				"^[a-z]$\n\\1\nabc",
				'/1/params',
				'Invalid parameter "/1/params": unexpected parameter "3".'
			],
			[
				['type' => API_OBJECT, 'fields' => [
					'type' => ['type' => API_INT32, 'flags' => API_REQUIRED, 'in' => ZBX_PREPROC_REGSUB],
					'params' => ['type' => API_PREPROC_PARAMS, 'preproc_type' => ['field' => 'type']]
				]],
				[
					'type' => ZBX_PREPROC_REGSUB,
					'params' => "^[a-z]$\n\\1",
				],
				'/',
				[
					'type' => ZBX_PREPROC_REGSUB,
					'params' => "^[a-z]$\n\\1",
				],
			],
			[
				['type' => API_PREPROC_PARAMS, 'preproc_type' => ['value' => ZBX_PREPROC_XPATH]],
				'number(/document/item/@attribute)',
				'/1/params',
				'number(/document/item/@attribute)'
			],
			[
				['type' => API_PREPROC_PARAMS, 'preproc_type' => ['value' => ZBX_PREPROC_XPATH]],
				'',
				'/1/params',
				'Invalid parameter "/1/params/1": cannot be empty.'
			],
			[
				['type' => API_PREPROC_PARAMS, 'preproc_type' => ['value' => ZBX_PREPROC_XPATH]],
				"number(/document/item/@attribute)\nabc",
				'/1/params',
				'Invalid parameter "/1/params": unexpected parameter "2".'
			],
			[
				['type' => API_PREPROC_PARAMS, 'preproc_type' => ['value' => ZBX_PREPROC_JSONPATH]],
				'$.object.name',
				'/1/params',
				'$.object.name'
			],
			[
				['type' => API_PREPROC_PARAMS, 'preproc_type' => ['value' => ZBX_PREPROC_JSONPATH]],
				'',
				'/1/params',
				'Invalid parameter "/1/params/1": cannot be empty.'
			],
			[
				['type' => API_PREPROC_PARAMS, 'preproc_type' => ['value' => ZBX_PREPROC_JSONPATH]],
				"$.object.name\nabc",
				'/1/params',
				'Invalid parameter "/1/params": unexpected parameter "2".'
			],
			[
				['type' => API_PREPROC_PARAMS, 'preproc_type' => ['value' => ZBX_PREPROC_VALIDATE_RANGE]],
				"1\n10",
				'/1/params',
				"1\n10"
			],
			[
				['type' => API_PREPROC_PARAMS, 'preproc_type' => ['value' => ZBX_PREPROC_VALIDATE_RANGE]],
				"10.01\n10",
				'/1/params',
				'Invalid parameter "/1/params/2": cannot be less than or equal to the value of parameter "/1/params/1".'
			],
			[
				['type' => API_PREPROC_PARAMS, 'preproc_type' => ['value' => ZBX_PREPROC_VALIDATE_RANGE]],
				"10.01",
				'/1/params',
				'Invalid parameter "/1/params": the parameter "2" is missing.'
			],
			[
				['type' => API_PREPROC_PARAMS, 'preproc_type' => ['value' => ZBX_PREPROC_VALIDATE_RANGE]],
				"1\n10\nabc",
				'/1/params',
				'Invalid parameter "/1/params": unexpected parameter "3".'
			],
			[
				['type' => API_PREPROC_PARAMS, 'preproc_type' => ['value' => ZBX_PREPROC_VALIDATE_REGEX]],
				"^[a-z]$",
				'/1/params',
				"^[a-z]$"
			],
			[
				['type' => API_PREPROC_PARAMS, 'preproc_type' => ['value' => ZBX_PREPROC_VALIDATE_REGEX]],
				"^[a-z$",
				'/1/params',
				'Invalid parameter "/1/params/1": invalid regular expression.'
			],
			[
				['type' => API_PREPROC_PARAMS, 'preproc_type' => ['value' => ZBX_PREPROC_VALIDATE_REGEX]],
				"@^[a-z$",
				'/1/params',
				'Invalid parameter "/1/params/1": invalid regular expression.'
			],
			[
				['type' => API_PREPROC_PARAMS, 'preproc_type' => ['value' => ZBX_PREPROC_VALIDATE_REGEX]],
				"^[a-z$\nabc",
				'/1/params',
				'Invalid parameter "/1/params": unexpected parameter "2".'
			],
			[
				['type' => API_PREPROC_PARAMS, 'preproc_type' => ['value' => ZBX_PREPROC_VALIDATE_NOT_REGEX]],
				"^[a-z]$",
				'/1/params',
				"^[a-z]$"
			],
			[
				['type' => API_PREPROC_PARAMS, 'preproc_type' => ['value' => ZBX_PREPROC_VALIDATE_NOT_REGEX]],
				"^[a-z$",
				'/1/params',
				'Invalid parameter "/1/params/1": invalid regular expression.'
			],
			[
				['type' => API_PREPROC_PARAMS, 'preproc_type' => ['value' => ZBX_PREPROC_VALIDATE_NOT_REGEX]],
				"@^[a-z$",
				'/1/params',
				'Invalid parameter "/1/params/1": invalid regular expression.'
			],
			[
				['type' => API_PREPROC_PARAMS, 'preproc_type' => ['value' => ZBX_PREPROC_VALIDATE_NOT_REGEX]],
				"^[a-z$\nabc",
				'/1/params',
				'Invalid parameter "/1/params": unexpected parameter "2".'
			],
			[
				['type' => API_PREPROC_PARAMS, 'preproc_type' => ['value' => ZBX_PREPROC_ERROR_FIELD_JSON]],
				'$.object.error',
				'/1/params',
				'$.object.error'
			],
			[
				['type' => API_PREPROC_PARAMS, 'preproc_type' => ['value' => ZBX_PREPROC_ERROR_FIELD_JSON]],
				'',
				'/1/params',
				'Invalid parameter "/1/params/1": cannot be empty.'
			],
			[
				['type' => API_PREPROC_PARAMS, 'preproc_type' => ['value' => ZBX_PREPROC_ERROR_FIELD_JSON]],
				"$.object.error\nabc",
				'/1/params',
				'Invalid parameter "/1/params": unexpected parameter "2".'
			],
			[
				['type' => API_PREPROC_PARAMS, 'preproc_type' => ['value' => ZBX_PREPROC_ERROR_FIELD_XML]],
				'number(/document/item/@error)',
				'/1/params',
				'number(/document/item/@error)'
			],
			[
				['type' => API_PREPROC_PARAMS, 'preproc_type' => ['value' => ZBX_PREPROC_ERROR_FIELD_XML]],
				'',
				'/1/params',
				'Invalid parameter "/1/params/1": cannot be empty.'
			],
			[
				['type' => API_PREPROC_PARAMS, 'preproc_type' => ['value' => ZBX_PREPROC_ERROR_FIELD_XML]],
				"number(/document/item/@error)\nabc",
				'/1/params',
				'Invalid parameter "/1/params": unexpected parameter "2".'
			],
			[
				['type' => API_PREPROC_PARAMS, 'preproc_type' => ['value' => ZBX_PREPROC_ERROR_FIELD_REGEX]],
				"^[a-z]$\n\\1",
				'/1/params',
				"^[a-z]$\n\\1"
			],
			[
				['type' => API_PREPROC_PARAMS, 'preproc_type' => ['value' => ZBX_PREPROC_ERROR_FIELD_REGEX]],
				"^[a-z$\n\\1",
				'/1/params',
				'Invalid parameter "/1/params/1": invalid regular expression.'
			],
			[
				['type' => API_PREPROC_PARAMS, 'preproc_type' => ['value' => ZBX_PREPROC_ERROR_FIELD_REGEX]],
				"^[a-z]$",
				'/1/params',
				'Invalid parameter "/1/params": the parameter "2" is missing.'
			],
			[
				['type' => API_PREPROC_PARAMS, 'preproc_type' => ['value' => ZBX_PREPROC_ERROR_FIELD_REGEX]],
				"^[a-z]$\n\\1\nabc",
				'/1/params',
				'Invalid parameter "/1/params": unexpected parameter "3".'
			],
			[
				['type' => API_PREPROC_PARAMS, 'preproc_type' => ['value' => ZBX_PREPROC_THROTTLE_TIMED_VALUE]],
				'1',
				'/1/params',
				'1'
			],
			[
				['type' => API_PREPROC_PARAMS, 'preproc_type' => ['value' => ZBX_PREPROC_THROTTLE_TIMED_VALUE]],
				'30',
				'/1/params',
				'30'
			],
			[
				['type' => API_PREPROC_PARAMS, 'preproc_type' => ['value' => ZBX_PREPROC_THROTTLE_TIMED_VALUE]],
				'788400000', // 25 years
				'/1/params',
				'788400000'
			],
			[
				['type' => API_PREPROC_PARAMS, 'preproc_type' => ['value' => ZBX_PREPROC_THROTTLE_TIMED_VALUE]],
				'30s',
				'/1/params',
				'30s'
			],
			[
				['type' => API_PREPROC_PARAMS, 'preproc_type' => ['value' => ZBX_PREPROC_THROTTLE_TIMED_VALUE]],
				'10m',
				'/1/params',
				'10m'
			],
			[
				['type' => API_PREPROC_PARAMS, 'preproc_type' => ['value' => ZBX_PREPROC_THROTTLE_TIMED_VALUE]],
				'1h',
				'/1/params',
				'1h'
			],
			[
				['type' => API_PREPROC_PARAMS, 'preproc_type' => ['value' => ZBX_PREPROC_THROTTLE_TIMED_VALUE]],
				'1w',
				'/1/params',
				'1w'
			],
			[
				['type' => API_PREPROC_PARAMS, 'preproc_type' => ['value' => ZBX_PREPROC_THROTTLE_TIMED_VALUE]],
				'1.08',
				'/1/params',
				'Invalid parameter "/1/params/1": a time unit is expected.'
			],
			[
				['type' => API_PREPROC_PARAMS, 'preproc_type' => ['value' => ZBX_PREPROC_THROTTLE_TIMED_VALUE]],
				'1M',
				'/1/params',
				'Invalid parameter "/1/params/1": a time unit is expected.'
			],
			[
				['type' => API_PREPROC_PARAMS, 'preproc_type' => ['value' => ZBX_PREPROC_THROTTLE_TIMED_VALUE]],
				'1y',
				'/1/params',
				'Invalid parameter "/1/params/1": a time unit is expected.'
			],
			[
				['type' => API_PREPROC_PARAMS, 'preproc_type' => ['value' => ZBX_PREPROC_THROTTLE_TIMED_VALUE]],
				'-1',
				'/1/params',
				'Invalid parameter "/1/params/1": value must be one of 1-788400000.'
			],
			[
				['type' => API_PREPROC_PARAMS, 'preproc_type' => ['value' => ZBX_PREPROC_THROTTLE_TIMED_VALUE]],
				'0',
				'/1/params',
				'Invalid parameter "/1/params/1": value must be one of 1-788400000.'
			],
			[
				['type' => API_PREPROC_PARAMS, 'preproc_type' => ['value' => ZBX_PREPROC_THROTTLE_TIMED_VALUE]],
				'788400001',
				'/1/params',
				'Invalid parameter "/1/params/1": value must be one of 1-788400000.'
			],
			[
				['type' => API_PREPROC_PARAMS, 'preproc_type' => ['value' => ZBX_PREPROC_THROTTLE_TIMED_VALUE]],
				'788400001',
				'/1/params',
				'Invalid parameter "/1/params/1": value must be one of 1-788400000.'
			],
			[
				['type' => API_PREPROC_PARAMS, 'preproc_type' => ['value' => ZBX_PREPROC_THROTTLE_TIMED_VALUE]],
				'-1m',
				'/1/params',
				'Invalid parameter "/1/params/1": value must be one of 1-788400000.'
			],
			[
				['type' => API_PREPROC_PARAMS, 'preproc_type' => ['value' => ZBX_PREPROC_THROTTLE_TIMED_VALUE]],
				'9126d', // 25 years and 1 day
				'/1/params',
				'Invalid parameter "/1/params/1": value must be one of 1-788400000.'
			],
			[
				['type' => API_PREPROC_PARAMS, 'preproc_type' => ['value' => ZBX_PREPROC_THROTTLE_TIMED_VALUE]],
				"30\nabc",
				'/1/params',
				'Invalid parameter "/1/params": unexpected parameter "2".'
			],
			[
				['type' => API_PREPROC_PARAMS, 'preproc_type' => ['value' => ZBX_PREPROC_SCRIPT]],
				'return true;',
				'/1/params',
				'return true;'
			],
			[
				['type' => API_PREPROC_PARAMS, 'preproc_type' => ['value' => ZBX_PREPROC_SCRIPT]],
				'',
				'/1/params',
				'Invalid parameter "/1/params/1": cannot be empty.'
			],
			[
				['type' => API_PREPROC_PARAMS, 'preproc_type' => ['value' => ZBX_PREPROC_SCRIPT]],
				"let a = 'abc';\nreturn a;",
				'/1/params',
				'Invalid parameter "/1/params": unexpected parameter "2".'
			],
			[
				['type' => API_PREPROC_PARAMS, 'preproc_type' => ['value' => ZBX_PREPROC_PROMETHEUS_PATTERN]],
				"metric{label1=\"value1\"}\nvalue",
				'/1/params',
				"metric{label1=\"value1\"}\nvalue\n"
			],
			[
				['type' => API_PREPROC_PARAMS, 'preproc_type' => ['value' => ZBX_PREPROC_PROMETHEUS_PATTERN]],
				"metric{label1=\"value1\"}\nvalue\n",
				'/1/params',
				"metric{label1=\"value1\"}\nvalue\n"
			],
			[
				['type' => API_PREPROC_PARAMS, 'preproc_type' => ['value' => ZBX_PREPROC_PROMETHEUS_PATTERN]],
				"{\nvalue",
				'/1/params',
				'Invalid parameter "/1/params/1": invalid Prometheus pattern.'
			],
			[
				['type' => API_PREPROC_PARAMS, 'preproc_type' => ['value' => ZBX_PREPROC_PROMETHEUS_PATTERN]],
				"metric{label1=\"value1\"}\nvalue\n\n",
				'/1/params',
				'Invalid parameter "/1/params": unexpected parameter "4".'
			],
			[
				['type' => API_PREPROC_PARAMS, 'preproc_type' => ['value' => ZBX_PREPROC_PROMETHEUS_PATTERN]],
				"metric{label1=\"value1\"}\nlabel\nlabel1",
				'/1/params',
				"metric{label1=\"value1\"}\nlabel\nlabel1"
			],
			[
				['type' => API_PREPROC_PARAMS, 'flags' => API_ALLOW_USER_MACRO, 'preproc_type' => ['value' => ZBX_PREPROC_PROMETHEUS_PATTERN]],
				"metric{label1=\"value1\"}\nlabel\n{\$MACRO}",
				'/1/params',
				"metric{label1=\"value1\"}\nlabel\n{\$MACRO}"
			],
			[
				['type' => API_PREPROC_PARAMS, 'flags' => API_ALLOW_LLD_MACRO, 'preproc_type' => ['value' => ZBX_PREPROC_PROMETHEUS_PATTERN]],
				"metric{label1=\"value1\"}\nlabel\n{#LLD_MACRO}",
				'/1/params',
				"metric{label1=\"value1\"}\nlabel\n{#LLD_MACRO}"
			],
			[
				['type' => API_PREPROC_PARAMS, 'preproc_type' => ['value' => ZBX_PREPROC_PROMETHEUS_PATTERN]],
				"metric{label1=\"value1\"}\nlabel\n",
				'/1/params',
				'Invalid parameter "/1/params/3": cannot be empty.'
			],
			[
				['type' => API_PREPROC_PARAMS, 'preproc_type' => ['value' => ZBX_PREPROC_PROMETHEUS_PATTERN]],
				"metric{label1=\"value1\"}\nlabel\n-label1-",
				'/1/params',
				'Invalid parameter "/1/params/3": invalid Prometheus label.'
			],
			[
				['type' => API_PREPROC_PARAMS, 'preproc_type' => ['value' => ZBX_PREPROC_PROMETHEUS_PATTERN]],
				"metric{label1=\"value1\"}\nlabel\n",
				'/1/params',
				'Invalid parameter "/1/params/3": cannot be empty.'
			],
			[
				['type' => API_PREPROC_PARAMS, 'preproc_type' => ['value' => ZBX_PREPROC_PROMETHEUS_PATTERN]],
				"metric{label1=\"value1\"}\nlabel",
				'/1/params',
				'Invalid parameter "/1/params": the parameter "3" is missing.'
			],
			[
				['type' => API_PREPROC_PARAMS, 'preproc_type' => ['value' => ZBX_PREPROC_PROMETHEUS_PATTERN]],
				"metric{label1=\"value1\"}\nlabel\nlabel1\nabc",
				'/1/params',
				'Invalid parameter "/1/params": unexpected parameter "4".'
			],
			[
				['type' => API_PREPROC_PARAMS, 'preproc_type' => ['value' => ZBX_PREPROC_PROMETHEUS_PATTERN]],
				"metric{label1=\"value1\"}\nfunction\nsum",
				'/1/params',
				"metric{label1=\"value1\"}\nfunction\nsum"
			],
			[
				['type' => API_PREPROC_PARAMS, 'preproc_type' => ['value' => ZBX_PREPROC_PROMETHEUS_PATTERN]],
				"metric{label1=\"value1\"}\nfunction\nmin",
				'/1/params',
				"metric{label1=\"value1\"}\nfunction\nmin"
			],
			[
				['type' => API_PREPROC_PARAMS, 'preproc_type' => ['value' => ZBX_PREPROC_PROMETHEUS_PATTERN]],
				"metric{label1=\"value1\"}\nfunction\nmax",
				'/1/params',
				"metric{label1=\"value1\"}\nfunction\nmax"
			],
			[
				['type' => API_PREPROC_PARAMS, 'preproc_type' => ['value' => ZBX_PREPROC_PROMETHEUS_PATTERN]],
				"metric{label1=\"value1\"}\nfunction\navg",
				'/1/params',
				"metric{label1=\"value1\"}\nfunction\navg"
			],
			[
				['type' => API_PREPROC_PARAMS, 'preproc_type' => ['value' => ZBX_PREPROC_PROMETHEUS_PATTERN]],
				"metric{label1=\"value1\"}\nfunction\ncount",
				'/1/params',
				"metric{label1=\"value1\"}\nfunction\ncount"
			],
			[
				['type' => API_PREPROC_PARAMS, 'preproc_type' => ['value' => ZBX_PREPROC_PROMETHEUS_PATTERN]],
				"metric{label1=\"value1\"}\nfunction\ncook",
				'/1/params',
				'Invalid parameter "/1/params/3": value must be one of "sum", "min", "max", "avg", "count".'
			],
			[
				['type' => API_PREPROC_PARAMS, 'preproc_type' => ['value' => ZBX_PREPROC_PROMETHEUS_PATTERN]],
				"metric{label1=\"value1\"}\nfunction\n",
				'/1/params',
				'Invalid parameter "/1/params/3": value must be one of "sum", "min", "max", "avg", "count".'
			],
			[
				['type' => API_PREPROC_PARAMS, 'preproc_type' => ['value' => ZBX_PREPROC_PROMETHEUS_PATTERN]],
				"metric{label1=\"value1\"}\nfunction",
				'/1/params',
				'Invalid parameter "/1/params": the parameter "3" is missing.'
			],
			[
				['type' => API_PREPROC_PARAMS, 'preproc_type' => ['value' => ZBX_PREPROC_PROMETHEUS_PATTERN]],
				"metric{label1=\"value1\"}\nmystery",
				'/1/params',
				'Invalid parameter "/1/params/2": value must be one of "value", "label", "function".'
			],
			[
				['type' => API_PREPROC_PARAMS, 'preproc_type' => ['value' => ZBX_PREPROC_PROMETHEUS_PATTERN]],
				"\nlabel\nlabel1",
				'/1/params',
				'Invalid parameter "/1/params/1": cannot be empty.'
			],
			[
				['type' => API_PREPROC_PARAMS, 'preproc_type' => ['value' => ZBX_PREPROC_PROMETHEUS_TO_JSON]],
				'',
				'/1/params',
				''
			],
			[
				['type' => API_PREPROC_PARAMS, 'preproc_type' => ['value' => ZBX_PREPROC_PROMETHEUS_TO_JSON]],
				'metric{label1="value1"} == 123',
				'/1/params',
				'metric{label1="value1"} == 123'
			],
			[
				['type' => API_PREPROC_PARAMS, 'preproc_type' => ['value' => ZBX_PREPROC_PROMETHEUS_TO_JSON]],
				'metric{%label1="value1"} == 123',
				'/1/params',
				'Invalid parameter "/1/params/1": invalid Prometheus pattern.'
			],
			[
				['type' => API_PREPROC_PARAMS, 'preproc_type' => ['value' => ZBX_PREPROC_PROMETHEUS_TO_JSON]],
				"metric{label1=\"value1\"} == 123\nvalue",
				'/1/params',
				'Invalid parameter "/1/params": unexpected parameter "2".'
			],
			[
				['type' => API_PREPROC_PARAMS, 'preproc_type' => ['value' => ZBX_PREPROC_CSV_TO_JSON]],
				"\n\n0",
				'/1/params',
				"\n\n0"
			],
			[
				['type' => API_PREPROC_PARAMS, 'preproc_type' => ['value' => ZBX_PREPROC_CSV_TO_JSON]],
				",\n\n0",
				'/1/params',
				",\n\n0"
			],
			[
				['type' => API_PREPROC_PARAMS, 'preproc_type' => ['value' => ZBX_PREPROC_CSV_TO_JSON]],
				",\n\"\n0",
				'/1/params',
				",\n\"\n0"
			],
			[
				['type' => API_PREPROC_PARAMS, 'preproc_type' => ['value' => ZBX_PREPROC_CSV_TO_JSON]],
				",\n\"\n1",
				'/1/params',
				",\n\"\n1"
			],
			[
				['type' => API_PREPROC_PARAMS, 'preproc_type' => ['value' => ZBX_PREPROC_CSV_TO_JSON]],
				'',
				'/1/params',
				'Invalid parameter "/1/params": the parameter "2" is missing.'
			],
			[
				['type' => API_PREPROC_PARAMS, 'preproc_type' => ['value' => ZBX_PREPROC_CSV_TO_JSON]],
				"\n",
				'/1/params',
				'Invalid parameter "/1/params": the parameter "3" is missing.'
			],
			[
				['type' => API_PREPROC_PARAMS, 'preproc_type' => ['value' => ZBX_PREPROC_CSV_TO_JSON]],
				"\n\n",
				'/1/params',
				'Invalid parameter "/1/params/3": value must be one of "0", "1".'
			],
			[
				['type' => API_PREPROC_PARAMS, 'preproc_type' => ['value' => ZBX_PREPROC_CSV_TO_JSON]],
				"\n\n0\n",
				'/1/params',
				'Invalid parameter "/1/params": unexpected parameter "4".'
			],
			[
				['type' => API_PREPROC_PARAMS, 'preproc_type' => ['value' => ZBX_PREPROC_CSV_TO_JSON]],
				",\n\"\n2",
				'/1/params',
				'Invalid parameter "/1/params/3": value must be one of "0", "1".'
			],
			[
				['type' => API_PREPROC_PARAMS, 'preproc_type' => ['value' => ZBX_PREPROC_STR_REPLACE]],
				"abc\n",
				'/1/params',
				"abc\n",
			],
			[
				['type' => API_PREPROC_PARAMS, 'preproc_type' => ['value' => ZBX_PREPROC_STR_REPLACE]],
				"abc",
				'/1/params',
				"abc\n",
			],
			[
				['type' => API_PREPROC_PARAMS, 'preproc_type' => ['value' => ZBX_PREPROC_STR_REPLACE]],
				"abc\ndef",
				'/1/params',
				"abc\ndef",
			],
			[
				['type' => API_PREPROC_PARAMS, 'preproc_type' => ['value' => ZBX_PREPROC_STR_REPLACE]],
				"",
				'/1/params',
				'Invalid parameter "/1/params/1": cannot be empty.',
			],
			[
				['type' => API_PREPROC_PARAMS, 'preproc_type' => ['value' => ZBX_PREPROC_STR_REPLACE]],
				"\n",
				'/1/params',
				'Invalid parameter "/1/params/1": cannot be empty.',
			],
			[
				['type' => API_PREPROC_PARAMS, 'preproc_type' => ['value' => ZBX_PREPROC_STR_REPLACE]],
				"\n\n",
				'/1/params',
				'Invalid parameter "/1/params": unexpected parameter "3".',
			],
			[
				['type' => API_PROMETHEUS_PATTERN],
				'',
				'/1/prometheus_pattern',
				''
			],
			[
				['type' => API_PROMETHEUS_PATTERN],
				'cpu_usage_system{cpu="cpu-total"}',
				'/1/prometheus_pattern',
				'cpu_usage_system{cpu="cpu-total"}'
			],
			[
				['type' => API_PROMETHEUS_PATTERN, 'flags' => API_ALLOW_USER_MACRO],
				'{$MACRO}{label1="value1"}==123',
				'/1/prometheus_pattern',
				'{$MACRO}{label1="value1"}==123'
			],
			[
				['type' => API_PROMETHEUS_PATTERN, 'flags' => API_ALLOW_USER_MACRO],
				'metric{{$MACRO}="value1"}==123',
				'/1/prometheus_pattern',
				'metric{{$MACRO}="value1"}==123'
			],
			[
				['type' => API_PROMETHEUS_PATTERN],
				'metric{label1="{$MACRO}"}==123',
				'/1/prometheus_pattern',
				'metric{label1="{$MACRO}"}==123'
			],
			[
				['type' => API_PROMETHEUS_PATTERN, 'flags' => API_ALLOW_USER_MACRO],
				'metric{label="value1"}=={$MACRO}',
				'/1/prometheus_pattern',
				'metric{label="value1"}=={$MACRO}'
			],
			[
				['type' => API_PROMETHEUS_PATTERN, 'flags' => API_ALLOW_LLD_MACRO],
				'{#LLD_MACRO}{label1="value1"}==123',
				'/1/prometheus_pattern',
				'{#LLD_MACRO}{label1="value1"}==123'
			],
			[
				['type' => API_PROMETHEUS_PATTERN, 'flags' => API_ALLOW_LLD_MACRO],
				'metric{{#LLD_MACRO}="value1"}==123',
				'/1/prometheus_pattern',
				'metric{{#LLD_MACRO}="value1"}==123'
			],
			[
				['type' => API_PROMETHEUS_PATTERN],
				'metric{label1="{#LLD_MACRO}"}==123',
				'/1/prometheus_pattern',
				'metric{label1="{#LLD_MACRO}"}==123'
			],
			[
				['type' => API_PROMETHEUS_PATTERN, 'flags' => API_ALLOW_LLD_MACRO],
				'metric{label="value1"}=={#LLD_MACRO}',
				'/1/prometheus_pattern',
				'metric{label="value1"}=={#LLD_MACRO}'
			],
			[
				['type' => API_PROMETHEUS_PATTERN, 'flags' => API_ALLOW_LLD_MACRO],
				'{{#LLD_MACRO}.regsub("(.*)_([0-9]+)", \1)}{label1="value1"}==123',
				'/1/prometheus_pattern',
				'{{#LLD_MACRO}.regsub("(.*)_([0-9]+)", \1)}{label1="value1"}==123'
			],
			[
				['type' => API_PROMETHEUS_PATTERN, 'flags' => API_ALLOW_LLD_MACRO],
				'metric{{{#LLD_MACRO}.regsub("(.*)_([0-9]+)", \1)}="value1"}==123',
				'/1/prometheus_pattern',
				'metric{{{#LLD_MACRO}.regsub("(.*)_([0-9]+)", \1)}="value1"}==123'
			],
			[
				['type' => API_PROMETHEUS_PATTERN, 'flags' => API_ALLOW_LLD_MACRO],
				'metric{label="value1"}=={{#LLD_MACRO}.regsub("(.*)_([0-9]+)", \1)}',
				'/1/prometheus_pattern',
				'metric{label="value1"}=={{#LLD_MACRO}.regsub("(.*)_([0-9]+)", \1)}'
			],
			[
				['type' => API_PROMETHEUS_PATTERN],
				null,
				'/1/prometheus_pattern',
				'Invalid parameter "/1/prometheus_pattern": a character string is expected.'
			],
			[
				['type' => API_PROMETHEUS_PATTERN],
				123,
				'/1/prometheus_pattern',
				'Invalid parameter "/1/prometheus_pattern": a character string is expected.'
			],
			[
				['type' => API_PROMETHEUS_PATTERN, 'flags' => API_NOT_EMPTY],
				'',
				'/1/prometheus_pattern',
				'Invalid parameter "/1/prometheus_pattern": cannot be empty.'
			],
			[
				['type' => API_PROMETHEUS_PATTERN],
				'{',
				'/1/prometheus_pattern',
				'Invalid parameter "/1/prometheus_pattern": invalid Prometheus pattern.'
			],
			[
				['type' => API_PROMETHEUS_PATTERN],
				'{$MACRO}',
				'/1/prometheus_pattern',
				'Invalid parameter "/1/prometheus_pattern": invalid Prometheus pattern.'
			],
			[
				['type' => API_PROMETHEUS_PATTERN],
				'{#LLD_MACRO}',
				'/1/prometheus_pattern',
				'Invalid parameter "/1/prometheus_pattern": invalid Prometheus pattern.'
			],
			[
				['type' => API_PROMETHEUS_PATTERN],
				'{$MACRO}{label1="value1"}==123',
				'/1/prometheus_pattern',
				'Invalid parameter "/1/prometheus_pattern": invalid Prometheus pattern.'
			],
			[
				['type' => API_PROMETHEUS_PATTERN],
				'metric{label1="{{#LLD_MACRO}.regsub("(.*)_([0-9]+)", \1)}"}==123',
				'/1/prometheus_pattern',
				'Invalid parameter "/1/prometheus_pattern": invalid Prometheus pattern.'
			],
			[
				['type' => API_PROMETHEUS_PATTERN, 'flags' => API_ALLOW_USER_MACRO],
				'{$MACRO}{$MACRO2}{label1="value1"}==123',
				'/1/prometheus_pattern',
				'Invalid parameter "/1/prometheus_pattern": invalid Prometheus pattern.'
			],
			[
				['type' => API_PROMETHEUS_PATTERN, 'flags' => API_ALLOW_LLD_MACRO],
				'{#LLD_MACRO}{#LLD_MACRO2}{label1="value1"}==123',
				'/1/prometheus_pattern',
				'Invalid parameter "/1/prometheus_pattern": invalid Prometheus pattern.'
			],
			[
				['type' => API_PROMETHEUS_LABEL],
				'label1',
				'/1/prometheus_label',
				'label1'
			],
			[
				['type' => API_PROMETHEUS_LABEL],
				'superLabel_1',
				'/1/prometheus_label',
				'superLabel_1'
			],
			[
				['type' => API_PROMETHEUS_LABEL],
				'_superLabel_1',
				'/1/prometheus_label',
				'_superLabel_1'
			],
			[
				['type' => API_PROMETHEUS_LABEL],
				'SuperLabel_1',
				'/1/prometheus_label',
				'SuperLabel_1'
			],
			[
				['type' => API_PROMETHEUS_LABEL],
				null,
				'/1/prometheus_label',
				'Invalid parameter "/1/prometheus_label": a character string is expected.'
			],
			[
				['type' => API_PROMETHEUS_LABEL],
				123,
				'/1/prometheus_label',
				'Invalid parameter "/1/prometheus_label": a character string is expected.'
			],
			[
				['type' => API_PROMETHEUS_LABEL],
				'',
				'/1/prometheus_label',
				'Invalid parameter "/1/prometheus_label": cannot be empty.'
			],
			[
				['type' => API_PROMETHEUS_LABEL],
				'1_label',
				'/1/prometheus_label',
				'Invalid parameter "/1/prometheus_label": invalid Prometheus label.'
			],
			[
				['type' => API_PROMETHEUS_LABEL],
				'label}',
				'/1/prometheus_label',
				'Invalid parameter "/1/prometheus_label": invalid Prometheus label.'
			],
			[
				['type' => API_PROMETHEUS_LABEL],
				'{$MACRO}',
				'/1/prometheus_label',
				'Invalid parameter "/1/prometheus_label": invalid Prometheus label.'
			],
			[
				['type' => API_PROMETHEUS_LABEL, 'flags' => API_ALLOW_USER_MACRO],
				'{$MACRO}',
				'/1/prometheus_label',
				'{$MACRO}'
			],
			[
				['type' => API_PROMETHEUS_LABEL],
				'{#LLD_MACRO}',
				'/1/prometheus_label',
				'Invalid parameter "/1/prometheus_label": invalid Prometheus label.'
			],
			[
				['type' => API_PROMETHEUS_LABEL, 'flags' => API_ALLOW_LLD_MACRO],
				'{#LLD_MACRO}',
				'/1/prometheus_label',
				'{#LLD_MACRO}'
			],
			[
				['type' => API_PROMETHEUS_LABEL, 'flags' => API_ALLOW_LLD_MACRO],
				'{{#LLD_MACRO}.regsub("(.*)_([0-9]+)", \1)}',
				'/1/prometheus_label',
				'{{#LLD_MACRO}.regsub("(.*)_([0-9]+)", \1)}'
			],
			[
				['type' => API_PROMETHEUS_LABEL],
				'{{#LLD_MACRO}.regsub("(.*)_([0-9]+)", \1)}',
				'/1/prometheus_label',
				'Invalid parameter "/1/prometheus_label": invalid Prometheus label.'
			],
			[
				['type' => API_PROMETHEUS_LABEL, 'flags' => API_ALLOW_USER_MACRO],
				'{$MACRO}{$MACRO2}',
				'/1/prometheus_label',
				'Invalid parameter "/1/prometheus_label": invalid Prometheus label.'
			],
			[
				['type' => API_PROMETHEUS_LABEL, 'flags' => API_ALLOW_LLD_MACRO],
				'{#LLD_MACRO}{#LLD_MACRO2}',
				'/1/prometheus_label',
				'Invalid parameter "/1/prometheus_label": invalid Prometheus label.'
			],
			[
				['type' => API_PROMETHEUS_LABEL, 'flags' => API_ALLOW_LLD_MACRO],
				'{{#LLD_MACRO}.regsub("(.*)_([0-9]+)", \1)}{{#LLD_MACRO2}.regsub("(.*)_([0-9]+)", \1)}',
				'/1/prometheus_label',
				'Invalid parameter "/1/prometheus_label": invalid Prometheus label.'
			]
		];
	}

	public function dataProviderInputLegacy() {
		return [
			[
				['type' => API_NUMERIC],
				'9.99999999999999E+15',
				'/1/numeric',
				'9.99999999999999E+15'
			],
			[
				['type' => API_NUMERIC],
				'1E+16',
				'/1/numeric',
				'Invalid parameter "/1/numeric": a number is too large.'
			],
			[
				['type' => API_NUMERIC],
				'-9.99999999999999E+15',
				'/1/numeric',
				'-9.99999999999999E+15'
			],
			[
				['type' => API_NUMERIC],
				'-1E+16',
				'/1/numeric',
				'Invalid parameter "/1/numeric": a number is too large.'
			],
			[
				['type' => API_NUMERIC],
				'10000000000.0001',
				'/1/numeric',
				'10000000000.0001'
			],
			[
				['type' => API_NUMERIC],
				'1.00001',
				'/1/numeric',
				'Invalid parameter "/1/numeric": a number has too many fractional digits.'
			],
			[
				['type' => API_NUMERIC],
				'1E-4',
				'/1/numeric',
				'1E-4'
			],
			[
				['type' => API_NUMERIC],
				'1E-5',
				'/1/numeric',
				'Invalid parameter "/1/numeric": a number has too many fractional digits.'
			],
			[
				['type' => API_VAULT_SECRET, 'provider' => ZBX_VAULT_TYPE_HASHICORP, 'length' => 18],
				'path/to/secret:key',
				'/1/secret',
				'path/to/secret:key'
			],
			[
				['type' => API_VAULT_SECRET, 'provider' => ZBX_VAULT_TYPE_HASHICORP, 'length' => 27],
				'mount%2Fpoint/to/secret:key',
				'/1/secret',
				'mount%2Fpoint/to/secret:key'
			],
			[
				['type' => API_VAULT_SECRET, 'provider' => ZBX_VAULT_TYPE_HASHICORP, 'length' => 17],
				'path/to/secret:key',
				'/1/secret',
				'Invalid parameter "/1/secret": value is too long.'
			],
			[
				['type' => API_VAULT_SECRET, 'provider' => ZBX_VAULT_TYPE_HASHICORP],
				'/pathtosecret:key',
				'/1/secret',
				'Invalid parameter "/1/secret": incorrect syntax near "/pathtosecret:key".'
			],
			[
				['type' => API_VAULT_SECRET, 'provider' => ZBX_VAULT_TYPE_HASHICORP],
				'',
				'/1/secret',
				'Invalid parameter "/1/secret": cannot be empty.'
			],
			[
				['type' => API_VAULT_SECRET, 'provider' => ZBX_VAULT_TYPE_HASHICORP],
				true,
				'/1/secret',
				'Invalid parameter "/1/secret": a character string is expected.'
			],
			[
				['type' => API_VAULT_SECRET, 'provider' => ZBX_VAULT_TYPE_HASHICORP],
				[],
				'/1/secret',
				'Invalid parameter "/1/secret": a character string is expected.'
			],
			[
				['type' => API_VAULT_SECRET, 'provider' => ZBX_VAULT_TYPE_HASHICORP],
				null,
				'/1/secret',
				'Invalid parameter "/1/secret": a character string is expected.'
			],
			[
				['type' => API_VAULT_SECRET, 'provider' => ZBX_VAULT_TYPE_HASHICORP],
				// broken UTF-8 byte sequence
				'{$MACRO: '."\xd1".'ontext}',
				'/1/secret',
				'Invalid parameter "/1/secret": invalid byte sequence in UTF-8.'
			]
		];
	}

	/**
	 * @dataProvider dataProviderInput
	 *
	 * @param array       $rule
	 * @param mixed       $data
	 * @param string      $path
	 * @param mixed       $expected
	 * @param bool        $float_ieee754
	 * @param string|null $deprecation_message
	 */
	public function testApiInputValidator(array $rule, $data, $path, $expected, $float_ieee754 = true,
			string $deprecation_message = null) {
		global $DB;

		$DB['DOUBLE_IEEE754'] = $float_ieee754;

		if ($deprecation_message !== null) {
//			$this->expectDeprecation();
//			$this->expectDeprecationMessage($deprecation_message);
		}

		$rc = CApiInputValidator::validate($rule, $data, $path, $error);

		$this->assertTrue(is_bool($rc));

		if ($rc === true) {
			$this->assertSame(gettype($expected), gettype($data));
			$this->assertSame('string', gettype($error));
			$this->assertSame($expected, $data);
			$this->assertSame('', $error);
		}
		else {
			$this->assertSame(gettype($expected), gettype($error));
			$this->assertSame($expected, $error);
		}
	}

	/**
	 * @dataProvider dataProviderInputLegacy
	 *
	 * @param array  $rule
	 * @param mixed  $data
	 * @param string $path
	 * @param mixed  $expected
	 */
	public function testApiInputLegacyValidator(array $rule, $data, $path, $expected) {
		$this->testApiInputValidator($rule, $data, $path, $expected, false);
	}

	public function dataProviderUniqueness() {
		return [
			[
				['type' => API_IDS, 'uniq' => true],
				[0, 1, 2, 3, '4', '9223372036854775807', 5, 6, 7],
				'/',
				true,
				''
			],
			[
				['type' => API_IDS],
				[0, 1, 2, 3, '4', '9223372036854775807', 5, 6, 7, '3'],
				'/',
				true,
				''
			],
			[
				['type' => API_IDS, 'uniq' => true],
				[0, 1, 2, 3, '4', '9223372036854775807', 5, 6, 7, '3'],
				'/',
				false,
				'Invalid parameter "/10": value (3) already exists.'
			],
			[
				['type' => API_STRINGS_UTF8, 'uniq' => true],
				['dashboardid', 'name', 'userid', 'private'],
				'/',
				true,
				''
			],
			[
				['type' => API_STRINGS_UTF8],
				['dashboardid', 'name', 'userid', 'private', 'dashboardid'],
				'/',
				true,
				''
			],
			[
				['type' => API_STRINGS_UTF8, 'uniq' => true],
				['dashboardid', 'name', 'userid', 'private', 'dashboardid'],
				'/',
				false,
				'Invalid parameter "/5": value (dashboardid) already exists.'
			],
			[
				['type' => API_USER_MACROS, 'uniq' => true],
				['{$MACRO1}', '{$MACRO2}', '{$MACRO3}'],
				'/',
				true,
				''
			],
			[
				['type' => API_USER_MACROS],
				['{$MACRO1}', '{$MACRO2}', '{$MACRO3}', '{$MACRO1}'],
				'/',
				true,
				''
			],
			[
				['type' => API_USER_MACROS, 'uniq' => true],
				['{$MACRO: abc}', '{$MACRO:" abc"}', '{$MACRO:def}'],
				'/',
				true,
				''
			],
			[
				['type' => API_USER_MACROS],
				['{$MACRO: abc}', '{$MACRO:" abc"}', '{$MACRO:def}', '{$MACRO:abc}'],
				'/',
				true,
				''
			],
			[
				['type' => API_USER_MACROS, 'uniq' => true],
				['{$MACRO:regex:"^/tmp$"}', '{$MACRO:"regex:^/tmp$"}'],
				'/',
				true,
				''
			],
			[
				['type' => API_USER_MACROS],
				['{$MACRO:regex:"^/tmp$"}', '{$MACRO:"regex:^/tmp$"}', '{$MACRO:regex:^/tmp$}'],
				'/',
				true,
				''
			],
			[
				['type' => API_USER_MACROS, 'uniq' => true],
				['{$MACRO1}', '{$MACRO2}', '{$MACRO3}', '{$MACRO1}'],
				'/',
				false,
				'Invalid parameter "/4": value ({$MACRO1}) already exists.'
			],
			[
				['type' => API_USER_MACROS, 'uniq' => true],
				['{$MACRO: abc}', '{$MACRO:" abc"}', '{$MACRO:def}', '{$MACRO:abc}'],
				'/',
				false,
				'Invalid parameter "/4": value ({$MACRO:abc}) already exists.'
			],
			[
				['type' => API_USER_MACROS, 'uniq' => true],
				['{$MACRO:regex:"^/tmp$"}', '{$MACRO:"regex:^/tmp$"}', '{$MACRO:regex:^/tmp$}'],
				'/',
				false,
				'Invalid parameter "/3": value ({$MACRO:regex:^/tmp$}) already exists.'
			],
			[
				['type' => API_OBJECTS, 'uniq' => [['applicationid'], ['hostid', 'name']], 'fields' => [
					'applicationid'	=> ['type' => API_ID],
					'hostid'		=> ['type' => API_ID],
					'name'			=> ['type' => API_STRING_UTF8]
				]],
				[
					['applicationid' => 1, 'hostid' => 1, 'name' => 'app1'],
					['applicationid' => 2, 'hostid' => 1, 'name' => 'app2'],
					['applicationid' => 3, 'hostid' => 1, 'name' => 'app3'],
					['applicationid' => 4, 'hostid' => 1, 'name' => 'app4'],
					['applicationid' => 5, 'hostid' => 1, 'name' => 'app5'],
					['applicationid' => 6, 'hostid' => 1, 'name' => 'app6'],
					['applicationid' => 7, 'hostid' => 1, 'name' => 'app7'],
					['applicationid' => 8, 'hostid' => 1, 'name' => 'app8'],
					['applicationid' => 9, 'hostid' => 1, 'name' => 'app9'],
					['applicationid' => 10, 'hostid' => 1, 'name' => 'app10'],
					['applicationid' => 11, 'hostid' => 2, 'name' => 'app1'],
					['applicationid' => 12, 'hostid' => 2, 'name' => 'app2'],
					['applicationid' => 13, 'hostid' => 2, 'name' => 'app3'],
					['applicationid' => 14, 'hostid' => 2, 'name' => 'app4'],
					['applicationid' => 15, 'hostid' => 2, 'name' => 'app5'],
					['applicationid' => 16, 'hostid' => 3, 'name' => 'app1'],
					['applicationid' => 17, 'hostid' => 3, 'name' => 'app2'],
					['applicationid' => 18, 'hostid' => 3, 'name' => 'app3'],
					['applicationid' => 19, 'hostid' => 3, 'name' => 'app4'],
					['applicationid' => 20, 'hostid' => 3, 'name' => 'app5']
				],
				'/',
				true,
				''
			],
			[
				['type' => API_OBJECTS, 'uniq' => [['applicationid'], ['hostid', 'name']], 'fields' => [
					'applicationid'	=> ['type' => API_ID],
					'hostid'		=> ['type' => API_ID],
					'name'			=> ['type' => API_STRING_UTF8]
				]],
				[
					['applicationid' => 1, 'hostid' => 1, 'name' => 'app1'],
					['applicationid' => 2, 'hostid' => 1, 'name' => 'app2'],
					['applicationid' => 3, 'hostid' => 1, 'name' => 'app3'],
					['applicationid' => 4, 'hostid' => 1, 'name' => 'app4'],
					['applicationid' => 5, 'hostid' => 1, 'name' => 'app5'],
					['applicationid' => 6, 'hostid' => 1, 'name' => 'app6'],
					['applicationid' => 7, 'hostid' => 1, 'name' => 'app7'],
					['applicationid' => 8, 'hostid' => 1, 'name' => 'app8'],
					['applicationid' => 9, 'hostid' => 1, 'name' => 'app9'],
					['applicationid' => 10, 'hostid' => 1, 'name' => 'app10'],
					['applicationid' => 11, 'hostid' => 2, 'name' => 'app1'],
					['applicationid' => 12, 'hostid' => 2, 'name' => 'app2'],
					['applicationid' => 13, 'hostid' => 2, 'name' => 'app3'],
					['applicationid' => 14, 'hostid' => 2, 'name' => 'app4'],
					['applicationid' => 15, 'hostid' => 2, 'name' => 'app5'],
					['applicationid' => 16, 'hostid' => 3, 'name' => 'app1'],
					['applicationid' => 17, 'hostid' => 3, 'name' => 'app2'],
					['applicationid' => 18, 'hostid' => 3, 'name' => 'app3'],
					['applicationid' => 19, 'hostid' => 3, 'name' => 'app4'],
					['applicationid' => 20, 'hostid' => 3, 'name' => 'app5'],
					['applicationid' => 21, 'hostid' => 1, 'name' => 'app1']
				],
				'/',
				false,
				'Invalid parameter "/21": value (hostid, name)=(1, app1) already exists.'
			],
			[
				['type' => API_OBJECTS, 'uniq' => [['applicationid'], ['hostid', 'name']], 'fields' => [
					'applicationid'	=> ['type' => API_ID],
					'hostid'		=> ['type' => API_ID],
					'name'			=> ['type' => API_STRING_UTF8]
				]],
				[
					['applicationid' => 1, 'hostid' => 1, 'name' => 'app1'],
					['applicationid' => 2, 'hostid' => 1, 'name' => 'app2'],
					['applicationid' => 3, 'hostid' => 1, 'name' => 'app3'],
					['applicationid' => 4, 'hostid' => 1, 'name' => 'app4'],
					['applicationid' => 5, 'hostid' => 1, 'name' => 'app5'],
					['applicationid' => 6, 'hostid' => 1, 'name' => 'app6'],
					['applicationid' => 7, 'hostid' => 1, 'name' => 'app7'],
					['applicationid' => 8, 'hostid' => 1, 'name' => 'app8'],
					['applicationid' => 9, 'hostid' => 1, 'name' => 'app9'],
					['applicationid' => 10, 'hostid' => 1, 'name' => 'app10'],
					['applicationid' => 11, 'hostid' => 2, 'name' => 'app1'],
					['applicationid' => 12, 'hostid' => 2, 'name' => 'app2'],
					['applicationid' => 13, 'hostid' => 2, 'name' => 'app3'],
					['applicationid' => 14, 'hostid' => 2, 'name' => 'app4'],
					['applicationid' => 15, 'hostid' => 2, 'name' => 'app5'],
					['applicationid' => 16, 'hostid' => 3, 'name' => 'app1'],
					['applicationid' => 17, 'hostid' => 3, 'name' => 'app2'],
					['applicationid' => 18, 'hostid' => 3, 'name' => 'app3'],
					['applicationid' => 19, 'hostid' => 3, 'name' => 'app4'],
					['applicationid' => 1, 'hostid' => 3, 'name' => 'app5']
				],
				'/',
				false,
				'Invalid parameter "/20": value (applicationid)=(1) already exists.'
			],
			[
				['type' => API_OBJECTS, 'uniq' => [['name']], 'fields' => [
					'name'	=> ['type' => API_STRING_UTF8]
				]],
				[
					['name' => 'app1'],
					['name' => 'app2'],
					['name' => 'app3'],
					['name' => 'app4'],
					['name' => 'app5'],
					['name' => 'app6'],
					['name' => 'app7'],
					['name' => 'app8'],
					['name' => 'app9'],
					[],
					['name' => 'app10'],
					['name' => 'app11'],
					['name' => 'app12'],
					[],
					[],
					[],
					['name' => 'app13'],
					['name' => 'app14'],
					['name' => 'app15'],
					['name' => 'app16'],
					['name' => 'app17'],
					['name' => 'app18'],
					['name' => 'app19'],
					['name' => 'app1']
				],
				'/',
				false,
				'Invalid parameter "/24": value (name)=(app1) already exists.'
			],
			[
				['type' => API_OBJECTS, 'uniq' => [['hostid', 'name']], 'fields' => [
					'hostid'	=> ['type' => API_ID],
					'name'		=> ['type' => API_STRING_UTF8]
				]],
				[
					['hostid' => 1, 'name' => 'app1'],
					['hostid' => 1, 'name' => 'app2'],
					['hostid' => 1],
					['hostid' => 1],
					['hostid' => 1],
					['hostid' => 1, 'name' => 'app6'],
					['hostid' => 1, 'name' => 'app7'],
					['name' => 'app8'],
					['name' => 'app9'],
					['name' => 'app10'],
					['name' => 'app1'],
					['name' => 'app2'],
					['name' => 'app3'],
					['name' => 'app4'],
					['name' => 'app5'],
					['hostid' => 3],
					['hostid' => 3],
					['hostid' => 3],
					['hostid' => 3],
					['hostid' => 1, 'name' => 'app1']
				],
				'/',
				false,
				'Invalid parameter "/20": value (hostid, name)=(1, app1) already exists.'
			],
			[
				['type' => API_OBJECTS, 'uniq' => [['hostid', 'macro']], 'fields' => [
					'hostid'	=> ['type' => API_ID],
					'macro'		=> ['type' => API_USER_MACRO]
				]],
				[
					['hostid' => 1, 'macro' => '{$MACRO: context}'],
					['hostid' => 1, 'macro' => '{$MACRO}'],
					['hostid' => 2, 'macro' => '{$MACRO}'],
					['hostid' => 2, 'macro' => '{$MACRO: context}'],
					['hostid' => 1, 'macro' => '{$MACRO: "context2"}'],
					['hostid' => 1, 'macro' => '{$MACRO:regex: context}'],
					['hostid' => 1, 'macro' => '{$MACRO: "context"}']
				],
				'/',
				false,
				'Invalid parameter "/7": value (hostid, macro)=(1, {$MACRO: "context"}) already exists.'
			],
			[
				['type' => API_OBJECT, 'fields' => [
					'tags' => ['type' => API_OBJECTS, 'uniq' => [['tag', 'operator', 'value']], 'fields' => [
						'tag'		=> ['type' => API_STRING_UTF8],
						'operator'	=> ['type' => API_INT32],
						'value'		=> ['type' => API_STRING_UTF8]
					]]
				]],
				[
					'tags' => [
						['tag' => 'tag', 'operator' => 0, 'value' => ''],
						['tag' => 'tag', 'operator' => 0, 'value' => '']
					]
				],
				'/',
				false,
				'Invalid parameter "/tags/2": value (tag, operator, value)=(tag, 0, ) already exists.'
			],
			[
				['type' => API_OBJECT, 'fields' => [
					'tags' => ['type' => API_MULTIPLE, 'rules' => [
						['else' => true, 'type' => API_OBJECTS, 'uniq' => [['tag', 'operator', 'value']], 'fields' => [
							'tag'		=> ['type' => API_STRING_UTF8],
							'operator'	=> ['type' => API_INT32],
							'value'		=> ['type' => API_STRING_UTF8]
						]]
					]]
				]],
				[
					'tags' => [
						['tag' => 'tag', 'operator' => 0, 'value' => ''],
						['tag' => 'tag', 'operator' => 0, 'value' => '']
					]
				],
				'/',
				false,
				'Invalid parameter "/tags/2": value (tag, operator, value)=(tag, 0, ) already exists.'
			],
			[
				['type' => API_OBJECTS, 'fields' => [
					'tags' => ['type' => API_MULTIPLE, 'rules' => [
						['else' => true, 'type' => API_OBJECTS, 'uniq' => [['tag', 'operator', 'value']], 'fields' => [
							'tag'		=> ['type' => API_STRING_UTF8],
							'operator'	=> ['type' => API_INT32],
							'value'		=> ['type' => API_STRING_UTF8]
						]]
					]]
				]],
				[
					[
						'tags' => [
							['tag' => 'tag', 'operator' => 0, 'value' => ''],
							['tag' => 'tag', 'operator' => 0, 'value' => '']
						]
					]
				],
				'/',
				false,
				'Invalid parameter "/1/tags/2": value (tag, operator, value)=(tag, 0, ) already exists.'
			],
			[
				['type' => API_OBJECT, 'fields' => [
					'type' =>	['type' => API_INT32, 'flags' => API_REQUIRED, 'in' => '1,2,3'],
					'levels' =>	['type' => API_MULTIPLE, 'rules' => [
						['if' => ['field' => 'type', 'in' => '3'], 'type' => API_INTS32, 'flags' => API_REQUIRED, 'in' => '1,2,3', 'uniq' => true],
						['else' => true, 'type' => API_UNEXPECTED]
					]]
				]],
				['type' => '2'],
				'/',
				true,
				''
			],
			[
				['type' => API_OBJECT, 'fields' => [
					'type' =>	['type' => API_INT32, 'flags' => API_REQUIRED, 'in' => '1,2,3'],
					'levels' =>	['type' => API_MULTIPLE, 'rules' => [
						['if' => ['field' => 'type', 'in' => '3'], 'type' => API_INTS32, 'flags' => API_REQUIRED, 'in' => '1,2,3', 'uniq' => true],
						['else' => true, 'type' => API_UNEXPECTED]
					]]
				]],
				['type' => '3', 'levels' => ['1', '2']],
				'/',
				true,
				''
			],
			[
				['type' => API_OBJECT, 'fields' => [
					'type' =>	['type' => API_INT32, 'flags' => API_REQUIRED, 'in' => '1,2,3'],
					'levels' =>	['type' => API_MULTIPLE, 'rules' => [
						['if' => ['field' => 'type', 'in' => '3'], 'type' => API_INTS32, 'flags' => API_REQUIRED, 'in' => '1,2,3', 'uniq' => true],
						['else' => true, 'type' => API_UNEXPECTED]
					]]
				]],
				['type' => '3', 'levels' => ['1', '2', '1']],
				'/',
				false,
				'Invalid parameter "/levels/3": value (1) already exists.'
			],
			[
				['type' => API_OBJECTS, 'fields' => [
					'type' =>	['type' => API_INT32, 'flags' => API_REQUIRED, 'in' => '1,2,3'],
					'levels' =>	['type' => API_MULTIPLE, 'rules' => [
						['if' => ['field' => 'type', 'in' => '3'], 'type' => API_INTS32, 'flags' => API_REQUIRED, 'in' => '1,2,3', 'uniq' => true],
						['else' => true, 'type' => API_UNEXPECTED]
					]]
				]],
				[
					['type' => '2'],
					['type' => '3', 'levels' => ['1', '2']],
					['type' => '3', 'levels' => ['1', '2', '1']]
				],
				'/',
				false,
				'Invalid parameter "/3/levels/3": value (1) already exists.'
			],
			[
				['type' => API_OBJECT, 'fields' => [
					'type' =>	['type' => API_INT32, 'flags' => API_REQUIRED, 'in' => '1,2,3'],
					'level' =>	['type' => API_MULTIPLE, 'rules' => [
						['if' => ['field' => 'type', 'in' => '3'], 'type' => API_INT32, 'flags' => API_REQUIRED, 'in' => '1,2,3'],
						['else' => true, 'type' => API_UNEXPECTED]
					]],
					'value' =>	['type' => API_MULTIPLE, 'rules' => [
						['if' => function (array $data): bool {
							return $data['type'] == 3 && in_array($data['level'], [2, 3]);
						}, 'type' => API_INTS32, 'in' => '1,2,3,4', 'uniq' => true],
						['else' => true, 'type' => API_UNEXPECTED]
					]]
				]],
				['type' => '3', 'level' => '1'],
				'/',
				true,
				''
			],
			[
				['type' => API_OBJECT, 'fields' => [
					'type' =>	['type' => API_INT32, 'flags' => API_REQUIRED, 'in' => '1,2,3'],
					'level' =>	['type' => API_MULTIPLE, 'rules' => [
						['if' => ['field' => 'type', 'in' => '3'], 'type' => API_INT32, 'flags' => API_REQUIRED, 'in' => '1,2,3'],
						['else' => true, 'type' => API_UNEXPECTED]
					]],
					'value' =>	['type' => API_MULTIPLE, 'rules' => [
						['if' => function (array $data): bool {
							return $data['type'] == 3 && in_array($data['level'], [2, 3]);
						}, 'type' => API_INTS32, 'in' => '1,2,3,4', 'uniq' => true],
						['else' => true, 'type' => API_UNEXPECTED]
					]]
				]],
				['type' => '3', 'level' => '2', 'value' => ['1', '2', '3']],
				'/',
				true,
				''
			],
			[
				['type' => API_OBJECT, 'fields' => [
					'type' =>	['type' => API_INT32, 'flags' => API_REQUIRED, 'in' => '1,2,3'],
					'level' =>	['type' => API_MULTIPLE, 'rules' => [
						['if' => ['field' => 'type', 'in' => '3'], 'type' => API_INT32, 'flags' => API_REQUIRED, 'in' => '1,2,3'],
						['else' => true, 'type' => API_UNEXPECTED]
					]],
					'value' =>	['type' => API_MULTIPLE, 'rules' => [
						['if' => function (array $data): bool {
							return $data['type'] == 3 && in_array($data['level'], [2, 3]);
						}, 'type' => API_INTS32, 'in' => '1,2,3,4', 'uniq' => true],
						['else' => true, 'type' => API_UNEXPECTED]
					]]
				]],
				['type' => '3', 'level' => '2', 'value' => ['1', '2', '3', '4', '1']],
				'/',
				false,
				'Invalid parameter "/value/5": value (1) already exists.'
			],
			[
				['type' => API_OBJECTS, 'fields' => [
					'type' =>	['type' => API_INT32, 'flags' => API_REQUIRED, 'in' => '1,2,3'],
					'level' =>	['type' => API_MULTIPLE, 'rules' => [
						['if' => ['field' => 'type', 'in' => '3'], 'type' => API_INT32, 'flags' => API_REQUIRED, 'in' => '1,2,3'],
						['else' => true, 'type' => API_UNEXPECTED]
					]],
					'value' =>	['type' => API_MULTIPLE, 'rules' => [
						['if' => function (array $data): bool {
							return $data['type'] == 3 && in_array($data['level'], [2, 3]);
						}, 'type' => API_INTS32, 'in' => '1,2,3,4', 'uniq' => true],
						['else' => true, 'type' => API_UNEXPECTED]
					]]
				]],
				[
					['type' => '3', 'level' => '1'],
					['type' => '3', 'level' => '2', 'value' => ['1', '2', '3']],
					['type' => '3', 'level' => '2', 'value' => ['1', '2', '3', '4', '1']]
				],
				'/',
				false,
				'Invalid parameter "/3/value/5": value (1) already exists.'
			],
			[
				[
					'type' => API_OBJECTS,
					'uniq' => [['name']],
					'uniq_by_values' => [['type' => ['1']]],
					'fields' => [
						'type' =>	['type' => API_INT32, 'flags' => API_REQUIRED, 'in' => '1,2,3,4,5,6,7,8,9,10'],
						'name' =>	['type' => API_STRING_UTF8, 'flags' => API_REQUIRED]
					]
				],
				[
					['type' => '3', 'name' => 'Test1'],
					['type' => '3', 'name' => 'Test2'],
					['type' => '4', 'name' => 'Test3']
				],
				'/',
				true,
				''
			],
			[
				[
					'type' => API_OBJECTS,
					'uniq' => [['name']],
					'uniq_by_values' => [['type' => ['1']]],
					'fields' => [
						'type' =>	['type' => API_INT32, 'flags' => API_REQUIRED, 'in' => '1,2,3,4,5,6,7,8,9,10'],
						'name' =>	['type' => API_STRING_UTF8, 'flags' => API_REQUIRED]
					]
				],
				[
					['type' => '3', 'name' => 'Test1'],
					['type' => '3', 'name' => 'Test2'],
					['type' => '4', 'name' => 'Test3'],
					['type' => '1', 'name' => 'Test4']
				],
				'/',
				true,
				''
			],
			[
				[
					'type' => API_OBJECTS,
					'uniq' => [['name']],
					'uniq_by_values' => [['type' => ['1']]],
					'fields' => [
						'type' =>	['type' => API_INT32, 'flags' => API_REQUIRED, 'in' => '1,2,3,4,5,6,7,8,9,10'],
						'name' =>	['type' => API_STRING_UTF8, 'flags' => API_REQUIRED]
					]
				],
				[
					['type' => '3', 'name' => 'Test1'],
					['type' => '3', 'name' => 'Test2'],
					['type' => '4', 'name' => 'Test3'],
					['type' => '1', 'name' => 'Test4'],
					['type' => '1', 'name' => 'Test5']
				],
				'/',
				false,
				'Invalid parameter "/5": only one object can exist within the combinations of (type)=((1)).'
			],
			[
				[
					'type' => API_OBJECTS,
					'uniq' => [['name']],
					'uniq_by_values' => [['type' => ['1', '2']]],
					'fields' => [
						'type' =>	['type' => API_INT32, 'flags' => API_REQUIRED, 'in' => '1,2,3,4,5,6,7,8,9,10'],
						'name' =>	['type' => API_STRING_UTF8, 'flags' => API_REQUIRED]
					]
				],
				[
					['type' => '3', 'name' => 'Test1'],
					['type' => '3', 'name' => 'Test2'],
					['type' => '4', 'name' => 'Test3'],
					['type' => '1', 'name' => 'Test4']
				],
				'/',
				true,
				''
			],
			[
				[
					'type' => API_OBJECTS,
					'uniq' => [['name']],
					'uniq_by_values' => [['type' => ['1', '2']]],
					'fields' => [
						'type' =>	['type' => API_INT32, 'flags' => API_REQUIRED, 'in' => '1,2,3,4,5,6,7,8,9,10'],
						'name' =>	['type' => API_STRING_UTF8, 'flags' => API_REQUIRED]
					]
				],
				[
					['type' => '3', 'name' => 'Test1'],
					['type' => '3', 'name' => 'Test2'],
					['type' => '4', 'name' => 'Test3'],
					['type' => '1', 'name' => 'Test4'],
					['type' => '1', 'name' => 'Test5']
				],
				'/',
				false,
				'Invalid parameter "/5": only one object can exist within the combinations of (type)=((1, 2)).'
			],
			[
				[
					'type' => API_OBJECTS,
					'uniq' => [['name']],
					'uniq_by_values' => [['type' => ['1', '2']]],
					'fields' => [
						'type' =>	['type' => API_INT32, 'flags' => API_REQUIRED, 'in' => '1,2,3,4,5,6,7,8,9,10'],
						'name' =>	['type' => API_STRING_UTF8, 'flags' => API_REQUIRED]
					]
				],
				[
					['type' => '3', 'name' => 'Test1'],
					['type' => '3', 'name' => 'Test2'],
					['type' => '4', 'name' => 'Test3'],
					['type' => '1', 'name' => 'Test4'],
					['type' => '2', 'name' => 'Test5']
				],
				'/',
				false,
				'Invalid parameter "/5": only one object can exist within the combinations of (type)=((1, 2)).'
			],
			[
				[
					'type' => API_OBJECTS,
					'uniq' => [['name']],
					'uniq_by_values' => [
						['type' => ['1', '2']],
						['type' => ['3']]
					],
					'fields' => [
						'type' =>	['type' => API_INT32, 'flags' => API_REQUIRED, 'in' => '1,2,3,4,5,6,7,8,9,10'],
						'name' =>	['type' => API_STRING_UTF8, 'flags' => API_REQUIRED]
					]
				],
				[
					['type' => '3', 'name' => 'Test1'],
					['type' => '4', 'name' => 'Test3'],
					['type' => '1', 'name' => 'Test4']
				],
				'/',
				true,
				''
			],
			[
				[
					'type' => API_OBJECTS,
					'uniq' => [['name']],
					'uniq_by_values' => [
						['type' => ['1', '2']],
						['type' => ['3']]
					],
					'fields' => [
						'type' =>	['type' => API_INT32, 'flags' => API_REQUIRED, 'in' => '1,2,3,4,5,6,7,8,9,10'],
						'name' =>	['type' => API_STRING_UTF8, 'flags' => API_REQUIRED]
					]
				],
				[
					['type' => '3', 'name' => 'Test1'],
					['type' => '3', 'name' => 'Test2'],
					['type' => '4', 'name' => 'Test3'],
					['type' => '1', 'name' => 'Test4']
				],
				'/',
				false,
				'Invalid parameter "/2": only one object can exist within the combinations of (type)=((3)).'
			],
			[
				[
					'type' => API_OBJECTS,
					'uniq' => [['name']],
					'uniq_by_values' => [['type' => ['1', '2'], 'method' => ['a']]],
					'fields' => [
						'type' =>	['type' => API_INT32, 'flags' => API_REQUIRED, 'in' => '1,2,3,4,5,6,7,8,9,10'],
						'name' =>	['type' => API_STRING_UTF8, 'flags' => API_REQUIRED],
						'method' =>	['type' => API_INT32, 'flags' => API_REQUIRED, 'in' => 'a,b,c,d']
					]
				],
				[
					['type' => '3', 'name' => 'Test1', 'method' => 'a'],
					['type' => '3', 'name' => 'Test2', 'method' => 'a'],
					['type' => '4', 'name' => 'Test3', 'method' => 'c'],
					['type' => '1', 'name' => 'Test4', 'method' => 'a'],
					['type' => '1', 'name' => 'Test5', 'method' => 'b'],
					['type' => '2', 'name' => 'Test6', 'method' => 'b']
				],
				'/',
				true,
				''
			],
			[
				[
					'type' => API_OBJECTS,
					'uniq' => [['name']],
					'uniq_by_values' => [['type' => ['1', '2'], 'method' => ['a']]],
					'fields' => [
						'type' =>	['type' => API_INT32, 'flags' => API_REQUIRED, 'in' => '1,2,3,4,5,6,7,8,9,10'],
						'name' =>	['type' => API_STRING_UTF8, 'flags' => API_REQUIRED],
						'method' =>	['type' => API_INT32, 'flags' => API_REQUIRED, 'in' => 'a,b,c,d']
					]
				],
				[
					['type' => '3', 'name' => 'Test1', 'method' => 'a'],
					['type' => '3', 'name' => 'Test2', 'method' => 'a'],
					['type' => '4', 'name' => 'Test3', 'method' => 'c'],
					['type' => '1', 'name' => 'Test4', 'method' => 'a'],
					['type' => '1', 'name' => 'Test5', 'method' => 'b'],
					['type' => '2', 'name' => 'Test6', 'method' => 'b'],
					['type' => '2', 'name' => 'Test7', 'method' => 'a']
				],
				'/',
				false,
				'Invalid parameter "/7": only one object can exist within the combinations of (type, method)=((1, 2), (a)).'
			],
			[
				[
					'type' => API_OBJECTS,
					'uniq' => [['name']],
					'uniq_by_values' => [['type' => ['1', '2'], 'method' => ['a']]],
					'fields' => [
						'type' =>	['type' => API_INT32, 'flags' => API_REQUIRED, 'in' => '1,2,3,4,5,6,7,8,9,10'],
						'name' =>	['type' => API_STRING_UTF8, 'flags' => API_REQUIRED],
						'method' =>	['type' => API_INT32, 'in' => 'a,b,c,d']
					]
				],
				[
					['type' => '3', 'name' => 'Test1', 'method' => 'a'],
					['type' => '3', 'name' => 'Test2', 'method' => 'a'],
					['type' => '4', 'name' => 'Test3', 'method' => 'c'],
					['type' => '1', 'name' => 'Test4', 'method' => 'a'],
					['type' => '1', 'name' => 'Test5', 'method' => 'b'],
					['type' => '2', 'name' => 'Test6'],
					['type' => '2', 'name' => 'Test7', 'method' => 'a']
				],
				'/',
				false,
				'Invalid parameter "/7": only one object can exist within the combinations of (type, method)=((1, 2), (a)).'
			],
			[
				[
					'type' => API_OBJECTS,
					'uniq' => [['name']],
					'uniq_by_values' => [['type' => ['1', '2'], 'method' => ['a', 'b']]],
					'fields' => [
						'type' =>	['type' => API_INT32, 'flags' => API_REQUIRED, 'in' => '1,2,3,4,5,6,7,8,9,10'],
						'name' =>	['type' => API_STRING_UTF8, 'flags' => API_REQUIRED],
						'method' =>	['type' => API_INT32, 'flags' => API_REQUIRED, 'in' => 'a,b,c,d']
					]
				],
				[
					['type' => '3', 'name' => 'Test1', 'method' => 'a'],
					['type' => '3', 'name' => 'Test2', 'method' => 'a'],
					['type' => '4', 'name' => 'Test3', 'method' => 'c'],
					['type' => '1', 'name' => 'Test4', 'method' => 'a'],
					['type' => '1', 'name' => 'Test5', 'method' => 'c'],
					['type' => '2', 'name' => 'Test6', 'method' => 'c'],
					['type' => '2', 'name' => 'Test7', 'method' => 'd']
				],
				'/',
				true,
				''
			],
			[
				[
					'type' => API_OBJECTS,
					'uniq' => [['name']],
					'uniq_by_values' => [['type' => ['1', '2'], 'method' => ['a', 'b']]],
					'fields' => [
						'type' =>	['type' => API_INT32, 'flags' => API_REQUIRED, 'in' => '1,2,3,4,5,6,7,8,9,10'],
						'name' =>	['type' => API_STRING_UTF8, 'flags' => API_REQUIRED],
						'method' =>	['type' => API_INT32, 'flags' => API_REQUIRED, 'in' => 'a,b,c,d']
					]
				],
				[
					['type' => '3', 'name' => 'Test1', 'method' => 'a'],
					['type' => '3', 'name' => 'Test2', 'method' => 'a'],
					['type' => '4', 'name' => 'Test3', 'method' => 'c'],
					['type' => '1', 'name' => 'Test4', 'method' => 'a'],
					['type' => '1', 'name' => 'Test5', 'method' => 'c'],
					['type' => '1', 'name' => 'Test6', 'method' => 'b']
				],
				'/',
				false,
				'Invalid parameter "/6": only one object can exist within the combinations of (type, method)=((1, 2), (a, b)).'
			],
			[
				[
					'type' => API_OBJECTS,
					'uniq' => [['name']],
					'uniq_by_values' => [['type' => ['1', '2'], 'method' => ['a', 'b']]],
					'fields' => [
						'type' =>	['type' => API_INT32, 'flags' => API_REQUIRED, 'in' => '1,2,3,4,5,6,7,8,9,10'],
						'name' =>	['type' => API_STRING_UTF8, 'flags' => API_REQUIRED],
						'method' =>	['type' => API_INT32, 'flags' => API_REQUIRED, 'in' => 'a,b,c,d']
					]
				],
				[
					['type' => '3', 'name' => 'Test1', 'method' => 'a'],
					['type' => '3', 'name' => 'Test2', 'method' => 'a'],
					['type' => '4', 'name' => 'Test3', 'method' => 'c'],
					['type' => '1', 'name' => 'Test4', 'method' => 'a'],
					['type' => '1', 'name' => 'Test5', 'method' => 'c'],
					['type' => '2', 'name' => 'Test6', 'method' => 'c'],
					['type' => '2', 'name' => 'Test7', 'method' => 'b']
				],
				'/',
				false,
				'Invalid parameter "/7": only one object can exist within the combinations of (type, method)=((1, 2), (a, b)).'
			]
		];
	}

	/**
	 * @dataProvider dataProviderUniqueness
	 *
	 * @param array  $rule
	 * @param mixed  $data
	 * @param string $path
	 * @param bool   $rc_expected
	 * @param mixed  $error_expected
	 */
	public function testApiUniqueness(array $rule, $data, $path, $rc_expected, $error_expected) {
		$rc = CApiInputValidator::validateUniqueness($rule, $data, $path, $error);

		$this->assertSame(gettype($rc_expected), gettype($rc));
		$this->assertSame(gettype($error_expected), gettype($error));
		$this->assertSame($rc_expected, $rc);
		$this->assertSame($error_expected, $error);
	}
}<|MERGE_RESOLUTION|>--- conflicted
+++ resolved
@@ -6149,8 +6149,6 @@
 				true,
 				'Parameter "/real_hosts" is deprecated.'
 			],
-<<<<<<< HEAD
-=======
 			[
 				['type' => API_FILTER, 'flags' => API_ALLOW_NULL, 'fields' => ['type', 'name', 'value']],
 				['type' => '3', 'name2' => '2', 'value' => ['1', '2', '3', '4', '1']],
@@ -6174,13 +6172,7 @@
 				['type' => 3, 'name' => 2, 'value' => ['1', 2.5, '3', '4', '1']],
 				'/',
 				['type' => [3], 'name' => [2], 'value' => ['1', 2.5, '3', '4', '1']]
-			]
-		];
-	}
-
-	public function dataProviderInputLegacy() {
-		return [
->>>>>>> a01f5df4
+			],
 			[
 				['type' => API_ITEM_KEY],
 				'key',
