--- conflicted
+++ resolved
@@ -5899,8 +5899,6 @@
 				'/',
 				'Invalid parameter "/active_till": cannot be less than or equal to the value of parameter "/active_since".'
 			],
-<<<<<<< HEAD
-=======
 			[
 				['type' => API_OBJECT, 'fields' => [
 					'real_hosts' => ['type' => API_BOOLEAN, 'flags' => API_DEPRECATED, 'replacement' => 'with_hosts'],
@@ -5938,117 +5936,1366 @@
 				['with_hosts' => true],
 				true,
 				'Parameter "/real_hosts" is deprecated.'
+			],
+			[
+				['type' => API_ITEM_KEY],
+				'key',
+				'/1/item_key',
+				'key'
+			],
+			[
+				['type' => API_ITEM_KEY],
+				'super.key',
+				'/1/item_key',
+				'super.key'
+			],
+			[
+				['type' => API_ITEM_KEY],
+				'super.key[]',
+				'/1/item_key',
+				'super.key[]'
+			],
+			[
+				['type' => API_ITEM_KEY],
+				'super.key[0]',
+				'/1/item_key',
+				'super.key[0]'
+			],
+			[
+				['type' => API_ITEM_KEY],
+				'super.key[a, b, c]',
+				'/1/item_key',
+				'super.key[a, b, c]'
+			],
+			[
+				['type' => API_ITEM_KEY],
+				'super.key[{HOST.HOST}]',
+				'/1/item_key',
+				'super.key[{HOST.HOST}]'
+			],
+			[
+				['type' => API_ITEM_KEY],
+				'super.key[abc{HOST.HOST}def]',
+				'/1/item_key',
+				'super.key[abc{HOST.HOST}def]'
+			],
+			[
+				['type' => API_ITEM_KEY],
+				'super.key[{#LLD_MACRO}, b, c]',
+				'/1/item_key',
+				'super.key[{#LLD_MACRO}, b, c]'
+			],
+			[
+				['type' => API_ITEM_KEY],
+				'super.key[{#LLD_MACRO1}abc{#LLD_MACRO2}, b, c]',
+				'/1/item_key',
+				'super.key[{#LLD_MACRO1}abc{#LLD_MACRO2}, b, c]'
+			],
+			[
+				['type' => API_ITEM_KEY],
+				'super.key["{#LLD_MACRO}", "b b", "c\""]',
+				'/1/item_key',
+				'super.key["{#LLD_MACRO}", "b b", "c\""]'
+			],
+			[
+				['type' => API_ITEM_KEY],
+				'super.key["{#LLD_MACRO1} {#LLD_MACRO2}", b, c]',
+				'/1/item_key',
+				'super.key["{#LLD_MACRO1} {#LLD_MACRO2}", b, c]'
+			],
+			[
+				['type' => API_ITEM_KEY, 'flags' => API_REQUIRED_LLD_MACRO],
+				'super.key[{#LLD_MACRO}, b, c]',
+				'/1/item_key',
+				'super.key[{#LLD_MACRO}, b, c]'
+			],
+			[
+				['type' => API_ITEM_KEY, 'flags' => API_REQUIRED_LLD_MACRO],
+				'super.key[a, b, c{#LLD_MACRO}d]',
+				'/1/item_key',
+				'super.key[a, b, c{#LLD_MACRO}d]'
+			],
+			[
+				['type' => API_ITEM_KEY, 'flags' => API_REQUIRED_LLD_MACRO],
+				'super.key[{{#LLD_MACRO}.fmtnum(2)}, b, c]',
+				'/1/item_key',
+				'super.key[{{#LLD_MACRO}.fmtnum(2)}, b, c]'
+			],
+			[
+				['type' => API_ITEM_KEY, 'flags' => API_REQUIRED_LLD_MACRO],
+				'super.key[a, b, c{{#LLD_MACRO}.fmtnum(2)}d]',
+				'/1/item_key',
+				'super.key[a, b, c{{#LLD_MACRO}.fmtnum(2)}d]'
+			],
+			[
+				['type' => API_ITEM_KEY, 'flags' => API_REQUIRED_LLD_MACRO],
+				'super.key["{{#LLD_MACRO}.regsub(\"(.*)_([0-9]+)\", \1)}", b, c]',
+				'/1/item_key',
+				'super.key["{{#LLD_MACRO}.regsub(\"(.*)_([0-9]+)\", \1)}", b, c]'
+			],
+			[
+				['type' => API_ITEM_KEY, 'flags' => API_REQUIRED_LLD_MACRO],
+				'super.key[a, b, "{{#LLD_MACRO}.regsub(\"(.*)_([0-9]+)\", \1)}"]',
+				'/1/item_key',
+				'super.key[a, b, "{{#LLD_MACRO}.regsub(\"(.*)_([0-9]+)\", \1)}"]'
+			],
+			[
+				['type' => API_ITEM_KEY, 'flags' => API_REQUIRED_LLD_MACRO],
+				'super.key["{{#LLD_MACRO}.regsub(\"(.*)_([0-9]+)\", \1)", b, c]',
+				'/1/item_key',
+				'super.key["{{#LLD_MACRO}.regsub(\"(.*)_([0-9]+)\", \1)", b, c]'
+			],
+			[
+				['type' => API_ITEM_KEY],
+				null,
+				'/1/item_key',
+				'Invalid parameter "/1/item_key": a character string is expected.'
+			],
+			[
+				['type' => API_ITEM_KEY],
+				123,
+				'/1/item_key',
+				'Invalid parameter "/1/item_key": a character string is expected.'
+			],
+			[
+				['type' => API_ITEM_KEY],
+				true,
+				'/1/item_key',
+				'Invalid parameter "/1/item_key": a character string is expected.'
+			],
+			[
+				['type' => API_ITEM_KEY],
+				[],
+				'/1/item_key',
+				'Invalid parameter "/1/item_key": a character string is expected.'
+			],
+			[
+				['type' => API_ITEM_KEY],
+				'',
+				'/1/item_key',
+				'Invalid parameter "/1/item_key": cannot be empty.'
+			],
+			[
+				['type' => API_ITEM_KEY, 'length' => 2],
+				'key',
+				'/1/item_key',
+				'Invalid parameter "/1/item_key": value is too long.'
+			],
+			[
+				['type' => API_ITEM_KEY],
+				'/key',
+				'/1/item_key',
+				'Invalid parameter "/1/item_key": incorrect syntax near "/key".'
+			],
+			[
+				['type' => API_ITEM_KEY],
+				'{#LLD_MACRO}',
+				'/1/item_key',
+				'Invalid parameter "/1/item_key": incorrect syntax near "{#LLD_MACRO}".'
+			],
+			[
+				['type' => API_ITEM_KEY],
+				'[{#LLD_MACRO}]',
+				'/1/item_key',
+				'Invalid parameter "/1/item_key": incorrect syntax near "[{#LLD_MACRO}]".'
+			],
+			[
+				['type' => API_ITEM_KEY],
+				'[key',
+				'/1/item_key',
+				'Invalid parameter "/1/item_key": incorrect syntax near "[key".'
+			],
+			[
+				['type' => API_ITEM_KEY],
+				'key]',
+				'/1/item_key',
+				'Invalid parameter "/1/item_key": incorrect syntax near "]".'
+			],
+			[
+				['type' => API_ITEM_KEY],
+				'[key]',
+				'/1/item_key',
+				'Invalid parameter "/1/item_key": incorrect syntax near "[key]".'
+			],
+			[
+				['type' => API_ITEM_KEY],
+				'key[',
+				'/1/item_key',
+				'Invalid parameter "/1/item_key": unexpected end of key.'
+			],
+			[
+				['type' => API_ITEM_KEY],
+				'key[a',
+				'/1/item_key',
+				'Invalid parameter "/1/item_key": unexpected end of key.'
+			],
+			[
+				['type' => API_ITEM_KEY],
+				'key[a, "]',
+				'/1/item_key',
+				'Invalid parameter "/1/item_key": unexpected end of key.'
+			],
+			[
+				['type' => API_ITEM_KEY, 'flags' => API_REQUIRED_LLD_MACRO],
+				'super.key[a, b, c]',
+				'/1/item_key',
+				'Invalid parameter "/1/item_key": must contain at least one low-level discovery macro.'
+			],
+			[
+				['type' => API_ITEM_KEY, 'flags' => API_REQUIRED_LLD_MACRO],
+				'super.key[a, {$MACRO}, c]',
+				'/1/item_key',
+				'Invalid parameter "/1/item_key": must contain at least one low-level discovery macro.'
+			],
+			[
+				['type' => API_ITEM_KEY, 'flags' => API_REQUIRED_LLD_MACRO],
+				'super.key[{#LLD_MACRO, b, c]',
+				'/1/item_key',
+				'Invalid parameter "/1/item_key": must contain at least one low-level discovery macro.'
+			],
+			[
+				['type' => API_ITEM_KEY, 'flags' => API_REQUIRED_LLD_MACRO],
+				'super.key[{{#LLD_MACRO}.regsub("(.*)_([0-9]+)", \1)}, b, c]',
+				'/1/item_key',
+				'Invalid parameter "/1/item_key": incorrect syntax near "+)", \1)}, b, c]".'
+			],
+			[
+				['type' => API_ITEM_DELAY],
+				null,
+				'/1/item_delay',
+				'Invalid parameter "/1/item_delay": a character string is expected.'
+			],
+			[
+				['type' => API_ITEM_DELAY],
+				'abc',
+				'/1/item_delay',
+				'Invalid parameter "/1/item_delay": invalid delay.'
+			],
+			[
+				['type' => API_ITEM_DELAY],
+				123,
+				'/1/item_delay',
+				'123'
+			],
+			[
+				['type' => API_ITEM_DELAY],
+				'1m',
+				'/1/item_delay',
+				'1m'
+			],
+			[
+				['type' => API_ITEM_DELAY, 'length' => 2],
+				'10m',
+				'/1/item_delay',
+				'Invalid parameter "/1/item_delay": value is too long.'
+			],
+			[
+				['type' => API_ITEM_DELAY],
+				0,
+				'/1/item_delay',
+				'Item will not be refreshed. Specified update interval requires having at least one either flexible or scheduling interval.'
+			],
+			[
+				['type' => API_ITEM_DELAY],
+				'0;1m/1-5,10:00-18:00',
+				'/1/item_delay',
+				'0;1m/1-5,10:00-18:00'
+			],
+			[
+				['type' => API_ITEM_DELAY],
+				SEC_PER_DAY + 1,
+				'/1/item_delay',
+				'Item will not be refreshed. Update interval should be between 1s and 1d. Also Scheduled/Flexible intervals can be used.'
+			],
+			[
+				['type' => API_ITEM_DELAY],
+				'1m;30s/1-7,10:00-18:00',
+				'/1/item_delay',
+				'1m;30s/1-7,10:00-18:00'
+			],
+			[
+				['type' => API_ITEM_DELAY],
+				'1m;h9m/30',
+				'/1/item_delay',
+				'1m;h9m/30'
+			],
+			[
+				['type' => API_ITEM_DELAY],
+				'{$MACRO}',
+				'/1/item_delay',
+				'{$MACRO}'
+			],
+			[
+				['type' => API_ITEM_DELAY],
+				'{#LLD}',
+				'/1/item_delay',
+				'Invalid parameter "/1/item_delay": invalid delay.'
+			],
+			[
+				['type' => API_ITEM_DELAY, 'flags' => API_ALLOW_LLD_MACRO],
+				'{#LLD}',
+				'/1/item_delay',
+				'{#LLD}'
+			],
+			[
+				['type' => API_XML],
+				null,
+				'/1/xml',
+				'Invalid parameter "/1/xml": a character string is expected.'
+			],
+			[
+				['type' => API_XML],
+				123,
+				'/1/xml',
+				'Invalid parameter "/1/xml": a character string is expected.'
+			],
+			[
+				['type' => API_XML],
+				'',
+				'/1/xml',
+				''
+			],
+			[
+				['type' => API_XML, 'flags' => API_NOT_EMPTY],
+				'',
+				'/1/xml',
+				'Invalid parameter "/1/xml": cannot be empty.'
+			],
+			[
+				['type' => API_XML],
+				'<?xml version="1.0" encoding="UTF-8"?>',
+				'/1/xml',
+				'Invalid parameter "/1/xml": (4) Start tag expected, \'<\' not found [Line: 1 | Column: 39].'
+			],
+			[
+				['type' => API_XML],
+				'<?xml version="1.0" encoding="UTF-8"?><node>value</node>',
+				'/1/xml',
+				'<?xml version="1.0" encoding="UTF-8"?><node>value</node>'
+			],
+			[
+				['type' => API_XML, 'length' => 10],
+				'<?xml version="1.0" encoding="UTF-8"?><node>value</node>',
+				'/1/xml',
+				'Invalid parameter "/1/xml": value is too long.'
+			],
+			[
+				['type' => API_PREPROC_PARAMS, 'preproc_type' => ['value' => ZBX_PREPROC_MULTIPLIER]],
+				'1',
+				'/1/params',
+				'1'
+			],
+			[
+				['type' => API_PREPROC_PARAMS, 'preproc_type' => ['value' => ZBX_PREPROC_MULTIPLIER]],
+				'1',
+				'/1/params',
+				'1'
+			],
+			[
+				['type' => API_PREPROC_PARAMS, 'preproc_type' => ['value' => ZBX_PREPROC_MULTIPLIER]],
+				'1.0',
+				'/1/params',
+				'1'
+			],
+			[
+				['type' => API_PREPROC_PARAMS, 'preproc_type' => ['value' => ZBX_PREPROC_MULTIPLIER]],
+				'1.08',
+				'/1/params',
+				'1.08'
+			],
+			[
+				['type' => API_PREPROC_PARAMS, 'preproc_type' => ['value' => ZBX_PREPROC_MULTIPLIER], 'length' => 2],
+				'1.08',
+				'/1/params',
+				'Invalid parameter "/1/params": value is too long.'
+			],
+			[
+				['type' => API_PREPROC_PARAMS, 'preproc_type' => ['value' => ZBX_PREPROC_MULTIPLIER]],
+				'abc',
+				'/1/params',
+				'Invalid parameter "/1/params/1": a floating point value is expected.'
+			],
+			[
+				['type' => API_PREPROC_PARAMS, 'preproc_type' => ['value' => ZBX_PREPROC_MULTIPLIER]],
+				"1.08\n",
+				'/1/params',
+				'Invalid parameter "/1/params": unexpected parameter "2".'
+			],
+			[
+				['type' => API_PREPROC_PARAMS, 'preproc_type' => ['value' => ZBX_PREPROC_MULTIPLIER]],
+				"1.08\n1.08",
+				'/1/params',
+				'Invalid parameter "/1/params": unexpected parameter "2".'
+			],
+			[
+				['type' => API_PREPROC_PARAMS, 'preproc_type' => ['value' => ZBX_PREPROC_RTRIM]],
+				' ")',
+				'/1/params',
+				' ")'
+			],
+			[
+				['type' => API_PREPROC_PARAMS, 'preproc_type' => ['value' => ZBX_PREPROC_LTRIM]],
+				' "(',
+				'/1/params',
+				' "('
+			],
+			[
+				['type' => API_PREPROC_PARAMS, 'preproc_type' => ['value' => ZBX_PREPROC_TRIM]],
+				' "()',
+				'/1/params',
+				' "()'
+			],
+			[
+				['type' => API_PREPROC_PARAMS, 'preproc_type' => ['value' => ZBX_PREPROC_RTRIM]],
+				" \"(\n \")",
+				'/1/params',
+				'Invalid parameter "/1/params": unexpected parameter "2".'
+			],
+			[
+				['type' => API_PREPROC_PARAMS, 'preproc_type' => ['value' => ZBX_PREPROC_LTRIM]],
+				" \"(\n \")",
+				'/1/params',
+				'Invalid parameter "/1/params": unexpected parameter "2".'
+			],
+			[
+				['type' => API_PREPROC_PARAMS, 'preproc_type' => ['value' => ZBX_PREPROC_TRIM]],
+				" \"(\n \")",
+				'/1/params',
+				'Invalid parameter "/1/params": unexpected parameter "2".'
+			],
+			[
+				['type' => API_PREPROC_PARAMS, 'preproc_type' => ['value' => ZBX_PREPROC_REGSUB]],
+				"^[a-z]$\n\\1",
+				'/1/params',
+				"^[a-z]$\n\\1"
+			],
+			[
+				['type' => API_PREPROC_PARAMS, 'preproc_type' => ['value' => ZBX_PREPROC_REGSUB]],
+				"{\$MACRO}\n\\1",
+				'/1/params',
+				"{\$MACRO}\n\\1",
+			],
+			[
+				['type' => API_PREPROC_PARAMS, 'preproc_type' => ['value' => ZBX_PREPROC_REGSUB]],
+				"{\#LLD_MACRO}\n\\1",
+				'/1/params',
+				"{\#LLD_MACRO}\n\\1",
+			],
+			[
+				['type' => API_PREPROC_PARAMS, 'preproc_type' => ['value' => ZBX_PREPROC_REGSUB]],
+				"^[a-z$\n\\1",
+				'/1/params',
+				'Invalid parameter "/1/params/1": invalid regular expression.'
+			],
+			[
+				['type' => API_PREPROC_PARAMS, 'preproc_type' => ['value' => ZBX_PREPROC_REGSUB]],
+				"^[a-z]$",
+				'/1/params',
+				'Invalid parameter "/1/params": the parameter "2" is missing.'
+			],
+			[
+				['type' => API_PREPROC_PARAMS, 'preproc_type' => ['value' => ZBX_PREPROC_REGSUB]],
+				"^[a-z]$\n\\1\nabc",
+				'/1/params',
+				'Invalid parameter "/1/params": unexpected parameter "3".'
+			],
+			[
+				['type' => API_OBJECT, 'fields' => [
+					'type' => ['type' => API_INT32, 'flags' => API_REQUIRED, 'in' => ZBX_PREPROC_REGSUB],
+					'params' => ['type' => API_PREPROC_PARAMS, 'preproc_type' => ['field' => 'type']]
+				]],
+				[
+					'type' => ZBX_PREPROC_REGSUB,
+					'params' => "^[a-z]$\n\\1",
+				],
+				'/',
+				[
+					'type' => ZBX_PREPROC_REGSUB,
+					'params' => "^[a-z]$\n\\1",
+				],
+			],
+			[
+				['type' => API_PREPROC_PARAMS, 'preproc_type' => ['value' => ZBX_PREPROC_XPATH]],
+				'number(/document/item/@attribute)',
+				'/1/params',
+				'number(/document/item/@attribute)'
+			],
+			[
+				['type' => API_PREPROC_PARAMS, 'preproc_type' => ['value' => ZBX_PREPROC_XPATH]],
+				'',
+				'/1/params',
+				'Invalid parameter "/1/params/1": cannot be empty.'
+			],
+			[
+				['type' => API_PREPROC_PARAMS, 'preproc_type' => ['value' => ZBX_PREPROC_XPATH]],
+				"number(/document/item/@attribute)\nabc",
+				'/1/params',
+				'Invalid parameter "/1/params": unexpected parameter "2".'
+			],
+			[
+				['type' => API_PREPROC_PARAMS, 'preproc_type' => ['value' => ZBX_PREPROC_JSONPATH]],
+				'$.object.name',
+				'/1/params',
+				'$.object.name'
+			],
+			[
+				['type' => API_PREPROC_PARAMS, 'preproc_type' => ['value' => ZBX_PREPROC_JSONPATH]],
+				'',
+				'/1/params',
+				'Invalid parameter "/1/params/1": cannot be empty.'
+			],
+			[
+				['type' => API_PREPROC_PARAMS, 'preproc_type' => ['value' => ZBX_PREPROC_JSONPATH]],
+				"$.object.name\nabc",
+				'/1/params',
+				'Invalid parameter "/1/params": unexpected parameter "2".'
+			],
+			[
+				['type' => API_PREPROC_PARAMS, 'preproc_type' => ['value' => ZBX_PREPROC_VALIDATE_RANGE]],
+				"1\n10",
+				'/1/params',
+				"1\n10"
+			],
+			[
+				['type' => API_PREPROC_PARAMS, 'preproc_type' => ['value' => ZBX_PREPROC_VALIDATE_RANGE]],
+				"10.01\n10",
+				'/1/params',
+				'Invalid parameter "/1/params/2": cannot be less than or equal to the value of parameter "/1/params/1".'
+			],
+			[
+				['type' => API_PREPROC_PARAMS, 'preproc_type' => ['value' => ZBX_PREPROC_VALIDATE_RANGE]],
+				"10.01",
+				'/1/params',
+				'Invalid parameter "/1/params": the parameter "2" is missing.'
+			],
+			[
+				['type' => API_PREPROC_PARAMS, 'preproc_type' => ['value' => ZBX_PREPROC_VALIDATE_RANGE]],
+				"1\n10\nabc",
+				'/1/params',
+				'Invalid parameter "/1/params": unexpected parameter "3".'
+			],
+			[
+				['type' => API_PREPROC_PARAMS, 'preproc_type' => ['value' => ZBX_PREPROC_VALIDATE_REGEX]],
+				"^[a-z]$",
+				'/1/params',
+				"^[a-z]$"
+			],
+			[
+				['type' => API_PREPROC_PARAMS, 'preproc_type' => ['value' => ZBX_PREPROC_VALIDATE_REGEX]],
+				"^[a-z$",
+				'/1/params',
+				'Invalid parameter "/1/params/1": invalid regular expression.'
+			],
+			[
+				['type' => API_PREPROC_PARAMS, 'preproc_type' => ['value' => ZBX_PREPROC_VALIDATE_REGEX]],
+				"@^[a-z$",
+				'/1/params',
+				'Invalid parameter "/1/params/1": invalid regular expression.'
+			],
+			[
+				['type' => API_PREPROC_PARAMS, 'preproc_type' => ['value' => ZBX_PREPROC_VALIDATE_REGEX]],
+				"^[a-z$\nabc",
+				'/1/params',
+				'Invalid parameter "/1/params": unexpected parameter "2".'
+			],
+			[
+				['type' => API_PREPROC_PARAMS, 'preproc_type' => ['value' => ZBX_PREPROC_VALIDATE_NOT_REGEX]],
+				"^[a-z]$",
+				'/1/params',
+				"^[a-z]$"
+			],
+			[
+				['type' => API_PREPROC_PARAMS, 'preproc_type' => ['value' => ZBX_PREPROC_VALIDATE_NOT_REGEX]],
+				"^[a-z$",
+				'/1/params',
+				'Invalid parameter "/1/params/1": invalid regular expression.'
+			],
+			[
+				['type' => API_PREPROC_PARAMS, 'preproc_type' => ['value' => ZBX_PREPROC_VALIDATE_NOT_REGEX]],
+				"@^[a-z$",
+				'/1/params',
+				'Invalid parameter "/1/params/1": invalid regular expression.'
+			],
+			[
+				['type' => API_PREPROC_PARAMS, 'preproc_type' => ['value' => ZBX_PREPROC_VALIDATE_NOT_REGEX]],
+				"^[a-z$\nabc",
+				'/1/params',
+				'Invalid parameter "/1/params": unexpected parameter "2".'
+			],
+			[
+				['type' => API_PREPROC_PARAMS, 'preproc_type' => ['value' => ZBX_PREPROC_ERROR_FIELD_JSON]],
+				'$.object.error',
+				'/1/params',
+				'$.object.error'
+			],
+			[
+				['type' => API_PREPROC_PARAMS, 'preproc_type' => ['value' => ZBX_PREPROC_ERROR_FIELD_JSON]],
+				'',
+				'/1/params',
+				'Invalid parameter "/1/params/1": cannot be empty.'
+			],
+			[
+				['type' => API_PREPROC_PARAMS, 'preproc_type' => ['value' => ZBX_PREPROC_ERROR_FIELD_JSON]],
+				"$.object.error\nabc",
+				'/1/params',
+				'Invalid parameter "/1/params": unexpected parameter "2".'
+			],
+			[
+				['type' => API_PREPROC_PARAMS, 'preproc_type' => ['value' => ZBX_PREPROC_ERROR_FIELD_XML]],
+				'number(/document/item/@error)',
+				'/1/params',
+				'number(/document/item/@error)'
+			],
+			[
+				['type' => API_PREPROC_PARAMS, 'preproc_type' => ['value' => ZBX_PREPROC_ERROR_FIELD_XML]],
+				'',
+				'/1/params',
+				'Invalid parameter "/1/params/1": cannot be empty.'
+			],
+			[
+				['type' => API_PREPROC_PARAMS, 'preproc_type' => ['value' => ZBX_PREPROC_ERROR_FIELD_XML]],
+				"number(/document/item/@error)\nabc",
+				'/1/params',
+				'Invalid parameter "/1/params": unexpected parameter "2".'
+			],
+			[
+				['type' => API_PREPROC_PARAMS, 'preproc_type' => ['value' => ZBX_PREPROC_ERROR_FIELD_REGEX]],
+				"^[a-z]$\n\\1",
+				'/1/params',
+				"^[a-z]$\n\\1"
+			],
+			[
+				['type' => API_PREPROC_PARAMS, 'preproc_type' => ['value' => ZBX_PREPROC_ERROR_FIELD_REGEX]],
+				"^[a-z$\n\\1",
+				'/1/params',
+				'Invalid parameter "/1/params/1": invalid regular expression.'
+			],
+			[
+				['type' => API_PREPROC_PARAMS, 'preproc_type' => ['value' => ZBX_PREPROC_ERROR_FIELD_REGEX]],
+				"^[a-z]$",
+				'/1/params',
+				'Invalid parameter "/1/params": the parameter "2" is missing.'
+			],
+			[
+				['type' => API_PREPROC_PARAMS, 'preproc_type' => ['value' => ZBX_PREPROC_ERROR_FIELD_REGEX]],
+				"^[a-z]$\n\\1\nabc",
+				'/1/params',
+				'Invalid parameter "/1/params": unexpected parameter "3".'
+			],
+			[
+				['type' => API_PREPROC_PARAMS, 'preproc_type' => ['value' => ZBX_PREPROC_THROTTLE_TIMED_VALUE]],
+				'1',
+				'/1/params',
+				'1'
+			],
+			[
+				['type' => API_PREPROC_PARAMS, 'preproc_type' => ['value' => ZBX_PREPROC_THROTTLE_TIMED_VALUE]],
+				'30',
+				'/1/params',
+				'30'
+			],
+			[
+				['type' => API_PREPROC_PARAMS, 'preproc_type' => ['value' => ZBX_PREPROC_THROTTLE_TIMED_VALUE]],
+				'788400000', // 25 years
+				'/1/params',
+				'788400000'
+			],
+			[
+				['type' => API_PREPROC_PARAMS, 'preproc_type' => ['value' => ZBX_PREPROC_THROTTLE_TIMED_VALUE]],
+				'30s',
+				'/1/params',
+				'30s'
+			],
+			[
+				['type' => API_PREPROC_PARAMS, 'preproc_type' => ['value' => ZBX_PREPROC_THROTTLE_TIMED_VALUE]],
+				'10m',
+				'/1/params',
+				'10m'
+			],
+			[
+				['type' => API_PREPROC_PARAMS, 'preproc_type' => ['value' => ZBX_PREPROC_THROTTLE_TIMED_VALUE]],
+				'1h',
+				'/1/params',
+				'1h'
+			],
+			[
+				['type' => API_PREPROC_PARAMS, 'preproc_type' => ['value' => ZBX_PREPROC_THROTTLE_TIMED_VALUE]],
+				'1w',
+				'/1/params',
+				'1w'
+			],
+			[
+				['type' => API_PREPROC_PARAMS, 'preproc_type' => ['value' => ZBX_PREPROC_THROTTLE_TIMED_VALUE]],
+				'1.08',
+				'/1/params',
+				'Invalid parameter "/1/params/1": a time unit is expected.'
+			],
+			[
+				['type' => API_PREPROC_PARAMS, 'preproc_type' => ['value' => ZBX_PREPROC_THROTTLE_TIMED_VALUE]],
+				'1M',
+				'/1/params',
+				'Invalid parameter "/1/params/1": a time unit is expected.'
+			],
+			[
+				['type' => API_PREPROC_PARAMS, 'preproc_type' => ['value' => ZBX_PREPROC_THROTTLE_TIMED_VALUE]],
+				'1y',
+				'/1/params',
+				'Invalid parameter "/1/params/1": a time unit is expected.'
+			],
+			[
+				['type' => API_PREPROC_PARAMS, 'preproc_type' => ['value' => ZBX_PREPROC_THROTTLE_TIMED_VALUE]],
+				'-1',
+				'/1/params',
+				'Invalid parameter "/1/params/1": value must be one of 1-788400000.'
+			],
+			[
+				['type' => API_PREPROC_PARAMS, 'preproc_type' => ['value' => ZBX_PREPROC_THROTTLE_TIMED_VALUE]],
+				'0',
+				'/1/params',
+				'Invalid parameter "/1/params/1": value must be one of 1-788400000.'
+			],
+			[
+				['type' => API_PREPROC_PARAMS, 'preproc_type' => ['value' => ZBX_PREPROC_THROTTLE_TIMED_VALUE]],
+				'788400001',
+				'/1/params',
+				'Invalid parameter "/1/params/1": value must be one of 1-788400000.'
+			],
+			[
+				['type' => API_PREPROC_PARAMS, 'preproc_type' => ['value' => ZBX_PREPROC_THROTTLE_TIMED_VALUE]],
+				'788400001',
+				'/1/params',
+				'Invalid parameter "/1/params/1": value must be one of 1-788400000.'
+			],
+			[
+				['type' => API_PREPROC_PARAMS, 'preproc_type' => ['value' => ZBX_PREPROC_THROTTLE_TIMED_VALUE]],
+				'-1m',
+				'/1/params',
+				'Invalid parameter "/1/params/1": value must be one of 1-788400000.'
+			],
+			[
+				['type' => API_PREPROC_PARAMS, 'preproc_type' => ['value' => ZBX_PREPROC_THROTTLE_TIMED_VALUE]],
+				'9126d', // 25 years and 1 day
+				'/1/params',
+				'Invalid parameter "/1/params/1": value must be one of 1-788400000.'
+			],
+			[
+				['type' => API_PREPROC_PARAMS, 'preproc_type' => ['value' => ZBX_PREPROC_THROTTLE_TIMED_VALUE]],
+				"30\nabc",
+				'/1/params',
+				'Invalid parameter "/1/params": unexpected parameter "2".'
+			],
+			[
+				['type' => API_PREPROC_PARAMS, 'preproc_type' => ['value' => ZBX_PREPROC_SCRIPT]],
+				'return true;',
+				'/1/params',
+				'return true;'
+			],
+			[
+				['type' => API_PREPROC_PARAMS, 'preproc_type' => ['value' => ZBX_PREPROC_SCRIPT]],
+				'',
+				'/1/params',
+				'Invalid parameter "/1/params/1": cannot be empty.'
+			],
+			[
+				['type' => API_PREPROC_PARAMS, 'preproc_type' => ['value' => ZBX_PREPROC_SCRIPT]],
+				"let a = 'abc';\nreturn a;",
+				'/1/params',
+				'Invalid parameter "/1/params": unexpected parameter "2".'
+			],
+			[
+				['type' => API_PREPROC_PARAMS, 'preproc_type' => ['value' => ZBX_PREPROC_PROMETHEUS_PATTERN]],
+				"metric{label1=\"value1\"}\nvalue",
+				'/1/params',
+				"metric{label1=\"value1\"}\nvalue\n"
+			],
+			[
+				['type' => API_PREPROC_PARAMS, 'preproc_type' => ['value' => ZBX_PREPROC_PROMETHEUS_PATTERN]],
+				"metric{label1=\"value1\"}\nvalue\n",
+				'/1/params',
+				"metric{label1=\"value1\"}\nvalue\n"
+			],
+			[
+				['type' => API_PREPROC_PARAMS, 'preproc_type' => ['value' => ZBX_PREPROC_PROMETHEUS_PATTERN]],
+				"{\nvalue",
+				'/1/params',
+				'Invalid parameter "/1/params/1": invalid Prometheus pattern.'
+			],
+			[
+				['type' => API_PREPROC_PARAMS, 'preproc_type' => ['value' => ZBX_PREPROC_PROMETHEUS_PATTERN]],
+				"metric{label1=\"value1\"}\nvalue\n\n",
+				'/1/params',
+				'Invalid parameter "/1/params": unexpected parameter "4".'
+			],
+			[
+				['type' => API_PREPROC_PARAMS, 'preproc_type' => ['value' => ZBX_PREPROC_PROMETHEUS_PATTERN]],
+				"metric{label1=\"value1\"}\nlabel\nlabel1",
+				'/1/params',
+				"metric{label1=\"value1\"}\nlabel\nlabel1"
+			],
+			[
+				['type' => API_PREPROC_PARAMS, 'flags' => API_ALLOW_USER_MACRO, 'preproc_type' => ['value' => ZBX_PREPROC_PROMETHEUS_PATTERN]],
+				"metric{label1=\"value1\"}\nlabel\n{\$MACRO}",
+				'/1/params',
+				"metric{label1=\"value1\"}\nlabel\n{\$MACRO}"
+			],
+			[
+				['type' => API_PREPROC_PARAMS, 'flags' => API_ALLOW_LLD_MACRO, 'preproc_type' => ['value' => ZBX_PREPROC_PROMETHEUS_PATTERN]],
+				"metric{label1=\"value1\"}\nlabel\n{#LLD_MACRO}",
+				'/1/params',
+				"metric{label1=\"value1\"}\nlabel\n{#LLD_MACRO}"
+			],
+			[
+				['type' => API_PREPROC_PARAMS, 'preproc_type' => ['value' => ZBX_PREPROC_PROMETHEUS_PATTERN]],
+				"metric{label1=\"value1\"}\nlabel\n",
+				'/1/params',
+				'Invalid parameter "/1/params/3": cannot be empty.'
+			],
+			[
+				['type' => API_PREPROC_PARAMS, 'preproc_type' => ['value' => ZBX_PREPROC_PROMETHEUS_PATTERN]],
+				"metric{label1=\"value1\"}\nlabel\n-label1-",
+				'/1/params',
+				'Invalid parameter "/1/params/3": invalid Prometheus label.'
+			],
+			[
+				['type' => API_PREPROC_PARAMS, 'preproc_type' => ['value' => ZBX_PREPROC_PROMETHEUS_PATTERN]],
+				"metric{label1=\"value1\"}\nlabel\n",
+				'/1/params',
+				'Invalid parameter "/1/params/3": cannot be empty.'
+			],
+			[
+				['type' => API_PREPROC_PARAMS, 'preproc_type' => ['value' => ZBX_PREPROC_PROMETHEUS_PATTERN]],
+				"metric{label1=\"value1\"}\nlabel",
+				'/1/params',
+				'Invalid parameter "/1/params": the parameter "3" is missing.'
+			],
+			[
+				['type' => API_PREPROC_PARAMS, 'preproc_type' => ['value' => ZBX_PREPROC_PROMETHEUS_PATTERN]],
+				"metric{label1=\"value1\"}\nlabel\nlabel1\nabc",
+				'/1/params',
+				'Invalid parameter "/1/params": unexpected parameter "4".'
+			],
+			[
+				['type' => API_PREPROC_PARAMS, 'preproc_type' => ['value' => ZBX_PREPROC_PROMETHEUS_PATTERN]],
+				"metric{label1=\"value1\"}\nfunction\nsum",
+				'/1/params',
+				"metric{label1=\"value1\"}\nfunction\nsum"
+			],
+			[
+				['type' => API_PREPROC_PARAMS, 'preproc_type' => ['value' => ZBX_PREPROC_PROMETHEUS_PATTERN]],
+				"metric{label1=\"value1\"}\nfunction\nmin",
+				'/1/params',
+				"metric{label1=\"value1\"}\nfunction\nmin"
+			],
+			[
+				['type' => API_PREPROC_PARAMS, 'preproc_type' => ['value' => ZBX_PREPROC_PROMETHEUS_PATTERN]],
+				"metric{label1=\"value1\"}\nfunction\nmax",
+				'/1/params',
+				"metric{label1=\"value1\"}\nfunction\nmax"
+			],
+			[
+				['type' => API_PREPROC_PARAMS, 'preproc_type' => ['value' => ZBX_PREPROC_PROMETHEUS_PATTERN]],
+				"metric{label1=\"value1\"}\nfunction\navg",
+				'/1/params',
+				"metric{label1=\"value1\"}\nfunction\navg"
+			],
+			[
+				['type' => API_PREPROC_PARAMS, 'preproc_type' => ['value' => ZBX_PREPROC_PROMETHEUS_PATTERN]],
+				"metric{label1=\"value1\"}\nfunction\ncount",
+				'/1/params',
+				"metric{label1=\"value1\"}\nfunction\ncount"
+			],
+			[
+				['type' => API_PREPROC_PARAMS, 'preproc_type' => ['value' => ZBX_PREPROC_PROMETHEUS_PATTERN]],
+				"metric{label1=\"value1\"}\nfunction\ncook",
+				'/1/params',
+				'Invalid parameter "/1/params/3": value must be one of "sum", "min", "max", "avg", "count".'
+			],
+			[
+				['type' => API_PREPROC_PARAMS, 'preproc_type' => ['value' => ZBX_PREPROC_PROMETHEUS_PATTERN]],
+				"metric{label1=\"value1\"}\nfunction\n",
+				'/1/params',
+				'Invalid parameter "/1/params/3": value must be one of "sum", "min", "max", "avg", "count".'
+			],
+			[
+				['type' => API_PREPROC_PARAMS, 'preproc_type' => ['value' => ZBX_PREPROC_PROMETHEUS_PATTERN]],
+				"metric{label1=\"value1\"}\nfunction",
+				'/1/params',
+				'Invalid parameter "/1/params": the parameter "3" is missing.'
+			],
+			[
+				['type' => API_PREPROC_PARAMS, 'preproc_type' => ['value' => ZBX_PREPROC_PROMETHEUS_PATTERN]],
+				"metric{label1=\"value1\"}\nmystery",
+				'/1/params',
+				'Invalid parameter "/1/params/2": value must be one of "value", "label", "function".'
+			],
+			[
+				['type' => API_PREPROC_PARAMS, 'preproc_type' => ['value' => ZBX_PREPROC_PROMETHEUS_PATTERN]],
+				"\nlabel\nlabel1",
+				'/1/params',
+				'Invalid parameter "/1/params/1": cannot be empty.'
+			],
+			[
+				['type' => API_PREPROC_PARAMS, 'preproc_type' => ['value' => ZBX_PREPROC_PROMETHEUS_TO_JSON]],
+				'',
+				'/1/params',
+				''
+			],
+			[
+				['type' => API_PREPROC_PARAMS, 'preproc_type' => ['value' => ZBX_PREPROC_PROMETHEUS_TO_JSON]],
+				'metric{label1="value1"} == 123',
+				'/1/params',
+				'metric{label1="value1"} == 123'
+			],
+			[
+				['type' => API_PREPROC_PARAMS, 'preproc_type' => ['value' => ZBX_PREPROC_PROMETHEUS_TO_JSON]],
+				'metric{%label1="value1"} == 123',
+				'/1/params',
+				'Invalid parameter "/1/params/1": invalid Prometheus pattern.'
+			],
+			[
+				['type' => API_PREPROC_PARAMS, 'preproc_type' => ['value' => ZBX_PREPROC_PROMETHEUS_TO_JSON]],
+				"metric{label1=\"value1\"} == 123\nvalue",
+				'/1/params',
+				'Invalid parameter "/1/params": unexpected parameter "2".'
+			],
+			[
+				['type' => API_PREPROC_PARAMS, 'preproc_type' => ['value' => ZBX_PREPROC_CSV_TO_JSON]],
+				"\n\n0",
+				'/1/params',
+				"\n\n0"
+			],
+			[
+				['type' => API_PREPROC_PARAMS, 'preproc_type' => ['value' => ZBX_PREPROC_CSV_TO_JSON]],
+				",\n\n0",
+				'/1/params',
+				",\n\n0"
+			],
+			[
+				['type' => API_PREPROC_PARAMS, 'preproc_type' => ['value' => ZBX_PREPROC_CSV_TO_JSON]],
+				",\n\"\n0",
+				'/1/params',
+				",\n\"\n0"
+			],
+			[
+				['type' => API_PREPROC_PARAMS, 'preproc_type' => ['value' => ZBX_PREPROC_CSV_TO_JSON]],
+				",\n\"\n1",
+				'/1/params',
+				",\n\"\n1"
+			],
+			[
+				['type' => API_PREPROC_PARAMS, 'preproc_type' => ['value' => ZBX_PREPROC_CSV_TO_JSON]],
+				'',
+				'/1/params',
+				'Invalid parameter "/1/params": the parameter "2" is missing.'
+			],
+			[
+				['type' => API_PREPROC_PARAMS, 'preproc_type' => ['value' => ZBX_PREPROC_CSV_TO_JSON]],
+				"\n",
+				'/1/params',
+				'Invalid parameter "/1/params": the parameter "3" is missing.'
+			],
+			[
+				['type' => API_PREPROC_PARAMS, 'preproc_type' => ['value' => ZBX_PREPROC_CSV_TO_JSON]],
+				"\n\n",
+				'/1/params',
+				'Invalid parameter "/1/params/3": value must be one of "0", "1".'
+			],
+			[
+				['type' => API_PREPROC_PARAMS, 'preproc_type' => ['value' => ZBX_PREPROC_CSV_TO_JSON]],
+				"\n\n0\n",
+				'/1/params',
+				'Invalid parameter "/1/params": unexpected parameter "4".'
+			],
+			[
+				['type' => API_PREPROC_PARAMS, 'preproc_type' => ['value' => ZBX_PREPROC_CSV_TO_JSON]],
+				",\n\"\n2",
+				'/1/params',
+				'Invalid parameter "/1/params/3": value must be one of "0", "1".'
+			],
+			[
+				['type' => API_PREPROC_PARAMS, 'preproc_type' => ['value' => ZBX_PREPROC_STR_REPLACE]],
+				"abc\n",
+				'/1/params',
+				"abc\n",
+			],
+			[
+				['type' => API_PREPROC_PARAMS, 'preproc_type' => ['value' => ZBX_PREPROC_STR_REPLACE]],
+				"abc",
+				'/1/params',
+				"abc\n",
+			],
+			[
+				['type' => API_PREPROC_PARAMS, 'preproc_type' => ['value' => ZBX_PREPROC_STR_REPLACE]],
+				"abc\ndef",
+				'/1/params',
+				"abc\ndef",
+			],
+			[
+				['type' => API_PREPROC_PARAMS, 'preproc_type' => ['value' => ZBX_PREPROC_STR_REPLACE]],
+				"",
+				'/1/params',
+				'Invalid parameter "/1/params/1": cannot be empty.',
+			],
+			[
+				['type' => API_PREPROC_PARAMS, 'preproc_type' => ['value' => ZBX_PREPROC_STR_REPLACE]],
+				"\n",
+				'/1/params',
+				'Invalid parameter "/1/params/1": cannot be empty.',
+			],
+			[
+				['type' => API_PREPROC_PARAMS, 'preproc_type' => ['value' => ZBX_PREPROC_STR_REPLACE]],
+				"\n\n",
+				'/1/params',
+				'Invalid parameter "/1/params": unexpected parameter "3".',
+			],
+			[
+				['type' => API_PROMETHEUS_PATTERN],
+				'',
+				'/1/prometheus_pattern',
+				''
+			],
+			[
+				['type' => API_PROMETHEUS_PATTERN],
+				'cpu_usage_system{cpu="cpu-total"}',
+				'/1/prometheus_pattern',
+				'cpu_usage_system{cpu="cpu-total"}'
+			],
+			[
+				['type' => API_PROMETHEUS_PATTERN, 'flags' => API_ALLOW_USER_MACRO],
+				'{$MACRO}{label1="value1"}==123',
+				'/1/prometheus_pattern',
+				'{$MACRO}{label1="value1"}==123'
+			],
+			[
+				['type' => API_PROMETHEUS_PATTERN, 'flags' => API_ALLOW_USER_MACRO],
+				'metric{{$MACRO}="value1"}==123',
+				'/1/prometheus_pattern',
+				'metric{{$MACRO}="value1"}==123'
+			],
+			[
+				['type' => API_PROMETHEUS_PATTERN],
+				'metric{label1="{$MACRO}"}==123',
+				'/1/prometheus_pattern',
+				'metric{label1="{$MACRO}"}==123'
+			],
+			[
+				['type' => API_PROMETHEUS_PATTERN, 'flags' => API_ALLOW_USER_MACRO],
+				'metric{label="value1"}=={$MACRO}',
+				'/1/prometheus_pattern',
+				'metric{label="value1"}=={$MACRO}'
+			],
+			[
+				['type' => API_PROMETHEUS_PATTERN, 'flags' => API_ALLOW_LLD_MACRO],
+				'{#LLD_MACRO}{label1="value1"}==123',
+				'/1/prometheus_pattern',
+				'{#LLD_MACRO}{label1="value1"}==123'
+			],
+			[
+				['type' => API_PROMETHEUS_PATTERN, 'flags' => API_ALLOW_LLD_MACRO],
+				'metric{{#LLD_MACRO}="value1"}==123',
+				'/1/prometheus_pattern',
+				'metric{{#LLD_MACRO}="value1"}==123'
+			],
+			[
+				['type' => API_PROMETHEUS_PATTERN],
+				'metric{label1="{#LLD_MACRO}"}==123',
+				'/1/prometheus_pattern',
+				'metric{label1="{#LLD_MACRO}"}==123'
+			],
+			[
+				['type' => API_PROMETHEUS_PATTERN, 'flags' => API_ALLOW_LLD_MACRO],
+				'metric{label="value1"}=={#LLD_MACRO}',
+				'/1/prometheus_pattern',
+				'metric{label="value1"}=={#LLD_MACRO}'
+			],
+			[
+				['type' => API_PROMETHEUS_PATTERN, 'flags' => API_ALLOW_LLD_MACRO],
+				'{{#LLD_MACRO}.regsub("(.*)_([0-9]+)", \1)}{label1="value1"}==123',
+				'/1/prometheus_pattern',
+				'{{#LLD_MACRO}.regsub("(.*)_([0-9]+)", \1)}{label1="value1"}==123'
+			],
+			[
+				['type' => API_PROMETHEUS_PATTERN, 'flags' => API_ALLOW_LLD_MACRO],
+				'metric{{{#LLD_MACRO}.regsub("(.*)_([0-9]+)", \1)}="value1"}==123',
+				'/1/prometheus_pattern',
+				'metric{{{#LLD_MACRO}.regsub("(.*)_([0-9]+)", \1)}="value1"}==123'
+			],
+			[
+				['type' => API_PROMETHEUS_PATTERN, 'flags' => API_ALLOW_LLD_MACRO],
+				'metric{label="value1"}=={{#LLD_MACRO}.regsub("(.*)_([0-9]+)", \1)}',
+				'/1/prometheus_pattern',
+				'metric{label="value1"}=={{#LLD_MACRO}.regsub("(.*)_([0-9]+)", \1)}'
+			],
+			[
+				['type' => API_PROMETHEUS_PATTERN],
+				null,
+				'/1/prometheus_pattern',
+				'Invalid parameter "/1/prometheus_pattern": a character string is expected.'
+			],
+			[
+				['type' => API_PROMETHEUS_PATTERN],
+				123,
+				'/1/prometheus_pattern',
+				'Invalid parameter "/1/prometheus_pattern": a character string is expected.'
+			],
+			[
+				['type' => API_PROMETHEUS_PATTERN, 'flags' => API_NOT_EMPTY],
+				'',
+				'/1/prometheus_pattern',
+				'Invalid parameter "/1/prometheus_pattern": cannot be empty.'
+			],
+			[
+				['type' => API_PROMETHEUS_PATTERN],
+				'{',
+				'/1/prometheus_pattern',
+				'Invalid parameter "/1/prometheus_pattern": invalid Prometheus pattern.'
+			],
+			[
+				['type' => API_PROMETHEUS_PATTERN],
+				'{$MACRO}',
+				'/1/prometheus_pattern',
+				'Invalid parameter "/1/prometheus_pattern": invalid Prometheus pattern.'
+			],
+			[
+				['type' => API_PROMETHEUS_PATTERN],
+				'{#LLD_MACRO}',
+				'/1/prometheus_pattern',
+				'Invalid parameter "/1/prometheus_pattern": invalid Prometheus pattern.'
+			],
+			[
+				['type' => API_PROMETHEUS_PATTERN],
+				'{$MACRO}{label1="value1"}==123',
+				'/1/prometheus_pattern',
+				'Invalid parameter "/1/prometheus_pattern": invalid Prometheus pattern.'
+			],
+			[
+				['type' => API_PROMETHEUS_PATTERN],
+				'metric{label1="{{#LLD_MACRO}.regsub("(.*)_([0-9]+)", \1)}"}==123',
+				'/1/prometheus_pattern',
+				'Invalid parameter "/1/prometheus_pattern": invalid Prometheus pattern.'
+			],
+			[
+				['type' => API_PROMETHEUS_PATTERN, 'flags' => API_ALLOW_USER_MACRO],
+				'{$MACRO}{$MACRO2}{label1="value1"}==123',
+				'/1/prometheus_pattern',
+				'Invalid parameter "/1/prometheus_pattern": invalid Prometheus pattern.'
+			],
+			[
+				['type' => API_PROMETHEUS_PATTERN, 'flags' => API_ALLOW_LLD_MACRO],
+				'{#LLD_MACRO}{#LLD_MACRO2}{label1="value1"}==123',
+				'/1/prometheus_pattern',
+				'Invalid parameter "/1/prometheus_pattern": invalid Prometheus pattern.'
+			],
+			[
+				['type' => API_PROMETHEUS_LABEL],
+				'label1',
+				'/1/prometheus_label',
+				'label1'
+			],
+			[
+				['type' => API_PROMETHEUS_LABEL],
+				'superLabel_1',
+				'/1/prometheus_label',
+				'superLabel_1'
+			],
+			[
+				['type' => API_PROMETHEUS_LABEL],
+				'_superLabel_1',
+				'/1/prometheus_label',
+				'_superLabel_1'
+			],
+			[
+				['type' => API_PROMETHEUS_LABEL],
+				'SuperLabel_1',
+				'/1/prometheus_label',
+				'SuperLabel_1'
+			],
+			[
+				['type' => API_PROMETHEUS_LABEL],
+				null,
+				'/1/prometheus_label',
+				'Invalid parameter "/1/prometheus_label": a character string is expected.'
+			],
+			[
+				['type' => API_PROMETHEUS_LABEL],
+				123,
+				'/1/prometheus_label',
+				'Invalid parameter "/1/prometheus_label": a character string is expected.'
+			],
+			[
+				['type' => API_PROMETHEUS_LABEL],
+				'',
+				'/1/prometheus_label',
+				'Invalid parameter "/1/prometheus_label": cannot be empty.'
+			],
+			[
+				['type' => API_PROMETHEUS_LABEL],
+				'1_label',
+				'/1/prometheus_label',
+				'Invalid parameter "/1/prometheus_label": invalid Prometheus label.'
+			],
+			[
+				['type' => API_PROMETHEUS_LABEL],
+				'label}',
+				'/1/prometheus_label',
+				'Invalid parameter "/1/prometheus_label": invalid Prometheus label.'
+			],
+			[
+				['type' => API_PROMETHEUS_LABEL],
+				'{$MACRO}',
+				'/1/prometheus_label',
+				'Invalid parameter "/1/prometheus_label": invalid Prometheus label.'
+			],
+			[
+				['type' => API_PROMETHEUS_LABEL, 'flags' => API_ALLOW_USER_MACRO],
+				'{$MACRO}',
+				'/1/prometheus_label',
+				'{$MACRO}'
+			],
+			[
+				['type' => API_PROMETHEUS_LABEL],
+				'{#LLD_MACRO}',
+				'/1/prometheus_label',
+				'Invalid parameter "/1/prometheus_label": invalid Prometheus label.'
+			],
+			[
+				['type' => API_PROMETHEUS_LABEL, 'flags' => API_ALLOW_LLD_MACRO],
+				'{#LLD_MACRO}',
+				'/1/prometheus_label',
+				'{#LLD_MACRO}'
+			],
+			[
+				['type' => API_PROMETHEUS_LABEL, 'flags' => API_ALLOW_LLD_MACRO],
+				'{{#LLD_MACRO}.regsub("(.*)_([0-9]+)", \1)}',
+				'/1/prometheus_label',
+				'{{#LLD_MACRO}.regsub("(.*)_([0-9]+)", \1)}'
+			],
+			[
+				['type' => API_PROMETHEUS_LABEL],
+				'{{#LLD_MACRO}.regsub("(.*)_([0-9]+)", \1)}',
+				'/1/prometheus_label',
+				'Invalid parameter "/1/prometheus_label": invalid Prometheus label.'
+			],
+			[
+				['type' => API_PROMETHEUS_LABEL, 'flags' => API_ALLOW_USER_MACRO],
+				'{$MACRO}{$MACRO2}',
+				'/1/prometheus_label',
+				'Invalid parameter "/1/prometheus_label": invalid Prometheus label.'
+			],
+			[
+				['type' => API_PROMETHEUS_LABEL, 'flags' => API_ALLOW_LLD_MACRO],
+				'{#LLD_MACRO}{#LLD_MACRO2}',
+				'/1/prometheus_label',
+				'Invalid parameter "/1/prometheus_label": invalid Prometheus label.'
+			],
+			[
+				['type' => API_PROMETHEUS_LABEL, 'flags' => API_ALLOW_LLD_MACRO],
+				'{{#LLD_MACRO}.regsub("(.*)_([0-9]+)", \1)}{{#LLD_MACRO2}.regsub("(.*)_([0-9]+)", \1)}',
+				'/1/prometheus_label',
+				'Invalid parameter "/1/prometheus_label": invalid Prometheus label.'
 			]
 		];
 	}
 
 	public function dataProviderInputLegacy() {
 		return [
->>>>>>> c394d0e7
-			[
-				['type' => API_ITEM_KEY],
-				'key',
-				'/1/item_key',
-				'key'
-			],
-			[
-				['type' => API_ITEM_KEY],
-				'super.key',
-				'/1/item_key',
-				'super.key'
-			],
-			[
-				['type' => API_ITEM_KEY],
-				'super.key[]',
-				'/1/item_key',
-				'super.key[]'
-			],
-			[
-				['type' => API_ITEM_KEY],
-				'super.key[0]',
-				'/1/item_key',
-				'super.key[0]'
-			],
-			[
-				['type' => API_ITEM_KEY],
-				'super.key[a, b, c]',
-				'/1/item_key',
-				'super.key[a, b, c]'
-			],
-			[
-				['type' => API_ITEM_KEY],
-				'super.key[{HOST.HOST}]',
-				'/1/item_key',
-				'super.key[{HOST.HOST}]'
-			],
-			[
-				['type' => API_ITEM_KEY],
-				'super.key[abc{HOST.HOST}def]',
-				'/1/item_key',
-				'super.key[abc{HOST.HOST}def]'
-			],
-			[
-				['type' => API_ITEM_KEY],
-				'super.key[{#LLD_MACRO}, b, c]',
-				'/1/item_key',
-				'super.key[{#LLD_MACRO}, b, c]'
-			],
-			[
-				['type' => API_ITEM_KEY],
-				'super.key[{#LLD_MACRO1}abc{#LLD_MACRO2}, b, c]',
-				'/1/item_key',
-				'super.key[{#LLD_MACRO1}abc{#LLD_MACRO2}, b, c]'
-			],
-			[
-				['type' => API_ITEM_KEY],
-				'super.key["{#LLD_MACRO}", "b b", "c\""]',
-				'/1/item_key',
-				'super.key["{#LLD_MACRO}", "b b", "c\""]'
-			],
-			[
-				['type' => API_ITEM_KEY],
-				'super.key["{#LLD_MACRO1} {#LLD_MACRO2}", b, c]',
-				'/1/item_key',
-				'super.key["{#LLD_MACRO1} {#LLD_MACRO2}", b, c]'
-			],
-			[
-				['type' => API_ITEM_KEY, 'flags' => API_REQUIRED_LLD_MACRO],
-				'super.key[{#LLD_MACRO}, b, c]',
-				'/1/item_key',
-				'super.key[{#LLD_MACRO}, b, c]'
-			],
-			[
-				['type' => API_ITEM_KEY, 'flags' => API_REQUIRED_LLD_MACRO],
-				'super.key[a, b, c{#LLD_MACRO}d]',
-				'/1/item_key',
-				'super.key[a, b, c{#LLD_MACRO}d]'
-			],
-			[
-				['type' => API_ITEM_KEY, 'flags' => API_REQUIRED_LLD_MACRO],
-				'super.key[{{#LLD_MACRO}.fmtnum(2)}, b, c]',
-				'/1/item_key',
-				'super.key[{{#LLD_MACRO}.fmtnum(2)}, b, c]'
-			],
-			[
-				['type' => API_ITEM_KEY, 'flags' => API_REQUIRED_LLD_MACRO],
-				'super.key[a, b, c{{#LLD_MACRO}.fmtnum(2)}d]',
-				'/1/item_key',
-				'super.key[a, b, c{{#LLD_MACRO}.fmtnum(2)}d]'
-			],
-			[
-				['type' => API_ITEM_KEY, 'flags' => API_REQUIRED_LLD_MACRO],
-				'super.key["{{#LLD_MACRO}.regsub(\"(.*)_([0-9]+)\", \1)}", b, c]',
-				'/1/item_key',
-				'super.key["{{#LLD_MACRO}.regsub(\"(.*)_([0-9]+)\", \1)}", b, c]'
-			],
-			[
-<<<<<<< HEAD
-				['type' => API_ITEM_KEY, 'flags' => API_REQUIRED_LLD_MACRO],
-				'super.key[a, b, "{{#LLD_MACRO}.regsub(\"(.*)_([0-9]+)\", \1)}"]',
-				'/1/item_key',
-				'super.key[a, b, "{{#LLD_MACRO}.regsub(\"(.*)_([0-9]+)\", \1)}"]'
-			],
-=======
+			[
+				['type' => API_NUMERIC],
+				'9.99999999999999E+15',
+				'/1/numeric',
+				'9.99999999999999E+15'
+			],
+			[
+				['type' => API_NUMERIC],
+				'1E+16',
+				'/1/numeric',
+				'Invalid parameter "/1/numeric": a number is too large.'
+			],
+			[
+				['type' => API_NUMERIC],
+				'-9.99999999999999E+15',
+				'/1/numeric',
+				'-9.99999999999999E+15'
+			],
+			[
+				['type' => API_NUMERIC],
+				'-1E+16',
+				'/1/numeric',
+				'Invalid parameter "/1/numeric": a number is too large.'
+			],
+			[
+				['type' => API_NUMERIC],
+				'10000000000.0001',
+				'/1/numeric',
+				'10000000000.0001'
+			],
+			[
+				['type' => API_NUMERIC],
+				'1.00001',
+				'/1/numeric',
+				'Invalid parameter "/1/numeric": a number has too many fractional digits.'
+			],
+			[
+				['type' => API_NUMERIC],
+				'1E-4',
+				'/1/numeric',
+				'1E-4'
+			],
+			[
+				['type' => API_NUMERIC],
+				'1E-5',
+				'/1/numeric',
+				'Invalid parameter "/1/numeric": a number has too many fractional digits.'
+			],
+			[
+				['type' => API_VAULT_SECRET, 'provider' => ZBX_VAULT_TYPE_HASHICORP, 'length' => 18],
+				'path/to/secret:key',
+				'/1/secret',
+				'path/to/secret:key'
+			],
+			[
+				['type' => API_VAULT_SECRET, 'provider' => ZBX_VAULT_TYPE_HASHICORP, 'length' => 27],
+				'mount%2Fpoint/to/secret:key',
+				'/1/secret',
+				'mount%2Fpoint/to/secret:key'
+			],
+			[
+				['type' => API_VAULT_SECRET, 'provider' => ZBX_VAULT_TYPE_HASHICORP, 'length' => 17],
+				'path/to/secret:key',
+				'/1/secret',
+				'Invalid parameter "/1/secret": value is too long.'
+			],
+			[
+				['type' => API_VAULT_SECRET, 'provider' => ZBX_VAULT_TYPE_HASHICORP],
+				'/pathtosecret:key',
+				'/1/secret',
+				'Invalid parameter "/1/secret": incorrect syntax near "/pathtosecret:key".'
+			],
+			[
+				['type' => API_VAULT_SECRET, 'provider' => ZBX_VAULT_TYPE_HASHICORP],
+				'',
+				'/1/secret',
+				'Invalid parameter "/1/secret": cannot be empty.'
+			],
+			[
+				['type' => API_VAULT_SECRET, 'provider' => ZBX_VAULT_TYPE_HASHICORP],
+				true,
+				'/1/secret',
+				'Invalid parameter "/1/secret": a character string is expected.'
+			],
+			[
+				['type' => API_VAULT_SECRET, 'provider' => ZBX_VAULT_TYPE_HASHICORP],
+				[],
+				'/1/secret',
+				'Invalid parameter "/1/secret": a character string is expected.'
+			],
+			[
+				['type' => API_VAULT_SECRET, 'provider' => ZBX_VAULT_TYPE_HASHICORP],
+				null,
+				'/1/secret',
+				'Invalid parameter "/1/secret": a character string is expected.'
+			],
+			[
 				['type' => API_VAULT_SECRET, 'provider' => ZBX_VAULT_TYPE_HASHICORP],
 				// broken UTF-8 byte sequence
 				'{$MACRO: '."\xd1".'ontext}',
@@ -6109,1317 +7356,6 @@
 
 	public function dataProviderUniqueness() {
 		return [
->>>>>>> c394d0e7
-			[
-				['type' => API_ITEM_KEY, 'flags' => API_REQUIRED_LLD_MACRO],
-				'super.key["{{#LLD_MACRO}.regsub(\"(.*)_([0-9]+)\", \1)", b, c]',
-				'/1/item_key',
-				'super.key["{{#LLD_MACRO}.regsub(\"(.*)_([0-9]+)\", \1)", b, c]'
-			],
-			[
-				['type' => API_ITEM_KEY],
-				null,
-				'/1/item_key',
-				'Invalid parameter "/1/item_key": a character string is expected.'
-			],
-			[
-				['type' => API_ITEM_KEY],
-				123,
-				'/1/item_key',
-				'Invalid parameter "/1/item_key": a character string is expected.'
-			],
-			[
-				['type' => API_ITEM_KEY],
-				true,
-				'/1/item_key',
-				'Invalid parameter "/1/item_key": a character string is expected.'
-			],
-			[
-				['type' => API_ITEM_KEY],
-				[],
-				'/1/item_key',
-				'Invalid parameter "/1/item_key": a character string is expected.'
-			],
-			[
-				['type' => API_ITEM_KEY],
-				'',
-				'/1/item_key',
-				'Invalid parameter "/1/item_key": cannot be empty.'
-			],
-			[
-				['type' => API_ITEM_KEY, 'length' => 2],
-				'key',
-				'/1/item_key',
-				'Invalid parameter "/1/item_key": value is too long.'
-			],
-			[
-				['type' => API_ITEM_KEY],
-				'/key',
-				'/1/item_key',
-				'Invalid parameter "/1/item_key": incorrect syntax near "/key".'
-			],
-			[
-				['type' => API_ITEM_KEY],
-				'{#LLD_MACRO}',
-				'/1/item_key',
-				'Invalid parameter "/1/item_key": incorrect syntax near "{#LLD_MACRO}".'
-			],
-			[
-				['type' => API_ITEM_KEY],
-				'[{#LLD_MACRO}]',
-				'/1/item_key',
-				'Invalid parameter "/1/item_key": incorrect syntax near "[{#LLD_MACRO}]".'
-			],
-			[
-				['type' => API_ITEM_KEY],
-				'[key',
-				'/1/item_key',
-				'Invalid parameter "/1/item_key": incorrect syntax near "[key".'
-			],
-			[
-				['type' => API_ITEM_KEY],
-				'key]',
-				'/1/item_key',
-				'Invalid parameter "/1/item_key": incorrect syntax near "]".'
-			],
-			[
-				['type' => API_ITEM_KEY],
-				'[key]',
-				'/1/item_key',
-				'Invalid parameter "/1/item_key": incorrect syntax near "[key]".'
-			],
-			[
-				['type' => API_ITEM_KEY],
-				'key[',
-				'/1/item_key',
-				'Invalid parameter "/1/item_key": unexpected end of key.'
-			],
-			[
-				['type' => API_ITEM_KEY],
-				'key[a',
-				'/1/item_key',
-				'Invalid parameter "/1/item_key": unexpected end of key.'
-			],
-			[
-				['type' => API_ITEM_KEY],
-				'key[a, "]',
-				'/1/item_key',
-				'Invalid parameter "/1/item_key": unexpected end of key.'
-			],
-			[
-				['type' => API_ITEM_KEY, 'flags' => API_REQUIRED_LLD_MACRO],
-				'super.key[a, b, c]',
-				'/1/item_key',
-				'Invalid parameter "/1/item_key": must contain at least one low-level discovery macro.'
-			],
-			[
-				['type' => API_ITEM_KEY, 'flags' => API_REQUIRED_LLD_MACRO],
-				'super.key[a, {$MACRO}, c]',
-				'/1/item_key',
-				'Invalid parameter "/1/item_key": must contain at least one low-level discovery macro.'
-			],
-			[
-				['type' => API_ITEM_KEY, 'flags' => API_REQUIRED_LLD_MACRO],
-				'super.key[{#LLD_MACRO, b, c]',
-				'/1/item_key',
-				'Invalid parameter "/1/item_key": must contain at least one low-level discovery macro.'
-			],
-			[
-				['type' => API_ITEM_KEY, 'flags' => API_REQUIRED_LLD_MACRO],
-				'super.key[{{#LLD_MACRO}.regsub("(.*)_([0-9]+)", \1)}, b, c]',
-				'/1/item_key',
-				'Invalid parameter "/1/item_key": incorrect syntax near "+)", \1)}, b, c]".'
-			],
-			[
-				['type' => API_ITEM_DELAY],
-				null,
-				'/1/item_delay',
-				'Invalid parameter "/1/item_delay": a character string is expected.'
-			],
-			[
-				['type' => API_ITEM_DELAY],
-				'abc',
-				'/1/item_delay',
-				'Invalid parameter "/1/item_delay": invalid delay.'
-			],
-			[
-				['type' => API_ITEM_DELAY],
-				123,
-				'/1/item_delay',
-				'123'
-			],
-			[
-				['type' => API_ITEM_DELAY],
-				'1m',
-				'/1/item_delay',
-				'1m'
-			],
-			[
-				['type' => API_ITEM_DELAY, 'length' => 2],
-				'10m',
-				'/1/item_delay',
-				'Invalid parameter "/1/item_delay": value is too long.'
-			],
-			[
-				['type' => API_ITEM_DELAY],
-				0,
-				'/1/item_delay',
-				'Item will not be refreshed. Specified update interval requires having at least one either flexible or scheduling interval.'
-			],
-			[
-				['type' => API_ITEM_DELAY],
-				'0;1m/1-5,10:00-18:00',
-				'/1/item_delay',
-				'0;1m/1-5,10:00-18:00'
-			],
-			[
-				['type' => API_ITEM_DELAY],
-				SEC_PER_DAY + 1,
-				'/1/item_delay',
-				'Item will not be refreshed. Update interval should be between 1s and 1d. Also Scheduled/Flexible intervals can be used.'
-			],
-			[
-				['type' => API_ITEM_DELAY],
-				'1m;30s/1-7,10:00-18:00',
-				'/1/item_delay',
-				'1m;30s/1-7,10:00-18:00'
-			],
-			[
-				['type' => API_ITEM_DELAY],
-				'1m;h9m/30',
-				'/1/item_delay',
-				'1m;h9m/30'
-			],
-			[
-				['type' => API_ITEM_DELAY],
-				'{$MACRO}',
-				'/1/item_delay',
-				'{$MACRO}'
-			],
-			[
-				['type' => API_ITEM_DELAY],
-				'{#LLD}',
-				'/1/item_delay',
-				'Invalid parameter "/1/item_delay": invalid delay.'
-			],
-			[
-				['type' => API_ITEM_DELAY, 'flags' => API_ALLOW_LLD_MACRO],
-				'{#LLD}',
-				'/1/item_delay',
-				'{#LLD}'
-			],
-			[
-				['type' => API_XML],
-				null,
-				'/1/xml',
-				'Invalid parameter "/1/xml": a character string is expected.'
-			],
-			[
-				['type' => API_XML],
-				123,
-				'/1/xml',
-				'Invalid parameter "/1/xml": a character string is expected.'
-			],
-			[
-				['type' => API_XML],
-				'',
-				'/1/xml',
-				''
-			],
-			[
-				['type' => API_XML, 'flags' => API_NOT_EMPTY],
-				'',
-				'/1/xml',
-				'Invalid parameter "/1/xml": cannot be empty.'
-			],
-			[
-				['type' => API_XML],
-				'<?xml version="1.0" encoding="UTF-8"?>',
-				'/1/xml',
-				'Invalid parameter "/1/xml": (4) Start tag expected, \'<\' not found [Line: 1 | Column: 39].'
-			],
-			[
-				['type' => API_XML],
-				'<?xml version="1.0" encoding="UTF-8"?><node>value</node>',
-				'/1/xml',
-				'<?xml version="1.0" encoding="UTF-8"?><node>value</node>'
-			],
-			[
-				['type' => API_XML, 'length' => 10],
-				'<?xml version="1.0" encoding="UTF-8"?><node>value</node>',
-				'/1/xml',
-				'Invalid parameter "/1/xml": value is too long.'
-			],
-			[
-				['type' => API_PREPROC_PARAMS, 'preproc_type' => ['value' => ZBX_PREPROC_MULTIPLIER]],
-				'1',
-				'/1/params',
-				'1'
-			],
-			[
-				['type' => API_PREPROC_PARAMS, 'preproc_type' => ['value' => ZBX_PREPROC_MULTIPLIER]],
-				'1',
-				'/1/params',
-				'1'
-			],
-			[
-				['type' => API_PREPROC_PARAMS, 'preproc_type' => ['value' => ZBX_PREPROC_MULTIPLIER]],
-				'1.0',
-				'/1/params',
-				'1'
-			],
-			[
-				['type' => API_PREPROC_PARAMS, 'preproc_type' => ['value' => ZBX_PREPROC_MULTIPLIER]],
-				'1.08',
-				'/1/params',
-				'1.08'
-			],
-			[
-				['type' => API_PREPROC_PARAMS, 'preproc_type' => ['value' => ZBX_PREPROC_MULTIPLIER], 'length' => 2],
-				'1.08',
-				'/1/params',
-				'Invalid parameter "/1/params": value is too long.'
-			],
-			[
-				['type' => API_PREPROC_PARAMS, 'preproc_type' => ['value' => ZBX_PREPROC_MULTIPLIER]],
-				'abc',
-				'/1/params',
-				'Invalid parameter "/1/params/1": a floating point value is expected.'
-			],
-			[
-				['type' => API_PREPROC_PARAMS, 'preproc_type' => ['value' => ZBX_PREPROC_MULTIPLIER]],
-				"1.08\n",
-				'/1/params',
-				'Invalid parameter "/1/params": unexpected parameter "2".'
-			],
-			[
-				['type' => API_PREPROC_PARAMS, 'preproc_type' => ['value' => ZBX_PREPROC_MULTIPLIER]],
-				"1.08\n1.08",
-				'/1/params',
-				'Invalid parameter "/1/params": unexpected parameter "2".'
-			],
-			[
-				['type' => API_PREPROC_PARAMS, 'preproc_type' => ['value' => ZBX_PREPROC_RTRIM]],
-				' ")',
-				'/1/params',
-				' ")'
-			],
-			[
-				['type' => API_PREPROC_PARAMS, 'preproc_type' => ['value' => ZBX_PREPROC_LTRIM]],
-				' "(',
-				'/1/params',
-				' "('
-			],
-			[
-				['type' => API_PREPROC_PARAMS, 'preproc_type' => ['value' => ZBX_PREPROC_TRIM]],
-				' "()',
-				'/1/params',
-				' "()'
-			],
-			[
-				['type' => API_PREPROC_PARAMS, 'preproc_type' => ['value' => ZBX_PREPROC_RTRIM]],
-				" \"(\n \")",
-				'/1/params',
-				'Invalid parameter "/1/params": unexpected parameter "2".'
-			],
-			[
-				['type' => API_PREPROC_PARAMS, 'preproc_type' => ['value' => ZBX_PREPROC_LTRIM]],
-				" \"(\n \")",
-				'/1/params',
-				'Invalid parameter "/1/params": unexpected parameter "2".'
-			],
-			[
-				['type' => API_PREPROC_PARAMS, 'preproc_type' => ['value' => ZBX_PREPROC_TRIM]],
-				" \"(\n \")",
-				'/1/params',
-				'Invalid parameter "/1/params": unexpected parameter "2".'
-			],
-			[
-				['type' => API_PREPROC_PARAMS, 'preproc_type' => ['value' => ZBX_PREPROC_REGSUB]],
-				"^[a-z]$\n\\1",
-				'/1/params',
-				"^[a-z]$\n\\1"
-			],
-			[
-				['type' => API_PREPROC_PARAMS, 'preproc_type' => ['value' => ZBX_PREPROC_REGSUB]],
-				"{\$MACRO}\n\\1",
-				'/1/params',
-				"{\$MACRO}\n\\1",
-			],
-			[
-				['type' => API_PREPROC_PARAMS, 'preproc_type' => ['value' => ZBX_PREPROC_REGSUB]],
-				"{\#LLD_MACRO}\n\\1",
-				'/1/params',
-				"{\#LLD_MACRO}\n\\1",
-			],
-			[
-				['type' => API_PREPROC_PARAMS, 'preproc_type' => ['value' => ZBX_PREPROC_REGSUB]],
-				"^[a-z$\n\\1",
-				'/1/params',
-				'Invalid parameter "/1/params/1": invalid regular expression.'
-			],
-			[
-				['type' => API_PREPROC_PARAMS, 'preproc_type' => ['value' => ZBX_PREPROC_REGSUB]],
-				"^[a-z]$",
-				'/1/params',
-				'Invalid parameter "/1/params": the parameter "2" is missing.'
-			],
-			[
-				['type' => API_PREPROC_PARAMS, 'preproc_type' => ['value' => ZBX_PREPROC_REGSUB]],
-				"^[a-z]$\n\\1\nabc",
-				'/1/params',
-				'Invalid parameter "/1/params": unexpected parameter "3".'
-			],
-			[
-				['type' => API_OBJECT, 'fields' => [
-					'type' => ['type' => API_INT32, 'flags' => API_REQUIRED, 'in' => ZBX_PREPROC_REGSUB],
-					'params' => ['type' => API_PREPROC_PARAMS, 'preproc_type' => ['field' => 'type']]
-				]],
-				[
-					'type' => ZBX_PREPROC_REGSUB,
-					'params' => "^[a-z]$\n\\1",
-				],
-				'/',
-				[
-					'type' => ZBX_PREPROC_REGSUB,
-					'params' => "^[a-z]$\n\\1",
-				],
-			],
-			[
-				['type' => API_PREPROC_PARAMS, 'preproc_type' => ['value' => ZBX_PREPROC_XPATH]],
-				'number(/document/item/@attribute)',
-				'/1/params',
-				'number(/document/item/@attribute)'
-			],
-			[
-				['type' => API_PREPROC_PARAMS, 'preproc_type' => ['value' => ZBX_PREPROC_XPATH]],
-				'',
-				'/1/params',
-				'Invalid parameter "/1/params/1": cannot be empty.'
-			],
-			[
-				['type' => API_PREPROC_PARAMS, 'preproc_type' => ['value' => ZBX_PREPROC_XPATH]],
-				"number(/document/item/@attribute)\nabc",
-				'/1/params',
-				'Invalid parameter "/1/params": unexpected parameter "2".'
-			],
-			[
-				['type' => API_PREPROC_PARAMS, 'preproc_type' => ['value' => ZBX_PREPROC_JSONPATH]],
-				'$.object.name',
-				'/1/params',
-				'$.object.name'
-			],
-			[
-				['type' => API_PREPROC_PARAMS, 'preproc_type' => ['value' => ZBX_PREPROC_JSONPATH]],
-				'',
-				'/1/params',
-				'Invalid parameter "/1/params/1": cannot be empty.'
-			],
-			[
-				['type' => API_PREPROC_PARAMS, 'preproc_type' => ['value' => ZBX_PREPROC_JSONPATH]],
-				"$.object.name\nabc",
-				'/1/params',
-				'Invalid parameter "/1/params": unexpected parameter "2".'
-			],
-			[
-				['type' => API_PREPROC_PARAMS, 'preproc_type' => ['value' => ZBX_PREPROC_VALIDATE_RANGE]],
-				"1\n10",
-				'/1/params',
-				"1\n10"
-			],
-			[
-				['type' => API_PREPROC_PARAMS, 'preproc_type' => ['value' => ZBX_PREPROC_VALIDATE_RANGE]],
-				"10.01\n10",
-				'/1/params',
-				'Invalid parameter "/1/params/2": cannot be less than or equal to the value of parameter "/1/params/1".'
-			],
-			[
-				['type' => API_PREPROC_PARAMS, 'preproc_type' => ['value' => ZBX_PREPROC_VALIDATE_RANGE]],
-				"10.01",
-				'/1/params',
-				'Invalid parameter "/1/params": the parameter "2" is missing.'
-			],
-			[
-				['type' => API_PREPROC_PARAMS, 'preproc_type' => ['value' => ZBX_PREPROC_VALIDATE_RANGE]],
-				"1\n10\nabc",
-				'/1/params',
-				'Invalid parameter "/1/params": unexpected parameter "3".'
-			],
-			[
-				['type' => API_PREPROC_PARAMS, 'preproc_type' => ['value' => ZBX_PREPROC_VALIDATE_REGEX]],
-				"^[a-z]$",
-				'/1/params',
-				"^[a-z]$"
-			],
-			[
-				['type' => API_PREPROC_PARAMS, 'preproc_type' => ['value' => ZBX_PREPROC_VALIDATE_REGEX]],
-				"^[a-z$",
-				'/1/params',
-				'Invalid parameter "/1/params/1": invalid regular expression.'
-			],
-			[
-				['type' => API_PREPROC_PARAMS, 'preproc_type' => ['value' => ZBX_PREPROC_VALIDATE_REGEX]],
-				"@^[a-z$",
-				'/1/params',
-				'Invalid parameter "/1/params/1": invalid regular expression.'
-			],
-			[
-				['type' => API_PREPROC_PARAMS, 'preproc_type' => ['value' => ZBX_PREPROC_VALIDATE_REGEX]],
-				"^[a-z$\nabc",
-				'/1/params',
-				'Invalid parameter "/1/params": unexpected parameter "2".'
-			],
-			[
-				['type' => API_PREPROC_PARAMS, 'preproc_type' => ['value' => ZBX_PREPROC_VALIDATE_NOT_REGEX]],
-				"^[a-z]$",
-				'/1/params',
-				"^[a-z]$"
-			],
-			[
-				['type' => API_PREPROC_PARAMS, 'preproc_type' => ['value' => ZBX_PREPROC_VALIDATE_NOT_REGEX]],
-				"^[a-z$",
-				'/1/params',
-				'Invalid parameter "/1/params/1": invalid regular expression.'
-			],
-			[
-				['type' => API_PREPROC_PARAMS, 'preproc_type' => ['value' => ZBX_PREPROC_VALIDATE_NOT_REGEX]],
-				"@^[a-z$",
-				'/1/params',
-				'Invalid parameter "/1/params/1": invalid regular expression.'
-			],
-			[
-				['type' => API_PREPROC_PARAMS, 'preproc_type' => ['value' => ZBX_PREPROC_VALIDATE_NOT_REGEX]],
-				"^[a-z$\nabc",
-				'/1/params',
-				'Invalid parameter "/1/params": unexpected parameter "2".'
-			],
-			[
-				['type' => API_PREPROC_PARAMS, 'preproc_type' => ['value' => ZBX_PREPROC_ERROR_FIELD_JSON]],
-				'$.object.error',
-				'/1/params',
-				'$.object.error'
-			],
-			[
-				['type' => API_PREPROC_PARAMS, 'preproc_type' => ['value' => ZBX_PREPROC_ERROR_FIELD_JSON]],
-				'',
-				'/1/params',
-				'Invalid parameter "/1/params/1": cannot be empty.'
-			],
-			[
-				['type' => API_PREPROC_PARAMS, 'preproc_type' => ['value' => ZBX_PREPROC_ERROR_FIELD_JSON]],
-				"$.object.error\nabc",
-				'/1/params',
-				'Invalid parameter "/1/params": unexpected parameter "2".'
-			],
-			[
-				['type' => API_PREPROC_PARAMS, 'preproc_type' => ['value' => ZBX_PREPROC_ERROR_FIELD_XML]],
-				'number(/document/item/@error)',
-				'/1/params',
-				'number(/document/item/@error)'
-			],
-			[
-				['type' => API_PREPROC_PARAMS, 'preproc_type' => ['value' => ZBX_PREPROC_ERROR_FIELD_XML]],
-				'',
-				'/1/params',
-				'Invalid parameter "/1/params/1": cannot be empty.'
-			],
-			[
-				['type' => API_PREPROC_PARAMS, 'preproc_type' => ['value' => ZBX_PREPROC_ERROR_FIELD_XML]],
-				"number(/document/item/@error)\nabc",
-				'/1/params',
-				'Invalid parameter "/1/params": unexpected parameter "2".'
-			],
-			[
-				['type' => API_PREPROC_PARAMS, 'preproc_type' => ['value' => ZBX_PREPROC_ERROR_FIELD_REGEX]],
-				"^[a-z]$\n\\1",
-				'/1/params',
-				"^[a-z]$\n\\1"
-			],
-			[
-				['type' => API_PREPROC_PARAMS, 'preproc_type' => ['value' => ZBX_PREPROC_ERROR_FIELD_REGEX]],
-				"^[a-z$\n\\1",
-				'/1/params',
-				'Invalid parameter "/1/params/1": invalid regular expression.'
-			],
-			[
-				['type' => API_PREPROC_PARAMS, 'preproc_type' => ['value' => ZBX_PREPROC_ERROR_FIELD_REGEX]],
-				"^[a-z]$",
-				'/1/params',
-				'Invalid parameter "/1/params": the parameter "2" is missing.'
-			],
-			[
-				['type' => API_PREPROC_PARAMS, 'preproc_type' => ['value' => ZBX_PREPROC_ERROR_FIELD_REGEX]],
-				"^[a-z]$\n\\1\nabc",
-				'/1/params',
-				'Invalid parameter "/1/params": unexpected parameter "3".'
-			],
-			[
-				['type' => API_PREPROC_PARAMS, 'preproc_type' => ['value' => ZBX_PREPROC_THROTTLE_TIMED_VALUE]],
-				'1',
-				'/1/params',
-				'1'
-			],
-			[
-				['type' => API_PREPROC_PARAMS, 'preproc_type' => ['value' => ZBX_PREPROC_THROTTLE_TIMED_VALUE]],
-				'30',
-				'/1/params',
-				'30'
-			],
-			[
-				['type' => API_PREPROC_PARAMS, 'preproc_type' => ['value' => ZBX_PREPROC_THROTTLE_TIMED_VALUE]],
-				'788400000', // 25 years
-				'/1/params',
-				'788400000'
-			],
-			[
-				['type' => API_PREPROC_PARAMS, 'preproc_type' => ['value' => ZBX_PREPROC_THROTTLE_TIMED_VALUE]],
-				'30s',
-				'/1/params',
-				'30s'
-			],
-			[
-				['type' => API_PREPROC_PARAMS, 'preproc_type' => ['value' => ZBX_PREPROC_THROTTLE_TIMED_VALUE]],
-				'10m',
-				'/1/params',
-				'10m'
-			],
-			[
-				['type' => API_PREPROC_PARAMS, 'preproc_type' => ['value' => ZBX_PREPROC_THROTTLE_TIMED_VALUE]],
-				'1h',
-				'/1/params',
-				'1h'
-			],
-			[
-				['type' => API_PREPROC_PARAMS, 'preproc_type' => ['value' => ZBX_PREPROC_THROTTLE_TIMED_VALUE]],
-				'1w',
-				'/1/params',
-				'1w'
-			],
-			[
-				['type' => API_PREPROC_PARAMS, 'preproc_type' => ['value' => ZBX_PREPROC_THROTTLE_TIMED_VALUE]],
-				'1.08',
-				'/1/params',
-				'Invalid parameter "/1/params/1": a time unit is expected.'
-			],
-			[
-				['type' => API_PREPROC_PARAMS, 'preproc_type' => ['value' => ZBX_PREPROC_THROTTLE_TIMED_VALUE]],
-				'1M',
-				'/1/params',
-				'Invalid parameter "/1/params/1": a time unit is expected.'
-			],
-			[
-				['type' => API_PREPROC_PARAMS, 'preproc_type' => ['value' => ZBX_PREPROC_THROTTLE_TIMED_VALUE]],
-				'1y',
-				'/1/params',
-				'Invalid parameter "/1/params/1": a time unit is expected.'
-			],
-			[
-				['type' => API_PREPROC_PARAMS, 'preproc_type' => ['value' => ZBX_PREPROC_THROTTLE_TIMED_VALUE]],
-				'-1',
-				'/1/params',
-				'Invalid parameter "/1/params/1": value must be one of 1-788400000.'
-			],
-			[
-				['type' => API_PREPROC_PARAMS, 'preproc_type' => ['value' => ZBX_PREPROC_THROTTLE_TIMED_VALUE]],
-				'0',
-				'/1/params',
-				'Invalid parameter "/1/params/1": value must be one of 1-788400000.'
-			],
-			[
-				['type' => API_PREPROC_PARAMS, 'preproc_type' => ['value' => ZBX_PREPROC_THROTTLE_TIMED_VALUE]],
-				'788400001',
-				'/1/params',
-				'Invalid parameter "/1/params/1": value must be one of 1-788400000.'
-			],
-			[
-				['type' => API_PREPROC_PARAMS, 'preproc_type' => ['value' => ZBX_PREPROC_THROTTLE_TIMED_VALUE]],
-				'788400001',
-				'/1/params',
-				'Invalid parameter "/1/params/1": value must be one of 1-788400000.'
-			],
-			[
-				['type' => API_PREPROC_PARAMS, 'preproc_type' => ['value' => ZBX_PREPROC_THROTTLE_TIMED_VALUE]],
-				'-1m',
-				'/1/params',
-				'Invalid parameter "/1/params/1": value must be one of 1-788400000.'
-			],
-			[
-				['type' => API_PREPROC_PARAMS, 'preproc_type' => ['value' => ZBX_PREPROC_THROTTLE_TIMED_VALUE]],
-				'9126d', // 25 years and 1 day
-				'/1/params',
-				'Invalid parameter "/1/params/1": value must be one of 1-788400000.'
-			],
-			[
-				['type' => API_PREPROC_PARAMS, 'preproc_type' => ['value' => ZBX_PREPROC_THROTTLE_TIMED_VALUE]],
-				"30\nabc",
-				'/1/params',
-				'Invalid parameter "/1/params": unexpected parameter "2".'
-			],
-			[
-				['type' => API_PREPROC_PARAMS, 'preproc_type' => ['value' => ZBX_PREPROC_SCRIPT]],
-				'return true;',
-				'/1/params',
-				'return true;'
-			],
-			[
-				['type' => API_PREPROC_PARAMS, 'preproc_type' => ['value' => ZBX_PREPROC_SCRIPT]],
-				'',
-				'/1/params',
-				'Invalid parameter "/1/params/1": cannot be empty.'
-			],
-			[
-				['type' => API_PREPROC_PARAMS, 'preproc_type' => ['value' => ZBX_PREPROC_SCRIPT]],
-				"let a = 'abc';\nreturn a;",
-				'/1/params',
-				'Invalid parameter "/1/params": unexpected parameter "2".'
-			],
-			[
-				['type' => API_PREPROC_PARAMS, 'preproc_type' => ['value' => ZBX_PREPROC_PROMETHEUS_PATTERN]],
-				"metric{label1=\"value1\"}\nvalue",
-				'/1/params',
-				"metric{label1=\"value1\"}\nvalue\n"
-			],
-			[
-				['type' => API_PREPROC_PARAMS, 'preproc_type' => ['value' => ZBX_PREPROC_PROMETHEUS_PATTERN]],
-				"metric{label1=\"value1\"}\nvalue\n",
-				'/1/params',
-				"metric{label1=\"value1\"}\nvalue\n"
-			],
-			[
-				['type' => API_PREPROC_PARAMS, 'preproc_type' => ['value' => ZBX_PREPROC_PROMETHEUS_PATTERN]],
-				"{\nvalue",
-				'/1/params',
-				'Invalid parameter "/1/params/1": invalid Prometheus pattern.'
-			],
-			[
-				['type' => API_PREPROC_PARAMS, 'preproc_type' => ['value' => ZBX_PREPROC_PROMETHEUS_PATTERN]],
-				"metric{label1=\"value1\"}\nvalue\n\n",
-				'/1/params',
-				'Invalid parameter "/1/params": unexpected parameter "4".'
-			],
-			[
-				['type' => API_PREPROC_PARAMS, 'preproc_type' => ['value' => ZBX_PREPROC_PROMETHEUS_PATTERN]],
-				"metric{label1=\"value1\"}\nlabel\nlabel1",
-				'/1/params',
-				"metric{label1=\"value1\"}\nlabel\nlabel1"
-			],
-			[
-				['type' => API_PREPROC_PARAMS, 'flags' => API_ALLOW_USER_MACRO, 'preproc_type' => ['value' => ZBX_PREPROC_PROMETHEUS_PATTERN]],
-				"metric{label1=\"value1\"}\nlabel\n{\$MACRO}",
-				'/1/params',
-				"metric{label1=\"value1\"}\nlabel\n{\$MACRO}"
-			],
-			[
-				['type' => API_PREPROC_PARAMS, 'flags' => API_ALLOW_LLD_MACRO, 'preproc_type' => ['value' => ZBX_PREPROC_PROMETHEUS_PATTERN]],
-				"metric{label1=\"value1\"}\nlabel\n{#LLD_MACRO}",
-				'/1/params',
-				"metric{label1=\"value1\"}\nlabel\n{#LLD_MACRO}"
-			],
-			[
-				['type' => API_PREPROC_PARAMS, 'preproc_type' => ['value' => ZBX_PREPROC_PROMETHEUS_PATTERN]],
-				"metric{label1=\"value1\"}\nlabel\n",
-				'/1/params',
-				'Invalid parameter "/1/params/3": cannot be empty.'
-			],
-			[
-				['type' => API_PREPROC_PARAMS, 'preproc_type' => ['value' => ZBX_PREPROC_PROMETHEUS_PATTERN]],
-				"metric{label1=\"value1\"}\nlabel\n-label1-",
-				'/1/params',
-				'Invalid parameter "/1/params/3": invalid Prometheus label.'
-			],
-			[
-				['type' => API_PREPROC_PARAMS, 'preproc_type' => ['value' => ZBX_PREPROC_PROMETHEUS_PATTERN]],
-				"metric{label1=\"value1\"}\nlabel\n",
-				'/1/params',
-				'Invalid parameter "/1/params/3": cannot be empty.'
-			],
-			[
-				['type' => API_PREPROC_PARAMS, 'preproc_type' => ['value' => ZBX_PREPROC_PROMETHEUS_PATTERN]],
-				"metric{label1=\"value1\"}\nlabel",
-				'/1/params',
-				'Invalid parameter "/1/params": the parameter "3" is missing.'
-			],
-			[
-				['type' => API_PREPROC_PARAMS, 'preproc_type' => ['value' => ZBX_PREPROC_PROMETHEUS_PATTERN]],
-				"metric{label1=\"value1\"}\nlabel\nlabel1\nabc",
-				'/1/params',
-				'Invalid parameter "/1/params": unexpected parameter "4".'
-			],
-			[
-				['type' => API_PREPROC_PARAMS, 'preproc_type' => ['value' => ZBX_PREPROC_PROMETHEUS_PATTERN]],
-				"metric{label1=\"value1\"}\nfunction\nsum",
-				'/1/params',
-				"metric{label1=\"value1\"}\nfunction\nsum"
-			],
-			[
-				['type' => API_PREPROC_PARAMS, 'preproc_type' => ['value' => ZBX_PREPROC_PROMETHEUS_PATTERN]],
-				"metric{label1=\"value1\"}\nfunction\nmin",
-				'/1/params',
-				"metric{label1=\"value1\"}\nfunction\nmin"
-			],
-			[
-				['type' => API_PREPROC_PARAMS, 'preproc_type' => ['value' => ZBX_PREPROC_PROMETHEUS_PATTERN]],
-				"metric{label1=\"value1\"}\nfunction\nmax",
-				'/1/params',
-				"metric{label1=\"value1\"}\nfunction\nmax"
-			],
-			[
-				['type' => API_PREPROC_PARAMS, 'preproc_type' => ['value' => ZBX_PREPROC_PROMETHEUS_PATTERN]],
-				"metric{label1=\"value1\"}\nfunction\navg",
-				'/1/params',
-				"metric{label1=\"value1\"}\nfunction\navg"
-			],
-			[
-				['type' => API_PREPROC_PARAMS, 'preproc_type' => ['value' => ZBX_PREPROC_PROMETHEUS_PATTERN]],
-				"metric{label1=\"value1\"}\nfunction\ncount",
-				'/1/params',
-				"metric{label1=\"value1\"}\nfunction\ncount"
-			],
-			[
-				['type' => API_PREPROC_PARAMS, 'preproc_type' => ['value' => ZBX_PREPROC_PROMETHEUS_PATTERN]],
-				"metric{label1=\"value1\"}\nfunction\ncook",
-				'/1/params',
-				'Invalid parameter "/1/params/3": value must be one of "sum", "min", "max", "avg", "count".'
-			],
-			[
-				['type' => API_PREPROC_PARAMS, 'preproc_type' => ['value' => ZBX_PREPROC_PROMETHEUS_PATTERN]],
-				"metric{label1=\"value1\"}\nfunction\n",
-				'/1/params',
-				'Invalid parameter "/1/params/3": value must be one of "sum", "min", "max", "avg", "count".'
-			],
-			[
-				['type' => API_PREPROC_PARAMS, 'preproc_type' => ['value' => ZBX_PREPROC_PROMETHEUS_PATTERN]],
-				"metric{label1=\"value1\"}\nfunction",
-				'/1/params',
-				'Invalid parameter "/1/params": the parameter "3" is missing.'
-			],
-			[
-				['type' => API_PREPROC_PARAMS, 'preproc_type' => ['value' => ZBX_PREPROC_PROMETHEUS_PATTERN]],
-				"metric{label1=\"value1\"}\nmystery",
-				'/1/params',
-				'Invalid parameter "/1/params/2": value must be one of "value", "label", "function".'
-			],
-			[
-				['type' => API_PREPROC_PARAMS, 'preproc_type' => ['value' => ZBX_PREPROC_PROMETHEUS_PATTERN]],
-				"\nlabel\nlabel1",
-				'/1/params',
-				'Invalid parameter "/1/params/1": cannot be empty.'
-			],
-			[
-				['type' => API_PREPROC_PARAMS, 'preproc_type' => ['value' => ZBX_PREPROC_PROMETHEUS_TO_JSON]],
-				'',
-				'/1/params',
-				''
-			],
-			[
-				['type' => API_PREPROC_PARAMS, 'preproc_type' => ['value' => ZBX_PREPROC_PROMETHEUS_TO_JSON]],
-				'metric{label1="value1"} == 123',
-				'/1/params',
-				'metric{label1="value1"} == 123'
-			],
-			[
-				['type' => API_PREPROC_PARAMS, 'preproc_type' => ['value' => ZBX_PREPROC_PROMETHEUS_TO_JSON]],
-				'metric{%label1="value1"} == 123',
-				'/1/params',
-				'Invalid parameter "/1/params/1": invalid Prometheus pattern.'
-			],
-			[
-				['type' => API_PREPROC_PARAMS, 'preproc_type' => ['value' => ZBX_PREPROC_PROMETHEUS_TO_JSON]],
-				"metric{label1=\"value1\"} == 123\nvalue",
-				'/1/params',
-				'Invalid parameter "/1/params": unexpected parameter "2".'
-			],
-			[
-				['type' => API_PREPROC_PARAMS, 'preproc_type' => ['value' => ZBX_PREPROC_CSV_TO_JSON]],
-				"\n\n0",
-				'/1/params',
-				"\n\n0"
-			],
-			[
-				['type' => API_PREPROC_PARAMS, 'preproc_type' => ['value' => ZBX_PREPROC_CSV_TO_JSON]],
-				",\n\n0",
-				'/1/params',
-				",\n\n0"
-			],
-			[
-				['type' => API_PREPROC_PARAMS, 'preproc_type' => ['value' => ZBX_PREPROC_CSV_TO_JSON]],
-				",\n\"\n0",
-				'/1/params',
-				",\n\"\n0"
-			],
-			[
-				['type' => API_PREPROC_PARAMS, 'preproc_type' => ['value' => ZBX_PREPROC_CSV_TO_JSON]],
-				",\n\"\n1",
-				'/1/params',
-				",\n\"\n1"
-			],
-			[
-				['type' => API_PREPROC_PARAMS, 'preproc_type' => ['value' => ZBX_PREPROC_CSV_TO_JSON]],
-				'',
-				'/1/params',
-				'Invalid parameter "/1/params": the parameter "2" is missing.'
-			],
-			[
-				['type' => API_PREPROC_PARAMS, 'preproc_type' => ['value' => ZBX_PREPROC_CSV_TO_JSON]],
-				"\n",
-				'/1/params',
-				'Invalid parameter "/1/params": the parameter "3" is missing.'
-			],
-			[
-				['type' => API_PREPROC_PARAMS, 'preproc_type' => ['value' => ZBX_PREPROC_CSV_TO_JSON]],
-				"\n\n",
-				'/1/params',
-				'Invalid parameter "/1/params/3": value must be one of "0", "1".'
-			],
-			[
-				['type' => API_PREPROC_PARAMS, 'preproc_type' => ['value' => ZBX_PREPROC_CSV_TO_JSON]],
-				"\n\n0\n",
-				'/1/params',
-				'Invalid parameter "/1/params": unexpected parameter "4".'
-			],
-			[
-				['type' => API_PREPROC_PARAMS, 'preproc_type' => ['value' => ZBX_PREPROC_CSV_TO_JSON]],
-				",\n\"\n2",
-				'/1/params',
-				'Invalid parameter "/1/params/3": value must be one of "0", "1".'
-			],
-			[
-				['type' => API_PREPROC_PARAMS, 'preproc_type' => ['value' => ZBX_PREPROC_STR_REPLACE]],
-				"abc\n",
-				'/1/params',
-				"abc\n",
-			],
-			[
-				['type' => API_PREPROC_PARAMS, 'preproc_type' => ['value' => ZBX_PREPROC_STR_REPLACE]],
-				"abc",
-				'/1/params',
-				"abc\n",
-			],
-			[
-				['type' => API_PREPROC_PARAMS, 'preproc_type' => ['value' => ZBX_PREPROC_STR_REPLACE]],
-				"abc\ndef",
-				'/1/params',
-				"abc\ndef",
-			],
-			[
-				['type' => API_PREPROC_PARAMS, 'preproc_type' => ['value' => ZBX_PREPROC_STR_REPLACE]],
-				"",
-				'/1/params',
-				'Invalid parameter "/1/params/1": cannot be empty.',
-			],
-			[
-				['type' => API_PREPROC_PARAMS, 'preproc_type' => ['value' => ZBX_PREPROC_STR_REPLACE]],
-				"\n",
-				'/1/params',
-				'Invalid parameter "/1/params/1": cannot be empty.',
-			],
-			[
-				['type' => API_PREPROC_PARAMS, 'preproc_type' => ['value' => ZBX_PREPROC_STR_REPLACE]],
-				"\n\n",
-				'/1/params',
-				'Invalid parameter "/1/params": unexpected parameter "3".',
-			],
-			[
-				['type' => API_PROMETHEUS_PATTERN],
-				'',
-				'/1/prometheus_pattern',
-				''
-			],
-			[
-				['type' => API_PROMETHEUS_PATTERN],
-				'cpu_usage_system{cpu="cpu-total"}',
-				'/1/prometheus_pattern',
-				'cpu_usage_system{cpu="cpu-total"}'
-			],
-			[
-				['type' => API_PROMETHEUS_PATTERN, 'flags' => API_ALLOW_USER_MACRO],
-				'{$MACRO}{label1="value1"}==123',
-				'/1/prometheus_pattern',
-				'{$MACRO}{label1="value1"}==123'
-			],
-			[
-				['type' => API_PROMETHEUS_PATTERN, 'flags' => API_ALLOW_USER_MACRO],
-				'metric{{$MACRO}="value1"}==123',
-				'/1/prometheus_pattern',
-				'metric{{$MACRO}="value1"}==123'
-			],
-			[
-				['type' => API_PROMETHEUS_PATTERN],
-				'metric{label1="{$MACRO}"}==123',
-				'/1/prometheus_pattern',
-				'metric{label1="{$MACRO}"}==123'
-			],
-			[
-				['type' => API_PROMETHEUS_PATTERN, 'flags' => API_ALLOW_USER_MACRO],
-				'metric{label="value1"}=={$MACRO}',
-				'/1/prometheus_pattern',
-				'metric{label="value1"}=={$MACRO}'
-			],
-			[
-				['type' => API_PROMETHEUS_PATTERN, 'flags' => API_ALLOW_LLD_MACRO],
-				'{#LLD_MACRO}{label1="value1"}==123',
-				'/1/prometheus_pattern',
-				'{#LLD_MACRO}{label1="value1"}==123'
-			],
-			[
-				['type' => API_PROMETHEUS_PATTERN, 'flags' => API_ALLOW_LLD_MACRO],
-				'metric{{#LLD_MACRO}="value1"}==123',
-				'/1/prometheus_pattern',
-				'metric{{#LLD_MACRO}="value1"}==123'
-			],
-			[
-				['type' => API_PROMETHEUS_PATTERN],
-				'metric{label1="{#LLD_MACRO}"}==123',
-				'/1/prometheus_pattern',
-				'metric{label1="{#LLD_MACRO}"}==123'
-			],
-			[
-				['type' => API_PROMETHEUS_PATTERN, 'flags' => API_ALLOW_LLD_MACRO],
-				'metric{label="value1"}=={#LLD_MACRO}',
-				'/1/prometheus_pattern',
-				'metric{label="value1"}=={#LLD_MACRO}'
-			],
-			[
-				['type' => API_PROMETHEUS_PATTERN, 'flags' => API_ALLOW_LLD_MACRO],
-				'{{#LLD_MACRO}.regsub("(.*)_([0-9]+)", \1)}{label1="value1"}==123',
-				'/1/prometheus_pattern',
-				'{{#LLD_MACRO}.regsub("(.*)_([0-9]+)", \1)}{label1="value1"}==123'
-			],
-			[
-				['type' => API_PROMETHEUS_PATTERN, 'flags' => API_ALLOW_LLD_MACRO],
-				'metric{{{#LLD_MACRO}.regsub("(.*)_([0-9]+)", \1)}="value1"}==123',
-				'/1/prometheus_pattern',
-				'metric{{{#LLD_MACRO}.regsub("(.*)_([0-9]+)", \1)}="value1"}==123'
-			],
-			[
-				['type' => API_PROMETHEUS_PATTERN, 'flags' => API_ALLOW_LLD_MACRO],
-				'metric{label="value1"}=={{#LLD_MACRO}.regsub("(.*)_([0-9]+)", \1)}',
-				'/1/prometheus_pattern',
-				'metric{label="value1"}=={{#LLD_MACRO}.regsub("(.*)_([0-9]+)", \1)}'
-			],
-			[
-				['type' => API_PROMETHEUS_PATTERN],
-				null,
-				'/1/prometheus_pattern',
-				'Invalid parameter "/1/prometheus_pattern": a character string is expected.'
-			],
-			[
-				['type' => API_PROMETHEUS_PATTERN],
-				123,
-				'/1/prometheus_pattern',
-				'Invalid parameter "/1/prometheus_pattern": a character string is expected.'
-			],
-			[
-				['type' => API_PROMETHEUS_PATTERN, 'flags' => API_NOT_EMPTY],
-				'',
-				'/1/prometheus_pattern',
-				'Invalid parameter "/1/prometheus_pattern": cannot be empty.'
-			],
-			[
-				['type' => API_PROMETHEUS_PATTERN],
-				'{',
-				'/1/prometheus_pattern',
-				'Invalid parameter "/1/prometheus_pattern": invalid Prometheus pattern.'
-			],
-			[
-				['type' => API_PROMETHEUS_PATTERN],
-				'{$MACRO}',
-				'/1/prometheus_pattern',
-				'Invalid parameter "/1/prometheus_pattern": invalid Prometheus pattern.'
-			],
-			[
-				['type' => API_PROMETHEUS_PATTERN],
-				'{#LLD_MACRO}',
-				'/1/prometheus_pattern',
-				'Invalid parameter "/1/prometheus_pattern": invalid Prometheus pattern.'
-			],
-			[
-				['type' => API_PROMETHEUS_PATTERN],
-				'{$MACRO}{label1="value1"}==123',
-				'/1/prometheus_pattern',
-				'Invalid parameter "/1/prometheus_pattern": invalid Prometheus pattern.'
-			],
-			[
-				['type' => API_PROMETHEUS_PATTERN],
-				'metric{label1="{{#LLD_MACRO}.regsub("(.*)_([0-9]+)", \1)}"}==123',
-				'/1/prometheus_pattern',
-				'Invalid parameter "/1/prometheus_pattern": invalid Prometheus pattern.'
-			],
-			[
-				['type' => API_PROMETHEUS_PATTERN, 'flags' => API_ALLOW_USER_MACRO],
-				'{$MACRO}{$MACRO2}{label1="value1"}==123',
-				'/1/prometheus_pattern',
-				'Invalid parameter "/1/prometheus_pattern": invalid Prometheus pattern.'
-			],
-			[
-				['type' => API_PROMETHEUS_PATTERN, 'flags' => API_ALLOW_LLD_MACRO],
-				'{#LLD_MACRO}{#LLD_MACRO2}{label1="value1"}==123',
-				'/1/prometheus_pattern',
-				'Invalid parameter "/1/prometheus_pattern": invalid Prometheus pattern.'
-			],
-			[
-				['type' => API_PROMETHEUS_LABEL],
-				'label1',
-				'/1/prometheus_label',
-				'label1'
-			],
-			[
-				['type' => API_PROMETHEUS_LABEL],
-				'superLabel_1',
-				'/1/prometheus_label',
-				'superLabel_1'
-			],
-			[
-				['type' => API_PROMETHEUS_LABEL],
-				'_superLabel_1',
-				'/1/prometheus_label',
-				'_superLabel_1'
-			],
-			[
-				['type' => API_PROMETHEUS_LABEL],
-				'SuperLabel_1',
-				'/1/prometheus_label',
-				'SuperLabel_1'
-			],
-			[
-				['type' => API_PROMETHEUS_LABEL],
-				null,
-				'/1/prometheus_label',
-				'Invalid parameter "/1/prometheus_label": a character string is expected.'
-			],
-			[
-				['type' => API_PROMETHEUS_LABEL],
-				123,
-				'/1/prometheus_label',
-				'Invalid parameter "/1/prometheus_label": a character string is expected.'
-			],
-			[
-				['type' => API_PROMETHEUS_LABEL],
-				'',
-				'/1/prometheus_label',
-				'Invalid parameter "/1/prometheus_label": cannot be empty.'
-			],
-			[
-				['type' => API_PROMETHEUS_LABEL],
-				'1_label',
-				'/1/prometheus_label',
-				'Invalid parameter "/1/prometheus_label": invalid Prometheus label.'
-			],
-			[
-				['type' => API_PROMETHEUS_LABEL],
-				'label}',
-				'/1/prometheus_label',
-				'Invalid parameter "/1/prometheus_label": invalid Prometheus label.'
-			],
-			[
-				['type' => API_PROMETHEUS_LABEL],
-				'{$MACRO}',
-				'/1/prometheus_label',
-				'Invalid parameter "/1/prometheus_label": invalid Prometheus label.'
-			],
-			[
-				['type' => API_PROMETHEUS_LABEL, 'flags' => API_ALLOW_USER_MACRO],
-				'{$MACRO}',
-				'/1/prometheus_label',
-				'{$MACRO}'
-			],
-			[
-				['type' => API_PROMETHEUS_LABEL],
-				'{#LLD_MACRO}',
-				'/1/prometheus_label',
-				'Invalid parameter "/1/prometheus_label": invalid Prometheus label.'
-			],
-			[
-				['type' => API_PROMETHEUS_LABEL, 'flags' => API_ALLOW_LLD_MACRO],
-				'{#LLD_MACRO}',
-				'/1/prometheus_label',
-				'{#LLD_MACRO}'
-			],
-			[
-				['type' => API_PROMETHEUS_LABEL, 'flags' => API_ALLOW_LLD_MACRO],
-				'{{#LLD_MACRO}.regsub("(.*)_([0-9]+)", \1)}',
-				'/1/prometheus_label',
-				'{{#LLD_MACRO}.regsub("(.*)_([0-9]+)", \1)}'
-			],
-			[
-				['type' => API_PROMETHEUS_LABEL],
-				'{{#LLD_MACRO}.regsub("(.*)_([0-9]+)", \1)}',
-				'/1/prometheus_label',
-				'Invalid parameter "/1/prometheus_label": invalid Prometheus label.'
-			],
-			[
-				['type' => API_PROMETHEUS_LABEL, 'flags' => API_ALLOW_USER_MACRO],
-				'{$MACRO}{$MACRO2}',
-				'/1/prometheus_label',
-				'Invalid parameter "/1/prometheus_label": invalid Prometheus label.'
-			],
-			[
-				['type' => API_PROMETHEUS_LABEL, 'flags' => API_ALLOW_LLD_MACRO],
-				'{#LLD_MACRO}{#LLD_MACRO2}',
-				'/1/prometheus_label',
-				'Invalid parameter "/1/prometheus_label": invalid Prometheus label.'
-			],
-			[
-				['type' => API_PROMETHEUS_LABEL, 'flags' => API_ALLOW_LLD_MACRO],
-				'{{#LLD_MACRO}.regsub("(.*)_([0-9]+)", \1)}{{#LLD_MACRO2}.regsub("(.*)_([0-9]+)", \1)}',
-				'/1/prometheus_label',
-				'Invalid parameter "/1/prometheus_label": invalid Prometheus label.'
-			]
-		];
-	}
-
-	public function dataProviderInputLegacy() {
-		return [
-			[
-				['type' => API_NUMERIC],
-				'9.99999999999999E+15',
-				'/1/numeric',
-				'9.99999999999999E+15'
-			],
-			[
-				['type' => API_NUMERIC],
-				'1E+16',
-				'/1/numeric',
-				'Invalid parameter "/1/numeric": a number is too large.'
-			],
-			[
-				['type' => API_NUMERIC],
-				'-9.99999999999999E+15',
-				'/1/numeric',
-				'-9.99999999999999E+15'
-			],
-			[
-				['type' => API_NUMERIC],
-				'-1E+16',
-				'/1/numeric',
-				'Invalid parameter "/1/numeric": a number is too large.'
-			],
-			[
-				['type' => API_NUMERIC],
-				'10000000000.0001',
-				'/1/numeric',
-				'10000000000.0001'
-			],
-			[
-				['type' => API_NUMERIC],
-				'1.00001',
-				'/1/numeric',
-				'Invalid parameter "/1/numeric": a number has too many fractional digits.'
-			],
-			[
-				['type' => API_NUMERIC],
-				'1E-4',
-				'/1/numeric',
-				'1E-4'
-			],
-			[
-				['type' => API_NUMERIC],
-				'1E-5',
-				'/1/numeric',
-				'Invalid parameter "/1/numeric": a number has too many fractional digits.'
-			],
-			[
-				['type' => API_VAULT_SECRET, 'provider' => ZBX_VAULT_TYPE_HASHICORP, 'length' => 18],
-				'path/to/secret:key',
-				'/1/secret',
-				'path/to/secret:key'
-			],
-			[
-				['type' => API_VAULT_SECRET, 'provider' => ZBX_VAULT_TYPE_HASHICORP, 'length' => 27],
-				'mount%2Fpoint/to/secret:key',
-				'/1/secret',
-				'mount%2Fpoint/to/secret:key'
-			],
-			[
-				['type' => API_VAULT_SECRET, 'provider' => ZBX_VAULT_TYPE_HASHICORP, 'length' => 17],
-				'path/to/secret:key',
-				'/1/secret',
-				'Invalid parameter "/1/secret": value is too long.'
-			],
-			[
-				['type' => API_VAULT_SECRET, 'provider' => ZBX_VAULT_TYPE_HASHICORP],
-				'/pathtosecret:key',
-				'/1/secret',
-				'Invalid parameter "/1/secret": incorrect syntax near "/pathtosecret:key".'
-			],
-			[
-				['type' => API_VAULT_SECRET, 'provider' => ZBX_VAULT_TYPE_HASHICORP],
-				'',
-				'/1/secret',
-				'Invalid parameter "/1/secret": cannot be empty.'
-			],
-			[
-				['type' => API_VAULT_SECRET, 'provider' => ZBX_VAULT_TYPE_HASHICORP],
-				true,
-				'/1/secret',
-				'Invalid parameter "/1/secret": a character string is expected.'
-			],
-			[
-				['type' => API_VAULT_SECRET, 'provider' => ZBX_VAULT_TYPE_HASHICORP],
-				[],
-				'/1/secret',
-				'Invalid parameter "/1/secret": a character string is expected.'
-			],
-			[
-				['type' => API_VAULT_SECRET, 'provider' => ZBX_VAULT_TYPE_HASHICORP],
-				null,
-				'/1/secret',
-				'Invalid parameter "/1/secret": a character string is expected.'
-			],
-			[
-				['type' => API_VAULT_SECRET, 'provider' => ZBX_VAULT_TYPE_HASHICORP],
-				// broken UTF-8 byte sequence
-				'{$MACRO: '."\xd1".'ontext}',
-				'/1/secret',
-				'Invalid parameter "/1/secret": invalid byte sequence in UTF-8.'
-			]
-		];
-	}
-
-	/**
-	 * @dataProvider dataProviderInput
-	 *
-	 * @param array  $rule
-	 * @param mixed  $data
-	 * @param string $path
-	 * @param mixed  $exprected
-	 * @param bool   $float_ieee754
-	 */
-	public function testApiInputValidator(array $rule, $data, $path, $expected, $float_ieee754 = true) {
-		global $DB;
-
-		$DB['DOUBLE_IEEE754'] = $float_ieee754;
-
-		$rc = CApiInputValidator::validate($rule, $data, $path, $error);
-
-		$this->assertTrue(is_bool($rc));
-
-		if ($rc === true) {
-			$this->assertSame(gettype($expected), gettype($data));
-			$this->assertSame('string', gettype($error));
-			$this->assertSame($expected, $data);
-			$this->assertSame('', $error);
-		}
-		else {
-			$this->assertSame(gettype($expected), gettype($error));
-			$this->assertSame($expected, $error);
-		}
-	}
-
-	/**
-	 * @dataProvider dataProviderInputLegacy
-	 *
-	 * @param array  $rule
-	 * @param mixed  $data
-	 * @param string $path
-	 * @param mixed  $exprected
-	 */
-	public function testApiInputLegacyValidator(array $rule, $data, $path, $expected) {
-		$this->testApiInputValidator($rule, $data, $path, $expected, false);
-	}
-
-	public function dataProviderUniqueness() {
-		return [
 			[
 				['type' => API_IDS, 'uniq' => true],
 				[0, 1, 2, 3, '4', '9223372036854775807', 5, 6, 7],
