--- conflicted
+++ resolved
@@ -5521,7 +5521,30 @@
 				'Parameter "/real_hosts" is deprecated.'
 			],
 			[
-<<<<<<< HEAD
+				['type' => API_FILTER, 'flags' => API_ALLOW_NULL, 'fields' => ['type', 'name', 'value']],
+				['type' => '3', 'name2' => '2', 'value' => ['1', '2', '3', '4', '1']],
+				'/',
+				'Invalid parameter "/": unexpected parameter "name2".'
+			],
+			[
+				['type' => API_FILTER, 'flags' => API_ALLOW_NULL, 'fields' => ['type', 'name', 'value']],
+				['type' => '3', 'name' => null, 'value' => ['1', '2', '3', '4', '1']],
+				'/',
+				['type' => ['3'], 'name' => null, 'value' => ['1', '2', '3', '4', '1']]
+			],
+			[
+				['type' => API_FILTER, 'flags' => API_ALLOW_NULL, 'fields' => ['type', 'name', 'value']],
+				['type' => '3', 'name' => '2', 'value' => ['1', '2', '3', null, '1']],
+				'/',
+				'Invalid parameter "/value/4": a character string, integer or floating point value is expected.'
+			],
+			[
+				['type' => API_FILTER, 'flags' => API_ALLOW_NULL, 'fields' => ['type', 'name', 'value']],
+				['type' => 3, 'name' => 2, 'value' => ['1', 2.5, '3', '4', '1']],
+				'/',
+				['type' => [3], 'name' => [2], 'value' => ['1', 2.5, '3', '4', '1']]
+			],
+			[
 				['type' => API_OBJECT, 'fields' => [
 					'user_medias' => ['type' => API_OBJECTS, 'flags' => API_DEPRECATED, 'replacement' => 'medias', 'fields' => [
 							'status' =>	['type' => API_BOOLEAN]
@@ -5590,30 +5613,6 @@
 				],
 				true,
 				'Parameter "/user_medias" is deprecated.'
-=======
-				['type' => API_FILTER, 'flags' => API_ALLOW_NULL, 'fields' => ['type', 'name', 'value']],
-				['type' => '3', 'name2' => '2', 'value' => ['1', '2', '3', '4', '1']],
-				'/',
-				'Invalid parameter "/": unexpected parameter "name2".'
-			],
-			[
-				['type' => API_FILTER, 'flags' => API_ALLOW_NULL, 'fields' => ['type', 'name', 'value']],
-				['type' => '3', 'name' => null, 'value' => ['1', '2', '3', '4', '1']],
-				'/',
-				['type' => ['3'], 'name' => null, 'value' => ['1', '2', '3', '4', '1']]
-			],
-			[
-				['type' => API_FILTER, 'flags' => API_ALLOW_NULL, 'fields' => ['type', 'name', 'value']],
-				['type' => '3', 'name' => '2', 'value' => ['1', '2', '3', null, '1']],
-				'/',
-				'Invalid parameter "/value/4": a character string, integer or floating point value is expected.'
-			],
-			[
-				['type' => API_FILTER, 'flags' => API_ALLOW_NULL, 'fields' => ['type', 'name', 'value']],
-				['type' => 3, 'name' => 2, 'value' => ['1', 2.5, '3', '4', '1']],
-				'/',
-				['type' => [3], 'name' => [2], 'value' => ['1', 2.5, '3', '4', '1']]
->>>>>>> 1878c29a
 			]
 		];
 	}
