--- conflicted
+++ resolved
@@ -33,15 +33,10 @@
 	/**
 	 * @inheritDoc
 	 */
-<<<<<<< HEAD
 	public function getLabels($filter = null, $filter_params = []) {
-		$labels = $this->query('xpath:./div/div/'.self::TABLE_FORM.'/label|./'.self::TABLE_FORM.'/label')->all();
-=======
-	public function getLabels() {
 		$labels = $this->query("xpath:.//div/div/".self::TABLE_FORM."/label|./".self::TABLE_FORM.
 				"/label|./div/div/div/div/".self::TABLE_FORM."/label"
 		)->all();
->>>>>>> 3c201d88
 
 		if ($this->filter !== null) {
 			$labels = $labels->filter($this->filter);
