<?php
/*
** Zabbix
** Copyright (C) 2001-2023 Zabbix SIA
**
** This program is free software; you can redistribute it and/or modify
** it under the terms of the GNU General Public License as published by
** the Free Software Foundation; either version 2 of the License, or
** (at your option) any later version.
**
** This program is distributed in the hope that it will be useful,
** but WITHOUT ANY WARRANTY; without even the implied warranty of
** MERCHANTABILITY or FITNESS FOR A PARTICULAR PURPOSE. See the
** GNU General Public License for more details.
**
** You should have received a copy of the GNU General Public License
** along with this program; if not, write to the Free Software
** Foundation, Inc., 51 Franklin Street, Fifth Floor, Boston, MA  02110-1301, USA.
**/

require_once 'vendor/autoload.php';

require_once dirname(__FILE__).'/../CElement.php';

use Facebook\WebDriver\Remote\RemoteWebElement;

/**
 * Form element.
 */
class CFormElement extends CElement {

	const TABLE_FORM = 'ul[contains(@class, "table-forms")]';
	const TABLE_FORM_LEFT = 'div[contains(@class, "table-forms-td-left")]';
	const TABLE_FORM_RIGHT = 'div[contains(@class, "table-forms-td-right")]';

	/**
	 * Local form input cache.
	 * @var array
	 */
	protected $fields;

	/**
	 * Condition to be filtered by.
	 * @var CElementFilter
	 */
	protected $filter = null;

	/**
	 * Class for required label.
	 *
	 * @var string
	 */
	protected $required_label = 'form-label-asterisk';

	/**
	 * @inheritdoc
	 */
	public static function createInstance(RemoteWebElement $element, $options = []) {
		$instance = parent::createInstance($element, $options);

		if (get_class($instance) !== CGridFormElement::class) {
			$grid = $instance->query('xpath:.//div[contains(@class, "form-grid")]')->one(false);
			if ($grid->isValid() && !$grid->parents('xpath:*[contains(@class, "table-forms-td-right")]')->exists()) {
				return $instance->asGridForm($options);
			}
		}

		return $instance;
	}

	/**
	 * Get filter.
	 *
	 * @return CElementFilter
	 */
	public function getFilter() {
		return $this->filter;
	}

	/**
	 * Set filter conditions.
	 *
	 * @param mixed $filter				conditions to be filtered by
	 * @param array	$filter_params		filter parameters
	 *
	 * @return $this
	 */
	public function setFilter($filter, $filter_params = []) {
		if ($filter === null) {
			$this->filter = null;
		}
		elseif ($filter instanceof CElementFilter) {
			$this->filter = $filter;
		}
		else {
			$this->filter = new CElementFilter($filter, $filter_params);
		}

		return $this;
	}

	/**
	 * Set filter for element collection.
	 *
	 * @param CElementCollection $elements		collection of elements
	 * @param CElementFilter	 $filter		condition to be filtered
	 * @param array				 $filter_params	filter parameters
	 *
	 * @return CElementCollection
	 */
	protected function filterCollection($elements, $filter, $filter_params = []) {
		if ($this->filter !== null) {
			$elements = $elements->filter($this->filter);
		}

		if ($filter !== null) {
			$elements = $elements->filter($filter, $filter_params);
		}

		return $elements;
	}

	/**
	 * @inheritdoc
	 */
	protected function setElement(RemoteWebElement $element) {
		parent::setElement($element);
		$this->invalidate();
	}

	/**
	 * @inheritdoc
	 */
	protected function normalize() {
		if ($this->getTagName() !== 'form') {
			$this->setElement($this->query('xpath:.//form')->waitUntilPresent()->one());
		}
	}

	/**
	 * @inheritdoc
	 */
	public function invalidate() {
		parent::invalidate();

		$this->fields = new CElementCollection([]);

		return $this;
	}

	/**
	 * Get collection of form label elements.
	 *
	 * @param CElementFilter $filter        condition to be filtered
	 * @param array          $filter_params filter parameters
	 *
	 * @return CElementCollection
	 */
	public function getLabels($filter = null, $filter_params = []) {
		$labels = $this->query('xpath:.//'.self::TABLE_FORM.'/li/'.self::TABLE_FORM_LEFT.'/label')->all();

		foreach ($labels as $key => $label) {
			if ($label->getText() === '') {
				$element = $this->getFieldByLabelElement($label);
				if ($element->isValid() && get_class($element) === CCheckboxElement::class) {
					$labels->set($key, $element->query('xpath:../label')->one(false));
				}
			}
		}

		return $this->filterCollection($labels, $filter, $filter_params);
	}

	/**
	 * Get form label element by text.
	 *
	 * @param string $name    field label text
	 *
	 * @return CElement
	 *
	 * @throws Exception
	 */
	public function getLabel($name) {
		$labels = $this->findLabels($name);

		if ($labels->isEmpty()) {
			throw new Exception('Failed to find form label by name: "'.$name.'".');
		}

		if ($labels->count() > 1) {
			$labels = $labels->filter(new CElementFilter(CElementFilter::VISIBLE));

			if ($labels->isEmpty()) {
				throw new Exception('Failed to find visible form label by name: "'.$name.'".');
			}

			if ($labels->count() > 1) {
				CTest::zbxAddWarning('Form label "'.$name.'" is not unique.');
			}
		}

		return $labels->first();
	}

	/**
	 * Get label elements by text.
	 *
	 * @param string $name    field label text
	 *
	 * @return CElementCollection
	 */
	protected function findLabels($name) {
		$prefix = 'xpath:.//'.self::TABLE_FORM.'/li/'.self::TABLE_FORM_LEFT;
		return $this->query($prefix.'/label[text()='.CXPathHelper::escapeQuotes($name).']')->all();
	}

	/**
	 * Get element field by label element.
	 *
	 * @param CElement $label     label element
	 *
	 * @return CElement|CNullElement
	 */
	public function getFieldByLabelElement($label) {
		if (($element = CElementQuery::getInputElement($label, './../../'.self::TABLE_FORM_RIGHT))->isValid()) {
			return $element;
		}

		// Nested table forms.
		$element = $label->query('xpath', './../../'.self::TABLE_FORM_RIGHT.'//'.self::TABLE_FORM.'/..')
				->cast('CFormElement', ['normalized' => true])
				->one(false);

		if (!$element->isValid()) {
			$element = $label->query('xpath:./../../'.self::TABLE_FORM_RIGHT)->one(false);
		}

		return $element;
	}

	/**
	 * Get collection of element fields indexed by label name.
	 *
	 * @param CElementFilter $filter            condition to be filtered by
	 * @param array          $filter_params     condition parameters to be set
	 *
	 * @return CElementCollection
	 */
	public function getFields($filter = null, $filter_params = []) {
		$fields = [];

		foreach ($this->getLabels() as $label) {
			$element = $this->getFieldByLabelElement($label);

			if ($element->isValid()) {
				$fields[$label->getText()] = $element;
			}
		}

		$this->fields = $this->filterCollection(new CElementCollection($fields), $filter, $filter_params);

		return $this->fields;
	}

	/**
	 * Get field by label name or selector.
	 *
	 * @param string  $name          field label text or element selector
	 * @param boolean $invalidate    cache usage flag
	 *
	 * @return CElement
	 *
	 * @throws Exception
	 */
	public function getField($name, $invalidate = false) {
		if (!$invalidate && $this->fields->exists($name)) {
			return $this->fields->get($name);
		}

		$parts = explode(':', $name, 2);
		if (count($parts) === 2 && in_array($parts[0], ['id', 'name', 'css', 'class', 'tag', 'link', 'button', 'xpath'])
				&& ($element = $this->query($name)->one(false))->isValid()) {
			$element = $element->detect();
		}
		else {
			try {
				$label = $this->getLabel($name);
				$element = $this->getFieldByLabelElement($label);
			}
			catch (\Exception $exception) {
				$label = $this->query('xpath:.//label[text()='.CXPathHelper::escapeQuotes($name).']')->one(false);
				if (!$label->isValid()) {
					throw $exception;
				}

				$element = CElementQuery::getInputElement($label, './../');
				if (get_class($element) !== CCheckboxElement::class) {
					throw $exception;
				}
			}

			if (!$element->isValid()) {
				throw new Exception('Failed to find form field by label name or selector: "'.$name.'".');
			}
		}

		$this->fields->set($name, $element);

		return $element;
	}

	/**
	 * Get field container element by label name.
	 *
	 * @param string $name    field label text
	 *
	 * @return CElement
	 *
	 * @throws Exception
	 */
	public function getFieldContainer($name) {
		return $this->getLabel($name)->query('xpath:./../../'.self::TABLE_FORM_RIGHT)->one();
	}

	/**
	 * Get tabs from form.
	 *
	 * @return CElementCollection
	 */
	public function getTabs() {
		return $this->query("xpath:.//li[@role='tab']")->all()->asText();
	}

	/**
	 * Switch to tab by tab name.
	 *
	 * @return $this
	 */
	public function selectTab($name) {
		$selector = '/a[text()='.CXPathHelper::escapeQuotes($name).']';

		$this->query('xpath:.//ul[contains(@class, "ui-tabs-nav")]/'.$selector)->waitUntilPresent()->one()->click();
		$this->query('xpath:.//li[@aria-selected="true"]'.$selector)->waitUntilPresent();

		return $this;
	}

	/**
	 * Get text of selected tab.
	 *
	 * @return string
	 */
	public function getSelectedTab() {
		return $this->query('xpath:.//ul[contains(@class, "ui-tabs-nav")]'.
				'//li[@aria-selected="true"]/a')->waitUntilPresent()->one()->getText();
	}

	/**
	 * Get message of form in overlay dialog.
	 *
	 * @return CMessageElement
	 */
	public function getOverlayMessage() {
		return $this->parents('class:overlay-dialogue-body')->waitUntilVisible()->one()
				->query('tag:output')->asMessage()->waitUntilVisible()->one();
	}

	/**
	 * @inheritdoc
	 */
	public function submit() {
		$buttons = $this->query('xpath:.//button[@type="submit"]|.//input[@type="submit"]')->all();

		if ($buttons->count() > 1) {
			$buttons = $buttons->filter(new CElementFilter(CElementFilter::VISIBLE));
		}

		$submit = ($buttons->count() === 0) ? (new CNullElement()) : $buttons->first();

		if ($submit->isValid()) {
			$submit->click(true);
		}
		else {
			parent::submit();
		}

		return $this;
	}

	/**
	 * Fill form fields with specific values.
	 *
	 * @param string $field   field name to filled in
	 * @param string $values  value to be put in field
	 *
	 * @return $this
	 */
	protected function setFieldValue($field, $values) {
		$classes = [CMultifieldTableElement::class, CMultiselectElement::class, CCheckboxListElement::class, CHostInterfaceElement::class];
		$element = $this->getField($field);

		if (is_array($values) && !in_array(get_class($element), $classes)) {
			if ($values !== []) {
				$container = $this->getFieldContainer($field);
				if ($this->filter !== null && !$this->filter->match($container)) {
					return $this;
				}

				foreach ($values as $name => $value) {
					$xpath = './/*[@id='.CXPathHelper::escapeQuotes($name).' or @name='.CXPathHelper::escapeQuotes($name).']';
					$container->query('xpath', $xpath)->one()->detect()->fill($value);
				}
			}

			return $this;
		}
		elseif ($values instanceof \Closure) {
			$values($this, $field, $element);

			return $this;
		}

		if ($this->filter !== null && !$this->filter->match($element)) {
			return $this;
		}

		$element->fill($values);

		return $this;
	}

	/**
<<<<<<< HEAD
	 * Function for utf8mb4 values detection and filling.
	 *
	 * @param CElement $element   element to be filled
	 * @param string   $value     value to be filled in
	 */
	protected function setUTFValue($element, $value) {
		if (!is_array($value) && preg_match('/[\x{10000}-\x{10FFFF}]/u', $value) === 1) {
			$script = 'arguments[0].value = '.json_encode($value).'; arguments[0].dispatchEvent(new Event("keyup"));';
			CElementQuery::getDriver()->executeScript($script, [$element]);
		}
		else {
			$element->fill($value);
		}
	}

	/**
=======
>>>>>>> 629c43c2
	 * Fill form with specified data.
	 *
	 * @param array $data    data array where keys are label text and values are values to be put in fields
	 *
	 * @return $this
	 */
	public function fill($data) {
		if ($data && is_array($data)) {
			foreach ($data as $field => $values) {
				try {
					$this->setFieldValue($field, $values);
				}
				catch (\Exception $e1) {
					sleep(1);

					try {
						$this->invalidate();
						$this->setFieldValue($field, $values);
					} catch (\Exception $e2) {
						throw $e1;
					}
				}
			}
		}

		return $this;
	}

	/**
	 * @inheritdoc
	 */
	public function checkValue($expected, $raise_exception = true) {
		if ($expected && is_array($expected)) {
			foreach ($expected as $field => $value) {
				if ($value instanceof \Closure) {
					$function = new ReflectionFunction($value);
					$variables = $function->getStaticVariables();
					$value = $variables['value'];
				}

				if ($this->checkFieldValue($field, $value, $raise_exception) === false) {
					return false;
				}
			}
		}

		return true;
	}

	/**
	 * Check single form field value to have a specific value.
	 *
	 * @param string  $field              field name to filled checked
	 * @param mixed   $values             value to be checked in field
	 * @param boolean $raise_exception    flag to raise exceptions on error
	 *
	 * @return boolean
	 *
	 * @throws Exception
	 */
	protected function checkFieldValue($field, $values, $raise_exception = true) {
		$classes = [CMultifieldTableElement::class, CMultiselectElement::class, CCheckboxListElement::class, CHostInterfaceElement::class];
		$element = $this->getField($field);

		if (is_array($values) && !in_array(get_class($element), $classes)) {
			if ($values !== []) {
				$container = $this->getFieldContainer($field);
				if ($this->filter !== null && !$this->filter->match($container)) {
					if ($raise_exception) {
						throw new Exception('Failed to check value of field not matching the filter.');
					}

					return false;
				}

				foreach ($values as $name => $value) {
					$xpath = './/*[@id='.CXPathHelper::escapeQuotes($name).' or @name='.CXPathHelper::escapeQuotes($name).']';
					if (!$container->query('xpath', $xpath)->one()->detect()->checkValue($value, $raise_exception)) {
						return false;
					}
				}
			}

			return true;
		}

		if ($this->filter !== null && !$this->filter->match($element)) {
			if ($raise_exception) {
				throw new Exception('Failed to check value of field not matching the filter.');
			}

			return false;
		}

		try {
			return $element->checkValue($values, $raise_exception);
		}
		catch (\Exception $exception) {
			CExceptionHelper::setMessage($exception, 'Failed to check value of field "'.$field.'":' . "\n" . $exception->getMessage());
			throw $exception;
		}
	}

	/**
	 * Wait for form reload after form element select.
	 *
	 * @param string $value		text to be written into the field
	 *
	 * @return Closure
	 */
	public static function RELOADABLE_FILL($value) {
		return function ($form, $field, $element) use ($value) {
			if (!($element instanceof CDropdownElement) || $element->getText() !== $value) {
				$element->fill($value);
				$form->waitUntilReloaded();
			}
		};
	}

	/**
	 * Check if field is marked as required in form.
	 *
	 * @param string $label    field label text
	 *
	 * @return boolean
	 */
	public function isRequired($label) {
		return $this->getLabel($label)->hasClass($this->required_label);
	}

	/**
	 * Get the mandatory labels marked with an asterisk.
	 *
	 * @return array
	 */
	public function getRequiredLabels() {
		$labels = $this->getLabels(CElementFilter::CLASSES_PRESENT, [$this->required_label])
				->filter(CElementFilter::VISIBLE)->asText();

		return array_values($labels);
	}

	/**
	 * Get form fields values.
	 *
	 * @param CElementFilter $filter			condition to be filtered by
	 * @param array			 $filter_params		condition parameters to be set
	 *
	 * @return array
	 */
	public function getValues($filter = null, $filter_params = []) {
		return $this->getFields($filter, $filter_params)->asValues();
	}
}<|MERGE_RESOLUTION|>--- conflicted
+++ resolved
@@ -430,25 +430,6 @@
 	}
 
 	/**
-<<<<<<< HEAD
-	 * Function for utf8mb4 values detection and filling.
-	 *
-	 * @param CElement $element   element to be filled
-	 * @param string   $value     value to be filled in
-	 */
-	protected function setUTFValue($element, $value) {
-		if (!is_array($value) && preg_match('/[\x{10000}-\x{10FFFF}]/u', $value) === 1) {
-			$script = 'arguments[0].value = '.json_encode($value).'; arguments[0].dispatchEvent(new Event("keyup"));';
-			CElementQuery::getDriver()->executeScript($script, [$element]);
-		}
-		else {
-			$element->fill($value);
-		}
-	}
-
-	/**
-=======
->>>>>>> 629c43c2
 	 * Fill form with specified data.
 	 *
 	 * @param array $data    data array where keys are label text and values are values to be put in fields
