<?php
/*
** Zabbix
** Copyright (C) 2001-2024 Zabbix SIA
**
** This program is free software; you can redistribute it and/or modify
** it under the terms of the GNU General Public License as published by
** the Free Software Foundation; either version 2 of the License, or
** (at your option) any later version.
**
** This program is distributed in the hope that it will be useful,
** but WITHOUT ANY WARRANTY; without even the implied warranty of
** MERCHANTABILITY or FITNESS FOR A PARTICULAR PURPOSE. See the
** GNU General Public License for more details.
**
** You should have received a copy of the GNU General Public License
** along with this program; if not, write to the Free Software
** Foundation, Inc., 51 Franklin Street, Fifth Floor, Boston, MA  02110-1301, USA.
**/

require_once 'vendor/autoload.php';

require_once dirname(__FILE__).'/CElementQuery.php';
require_once dirname(__FILE__).'/CommandExecutor.php';

use Facebook\WebDriver\Remote\DesiredCapabilities;
use Facebook\WebDriver\Chrome\ChromeOptions;
use Facebook\WebDriver\Remote\RemoteWebDriver;
use Facebook\WebDriver\Remote\RemoteWebElement;
use Facebook\WebDriver\WebDriverDimension;
use Facebook\WebDriver\Exception\NoSuchAlertException;
use Facebook\WebDriver\WebDriverExpectedCondition;

/**
 * Web page implementation.
 */
class CPage {

	/**
	 * Page defaults.
	 */
	const DEFAULT_PAGE_WIDTH = 1440;
	const DEFAULT_PAGE_HEIGHT = 1024;

	/**
	 * Web driver instance.
	 *
	 * @var RemoteWebDriver
	 */
	protected $driver;

	/**
	 * Local cookie cache.
	 *
	 * @var array
	 */
	protected static $cookie = null;

	/**
	 * Page height.
	 *
	 * @var integer
	 */
	protected $height = null;

	/**
	 * Page width.
	 *
	 * @var integer
	 */
	protected $width = null;

	/**
	 * Viewport freeze flag.
	 *
	 * @var boolean
	 */
	protected $viewportUpdated = false;

	/**
	 * Web driver and CElementQuery initialization.
	 */
	public function __construct() {
		$this->connect();
		CElementQuery::setPage($this);
	}

	/**
	 * Web driver initialization.
	 */
	public function connect() {
		$capabilities = DesiredCapabilities::chrome();
		if (defined('PHPUNIT_BROWSER_NAME')) {
			$capabilities->setBrowserName(PHPUNIT_BROWSER_NAME);
		}

		if (!defined('PHPUNIT_BROWSER_NAME') || PHPUNIT_BROWSER_NAME === 'chrome') {
			$options = new ChromeOptions();
			$options->addArguments([
				'--no-sandbox',
				'--enable-font-antialiasing=false',
				'--window-size='.self::DEFAULT_PAGE_WIDTH.','.self::DEFAULT_PAGE_HEIGHT,
				'--disable-dev-shm-usage',
<<<<<<< HEAD
				'--autoplay-policy=no-user-gesture-required'
=======
				'--remote-debugging-pipe'
>>>>>>> 7e73a898
			]);

			if (defined('PHPUNIT_BROWSER_LOG_DIR')) {
				$options->addArguments([
					'--enable-logging',
					'--log-file='.PHPUNIT_BROWSER_LOG_DIR.'/'.microtime(true).'.log',
					'--log-level=0'
				]);
			}

			$capabilities->setCapability(ChromeOptions::CAPABILITY, $options);
		}

		$phpunit_driver_address = PHPUNIT_DRIVER_ADDRESS;

		if (strpos($phpunit_driver_address, ':') === false) {
			$phpunit_driver_address .= ':4444';
		}

		$this->driver = RemoteWebDriver::create('http://'.$phpunit_driver_address.'/wd/hub', $capabilities);
		$this->driver->setCommandExecutor(new CommandExecutor($this->driver->getCommandExecutor()));

		$this->driver->manage()->window()->setSize(
				new WebDriverDimension(self::DEFAULT_PAGE_WIDTH, self::DEFAULT_PAGE_HEIGHT)
		);
	}

	/**
	 * Perform page cleanup.
	 * Close all popup windows, switch to the initial window, remove cookies.
	 */
	public function cleanup() {
		$this->resetViewport();

		if (self::$cookie !== null) {
			foreach ($this->driver->manage()->getCookies() as $cookie) {
				if ($cookie->getName() === 'zbx_session') {
					if ($cookie->getValue() !== self::$cookie['value']) {
						self::$cookie = null;
					}
					break;
				}
			}
		}

		$this->driver->manage()->deleteAllCookies();
		try {
			$this->driver->executeScript('sessionStorage.clear();');
		} catch (Exception $exception) {
			// Code is not missing here.
		}

		$windows = $this->driver->getWindowHandles();
		if (count($windows) <= 1) {
			return true;
		}

		try {
			foreach (array_slice($windows, 1) as $window) {
				$this->driver->switchTo()->window($window);
				$this->driver->close();
			}
		}
		catch (Exception $exception) {
			// Error handling is not missing here.
		}

		if (count($this->driver->getWindowHandles()) >= 1) {
			try {
				$this->driver->switchTo()->window($windows[0]);
			}
			catch (Exception $exception) {
				return false;
			}
		}

		return true;
	}

	/**
	 * Destroy web page.
	 */
	public function destroy() {
		$this->driver->quit();
		self::$cookie = null;
	}

	/**
	 * Reconnect web driver.
	 */
	public function reset() {
		$this->destroy();
		$this->connect();
	}

	/**
	 * Login as specified user.
	 *
	 * @param string  $sessionid
	 * @param integer $userid
	 *
	 * @return $this
	 */
	public function login($sessionid = '09e7d4286dfdca4ba7be15e0f3b2b55a', $userid = 1) {
		$session = CDBHelper::getRow('SELECT status FROM sessions WHERE sessionid='.zbx_dbstr($sessionid));

		if (!$session) {
			DBexecute('INSERT INTO sessions (sessionid,userid,lastaccess) VALUES ('.zbx_dbstr($sessionid).','.$userid.','.time().')');
		}
		elseif ($session['status'] != 0) {	/* ZBX_SESSION_ACTIVE */
			DBexecute('UPDATE sessions SET status=0 WHERE sessionid='.zbx_dbstr($sessionid));
		}

		if (self::$cookie !== null) {
			$cookie = json_decode(base64_decode(urldecode(self::$cookie['value'])), true);
		}

		if (self::$cookie === null || $sessionid !== $cookie['sessionid']) {
			$data = ['sessionid' => $sessionid];

			$config = CDBHelper::getRow('SELECT session_key FROM config WHERE configid=1');
			$data['sign'] = hash_hmac('sha256', json_encode($data), $config['session_key'], false);

			$path = parse_url(PHPUNIT_URL, PHP_URL_PATH);
			self::$cookie = [
				'name' => 'zbx_session',
				'value' => base64_encode(json_encode($data)),
				'path' => rtrim(substr($path, 0, strrpos($path, '/')), '/')
			];

			$this->driver->get(PHPUNIT_URL);
		}

		$this->driver->manage()->addCookie(self::$cookie);

		return $this;
	}

	/**
	 * Logout and clean cookies.
	 */
	public function logout() {
		try {
			// Before logout open page without any scripts, otherwise session might be restored and logout won't work.
			$this->open('setup.php');

			$session = null;

			if (self::$cookie === null) {
				foreach ($this->driver->manage()->getCookies() as $cookie) {
					if ($cookie->getName() === 'zbx_session') {
						$session = $cookie->getValue();
						break;
					}
				}
			}
			else {
				$session = self::$cookie['value'];
			}

			if ($session !== null) {
				DBExecute('DELETE FROM sessions WHERE sessionid='.zbx_dbstr($session));
			}

			$this->driver->manage()->deleteAllCookies();
			self::$cookie = null;
		}
		catch (\Exception $e) {
			throw new \Exception('Cannot logout user: '.$e->getTraceAsString());
		}
	}

	/**
	 * Open specified URL.
	 *
	 * @param string $url   URL to be opened.
	 *
	 * @return $this
	 */
	public function open($url) {
		$this->driver->get(PHPUNIT_URL.$url);

		return $this;
	}

	/**
	 * Get page title.
	 *
	 * @return string
	 */
	public function getTitle() {
		return $this->driver->getTitle();
	}

	/**
	 * Get current page URL.
	 *
	 * @return string
	 */
	public function getCurrentUrl() {
		return $this->driver->getCurrentURL();
	}

	/**
	 * Set width and height of viewport.
	 *
	 * @param int $width
	 * @param int $height
	 */
	protected function setViewport($width, $height) {
		try {
			CommandExecutor::executeCustom($this->driver, [
				'cmd' => 'Emulation.setDeviceMetricsOverride',
				'params' => [
					'width'				=> $width,
					'height'			=> $height,
					'deviceScaleFactor'	=> 1,
					'mobile'			=> false,
					'fitWindow'			=> false
				]
			]);
		} catch (Exception $exception) {
			// Code is not missing here.
		}
	}

	/**
	 * Setting "frozen" viewport size.
	 */
	public function updateViewport() {
		try {
			if (!$this->driver->executeScript('return !!window.chrome;')) {
				throw new Exception();
			}
		} catch (Exception $exception) {
			return false;
		}

		try {
			// Calculate page width and height depending on sidemenu and scrollbars presence.
			$size = $this->driver->executeScript(
				'var side = document.getElementsByClassName("sidebar")[0];'.
				'var wrapper = document.getElementsByClassName("wrapper")[0];'.

				'var width = ((typeof side !== "undefined") ? side.scrollWidth : 0)'.
					'+ ((typeof wrapper !== "undefined") ? wrapper.scrollWidth : 0);'.
				'var height = Math.max((typeof wrapper !== "undefined") ? wrapper.scrollHeight : 0,'.
				'(typeof side !== "undefined") ? side.scrollHeight : 0);'.
				'return'.
					'[(width !== 0) ? width : window.getComputedStyle(document.documentElement)["width"],'.
					'(height !== 0) ? height : window.getComputedStyle(document.documentElement)["height"],'.
					'(typeof wrapper !== "undefined" && wrapper.scrollWidth >'.
						'parseInt(window.getComputedStyle(wrapper)["width"], 10)) ? 20 : 0];'
				);

			$this->width = (int)$size[0];

			// Screenshot is 1px smaller to ensure that scroll is still present.
			$this->height = (int)$size[1] - 1;

			if ($this->height > self::DEFAULT_PAGE_HEIGHT || $this->width > self::DEFAULT_PAGE_WIDTH) {
				$this->setViewport(max([
					// Add 20px to page width when vertical scroll presents.
					$this->width + (int)$size[2], self::DEFAULT_PAGE_WIDTH]),
					max([$this->height, self::DEFAULT_PAGE_HEIGHT
				]));

				$this->viewportUpdated = true;
			}
		} catch (Exception $exception) {
			// Code is not missing here.
		}

		return true;
	}

	/**
	 * Resetting viewport size to default.
	 */
	public function resetViewport() {
		if ($this->viewportUpdated === false) {
			return;
		}

		if (isset($this->height) && $this->height > self::DEFAULT_PAGE_HEIGHT) {
			try {
				CommandExecutor::executeCustom($this->driver, [
					'cmd' => 'Emulation.clearDeviceMetricsOverride',
					'params' => ['clear' => true]
				]);
			} catch (Exception $exception) {
				// Code is not missing here.
			}

			$this->height = self::DEFAULT_PAGE_HEIGHT;
		}

		$this->viewportUpdated = false;
	}

	/**
	 * Take screenshot of current page.
	 *
	 * @return string
	 */
	protected function takePageScreenshot() {
		if ($this->viewportUpdated === true || !$this->updateViewport()) {
			return $this->driver->takeScreenshot();
		}

		$screenshot = $this->driver->takeScreenshot();
		$this->resetViewport();

		return $screenshot;
	}

	/**
	 * Take screenshot of current page or page element.
	 *
	 * @param CElement|null $element    page element to get screenshot of
	 *
	 * @return string
	 */
	public function takeScreenshot($element = null) {
		$screenshot = $this->takePageScreenshot();

		if ($element !== null) {
			$screenshot = CImageHelper::getImageRegion($screenshot, $element->getRect());
		}

		return $screenshot;
	}

	/**
	 * Get browser logs.
	 *
	 * @return array
	 */
	public function getBrowserLog() {
		return $this->driver->manage()->getLog('browser');
	}

	/**
	 * Get page source.
	 *
	 * @return type
	 */
	public function getSource() {
		return $this->driver->getPageSource();
	}

	/**
	 * Wait until page is ready.
	 *
	 * @param integer $timeout    timeout in seconds
	 */
	public function waitUntilReady($timeout = null) {
		return (new CElementQuery(null))->waitUntilReady($timeout);
	}

	/**
	 * Check if alert is present.
	 *
	 * @return boolean
	 */
	public function isAlertPresent() {
		return ($this->getAlertText() !== null);
	}

	/**
	 * Get alert text.
	 *
	 * @return string|null
	 */
	public function getAlertText() {
		try {
			return $this->driver->switchTo()->alert()->getText();
		}
		catch (NoSuchAlertException $exception) {
			return null;
		}
	}

	/**
	 * Wait until alert is present and accept it.
	 */
	public function acceptAlert() {
		CElementQuery::wait()->until(WebDriverExpectedCondition::alertIsPresent());
		$this->driver->switchTo()->alert()->accept();
	}

	/**
	 * Wait until alert is present and dismiss it.
	 */
	public function dismissAlert() {
		CElementQuery::wait()->until(WebDriverExpectedCondition::alertIsPresent());
		$this->driver->switchTo()->alert()->dismiss();
	}

	/**
	 * Emulate key presses.
	 *
	 * @param array|string $keys   keys to be pressed
	 */
	public function pressKey($keys) {
		if (!is_array($keys)) {
			$keys = [$keys];
		}

		$keyboard = $this->driver->getKeyboard();
		foreach ($keys as $key) {
			$keyboard->pressKey($key);
		}
	}

	/**
	 * Create CElementQuery instance.
	 * @see CElementQuery
	 *
	 * @param string $type     selector type (method) or selector
	 * @param string $locator  locator part of selector
	 *
	 * @return CElementQuery
	 */
	public function query($type, $locator = null) {
		return new CElementQuery($type, $locator);
	}

	/**
	 * Get web driver instance.
	 *
	 * @return RemoteWebDriver
	 */
	public function getDriver() {
		return $this->driver;
	}

	/**
	 * Remove focus from the element.
	 */
	public function removeFocus() {
		try {
			$this->driver->executeScript('for (var i = 0; i < 5; i++) if (document.activeElement.tagName !== "BODY")'.
					' document.activeElement.blur(); else break;');
		}
		catch (\Exception $ex) {
			throw new \Exception('Cannot remove focus.');
		}
	}

	/**
	 * Refresh page.
	 *
	 * @return $this
	 */
	public function refresh() {
		$this->driver->navigate()->refresh();

		return $this;
	}

	/**
	 * Switching to frame or iframe.
	 *
	 * @param CElement|string|array|null $element    iframe element
	 *
	 * @return $this
	 */
	public function switchTo($element = null) {
		if ($element === null) {
			$this->driver->switchTo()->defaultContent();

			return $this;
		}

		if (is_string($element)) {
			$element = $this->query($element)->one(false);
		}
		elseif (is_array($element)) {
			$element = $this->query($element[0], $element[1])->one(false);
		}

		if ($element instanceof RemoteWebElement) {
			$this->driver->switchTo()->frame($element);
		}
		else {
			throw new \Exception('Cannot switch to frame that is not an element.');
		}

		return $this;
	}

	/**
	 * Allows to login with user credentials.
	 *
	 * @param string $alias     Username on login screen
	 * @param string $password  Password on login screen
	 * @param string $url		Direct link to certain Zabbix page
	 */
	public function userLogin($alias, $password, $url = 'index.php') {
		if (self::$cookie === null) {
			$this->driver->get(PHPUNIT_URL);
		}

		$this->logout();
		$this->open($url);
		$this->query('id:name')->waitUntilVisible()->one()->fill($alias);
		$this->query('id:password')->one()->fill($password);
		$this->query('id:enter')->one()->click();
		$this->waitUntilReady();

		// Make sure that logged in page is opened.
		try {
			$this->query('xpath://aside[@class="sidebar"]//a[text()="User settings"]')->exists();
		}
		catch (\Exception $ex) {
			throw new \Exception('"User settings" menu is not found on page. Probably user is not logged in.');
		}
	}

	/**
	 * Check page title text.
	 *
	 * @param string $title		page title
	 *
	 * @throws Exception
	 */
	public function assertTitle($title) {
		global $ZBX_SERVER_NAME;

		if ($ZBX_SERVER_NAME !== '') {
			$title = $ZBX_SERVER_NAME.NAME_DELIMITER.$title;
		}

		$text = $this->getTitle();
		if ($text !== $title) {
			throw new \Exception('Title of the page "'.$text.'" is not equal to "'.$title.'".');
		}
	}

	/**
	 * Check page header.
	 *
	 * @param string $header	page header to be compared
	 *
	 * @throws Exception
	 */
	public function assertHeader($header) {
		$text = $this->query('xpath://h1[@id="page-title-general"]')->one()->getText();

		if ($text !== $header) {
			throw new \Exception('Header of the page "'.$text.'" is not equal to "'.$header.'".');
		}
	}

	/**
	 * Scroll page to the top position.
	 */
	public function scrollToTop() {
		$this->getDriver()->executeScript('document.getElementsByClassName(\'wrapper\')[0].scrollTo(0, 0)');
	}
}<|MERGE_RESOLUTION|>--- conflicted
+++ resolved
@@ -101,11 +101,8 @@
 				'--enable-font-antialiasing=false',
 				'--window-size='.self::DEFAULT_PAGE_WIDTH.','.self::DEFAULT_PAGE_HEIGHT,
 				'--disable-dev-shm-usage',
-<<<<<<< HEAD
+				'--remote-debugging-pipe',
 				'--autoplay-policy=no-user-gesture-required'
-=======
-				'--remote-debugging-pipe'
->>>>>>> 7e73a898
 			]);
 
 			if (defined('PHPUNIT_BROWSER_LOG_DIR')) {
