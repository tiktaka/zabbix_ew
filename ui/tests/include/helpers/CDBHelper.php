<?php
/*
** Zabbix
** Copyright (C) 2001-2022 Zabbix SIA
**
** This program is free software; you can redistribute it and/or modify
** it under the terms of the GNU General Public License as published by
** the Free Software Foundation; either version 2 of the License, or
** (at your option) any later version.
**
** This program is distributed in the hope that it will be useful,
** but WITHOUT ANY WARRANTY; without even the implied warranty of
** MERCHANTABILITY or FITNESS FOR A PARTICULAR PURPOSE. See the
** GNU General Public License for more details.
**
** You should have received a copy of the GNU General Public License
** along with this program; if not, write to the Free Software
** Foundation, Inc., 51 Franklin Street, Fifth Floor, Boston, MA  02110-1301, USA.
**/

require_once dirname(__FILE__).'/../../../include/gettextwrapper.inc.php';
require_once dirname(__FILE__).'/../../../include/defines.inc.php';
require_once dirname(__FILE__).'/../../../conf/zabbix.conf.php';
require_once dirname(__FILE__).'/../../../include/func.inc.php';
require_once dirname(__FILE__).'/../../../include/classes/api/CApiService.php';
require_once dirname(__FILE__).'/../../../include/db.inc.php';
require_once dirname(__FILE__).'/../../../include/classes/db/DB.php';
require_once dirname(__FILE__).'/../../../include/classes/user/CWebUser.php';
require_once dirname(__FILE__).'/../../../include/classes/debug/CProfiler.php';
require_once dirname(__FILE__).'/../../../include/classes/db/DbBackend.php';
require_once dirname(__FILE__).'/../../../include/classes/db/MysqlDbBackend.php';
require_once dirname(__FILE__).'/../../../include/classes/db/PostgresqlDbBackend.php';
require_once dirname(__FILE__).'/CTestArrayHelper.php';

/**
 * Database helper.
 */
class CDBHelper {

	/**
	 * Backup stack.
	 *
	 * @var array
	 */
	static $backups = [];

	static $db_extension;

	/**
	 * Perform select query and check the result.
	 *
	 * @param string  $sql       query to be executed
	 * @param integer $limit     data limit
	 * @param integer $offset    data offset
	 *
	 * @return mixed
	 *
	 * @throws Exception
	 */
	protected static function select($sql, $limit = null, $offset = 0) {
		if (($result = DBselect($sql, $limit, $offset)) === false) {
			throw new Exception('Failed to execute query: "'.$sql.'".');
		}

		return $result;
	}

	/**
	 * Get database data suitable for PHPUnit data provider functions.
	 *
	 * @param string $sql    query to be executed
	 *
	 * @return array
	 */
	public static function getDataProvider($sql) {
		DBconnect($error);

		$data = [];
		$result = static::select($sql);
		while ($row = DBfetch($result)) {
			$data[] = [$row];
		}

		DBclose();
		return $data;
	}

	/**
	 * Get database data.
	 *
	 * @param string  $sql       query to be executed
	 * @param integer $limit     data limit
	 * @param integer $offset    data offset
	 *
	 * @return array
	 *
	 * @throws Exception
	 */
	public static function getAll($sql, $limit = null, $offset = 0) {
		return DBfetchArray(static::select($sql, $limit, $offset));
	}

	/**
	 * Get random database data set (limited set of random records).
	 *
	 * @param string  $sql       query to be executed
	 * @param integer $count     data set size (or null for all data set)
	 *
	 * @return array
	 *
	 * @throws Exception
	 */
	public static function getRandom($sql, $count = null) {
		$data = self::getAll($sql);
		shuffle($data);

		if ($count !== null) {
			$data = array_slice($data, 0, $count);
		}

		return $data;
	}

	/**
	 * Get random database data suitable for PHPUnit data provider functions (limited set of random records).
	 *
	 * @param string  $sql       query to be executed
	 * @param integer $count     data set size (or null for all data set)
	 *
	 * @return array
	 *
	 * @throws Exception
	 */
	public static function getRandomizedDataProvider($sql, $count = null) {
		DBconnect($error);

		$data = [];
		foreach (CDBHelper::getRandom($sql, $count) as $row) {
			$data[] = [$row];
		}

		DBclose();
		return $data;
	}

	/**
	 * Get database data row.
	 *
	 * @param string  $sql       query to be executed
	 *
	 * @return mixed
	 *
	 * @throws Exception
	 */
	public static function getRow($sql) {
		return DBfetch(static::select($sql, 1));
	}

	/**
	 * Get single value from database.
	 *
	 * @param string  $sql       query to be executed
	 *
	 * @return mixed
	 *
	 * @throws Exception
	 */
	public static function getValue($sql) {
		$row = static::getRow($sql);

		if ($row === false) {
			throw new Exception('Failed to retrieve data row from query: "'.$sql.'".');
		}

		return reset($row);
	}

	/**
	 * Get all values of database column.
	 *
	 * @param type $sql			 query to be executed
	 * @param type $column		 column name
	 *
	 * @return array
	 */
	public static function getColumn($sql, $column) {
		$data = [];

		foreach (CDBHelper::getAll($sql) as $row) {
			$data[] = $row[$column];
		}

		return $data;
	}

	/**
	 * Get list of all referenced tables sorted by dependency level.
	 *
	 * For example: getTables($tables, 'users')
	 * Result: [users,alerts,acknowledges,auditlog,auditlog_details,opmessage_usr,media,profiles,sessions,...]
	 */
	public static function getTables(&$tables, $top_table) {
		if (is_array($top_table)) {
			foreach ($top_table as $table) {
				self::getTables($tables, $table);
			}

			return;
		}

		if (in_array($top_table, $tables)) {
			return;
		}

		if (substr($top_table, 0, 1) === '!') {
			$tables[] = substr($top_table, 1);
			return;
		}

		$schema = DB::getSchema();

		foreach ($schema[$top_table]['fields'] as $field => $field_data) {
			if (!array_key_exists('ref_table', $field_data)) {
				continue;
			}

			$ref_table = $field_data['ref_table'];
			if ($ref_table != $top_table) {
				static::getTables($tables, $ref_table);
			}
		}

		if (!in_array($top_table, $tables)) {
			$tables[] = $top_table;
		}

		foreach (array_keys($schema) as $table) {
			foreach ($schema[$table]['fields'] as $field => $field_data) {
				if (!array_key_exists('ref_table', $field_data)) {
					continue;
				}

				$ref_table = $field_data['ref_table'];
				if ($ref_table == $top_table && $top_table !== $table) {
					static::getTables($tables, $table);
				}
			}
		}
	}

	/*
	 * Saves data of the specified table and all dependent tables in temporary storage.
	 * For example: backupTables(['users'])
	 */
	public static function backupTables(array $top_tables) {
		global $DB;

		$tables = [];
		static::getTables($tables, $top_tables);
		self::$backups[] = $tables;

		$suffix = '_tmp'.count(self::$backups);

		if ($DB['TYPE'] === ZBX_DB_POSTGRESQL) {
<<<<<<< HEAD
			$cmd = '';

			if (self::$db_extension == null) {
				$res = DBfetch(DBselect('SELECT db_extension FROM config'));

				if ($res) {
					self::$db_extension = $res['db_extension'];
				}
			}

=======
>>>>>>> 4aa50fb8
			if ($DB['PASSWORD'] !== '') {
				putenv('PGPASSWORD='.$DB['PASSWORD']);
			}

			$cmd = 'pg_dump';

			if ($DB['SERVER'] !== 'v') {
				$cmd .= ' --host='.$DB['SERVER'];
			}

			if ($DB['PORT'] !== '' && $DB['PORT'] != 0) {
				$cmd .= ' --port='.$DB['PORT'];
			}

			$file = PHPUNIT_COMPONENT_DIR.$DB['DATABASE'].$suffix.'.dump';
			$cmd .= ' --username='.$DB['USER'].' --format=d --jobs=5 --dbname='.$DB['DATABASE'];
			$cmd .= ' --table='.implode(' --table=', $tables).' --file='.$file;

			if (self::$db_extension  == ZBX_DB_EXTENSION_TIMESCALEDB) {
				$cmd .= ' 2>/dev/null';
			}

			exec($cmd, $output, $result_code);

			if ($result_code != 0) {
				throw new Exception('Failed to backup "'.implode('", "', $top_tables).'".');
			}
		}
		else {
			if ($DB['PASSWORD'] !== '') {
				putenv('MYSQL_PWD='.$DB['PASSWORD']);
			}

			$cmd = 'mysqldump';

			if ($DB['SERVER'] !== 'v') {
				$cmd .= ' --host='.$DB['SERVER'];
			}

			if ($DB['PORT'] !== '' && $DB['PORT'] != 0) {
				$cmd .= ' --port='.$DB['PORT'];
			}

			$file = PHPUNIT_COMPONENT_DIR.$DB['DATABASE'].$suffix.'.dump.gz';
			$cmd .= ' --user='.$DB['USER'].' --add-drop-table '.$DB['DATABASE'];
			$cmd .= ' '.implode(' ', $tables).' | gzip -c > '.$file;

			exec($cmd, $output, $result_code);

			if ($result_code != 0) {
				throw new Exception('Failed to backup "'.implode('", "', $top_tables).'".');
			}
		}
	}

	/**
	 * Restores data from temporary storage. backupTables() must be called first.
	 * For example: restoreTables()
	 */
	public static function restoreTables() {
		global $DB;

		if (!self::$backups) {
			return;
		}

		$suffix = '_tmp'.count(self::$backups);
		$tables = array_pop(self::$backups);

		if ($DB['TYPE'] === ZBX_DB_POSTGRESQL) {
<<<<<<< HEAD
			$cmd = '';
			$cmd_tdb = '';

=======
>>>>>>> 4aa50fb8
			if ($DB['PASSWORD'] !== '') {
				putenv('PGPASSWORD='.$DB['PASSWORD']);
			}

<<<<<<< HEAD
			$cmd .= 'pg_restore'.$server;
=======
			$cmd = 'pg_restore';

			if ($DB['SERVER'] !== 'v') {
				$cmd .= ' --host='.$DB['SERVER'];
			}
>>>>>>> 4aa50fb8

			$port = '';
			if ($DB['PORT'] !== '' && $DB['PORT'] != 0) {
<<<<<<< HEAD
				$port .= ' -p'.$DB['PORT'];
=======
				$cmd .= ' --port='.$DB['PORT'];
>>>>>>> 4aa50fb8
			}
			$cmd .= $port;

			$file = PHPUNIT_COMPONENT_DIR.$DB['DATABASE'].$suffix.'.dump';
			$cmd .= ' --username='.$DB['USER'].' --format=d --jobs=5 --clean --dbname='.$DB['DATABASE'];
			$cmd .= ' '.$file;

<<<<<<< HEAD
			$cmd .= ' -U'.$DB['USER'].' -Fd -j5 --clean -d'.$db_name.' '.$file;

			if (self::$db_extension  == ZBX_DB_EXTENSION_TIMESCALEDB) {
				$cmd_tdb .= 'psql -U '.$DB['USER'].$server.$port.' -d'.$db_name.' -c "SELECT timescaledb_pre_restore();"; ';
				$cmd_tdb .= $cmd .' 2>/dev/null; ';
				$cmd_tdb .= 'psql -U '.$DB['USER'].$server.$port.' -d'.$db_name.' -c "SELECT timescaledb_post_restore();" ';
				exec($cmd_tdb, $output, $result_code);
			}
			else {
				exec($cmd, $output, $result_code);
			}
=======
			exec($cmd, $output, $result_code);
>>>>>>> 4aa50fb8

			if ($result_code != 0) {
				throw new Exception('Failed to restore "'.$file.'".');
			}

			if (strstr(strtolower(PHP_OS), 'win') !== false) {
				$file = str_replace('/', '\\', $file);
				exec('rd '.$file.' /q /s');
			}
			else {
				exec('rm -rf '.$file, $output, $result_code);
			}

			if ($result_code != 0) {
				throw new Exception('Failed to remove "'.$file.'".');
			}
		}
		else {
			if ($DB['PASSWORD'] !== '') {
				putenv('MYSQL_PWD='.$DB['PASSWORD']);
			}

			$cmd = 'mysql';

			if ($DB['SERVER'] !== 'v') {
				$cmd .= ' --host='.$DB['SERVER'];
			}

			if ($DB['PORT'] !== '' && $DB['PORT'] != 0) {
				$cmd .= ' --port='.$DB['PORT'];
			}

			$file = PHPUNIT_COMPONENT_DIR.$DB['DATABASE'].$suffix.'.dump.gz';
			$cmd .= ' --user='.$DB['USER'].' '.$DB['DATABASE'];
			$cmd = 'gzip -cd '.$file.' | '.$cmd;

			exec($cmd, $output, $result_code);

			if ($result_code != 0) {
				throw new Exception('Failed to restore "'.$file.'".');
			}

			if (strstr(strtolower(PHP_OS), 'win') !== false) {
				$file = str_replace('/', '\\', $file);
				exec('del '.$file);
			}
			else {
				exec('rm -rf '.$file, $output, $result_code);
			}

			if ($result_code != 0) {
				throw new Exception('Failed to remove "'.$file.'".');
			}
		}
	}

	/**
	 * Get md5 hash sum of database result.
	 *
	 * @param string  $sql       query to be executed
	 *
	 * @return string
	 *
	 * @throws Exception
	 */
	public static function getHash($sql) {
		$hash = '<empty hash>';
		$result = static::select($sql);

		while ($row = DBfetch($result)) {
			$hash = md5($hash.json_encode($row));
		}

		return $hash;
	}

	/**
	 * Get number of records in database result.
	 *
	 * @param string  $sql       query to be executed
	 * @param integer $limit     data limit
	 * @param integer $offset    data offset
	 *
	 * @return integer
	 *
	 * @throws Exception
	 */
	public static function getCount($sql, $limit = null, $offset = 0) {
		$result = static::select($sql, $limit, $offset);
		$count = 0;
		while (DBfetch($result)) {
			$count++;
		}

		return $count;
	}

	/**
	 * Returns comma-delimited list of the fields.
	 *
	 * @param string $table_name
	 * @param array  $exlude_fields
	 */
	public static function getTableFields($table_name, array $exlude_fields = []) {
		$field_names = [];

		foreach (DB::getSchema($table_name)['fields'] as $field_name => $field) {
			if (!in_array($field_name, $exlude_fields, true)) {
				$field_names[] = $field_name;
			}
		}

		return implode(', ', $field_names);
	}

	/**
	 * Escapes value to be used in SQL query.
	 *
	 * @param mixed $value    value to be escaped
	 *
	 * @return string
	 */
	public static function escape($value) {
		if (!is_array($value)) {
			return zbx_dbstr($value);
		}

		$result = [];
		foreach ($value as $part) {
			$result[] = zbx_dbstr($part);
		}

		return implode(',', $result);
	}

	/**
	 * Add host groups to user group with these rights.
	 *
	 * @param string $usergroup_name
	 * @param string $hostgroup_name
	 * @param int $permission
	 * @param bool $subgroups
	 */
	public static function setHostGroupPermissions($usergroup_name, $hostgroup_name, $permission, $subgroups = false) {
		$usergroup = DB::find('usrgrp', ['name' => $usergroup_name]);
		$hostgroups = DB::find('hstgrp', ['name' => $hostgroup_name]);

		if ($usergroup && $hostgroups) {
			$usergroup = $usergroup[0];

			if ($subgroups) {
				$hostgroups = array_merge($hostgroups, DBfetchArray(DBselect(
					'SELECT * FROM hstgrp WHERE name LIKE '.zbx_dbstr($hostgroups[0]['name'].'/%')
				)));
			}

			$rights_old = DB::find('rights', [
				'groupid' => $usergroup['usrgrpid'],
				'id' => array_column($hostgroups, 'groupid')
			]);

			$rights_new = [];
			foreach ($hostgroups as $hostgroup) {
				$rights_new[] = [
					'groupid' => $usergroup['usrgrpid'],
					'permission' => $permission,
					'id' => $hostgroup['groupid']
				];
			}
			DB::replace('rights', $rights_old, $rights_new);
		}
	}

	/**
	 * Create problem or resolved events of trigger.
	 *
	 * @param string $trigger_name
	 * @param int $value TRIGGER_VALUE_FALSE
	 * @param array $event_fields
	 */
	public static function setTriggerProblem($trigger_name, $value = TRIGGER_VALUE_TRUE, $event_fields = []) {
		$trigger = DB::find('triggers', ['description' => $trigger_name]);

		if ($trigger) {
			$trigger = $trigger[0];

			$tags = DB::select('trigger_tag', [
				'output' => ['tag', 'value'],
				'filter' => ['triggerid' => $trigger['triggerid']],
				'preservekeys' => true
			]);

			$fields = [
				'source' => EVENT_SOURCE_TRIGGERS,
				'object' => EVENT_OBJECT_TRIGGER,
				'objectid' => $trigger['triggerid'],
				'value' => $value,
				'name' => $trigger['description'],
				'severity' => $trigger['priority'],
				'clock' => CTestArrayHelper::get($event_fields, 'clock', time()),
				'ns' => CTestArrayHelper::get($event_fields, 'ns', 0),
				'acknowledged' => CTestArrayHelper::get($event_fields, 'acknowledged', EVENT_NOT_ACKNOWLEDGED)
			];

			$eventid = DB::insert('events', [$fields]);

			if ($eventid) {
				$fields['eventid'] = $eventid[0];

				if ($value == TRIGGER_VALUE_TRUE) {
					DB::insert('problem', [$fields], false);
					DB::update('triggers', [
						'values' => [
							'value' => TRIGGER_VALUE_TRUE,
							'lastchange' => CTestArrayHelper::get($event_fields, 'clock', time())
						],
						'where' => ['triggerid' => $trigger['triggerid']]
					]);
				}
				else {
					$problems = DBfetchArray(DBselect(
						'SELECT *'.
						' FROM problem'.
						' WHERE objectid = '.$trigger['triggerid'].
							' AND r_eventid IS NULL'
					));

					if ($problems) {
						DB::update('triggers', [
							'values' => [
								'value' => TRIGGER_VALUE_FALSE,
								'lastchange' => CTestArrayHelper::get($event_fields, 'clock', time())
							],
							'where' => ['triggerid' => $trigger['triggerid']]
						]);
						DB::update('problem', [
							'values' => [
								'r_eventid' => $fields['eventid'],
								'r_clock' => $fields['clock'],
								'r_ns' => $fields['ns']
							],
							'where' => ['eventid' => array_column($problems, 'eventid')]
						]);

						$recovery = [];
						foreach ($problems as $problem) {
							$recovery[] = [
								'eventid' => $problem['eventid'],
								'r_eventid' => $fields['eventid']
							];
						}
						DB::insert('event_recovery', $recovery, false);
					}
				}

				if ($tags) {
					foreach ($tags as &$tag) {
						$tag['eventid'] = $fields['eventid'];
					}
					unset($tag);

					DB::insertBatch('event_tag', $tags);

					if ($value == TRIGGER_VALUE_TRUE) {
						DB::insertBatch('problem_tag', $tags);
					}
				}
			}
		}
	}
}<|MERGE_RESOLUTION|>--- conflicted
+++ resolved
@@ -262,9 +262,6 @@
 		$suffix = '_tmp'.count(self::$backups);
 
 		if ($DB['TYPE'] === ZBX_DB_POSTGRESQL) {
-<<<<<<< HEAD
-			$cmd = '';
-
 			if (self::$db_extension == null) {
 				$res = DBfetch(DBselect('SELECT db_extension FROM config'));
 
@@ -273,8 +270,6 @@
 				}
 			}
 
-=======
->>>>>>> 4aa50fb8
 			if ($DB['PASSWORD'] !== '') {
 				putenv('PGPASSWORD='.$DB['PASSWORD']);
 			}
@@ -345,33 +340,20 @@
 		$tables = array_pop(self::$backups);
 
 		if ($DB['TYPE'] === ZBX_DB_POSTGRESQL) {
-<<<<<<< HEAD
-			$cmd = '';
-			$cmd_tdb = '';
-
-=======
->>>>>>> 4aa50fb8
 			if ($DB['PASSWORD'] !== '') {
 				putenv('PGPASSWORD='.$DB['PASSWORD']);
 			}
 
-<<<<<<< HEAD
-			$cmd .= 'pg_restore'.$server;
-=======
 			$cmd = 'pg_restore';
 
 			if ($DB['SERVER'] !== 'v') {
-				$cmd .= ' --host='.$DB['SERVER'];
-			}
->>>>>>> 4aa50fb8
+				$server = ' --host='.$DB['SERVER'];
+			}
+			$cmd .= $server;
 
 			$port = '';
 			if ($DB['PORT'] !== '' && $DB['PORT'] != 0) {
-<<<<<<< HEAD
-				$port .= ' -p'.$DB['PORT'];
-=======
-				$cmd .= ' --port='.$DB['PORT'];
->>>>>>> 4aa50fb8
+				$port .= ' -port='.$DB['PORT'];
 			}
 			$cmd .= $port;
 
@@ -379,11 +361,8 @@
 			$cmd .= ' --username='.$DB['USER'].' --format=d --jobs=5 --clean --dbname='.$DB['DATABASE'];
 			$cmd .= ' '.$file;
 
-<<<<<<< HEAD
-			$cmd .= ' -U'.$DB['USER'].' -Fd -j5 --clean -d'.$db_name.' '.$file;
-
 			if (self::$db_extension  == ZBX_DB_EXTENSION_TIMESCALEDB) {
-				$cmd_tdb .= 'psql -U '.$DB['USER'].$server.$port.' -d'.$db_name.' -c "SELECT timescaledb_pre_restore();"; ';
+				$cmd_tdb = 'psql -U '.$DB['USER'].$server.$port.' -d'.$db_name.' -c "SELECT timescaledb_pre_restore();"; ';
 				$cmd_tdb .= $cmd .' 2>/dev/null; ';
 				$cmd_tdb .= 'psql -U '.$DB['USER'].$server.$port.' -d'.$db_name.' -c "SELECT timescaledb_post_restore();" ';
 				exec($cmd_tdb, $output, $result_code);
@@ -391,9 +370,6 @@
 			else {
 				exec($cmd, $output, $result_code);
 			}
-=======
-			exec($cmd, $output, $result_code);
->>>>>>> 4aa50fb8
 
 			if ($result_code != 0) {
 				throw new Exception('Failed to restore "'.$file.'".');
