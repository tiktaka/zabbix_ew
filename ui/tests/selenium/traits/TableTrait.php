--- conflicted
+++ resolved
@@ -93,7 +93,7 @@
 
 		$this->assertEquals(count($data), $rows->count(), 'Rows count does not match results count in data provider.');
 		$this->assertEquals(array_keys($data), array_keys($rows->asArray()),
-				'Row indices don\'t not match indices in data provider.'
+			'Row indices don\'t not match indices in data provider.'
 		);
 
 		foreach ($this->normalizeData($data) as $i => $values) {
@@ -121,7 +121,7 @@
 		$table = $this->getTable($selector);
 
 		if (!$data) {
-			// Check that table contains one row with text "No data found."
+			// Check that table contain one row with text "No data found."
 			$this->assertEquals(['No data found.'], $table->getRows()->asText());
 
 			return;
@@ -148,8 +148,8 @@
 
 			if (!$found) {
 				throw new \Exception('Row ('.implode(', ', array_map(function ($value) {
-					return '"'.$value.'"';
-				}, $data_row)).') was not found in table.');
+						return '"'.$value.'"';
+					}, $data_row)).') was not found in table.');
 			}
 		}
 	}
@@ -215,34 +215,15 @@
 			$total = $count;
 		}
 		$this->assertEquals('Displaying '.$count.' of '.$count.' found',
-				$this->query('xpath://div[@class="table-stats"]')->one()->getText()
+			$this->query('xpath://div[@class="table-stats"]')->one()->getText()
 		);
 	}
 
 	/**
 	 * Get data from chosen column.
 	 *
-<<<<<<< HEAD
-	 * @param string $column		Column name, where value should be checked
-	 */
-	private function getTableResult($column, $table_selector = 'class:list-table') {
-		$table = $this->query($table_selector)->asTable()->one();
-		$result = [];
-		foreach ($table->getRows() as $row) {
-			$result[] = $row->getColumn($column)->getText();
-		}
-		return $result;
-	}
-
-	/**
-	 * Get data from chosen column.
-	 *
-	 * @param string $column		Column name, where value should be checked
-	 * @param string $selector		Table selector
-=======
 	 * @param string $column    column name, where value should be checked
 	 * @param string $selector  table selector
->>>>>>> 60683ea9
 	 */
 	private function getTableColumnData($column, $selector = null) {
 		$table = $this->getTable($selector);
