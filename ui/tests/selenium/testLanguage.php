--- conflicted
+++ resolved
@@ -232,15 +232,9 @@
 						'Groups' => [
 							'Selenium user group'
 						],
-<<<<<<< HEAD
-						'Password' => 'test',
-						'Password (once again)' => 'test',
-						'Language' => 'English (en_US)'
-=======
 						'Password' => 'test5678',
 						'Password (once again)' => 'test5678',
-						'Language' => 'English (en_GB)'
->>>>>>> 67a016a6
+						'Language' => 'English (en_US)'
 					],
 					'page_title' => 'Dashboard',
 					'body_lang' => 'en',
