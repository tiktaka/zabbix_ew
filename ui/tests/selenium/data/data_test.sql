--- conflicted
+++ resolved
@@ -2751,29 +2751,6 @@
 INSERT INTO widget_field (widget_fieldid, widgetid, type, name, value_int, value_groupid) VALUES (90410, 172, 2, 'groupids', 0, 50006);
 INSERT INTO widget_field (widget_fieldid, widgetid, type, name, value_int, value_hostid) VALUES (90411, 172, 3, 'hostids', 0, 99015);
 
-<<<<<<< HEAD
--- add following lines after ZBX-17809 is fixed:
--- INSERT INTO widget (widgetid, dashboardid, type, name, x, y, width, height) VALUES (173, 130, 'graphprototype', 'Test copy Graph prototype 2', 10, 23, 14, 5);
--- INSERT INTO widget_field (widget_fieldid, widgetid, type, name, value_int) VALUES (90440, 173, 0, 'columns', 20);
--- INSERT INTO widget_field (widget_fieldid, widgetid, type, name, value_int) VALUES (90441, 173, 0, 'rows', 5);
--- INSERT INTO widget_field (widget_fieldid, widgetid, type, name, value_int) VALUES (90442, 173, 0, 'dynamic', 0);
--- INSERT INTO widget_field (widget_fieldid, widgetid, type, name, value_int) VALUES (90443, 173, 0, 'rf_rate', 600);
--- -- change show_legend to 0 after ZBX-17813 is fixed:
--- -- INSERT INTO widget_field (widget_fieldid, widgetid, type, name, value_int) VALUES (90444, 173, 0, 'show_legend', 0);
--- INSERT INTO widget_field (widget_fieldid, widgetid, type, name, value_int) VALUES (90444, 173, 0, 'show_legend', 1);
--- INSERT INTO widget_field (widget_fieldid, widgetid, type, name, value_int, value_graphid) VALUES (90445, 173, 7, 'graphid', 0, 892);
-
--- Dashboard for Graph Prototype widget
-INSERT INTO dashboard (dashboardid, name, userid, private) VALUES (140, 'Dashboard for Graph Prototype widget', 1, 1);
-INSERT INTO widget (widgetid, dashboardid, type, name, x, y, width, height) VALUES (199, 140, 'graphprototype', 'Graph prototype widget for update', 0, 0, 16, 5);
-INSERT INTO widget_field (widget_fieldid, widgetid, type, name, value_graphid) VALUES (90500, 199, 7, 'graphid', 600003);
-
-INSERT INTO widget (widgetid, dashboardid, type, name, x, y, width, height) VALUES (200, 140, 'graphprototype', 'Graph prototype widget for delete', 0, 5, 16, 5);
-INSERT INTO widget_field (widget_fieldid, widgetid, type, name, value_graphid) VALUES (90501, 200, 7, 'graphid', 600002);
-
-INSERT INTO dashboard (dashboardid, name, userid, private) VALUES (141, 'Dashboard for Sceenshoting Graph Prototype widgets', 1, 1);
-=======
-
 INSERT INTO widget (widgetid, dashboardid, type, name, x, y, width, height) VALUES (173, 130, 'graphprototype', 'Test copy Graph prototype 2', 10, 23, 14, 5);
 INSERT INTO widget_field (widget_fieldid, widgetid, type, name, value_int) VALUES (90440, 173, 0, 'columns', 20);
 INSERT INTO widget_field (widget_fieldid, widgetid, type, name, value_int) VALUES (90441, 173, 0, 'rows', 5);
@@ -2783,4 +2760,13 @@
 -- INSERT INTO widget_field (widget_fieldid, widgetid, type, name, value_int) VALUES (90444, 173, 0, 'show_legend', 0);
 INSERT INTO widget_field (widget_fieldid, widgetid, type, name, value_int) VALUES (90444, 173, 0, 'show_legend', 1);
 INSERT INTO widget_field (widget_fieldid, widgetid, type, name, value_int, value_graphid) VALUES (90445, 173, 7, 'graphid', 0, 892);
->>>>>>> 8c29aa7b
+
+-- Dashboard for Graph Prototype widget
+INSERT INTO dashboard (dashboardid, name, userid, private) VALUES (140, 'Dashboard for Graph Prototype widget', 1, 1);
+INSERT INTO widget (widgetid, dashboardid, type, name, x, y, width, height) VALUES (199, 140, 'graphprototype', 'Graph prototype widget for update', 0, 0, 16, 5);
+INSERT INTO widget_field (widget_fieldid, widgetid, type, name, value_graphid) VALUES (90500, 199, 7, 'graphid', 600003);
+
+INSERT INTO widget (widgetid, dashboardid, type, name, x, y, width, height) VALUES (200, 140, 'graphprototype', 'Graph prototype widget for delete', 0, 5, 16, 5);
+INSERT INTO widget_field (widget_fieldid, widgetid, type, name, value_graphid) VALUES (90501, 200, 7, 'graphid', 600002);
+
+INSERT INTO dashboard (dashboardid, name, userid, private) VALUES (141, 'Dashboard for Sceenshoting Graph Prototype widgets', 1, 1);