-- Activate Zabbix Server, set visible name and make it a more unique name
UPDATE hosts SET status=0,name='ЗАББИКС Сервер',host='Test host' WHERE host='Zabbix server';

-- More user scripts
INSERT INTO scripts (scriptid, type, name, command, host_access, usrgrpid, groupid, description, confirmation) VALUES (4, 0,'Reboot','/sbin/shutdown -r',3,7,4,'This command reboots server.','Do you really want to reboot it?');

-- Add proxies
INSERT INTO hosts (hostid, host, status, description) VALUES (20000, 'Active proxy 1', 5, '');
INSERT INTO hosts (hostid, host, status, description) VALUES (20001, 'Active proxy 2', 5, '');
INSERT INTO hosts (hostid, host, status, description) VALUES (20002, 'Active proxy 3', 5, '');
INSERT INTO hosts (hostid, host, status, description) VALUES (20003, 'Passive proxy 1', 6, '');
INSERT INTO hosts (hostid, host, status, description) VALUES (20004, 'Passive proxy 2', 6, '');
INSERT INTO hosts (hostid, host, status, description) VALUES (20005, 'Passive proxy 3', 6, '');
INSERT INTO hosts (hostid, host, status, description) VALUES (20010, 'Active proxy to delete', 5, '');
INSERT INTO hosts (hostid, host, status, description) VALUES (20011, 'Passive proxy to delete', 6, '');

INSERT INTO interface (interfaceid, hostid, main, type, useip, ip, dns, port) VALUES (10018,20003,1,0,1,'127.0.0.1','proxy1.zabbix.com','10051');
INSERT INTO interface (interfaceid, hostid, main, type, useip, ip, dns, port) VALUES (10019,20004,1,0,1,'127.0.0.1','proxy2.zabbix.com','10333');
INSERT INTO interface (interfaceid, hostid, main, type, useip, ip, dns, port) VALUES (10020,20005,1,0,0,'127.0.0.1','proxy3.zabbix.com','10051');
INSERT INTO interface (interfaceid, hostid, main, type, useip, ip, dns, port) VALUES (10030,10084,1,4,1,'127.0.0.1','jmxagent.zabbix.com','10051');
INSERT INTO interface (interfaceid, hostid, main, type, useip, ip, dns, port) VALUES (10040,20011,1,0,0,'127.0.0.1','proxy4.zabbix.com','10051');

-- create an empty host "Template linkage test host"
INSERT INTO hosts (hostid, host, name, status, description) VALUES (10053, 'Template linkage test host', 'Visible host for template linkage', 0, '');
INSERT INTO interface (interfaceid, hostid, main, type, useip, ip, dns, port) VALUES (10021,10053,1,1,1,'127.0.0.1','','10050');
INSERT INTO interface (interfaceid,hostid,main,type,useip,ip,dns,port) values (10022,10053,1,2,1,'127.0.0.1','','161');
INSERT INTO interface_snmp (interfaceid, version, bulk, community) values (10022, 2, 1, '{$SNMP_COMMUNITY}');
INSERT INTO interface (interfaceid,hostid,main,type,useip,ip,dns,port) values (10023,10053,1,3,1,'127.0.0.1','','623');
INSERT INTO interface (interfaceid,hostid,main,type,useip,ip,dns,port) values (10024,10053,1,4,1,'127.0.0.1','','12345');
INSERT INTO hosts_groups (hostgroupid, hostid, groupid) VALUES (90278, 10053, 4);

-- Add regular expressions
INSERT INTO regexps (regexpid, name, test_string) VALUES (20,'1_regexp_1','first test string');
INSERT INTO regexps (regexpid, name, test_string) VALUES (21,'1_regexp_2','first test string');
INSERT INTO regexps (regexpid, name, test_string) VALUES (22,'2_regexp_1','second test string');
INSERT INTO regexps (regexpid, name, test_string) VALUES (23,'2_regexp_2','second test string');
INSERT INTO regexps (regexpid, name, test_string) VALUES (24,'3_regexp_1','test');
INSERT INTO regexps (regexpid, name, test_string) VALUES (25,'3_regexp_2','test');
INSERT INTO regexps (regexpid, name, test_string) VALUES (26,'4_regexp_1','abcd');
INSERT INTO regexps (regexpid, name, test_string) VALUES (27,'4_regexp_2','abcd');
INSERT INTO regexps (regexpid, name, test_string) VALUES (28,'5_regexp_1','abcd');
INSERT INTO regexps (regexpid, name, test_string) VALUES (29,'5_regexp_2','abcd');

-- Add expressions for regexps
INSERT INTO expressions (expressionid,regexpid,expression,expression_type,exp_delimiter,case_sensitive) VALUES (20,20,'first test string',0,',',1);
INSERT INTO expressions (expressionid,regexpid,expression,expression_type,exp_delimiter,case_sensitive) VALUES (21,21,'first test string2',0,',',1);
INSERT INTO expressions (expressionid,regexpid,expression,expression_type,exp_delimiter,case_sensitive) VALUES (22,22,'second test string',1,',',1);
INSERT INTO expressions (expressionid,regexpid,expression,expression_type,exp_delimiter,case_sensitive) VALUES (23,23,'second string',1,',',1);
INSERT INTO expressions (expressionid,regexpid,expression,expression_type,exp_delimiter,case_sensitive) VALUES (24,24,'abcd test',2,',',1);
INSERT INTO expressions (expressionid,regexpid,expression,expression_type,exp_delimiter,case_sensitive) VALUES (25,25,'test',2,',',1);
INSERT INTO expressions (expressionid,regexpid,expression,expression_type,exp_delimiter,case_sensitive) VALUES (26,26,'abcd',3,',',1);
INSERT INTO expressions (expressionid,regexpid,expression,expression_type,exp_delimiter,case_sensitive) VALUES (27,27,'asdf',3,',',1);
INSERT INTO expressions (expressionid,regexpid,expression,expression_type,exp_delimiter,case_sensitive) VALUES (28,28,'abcd',4,',',1);
INSERT INTO expressions (expressionid,regexpid,expression,expression_type,exp_delimiter,case_sensitive) VALUES (29,29,'asdf',4,',',1);

-- trigger actions
INSERT INTO actions (actionid, name, eventsource, evaltype, status, esc_period) VALUES (10,'Simple action',0,0,0,'60s');
INSERT INTO actions (actionid, name, eventsource, evaltype, status, esc_period) VALUES (11,'Trigger action 1',0,0,0,'1h');
INSERT INTO actions (actionid, name, eventsource, evaltype, status, esc_period) VALUES (12,'Trigger action 2',0,0,0,'60s');
INSERT INTO actions (actionid, name, eventsource, evaltype, status, esc_period) VALUES (13,'Trigger action 3',0,0,0,'60s');
INSERT INTO actions (actionid, name, eventsource, evaltype, status, esc_period) VALUES (14,'Trigger action 4',0,0,1,'60s');

-- autoregistration actions
INSERT INTO actions (actionid, name, eventsource, evaltype, status, esc_period) VALUES (9,'Autoregistration action 1',2,0,0,'1h');
INSERT INTO actions (actionid, name, eventsource, evaltype, status, esc_period) VALUES (15,'Autoregistration action 2',2,0,1,'1h');

INSERT INTO conditions (conditionid, actionid, conditiontype, operator, value) VALUES (500, 9, 22, 3, 'DB2');
INSERT INTO conditions (conditionid, actionid, conditiontype, operator, value) VALUES (501, 9, 22, 2, 'MySQL');
INSERT INTO conditions (conditionid, actionid, conditiontype, operator, value) VALUES (502, 9, 20, 1, '20001');
INSERT INTO conditions (conditionid, actionid, conditiontype, operator, value) VALUES (503, 9, 20, 0, '20000');
INSERT INTO conditions (conditionid, actionid, conditiontype, operator, value) VALUES (504, 10, 16, 11, '');
INSERT INTO conditions (conditionid, actionid, conditiontype, operator, value) VALUES (505, 11, 16, 11, '');
INSERT INTO conditions (conditionid, actionid, conditiontype, operator, value, value2) VALUES (507, 12, 26, 3, 'PostgreSQL', 'Database');
INSERT INTO conditions (conditionid, actionid, conditiontype, operator, value, value2) VALUES (508, 12, 26, 2, 'MYSQL', 'Database');
INSERT INTO conditions (conditionid, actionid, conditiontype, operator, value2) VALUES (509, 12, 26, 0, 'MySQL');
INSERT INTO conditions (conditionid, actionid, conditiontype, operator, value) VALUES (510, 12, 16, 10, '');
INSERT INTO conditions (conditionid, actionid, conditiontype, operator, value) VALUES (511, 12, 13, 1, '10081');
INSERT INTO conditions (conditionid, actionid, conditiontype, operator, value) VALUES (512, 12, 13, 0, '10001');
INSERT INTO conditions (conditionid, actionid, conditiontype, operator, value) VALUES (513, 12, 6, 7, '6-7,08:00-18:00');
INSERT INTO conditions (conditionid, actionid, conditiontype, operator, value) VALUES (514, 12, 6, 4, '1-7,00:00-24:00');
INSERT INTO conditions (conditionid, actionid, conditiontype, operator, value) VALUES (517, 12, 4, 6, '4');
INSERT INTO conditions (conditionid, actionid, conditiontype, operator, value) VALUES (518, 12, 4, 5, '3');
INSERT INTO conditions (conditionid, actionid, conditiontype, operator, value) VALUES (519, 12, 4, 1, '2');
INSERT INTO conditions (conditionid, actionid, conditiontype, operator, value) VALUES (520, 12, 4, 0, '5');
INSERT INTO conditions (conditionid, actionid, conditiontype, operator, value) VALUES (521, 12, 4, 0, '1');
INSERT INTO conditions (conditionid, actionid, conditiontype, operator, value) VALUES (522, 12, 3, 3, 'DB2');
INSERT INTO conditions (conditionid, actionid, conditiontype, operator, value) VALUES (523, 12, 3, 2, 'Oracle');
INSERT INTO conditions (conditionid, actionid, conditiontype, operator, value) VALUES (524, 12, 2, 1, '13485');
INSERT INTO conditions (conditionid, actionid, conditiontype, operator, value) VALUES (525, 12, 2, 0, '99252');
INSERT INTO conditions (conditionid, actionid, conditiontype, operator, value) VALUES (526, 12, 1, 1, '10084');
INSERT INTO conditions (conditionid, actionid, conditiontype, operator, value) VALUES (527, 12, 1, 0, '10084');
INSERT INTO conditions (conditionid, actionid, conditiontype, operator, value) VALUES (528, 12, 0, 1, '4');
INSERT INTO conditions (conditionid, actionid, conditiontype, operator, value) VALUES (529, 12, 0, 0, '2');
INSERT INTO conditions (conditionid, actionid, conditiontype, operator, value, value2) VALUES (530, 13, 26, 3, 'PostgreSQL', 'Database');
INSERT INTO conditions (conditionid, actionid, conditiontype, operator, value, value2) VALUES (531, 13, 26, 2, 'MYSQL', 'Database');
INSERT INTO conditions (conditionid, actionid, conditiontype, operator, value2) VALUES (532, 13, 26, 0, 'MySQL');
INSERT INTO conditions (conditionid, actionid, conditiontype, operator, value) VALUES (533, 13, 16, 11, '');
INSERT INTO conditions (conditionid, actionid, conditiontype, operator, value) VALUES (535, 13, 13, 1, '10081');
INSERT INTO conditions (conditionid, actionid, conditiontype, operator, value) VALUES (536, 13, 13, 0, '10001');
INSERT INTO conditions (conditionid, actionid, conditiontype, operator, value) VALUES (537, 13, 6, 7, '6-7,08:00-18:00');
INSERT INTO conditions (conditionid, actionid, conditiontype, operator, value) VALUES (538, 13, 6, 4, '1-7,00:00-24:00');
INSERT INTO conditions (conditionid, actionid, conditiontype, operator, value) VALUES (541, 13, 4, 6, '4');
INSERT INTO conditions (conditionid, actionid, conditiontype, operator, value) VALUES (542, 13, 4, 5, '3');
INSERT INTO conditions (conditionid, actionid, conditiontype, operator, value) VALUES (543, 13, 4, 1, '2');
INSERT INTO conditions (conditionid, actionid, conditiontype, operator, value) VALUES (544, 13, 4, 0, '5');
INSERT INTO conditions (conditionid, actionid, conditiontype, operator, value) VALUES (545, 13, 4, 0, '1');
INSERT INTO conditions (conditionid, actionid, conditiontype, operator, value) VALUES (546, 13, 3, 3, 'DB2');
INSERT INTO conditions (conditionid, actionid, conditiontype, operator, value) VALUES (547, 13, 3, 2, 'Oracle');
INSERT INTO conditions (conditionid, actionid, conditiontype, operator, value) VALUES (548, 13, 2, 1, '13485');
INSERT INTO conditions (conditionid, actionid, conditiontype, operator, value) VALUES (549, 13, 2, 0, '99252');
INSERT INTO conditions (conditionid, actionid, conditiontype, operator, value) VALUES (550, 13, 1, 1, '10084');
INSERT INTO conditions (conditionid, actionid, conditiontype, operator, value) VALUES (551, 13, 1, 0, '10084');
INSERT INTO conditions (conditionid, actionid, conditiontype, operator, value) VALUES (552, 13, 0, 1, '4');
INSERT INTO conditions (conditionid, actionid, conditiontype, operator, value) VALUES (553, 13, 0, 0, '2');
INSERT INTO conditions (conditionid, actionid, conditiontype, operator, value, value2) VALUES (554, 14, 26, 3, 'PostgreSQL', 'Database');
INSERT INTO conditions (conditionid, actionid, conditiontype, operator, value, value2) VALUES (555, 14, 26, 2, 'MYSQL', 'Database');
INSERT INTO conditions (conditionid, actionid, conditiontype, operator, value2) VALUES (556, 14, 26, 0, 'MySQL');
INSERT INTO conditions (conditionid, actionid, conditiontype, operator, value) VALUES (557, 14, 16, 11, '');
INSERT INTO conditions (conditionid, actionid, conditiontype, operator, value) VALUES (559, 14, 13, 1, '10081');
INSERT INTO conditions (conditionid, actionid, conditiontype, operator, value) VALUES (560, 14, 13, 0, '10001');
INSERT INTO conditions (conditionid, actionid, conditiontype, operator, value) VALUES (561, 14, 6, 7, '6-7,08:00-18:00');
INSERT INTO conditions (conditionid, actionid, conditiontype, operator, value) VALUES (562, 14, 6, 4, '1-7,00:00-24:00');
INSERT INTO conditions (conditionid, actionid, conditiontype, operator, value) VALUES (565, 14, 4, 6, '4');
INSERT INTO conditions (conditionid, actionid, conditiontype, operator, value) VALUES (566, 14, 4, 5, '3');
INSERT INTO conditions (conditionid, actionid, conditiontype, operator, value) VALUES (567, 14, 4, 1, '2');
INSERT INTO conditions (conditionid, actionid, conditiontype, operator, value) VALUES (568, 14, 4, 0, '5');
INSERT INTO conditions (conditionid, actionid, conditiontype, operator, value) VALUES (569, 14, 4, 0, '1');
INSERT INTO conditions (conditionid, actionid, conditiontype, operator, value) VALUES (570, 14, 3, 3, 'DB2');
INSERT INTO conditions (conditionid, actionid, conditiontype, operator, value) VALUES (571, 14, 3, 2, 'Oracle');
INSERT INTO conditions (conditionid, actionid, conditiontype, operator, value) VALUES (572, 14, 2, 1, '13485');
INSERT INTO conditions (conditionid, actionid, conditiontype, operator, value) VALUES (573, 14, 2, 0, '99252');
INSERT INTO conditions (conditionid, actionid, conditiontype, operator, value) VALUES (574, 14, 1, 1, '10084');
INSERT INTO conditions (conditionid, actionid, conditiontype, operator, value) VALUES (575, 14, 1, 0, '10084');
INSERT INTO conditions (conditionid, actionid, conditiontype, operator, value) VALUES (576, 14, 0, 1, '4');
INSERT INTO conditions (conditionid, actionid, conditiontype, operator, value) VALUES (577, 14, 0, 0, '2');
INSERT INTO conditions (conditionid, actionid, conditiontype, operator, value) VALUES (578, 15, 22, 3, 'DB2');
INSERT INTO conditions (conditionid, actionid, conditiontype, operator, value) VALUES (579, 15, 22, 2, 'MySQL');
INSERT INTO conditions (conditionid, actionid, conditiontype, operator, value) VALUES (580, 15, 20, 1, '20001');
INSERT INTO conditions (conditionid, actionid, conditiontype, operator, value) VALUES (581, 15, 20, 0, '20000');

INSERT INTO operations (operationid, actionid, operationtype, esc_period, esc_step_from, esc_step_to, evaltype) VALUES (11, 10, 0, 0, 1, 1, 0);
INSERT INTO operations (operationid, actionid, operationtype, esc_period, esc_step_from, esc_step_to, evaltype) VALUES (12, 11, 0, 0, 1, 1, 0);
INSERT INTO operations (operationid, actionid, operationtype, esc_period, esc_step_from, esc_step_to, evaltype) VALUES (13, 12, 0, 0, 1, 1, 0);
INSERT INTO operations (operationid, actionid, operationtype, esc_period, esc_step_from, esc_step_to, evaltype) VALUES (14, 13, 0, 0, 1, 1, 0);
INSERT INTO operations (operationid, actionid, operationtype, esc_period, esc_step_from, esc_step_to, evaltype) VALUES (15, 13, 0, 3600, 2, 2, 0);
INSERT INTO operations (operationid, actionid, operationtype, esc_period, esc_step_from, esc_step_to, evaltype) VALUES (16, 13, 0, 0, 5, 6, 0);
INSERT INTO operations (operationid, actionid, operationtype, esc_period, esc_step_from, esc_step_to, evaltype) VALUES (17, 14, 0, 0, 1, 1, 0);
INSERT INTO operations (operationid, actionid, operationtype, esc_period, esc_step_from, esc_step_to, evaltype) VALUES (18, 14, 0, 3600, 2, 2, 0);
INSERT INTO operations (operationid, actionid, operationtype, esc_period, esc_step_from, esc_step_to, evaltype) VALUES (19, 14, 0, 0, 5, 6, 0);
INSERT INTO operations (operationid, actionid, operationtype, esc_period, esc_step_from, esc_step_to, evaltype) VALUES (20, 14, 1, 0, 20, 0, 0);

INSERT INTO opmessage (operationid, default_msg, subject, message, mediatypeid) VALUES (11, 1, '{TRIGGER.NAME}: {TRIGGER.STATUS}', '{TRIGGER.NAME}: {TRIGGER.STATUS}Last value: {ITEM.LASTVALUE}{TRIGGER.URL}', NULL);
INSERT INTO opmessage (operationid, default_msg, subject, message, mediatypeid) VALUES (12, 1, '{TRIGGER.NAME}: {TRIGGER.STATUS}', '{TRIGGER.NAME}: {TRIGGER.STATUS}Last value: {ITEM.LASTVALUE}{TRIGGER.URL}', NULL);
INSERT INTO opmessage (operationid, default_msg, subject, message, mediatypeid) VALUES (13, 1, '{TRIGGER.NAME}: {TRIGGER.STATUS}', '{TRIGGER.NAME}: {TRIGGER.STATUS}Last value: {ITEM.LASTVALUE}{TRIGGER.URL}', NULL);
INSERT INTO opmessage (operationid, default_msg, subject, message, mediatypeid) VALUES (14, 1, '{TRIGGER.NAME}: {TRIGGER.STATUS}', '{TRIGGER.NAME}: {TRIGGER.STATUS}Last value: {ITEM.LASTVALUE}{TRIGGER.URL}', NULL);
INSERT INTO opmessage (operationid, default_msg, subject, message, mediatypeid) VALUES (15, 1, '{TRIGGER.NAME}: {TRIGGER.STATUS}', '{TRIGGER.NAME}: {TRIGGER.STATUS}Last value: {ITEM.LASTVALUE}{TRIGGER.URL}', 1);
INSERT INTO opmessage (operationid, default_msg, subject, message, mediatypeid) VALUES (16, 0, 'Custom: {TRIGGER.NAME}: {TRIGGER.STATUS}', 'Custom: {TRIGGER.NAME}: {TRIGGER.STATUS}Last value: {ITEM.LASTVALUE}{TRIGGER.URL}', 1);
INSERT INTO opmessage (operationid, default_msg, subject, message, mediatypeid) VALUES (17, 1, '{TRIGGER.NAME}: {TRIGGER.STATUS}', '{TRIGGER.NAME}: {TRIGGER.STATUS}Last value: {ITEM.LASTVALUE}{TRIGGER.URL}', NULL);
INSERT INTO opmessage (operationid, default_msg, subject, message, mediatypeid) VALUES (18, 1, '{TRIGGER.NAME}: {TRIGGER.STATUS}', '{TRIGGER.NAME}: {TRIGGER.STATUS}Last value: {ITEM.LASTVALUE}{TRIGGER.URL}', 1);
INSERT INTO opmessage (operationid, default_msg, subject, message, mediatypeid) VALUES (19, 0, 'Custom: {TRIGGER.NAME}: {TRIGGER.STATUS}', 'Custom: {TRIGGER.NAME}: {TRIGGER.STATUS}Last value: {ITEM.LASTVALUE}{TRIGGER.URL}', 1);

INSERT INTO opmessage_grp (opmessage_grpid, operationid, usrgrpid) VALUES (10, 11, 7);
INSERT INTO opmessage_grp (opmessage_grpid, operationid, usrgrpid) VALUES (11, 12, 7);
INSERT INTO opmessage_grp (opmessage_grpid, operationid, usrgrpid) VALUES (12, 13, 7);
INSERT INTO opmessage_grp (opmessage_grpid, operationid, usrgrpid) VALUES (13, 14, 7);
INSERT INTO opmessage_grp (opmessage_grpid, operationid, usrgrpid) VALUES (14, 15, 7);
INSERT INTO opmessage_grp (opmessage_grpid, operationid, usrgrpid) VALUES (15, 17, 7);
INSERT INTO opmessage_grp (opmessage_grpid, operationid, usrgrpid) VALUES (16, 18, 7);

INSERT INTO opcommand (operationid, scriptid) VALUES (20, 4);

INSERT INTO opcommand_hst (opcommand_hstid, operationid, hostid) VALUES (1, 20, NULL);

INSERT INTO opconditions (opconditionid, operationid, conditiontype, operator, value) VALUES (1,15,14,0,'0');
INSERT INTO opconditions (opconditionid, operationid, conditiontype, operator, value) VALUES (2,15,14,0,'1');
INSERT INTO opconditions (opconditionid, operationid, conditiontype, operator, value) VALUES (3,16,14,0,'0');
INSERT INTO opconditions (opconditionid, operationid, conditiontype, operator, value) VALUES (4,18,14,0,'0');
INSERT INTO opconditions (opconditionid, operationid, conditiontype, operator, value) VALUES (5,18,14,0,'1');
INSERT INTO opconditions (opconditionid, operationid, conditiontype, operator, value) VALUES (6,19,14,0,'0');
INSERT INTO opconditions (opconditionid, operationid, conditiontype, operator, value) VALUES (7,20,14,0,'0');

INSERT INTO operations (operationid, actionid, operationtype, esc_period, esc_step_from, esc_step_to, evaltype) VALUES (21, 9, 0, 0, 1, 1, 0);
INSERT INTO operations (operationid, actionid, operationtype, esc_period, esc_step_from, esc_step_to, evaltype) VALUES (22, 9, 0, 0, 1, 1, 0);
INSERT INTO operations (operationid, actionid, operationtype, esc_period, esc_step_from, esc_step_to, evaltype) VALUES (23, 9, 1, 0, 1, 1, 0);
INSERT INTO operations (operationid, actionid, operationtype, esc_period, esc_step_from, esc_step_to, evaltype) VALUES (24, 9, 2, 0, 1, 1, 0);
INSERT INTO operations (operationid, actionid, operationtype, esc_period, esc_step_from, esc_step_to, evaltype) VALUES (25, 9, 9, 0, 1, 1, 0);
INSERT INTO operations (operationid, actionid, operationtype, esc_period, esc_step_from, esc_step_to, evaltype) VALUES (26, 9, 4, 0, 1, 1, 0);
INSERT INTO operations (operationid, actionid, operationtype, esc_period, esc_step_from, esc_step_to, evaltype) VALUES (27, 9, 6, 0, 1, 1, 0);
INSERT INTO operations (operationid, actionid, operationtype, esc_period, esc_step_from, esc_step_to, evaltype) VALUES (28, 15, 0, 0, 1, 1, 0);
INSERT INTO operations (operationid, actionid, operationtype, esc_period, esc_step_from, esc_step_to, evaltype) VALUES (29, 15, 0, 0, 1, 1, 0);
INSERT INTO operations (operationid, actionid, operationtype, esc_period, esc_step_from, esc_step_to, evaltype) VALUES (30, 15, 1, 0, 1, 1, 0);

INSERT INTO opmessage (operationid, default_msg, subject, message, mediatypeid) VALUES (21, 0, 'Special: {TRIGGER.NAME}: {TRIGGER.STATUS}', 'Special: {TRIGGER.NAME}: {TRIGGER.STATUS}Last value: {ITEM.LASTVALUE}{TRIGGER.URL}', NULL);
INSERT INTO opmessage (operationid, default_msg, subject, message, mediatypeid) VALUES (22, 1, '{TRIGGER.NAME}: {TRIGGER.STATUS}', '{TRIGGER.NAME}: {TRIGGER.STATUS}Last value: {ITEM.LASTVALUE}{TRIGGER.URL}', NULL);
INSERT INTO opmessage (operationid, default_msg, subject, message, mediatypeid) VALUES (28, 0, 'Special: {TRIGGER.NAME}: {TRIGGER.STATUS}', 'Special: {TRIGGER.NAME}: {TRIGGER.STATUS}Last value: {ITEM.LASTVALUE}{TRIGGER.URL}', NULL);
INSERT INTO opmessage (operationid, default_msg, subject, message, mediatypeid) VALUES (29, 1, '{TRIGGER.NAME}: {TRIGGER.STATUS}', '{TRIGGER.NAME}: {TRIGGER.STATUS}Last value: {ITEM.LASTVALUE}{TRIGGER.URL}', NULL);

INSERT INTO opmessage_grp (opmessage_grpid, operationid, usrgrpid) VALUES (17, 21, 7);
INSERT INTO opmessage_grp (opmessage_grpid, operationid, usrgrpid) VALUES (18, 22, 7);
INSERT INTO opmessage_grp (opmessage_grpid, operationid, usrgrpid) VALUES (19, 28, 7);
INSERT INTO opmessage_grp (opmessage_grpid, operationid, usrgrpid) VALUES (20, 29, 7);

-- Autoregistration action scripts
INSERT INTO opcommand (operationid, scriptid) VALUES (23, 4);
INSERT INTO opcommand_hst (opcommand_hstid, operationid, hostid) VALUES (4, 23, NULL);
INSERT INTO opcommand (operationid, scriptid) VALUES (30, 4);
INSERT INTO opcommand_hst (opcommand_hstid, operationid, hostid) VALUES (5, 30, NULL);

INSERT INTO opgroup (opgroupid, operationid, groupid) VALUES (3, 26, 5);

INSERT INTO optemplate (optemplateid, operationid, templateid) VALUES (3, 27, 10001);

-- Add test graph
INSERT INTO graphs (graphid, name, width, height, yaxismin, yaxismax, templateid, show_work_period, show_triggers, graphtype, show_legend, show_3d, percent_left, percent_right, ymin_type, ymax_type, ymin_itemid, ymax_itemid, flags) VALUES (200000,'Test graph 1',900,200,0.0,100.0,NULL,1,0,1,1,0,0.0,0.0,1,1,NULL,NULL,0);

-- Add graph items
INSERT INTO graphs_items (gitemid, graphid, itemid, drawtype, sortorder, color, yaxisside, calc_fnc, type) VALUES (200000, 200000, 42213, 1, 1, 'FF5555', 0, 2, 0);

-- Add maintenance periods
INSERT INTO maintenances (maintenanceid, name, maintenance_type, description, active_since, active_till,tags_evaltype) VALUES (1,'Maintenance period 1 (data collection)',0,'Test description 1',1294760280,1294846680,0);
INSERT INTO maintenances (maintenanceid, name, maintenance_type, description, active_since, active_till,tags_evaltype) VALUES (2,'Maintenance period 2 (no data collection)',1,'Test description 1',1294760280,1294846680,0);
INSERT INTO maintenances (maintenanceid, name, maintenance_type, description, active_since, active_till,tags_evaltype) VALUES (3,'Maintenance for update (data collection)',0,'Test description',1534885200,1534971600,2);

INSERT INTO maintenances_groups (maintenance_groupid, maintenanceid, groupid) VALUES (1,1,4);
INSERT INTO maintenances_groups (maintenance_groupid, maintenanceid, groupid) VALUES (2,2,4);
INSERT INTO maintenances_groups (maintenance_groupid, maintenanceid, groupid) VALUES (3,3,4);

INSERT INTO timeperiods (timeperiodid, timeperiod_type, every, month, dayofweek, day, start_time, period, start_date) VALUES (1,0,1,0,0,1,43200,184200,1294760340);
INSERT INTO timeperiods (timeperiodid, timeperiod_type, every, month, dayofweek, day, start_time, period, start_date) VALUES (2,2,2,0,0,1,43200,93780,0);
INSERT INTO timeperiods (timeperiodid, timeperiod_type, every, month, dayofweek, day, start_time, period, start_date) VALUES (3,3,2,0,85,1,85800,300,0);
INSERT INTO timeperiods (timeperiodid, timeperiod_type, every, month, dayofweek, day, start_time, period, start_date) VALUES (4,4,1,1365,0,15,37500,183840,0);
INSERT INTO timeperiods (timeperiodid, timeperiod_type, every, month, dayofweek, day, start_time, period, start_date) VALUES (5,4,1,2730,85,0,84600,1800,0);
INSERT INTO timeperiods (timeperiodid, timeperiod_type, every, month, dayofweek, day, start_time, period, start_date) VALUES (6,0,1,0,0,1,43200,184200,1294760340);
INSERT INTO timeperiods (timeperiodid, timeperiod_type, every, month, dayofweek, day, start_time, period, start_date) VALUES (7,2,2,0,0,1,43200,93780,0);
INSERT INTO timeperiods (timeperiodid, timeperiod_type, every, month, dayofweek, day, start_time, period, start_date) VALUES (8,3,2,0,85,1,85800,300,0);
INSERT INTO timeperiods (timeperiodid, timeperiod_type, every, month, dayofweek, day, start_time, period, start_date) VALUES (9,4,1,1365,0,15,37500,183840,0);
INSERT INTO timeperiods (timeperiodid, timeperiod_type, every, month, dayofweek, day, start_time, period, start_date) VALUES (10,4,1,2730,85,0,84600,1800,0);
INSERT INTO timeperiods (timeperiodid, timeperiod_type, every, month, dayofweek, day, start_time, period, start_date) VALUES (11,0,1,0,0,1,43200,90000,1534950000);

INSERT INTO opmessage_usr (opmessage_usrid, operationid, userid) VALUES (2, 16, 1);
INSERT INTO opmessage_usr (opmessage_usrid, operationid, userid) VALUES (3, 19, 1);

INSERT INTO maintenances_windows (maintenance_timeperiodid, maintenanceid, timeperiodid) VALUES (1,1,1);
INSERT INTO maintenances_windows (maintenance_timeperiodid, maintenanceid, timeperiodid) VALUES (2,1,2);
INSERT INTO maintenances_windows (maintenance_timeperiodid, maintenanceid, timeperiodid) VALUES (3,1,3);
INSERT INTO maintenances_windows (maintenance_timeperiodid, maintenanceid, timeperiodid) VALUES (4,1,4);
INSERT INTO maintenances_windows (maintenance_timeperiodid, maintenanceid, timeperiodid) VALUES (5,1,5);
INSERT INTO maintenances_windows (maintenance_timeperiodid, maintenanceid, timeperiodid) VALUES (6,2,6);
INSERT INTO maintenances_windows (maintenance_timeperiodid, maintenanceid, timeperiodid) VALUES (7,2,7);
INSERT INTO maintenances_windows (maintenance_timeperiodid, maintenanceid, timeperiodid) VALUES (8,2,8);
INSERT INTO maintenances_windows (maintenance_timeperiodid, maintenanceid, timeperiodid) VALUES (9,2,9);
INSERT INTO maintenances_windows (maintenance_timeperiodid, maintenanceid, timeperiodid) VALUES (10,2,10);
INSERT INTO maintenances_windows (maintenance_timeperiodid, maintenanceid, timeperiodid) VALUES (11,3,11);

INSERT INTO maintenance_tag (maintenancetagid, maintenanceid, tag, operator,value) VALUES (1,3,'Tag1',2,'A');
INSERT INTO maintenance_tag (maintenancetagid, maintenanceid, tag, operator,value) VALUES (2,3,'Tag2',0,'B');

-- Add maps
INSERT INTO sysmaps (sysmapid, name, width, height, backgroundid, label_type, label_location, highlight, expandproblem, markelements, show_unack, userid, private) VALUES (3, 'Test map 1', 800, 600, NULL, 0, 0, 1, 1, 1, 2, 1, 0);

INSERT INTO sysmaps_elements (selementid, sysmapid, elementid, elementtype, iconid_off, iconid_on, label, label_location, x, y, iconid_disabled, iconid_maintenance) VALUES (3,3,0,4,7,NULL,'Test phone icon',0,151,101,NULL,NULL);
INSERT INTO sysmaps_elements (selementid, sysmapid, elementid, elementtype, iconid_off, iconid_on, label, label_location, x, y, iconid_disabled, iconid_maintenance) VALUES (4,3,1,1,3,NULL,'Map element (Local network)',0,401,101,NULL,NULL);
INSERT INTO sysmaps_elements (selementid, sysmapid, elementid, elementtype, iconid_off, iconid_on, label, label_location, x, y, iconid_disabled, iconid_maintenance) VALUES (5,3,0,2,15,NULL,'Trigger element (CPU load)',0,101,301,NULL,NULL);
INSERT INTO sysmaps_elements (selementid, sysmapid, elementid, elementtype, iconid_off, iconid_on, label, label_location, x, y, iconid_disabled, iconid_maintenance) VALUES (6,3,2,3,1,NULL,'Host group element (Linux servers)',0,301,351,NULL,NULL);
INSERT INTO sysmaps_elements (selementid, sysmapid, elementid, elementtype, iconid_off, iconid_on, label, label_location, x, y, iconid_disabled, iconid_maintenance) VALUES (7,3,10084,0,19,NULL,'Host element (Zabbix Server)',0,501,301,NULL,NULL);

INSERT INTO sysmap_element_trigger (selement_triggerid, selementid, triggerid) VALUES (1,5,13487);

INSERT INTO sysmaps_links (linkid, sysmapid, selementid1, selementid2, drawtype, color, label) VALUES (1,3,3,4,2,'00CC00','CPU load: {?last(/Zabbix Server/system.cpu.load[])}');
INSERT INTO sysmaps_links (linkid, sysmapid, selementid1, selementid2, drawtype, color, label) VALUES (2,3,3,5,0,'00CC00','');
INSERT INTO sysmaps_links (linkid, sysmapid, selementid1, selementid2, drawtype, color, label) VALUES (3,3,6,5,0,'00CC00','');
INSERT INTO sysmaps_links (linkid, sysmapid, selementid1, selementid2, drawtype, color, label) VALUES (4,3,7,6,0,'00CC00','');
INSERT INTO sysmaps_links (linkid, sysmapid, selementid1, selementid2, drawtype, color, label) VALUES (5,3,4,7,0,'00CC00','');
INSERT INTO sysmaps_links (linkid, sysmapid, selementid1, selementid2, drawtype, color, label) VALUES (6,3,4,5,0,'00CC00','');
INSERT INTO sysmaps_links (linkid, sysmapid, selementid1, selementid2, drawtype, color, label) VALUES (7,3,3,6,0,'00CC00','');
INSERT INTO sysmaps_links (linkid, sysmapid, selementid1, selementid2, drawtype, color, label) VALUES (8,3,7,3,0,'00CC00','');

INSERT INTO sysmaps_link_triggers (linktriggerid, linkid, triggerid, drawtype, color) VALUES (1,1,13544,4,'DD0000');

INSERT INTO sysmap_element_url (sysmapelementurlid, selementid, name, url) VALUES (1,4,'Zabbix home','http://www.zabbix.com');
INSERT INTO sysmap_element_url (sysmapelementurlid, selementid, name, url) VALUES (2,5,'www.wikipedia.org','http://www.wikipedia.org');
-- Add shapes
INSERT INTO sysmap_shape (sysmap_shapeid, sysmapid, type, x, y, width, height, text, font, font_size, font_color, text_halign, text_valign, border_type, border_width, border_color, background_color, zindex) VALUES (100,3,1,425,257,199,135,'',9,11,'000000',0,0,1,2,'000000','FFCCCC',0);
INSERT INTO sysmap_shape (sysmap_shapeid, sysmapid, type, x, y, width, height, text, font, font_size, font_color, text_halign, text_valign, border_type, border_width, border_color, background_color, zindex) VALUES (101,3,0,113,82,124,86,'',9,11,'000000',0,0,3,5,'009900','',1);
INSERT INTO sysmap_shape (sysmap_shapeid, sysmapid, type, x, y, width, height, text, font, font_size, font_color, text_halign, text_valign, border_type, border_width, border_color, background_color, zindex) VALUES (102,3,0,408,0,233,50,'Map name: {MAP.NAME}',10,14,'BB0000',1,2,0,2,'000000','',2);


-- Host inventories
INSERT INTO host_inventory (type,type_full,name,alias,os,os_full,os_short,serialno_a,serialno_b,tag,asset_tag,macaddress_a,macaddress_b,hardware,hardware_full,software,software_full,software_app_a,software_app_b,software_app_c,software_app_d,software_app_e,contact,location,location_lat,location_lon,notes,chassis,model,hw_arch,vendor,contract_number,installer_name,deployment_status,url_a,url_b,url_c,host_networks,host_netmask,host_router,oob_ip,oob_netmask,oob_router,date_hw_purchase,date_hw_install,date_hw_expiry,date_hw_decomm,site_address_a,site_address_b,site_address_c,site_city,site_state,site_country,site_zip,site_rack,site_notes,poc_1_name,poc_1_email,poc_1_phone_a,poc_1_phone_b,poc_1_cell,poc_1_screen,poc_1_notes,poc_2_name,poc_2_email,poc_2_phone_a,poc_2_phone_b,poc_2_cell,poc_2_screen,poc_2_notes,hostid) VALUES ('Type','Type (Full details)','Name','Alias','OS','OS (Full details)','OS (Short)','Serial number A','Serial number B','Tag','Asset tag','MAC address A','MAC address B','Hardware','Hardware (Full details)','Software','Software (Full details)','Software application A','Software application B','Software application C','Software application D','Software application E','Contact','Location','Location latitud','Location longitu','Notes','Chassis','Model','HW architecture','Vendor','Contract number','Installer name','Deployment status','URL A','URL B','URL C','Host networks','Host subnet mask','Host router','OOB IP address','OOB subnet mask','OOB router','Date HW purchased','Date HW installed','Date HW maintenance expires','Date hw decommissioned','Site address A','Site address B','Site address C','Site city','Site state / province','Site country','Site ZIP / postal','Site rack location','Site notes','Primary POC name','Primary POC email','Primary POC phone A','Primary POC phone B','Primary POC cell','Primary POC screen name','Primary POC notes','Secondary POC name','Secondary POC email','Secondary POC phone A','Secondary POC phone B','Secondary POC cell','Secondary POC screen name','Secondary POC notes',10053);

-- delete Discovery Rule
INSERT INTO items (itemid, name, type, hostid, description, key_, delay, history, trends, status, value_type, trapper_hosts, units, logtimefmt, templateid, valuemapid, params, ipmi_sensor, authtype, username, password, publickey, privatekey, flags, interfaceid, posts, headers) VALUES (22188, 'delete Discovery Rule', 0, 10053, 'rule', 'key', '30s', '90d', '365d', 0, 0, '', '', '', NULL, NULL, '', '', 0, '', '', '', '', 1, 10021, '', '');

-- add some test items
-- first, one that references a non-existent user macro in the key and then references that key parameter in the item name using a positional reference
INSERT INTO items (itemid, name, type, hostid, description, key_, delay, history, trends, status, value_type, trapper_hosts, units, logtimefmt, templateid, valuemapid, params, ipmi_sensor, authtype, username, password, publickey, privatekey, flags, interfaceid, posts, headers) VALUES (23100, 'Item_referencing_a_non-existent_user_macro', 0, 10053, 'a. i am referencing a non-existent user macro $1', 'key[{$I_DONT_EXIST}]', '30s', '90d', '365d', 0, 0, '', '', '', NULL, NULL, '', '', 0, '', '', '', '', 0, 10021, '', '');
INSERT INTO items (itemid, name, type, hostid, description, key_, delay, history, trends, status, value_type, trapper_hosts, units, logtimefmt, templateid, valuemapid, params, ipmi_sensor, authtype, username, password, publickey, privatekey, flags, interfaceid, inventory_link, posts, headers) VALUES (23101, 'Item_populating_filed_Type', 0, 10053, 'i am populating filed Type', 'key.test.pop.type', '30s', '90d', '365d', 0, 0, '', '', '', NULL, NULL, '', '', 0, '', '', '', '', 0, 10021, 1, '', '');

-- test discovery rule
INSERT INTO drules (druleid, proxy_hostid, name, iprange, delay, nextcheck, status) VALUES (3, NULL, 'External network', '192.168.3.1-255', 600, 0, 0);

INSERT INTO dchecks (dcheckid, druleid, type, key_, snmp_community, ports, snmpv3_securityname, snmpv3_securitylevel, snmpv3_authpassphrase, snmpv3_privpassphrase, uniq) VALUES (6, 3, 9, 'system.uname', '', '10050', '', 0, '', '', 0);
INSERT INTO dchecks (dcheckid, druleid, type, key_, snmp_community, ports, snmpv3_securityname, snmpv3_securitylevel, snmpv3_authpassphrase, snmpv3_privpassphrase, uniq) VALUES (7, 3, 3, '', '', '21,1021', '', 0, '', '', 0);
INSERT INTO dchecks (dcheckid, druleid, type, key_, snmp_community, ports, snmpv3_securityname, snmpv3_securitylevel, snmpv3_authpassphrase, snmpv3_privpassphrase, uniq) VALUES (8, 3, 4, '', '', '80,8080', '', 0, '', '', 0);
INSERT INTO dchecks (dcheckid, druleid, type, key_, snmp_community, ports, snmpv3_securityname, snmpv3_securitylevel, snmpv3_authpassphrase, snmpv3_privpassphrase, uniq) VALUES (9, 3, 14, '', '', '443', '', 0, '', '', 0);
INSERT INTO dchecks (dcheckid, druleid, type, key_, snmp_community, ports, snmpv3_securityname, snmpv3_securitylevel, snmpv3_authpassphrase, snmpv3_privpassphrase, uniq) VALUES (10, 3, 12, '', '', '0', '', 0, '', '', 0);
INSERT INTO dchecks (dcheckid, druleid, type, key_, snmp_community, ports, snmpv3_securityname, snmpv3_securitylevel, snmpv3_authpassphrase, snmpv3_privpassphrase, uniq) VALUES (11, 3, 7, '', '', '143-145', '', 0, '', '', 0);
INSERT INTO dchecks (dcheckid, druleid, type, key_, snmp_community, ports, snmpv3_securityname, snmpv3_securitylevel, snmpv3_authpassphrase, snmpv3_privpassphrase, uniq) VALUES (12, 3, 1, '', '', '389', '', 0, '', '', 0);
INSERT INTO dchecks (dcheckid, druleid, type, key_, snmp_community, ports, snmpv3_securityname, snmpv3_securitylevel, snmpv3_authpassphrase, snmpv3_privpassphrase, uniq) VALUES (13, 3, 6, '', '', '119', '', 0, '', '', 0);
INSERT INTO dchecks (dcheckid, druleid, type, key_, snmp_community, ports, snmpv3_securityname, snmpv3_securitylevel, snmpv3_authpassphrase, snmpv3_privpassphrase, uniq) VALUES (14, 3, 5, '', '', '110', '', 0, '', '', 0);
INSERT INTO dchecks (dcheckid, druleid, type, key_, snmp_community, ports, snmpv3_securityname, snmpv3_securitylevel, snmpv3_authpassphrase, snmpv3_privpassphrase, uniq) VALUES (15, 3, 2, '', '', '25', '', 0, '', '', 0);
INSERT INTO dchecks (dcheckid, druleid, type, key_, snmp_community, ports, snmpv3_securityname, snmpv3_securitylevel, snmpv3_authpassphrase, snmpv3_privpassphrase, uniq) VALUES (16, 3, 10, 'ifIndex0', 'public', '161', '', 0, '', '', 0);
INSERT INTO dchecks (dcheckid, druleid, type, key_, snmp_community, ports, snmpv3_securityname, snmpv3_securitylevel, snmpv3_authpassphrase, snmpv3_privpassphrase, uniq) VALUES (17, 3, 11, 'ifInOut0', 'private1', '162', '', 0, '', '', 0);
INSERT INTO dchecks (dcheckid, druleid, type, key_, snmp_community, ports, snmpv3_securityname, snmpv3_securitylevel, snmpv3_authpassphrase, snmpv3_privpassphrase, uniq) VALUES (18, 3, 13, 'ifIn0', '', '161', 'private2', 0, '', '', 0);
INSERT INTO dchecks (dcheckid, druleid, type, key_, snmp_community, ports, snmpv3_securityname, snmpv3_securitylevel, snmpv3_authpassphrase, snmpv3_privpassphrase, uniq) VALUES (19, 3, 0, '', '', '22', '', 0, '', '', 0);
INSERT INTO dchecks (dcheckid, druleid, type, key_, snmp_community, ports, snmpv3_securityname, snmpv3_securitylevel, snmpv3_authpassphrase, snmpv3_privpassphrase, uniq) VALUES (20, 3, 8, '', '', '10000-20000', '', 0, '', '', 0);
INSERT INTO dchecks (dcheckid, druleid, type, key_, snmp_community, ports, snmpv3_securityname, snmpv3_securitylevel, snmpv3_authpassphrase, snmpv3_privpassphrase, uniq) VALUES (21, 3, 15, '', '', '23', '', 0, '', '', 0);
INSERT INTO dchecks (dcheckid, druleid, type, key_, snmp_community, ports, snmpv3_securityname, snmpv3_securitylevel, snmpv3_authpassphrase, snmpv3_privpassphrase, uniq) VALUES (22, 3, 9, 'agent.uname', '', '10050', '', 0, '', '', 0);

INSERT INTO drules (druleid, proxy_hostid, name, iprange, delay, nextcheck, status) VALUES (4, 20003, 'Discovery rule for update', '192.14.3.1-255', 600, 0, 0);
INSERT INTO dchecks (dcheckid, druleid, type, key_, snmp_community, ports, snmpv3_securityname, snmpv3_securitylevel, snmpv3_authpassphrase, snmpv3_privpassphrase, uniq) VALUES (23, 4, 12, '', '', '0', '', 0, '', '', 0);
INSERT INTO drules (druleid, proxy_hostid, name, iprange, delay, nextcheck, status) VALUES (5, 20003, 'Disabled discovery rule for update', '192.15.3.1-255', 600, 0, 1);
INSERT INTO dchecks (dcheckid, druleid, type, key_, snmp_community, ports, snmpv3_securityname, snmpv3_securitylevel, snmpv3_authpassphrase, snmpv3_privpassphrase, uniq) VALUES (24, 5, 12, '', '', '0', '', 0, '', '', 0);
INSERT INTO drules (druleid, proxy_hostid, name, iprange, delay, nextcheck, status) VALUES (6, 20003, 'Discovery rule to check delete', '192.16.3.1-255', 600, 0, 1);
INSERT INTO dchecks (dcheckid, druleid, type, key_, snmp_community, ports, snmpv3_securityname, snmpv3_securitylevel, snmpv3_authpassphrase, snmpv3_privpassphrase, uniq) VALUES (25, 6, 12, '', '', '0', '', 0, '', '', 0);

-- Global macros
INSERT INTO globalmacro (globalmacroid, macro, value, description) VALUES (6,'{$DEFAULT_DELAY}','30','');
INSERT INTO globalmacro (globalmacroid, macro, value, description) VALUES (7,'{$LOCALIP}','127.0.0.1','Test description 2');
INSERT INTO globalmacro (globalmacroid, macro, value, description) VALUES (8,'{$DEFAULT_LINUX_IF}','eth0','');
INSERT INTO globalmacro (globalmacroid, macro, value, description) VALUES (9,'{$0123456789012345678901234567890123456789012345678901234567890}','012345678901234567890123456789012345678901234567890123456789012345678901234567890123456789012345678901234567890123456789012345678901234567890123456789012345678901234567890123456789012345678901234567890123456789012345678901234567890123456789012345678901234','');
INSERT INTO globalmacro (globalmacroid, macro, value, description) VALUES (10,'{$A}','Some text','');
INSERT INTO globalmacro (globalmacroid, macro, value, description) VALUES (11,'{$1}','Numeric macro','Test description 1');
INSERT INTO globalmacro (globalmacroid, macro, value, description) VALUES (12,'{$_}','Underscore','');
INSERT INTO globalmacro (globalmacroid, macro, value, description) VALUES (13,'{$WORKING_HOURS}','1-5,09:00-18:00','Test description 3');
INSERT INTO globalmacro (globalmacroid, macro, value, description, type) VALUES (14,'{$X_SECRET_2_SECRET}','This text should stay secret','This text should stay secret', 1);
INSERT INTO globalmacro (globalmacroid, macro, value, description, type) VALUES (15,'{$X_TEXT_2_SECRET}','This text should become secret','This text should become secret', 0);
INSERT INTO globalmacro (globalmacroid, macro, value, description, type) VALUES (16,'{$X_SECRET_2_TEXT}','This text should become visible','This text should become visible', 1);
INSERT INTO globalmacro (globalmacroid, macro, value, description, type) VALUES (17,'{$Y_SECRET_MACRO_REVERT}','Changes value and revert','' , 1);
INSERT INTO globalmacro (globalmacroid, macro, value, description, type) VALUES (18,'{$Y_SECRET_MACRO_2_TEXT_REVERT}','Change value and type and revert','' , 1);
INSERT INTO globalmacro (globalmacroid, macro, value, description, type) VALUES (19,'{$Z_GLOBAL_MACRO_2_RESOLVE}','Value 2 B resolved','' , 0);

<<<<<<< HEAD
-- Adding records into Auditlog

-- add user
-- INSERT INTO auditlog (auditid, userid, clock, action, resourcetype, note, ip, resourceid) VALUES (500, 1, 1411543800, 0, 0, 'User alias [Admin] name [Admin] surname [Admin]', '192.168.3.38', 0);
-- -- update user
-- INSERT INTO auditlog (auditid, userid, clock, action, resourcetype, note, ip, resourceid) VALUES (501, 1, 1411543800, 1, 0, 'User alias [Admin2] name [Admin2] surname [Admin2]', '192.168.3.38', 0);
-- -- delete user
-- INSERT INTO auditlog (auditid, userid, clock, action, resourcetype, note, ip, resourceid) VALUES (502, 1, 1411543800, 2, 0, 'User alias [Admin2] name [Admin2] surname [Admin2]', '192.168.3.38', 0);
-- -- can check also block user (enable,disable)

-- -- add host
-- INSERT INTO auditlog (auditid, userid, clock, action, resourcetype, note, ip, resourceid, resourcename) VALUES (503, 1, 1411543800, 0, 4, '0', '192.168.3.32', 10054, 'H1');
--
-- -- update host
-- INSERT INTO auditlog (auditid, userid, clock, action, resourcetype, note, ip, resourceid, resourcename) VALUES (504, 1, 1411543800, 1, 4, '0', '192.168.3.32', 10054, 'H1 updated');
--
-- -- delete host
-- INSERT INTO auditlog (auditid, userid, clock, action, resourcetype, note, ip, resourceid, resourcename) VALUES (505, 1, 1411543800, 2, 4, '0', '192.168.3.32', 10054, 'H1 updated');
--
-- -- enable host, hosts.status: 1 => 0
-- INSERT INTO auditlog (auditid, userid, clock, action, resourcetype, note, ip, resourceid, resourcename) VALUES (506, 1, 1411543800, 1, 4, '0', '192.168.3.32', 10054, 'H1 updated');
-- INSERT INTO auditlog_details (auditdetailid, auditid, table_name, field_name, oldvalue, newvalue) VALUES (500, 506, 'hosts', 'status', '1', '0');
--
-- -- disable host, hosts.status: 0 => 1
-- INSERT INTO auditlog (auditid, userid, clock, action, resourcetype, note, ip, resourceid, resourcename) VALUES (507, 1, 1411543800, 1, 4, '0', '192.168.3.32', 10054, 'H1 updated');
-- INSERT INTO auditlog_details (auditdetailid, auditid, table_name, field_name, oldvalue, newvalue) VALUES (501, 507, 'hosts', 'status', '0', '1');
--
-- -- add hostgroup
-- INSERT INTO auditlog (auditid, userid, clock, action, resourcetype, note, ip, resourceid, resourcename) VALUES (508, 1, 1411543800, 0, 14, '0', '192.168.3.32', 6, 'HG1');
--
-- -- update hostgroup
-- INSERT INTO auditlog (auditid, userid, clock, action, resourcetype, note, ip, resourceid, resourcename) VALUES (509, 1, 1411543800, 1, 14, '0', '192.168.3.32', 6, 'HG1 updated');
-- INSERT INTO auditlog_details (auditdetailid, auditid, table_name, field_name, oldvalue, newvalue) VALUES (502, 509, 'groups', 'name', 'HG1', 'HG1 updated');
--
-- -- delete hostgroup
-- INSERT INTO auditlog (auditid, userid, clock, action, resourcetype, note, ip, resourceid, resourcename) VALUES (510, 1, 1411543800, 2, 14, '0', '192.168.3.32', 6, 'HG1 updated');
--
-- -- add item
-- INSERT INTO auditlog (auditid, userid, clock, action, resourcetype, note, ip, resourceid, resourcename) VALUES (511, 1, 1411543800, 0, 15, '0', '192.168.3.32', 22500, 'Item added');
--
-- -- update item
-- INSERT INTO auditlog (auditid, userid, clock, action, resourcetype, note, ip, resourceid, resourcename) VALUES (512, 1, 1411543800, 1, 15, '0', '192.168.3.32', 22500, 'Item updated');
--
-- -- disable item
-- INSERT INTO auditlog (auditid, userid, clock, action, resourcetype, note, ip, resourceid, resourcename) VALUES (513, 1, 1411543800, 1, 15, '0', '192.168.3.32', 22500, 'H1 updated:test_item');
-- INSERT INTO auditlog_details (auditdetailid, auditid, table_name, field_name, oldvalue, newvalue) VALUES (503, 513, 'items', 'status', '0', '1');
--
-- -- enable item
-- INSERT INTO auditlog (auditid, userid, clock, action, resourcetype, note, ip, resourceid, resourcename) VALUES (514, 1, 1411543800, 1, 15, '0', '192.168.3.32', 22500, 'H1 updated:test_item');
-- INSERT INTO auditlog_details (auditdetailid, auditid, table_name, field_name, oldvalue, newvalue) VALUES (504, 514, 'items', 'status', '1', '0');
--
-- -- delete item
-- INSERT INTO auditlog (auditid, userid, clock, action, resourcetype, note, ip, resourceid, resourcename) VALUES (515, 1, 1411543800, 2, 15, 'Item [agent.version] [22500] Host [H1]', '192.168.3.32', 22500, 'Item deleted');
--
-- -- add trigger
-- INSERT INTO auditlog (auditid, userid, clock, action, resourcetype, note, ip, resourceid, resourcename) VALUES (516, 1, 1411543800, 0, 13, '0', '192.168.3.32', 13000, 'Trigger1');
--
-- -- update trigger
-- INSERT INTO auditlog (auditid, userid, clock, action, resourcetype, note, ip, resourceid, resourcename) VALUES (517, 1, 1411543800, 0, 13, '0', '192.168.3.32', 13000, 'Trigger1');
-- INSERT INTO auditlog_details (auditdetailid, auditid, table_name, field_name, oldvalue, newvalue) VALUES (505, 517, '', 'description', 'Trigger1', 'Trigger1 updated');
--
-- -- disable trigger
-- INSERT INTO auditlog (auditid, userid, clock, action, resourcetype, note, ip, resourceid, resourcename) VALUES (518, 1, 1411543800, 1, 13, '0', '192.168.3.32', 13000, 'H1 updated:Trigger1');
-- INSERT INTO auditlog_details (auditdetailid, auditid, table_name, field_name, oldvalue, newvalue) VALUES (506, 518, 'triggers', 'status', '0', '1');
--
-- -- enable trigger
-- INSERT INTO auditlog (auditid, userid, clock, action, resourcetype, note, ip, resourceid, resourcename) VALUES (519, 1, 1411543800, 1, 13, '0', '192.168.3.32', 13000, 'H1 updated:Trigger1');
-- INSERT INTO auditlog_details (auditdetailid, auditid, table_name, field_name, oldvalue, newvalue) VALUES (507, 519, 'triggers', 'status', '1', '0');

-- TODO: delete trigger

-- -- add action
-- INSERT INTO auditlog (auditid, userid, clock, action, resourcetype, note, ip, resourceid, resourcename) VALUES (520, 1, 1411543800, 0, 5, 'Name: Action1', '192.168.3.32', 0, '');
--
-- -- update action
-- INSERT INTO auditlog (auditid, userid, clock, action, resourcetype, note, ip, resourceid, resourcename) VALUES (521, 1, 1411543800, 1, 5, 'Name: Action1 updated', '192.168.3.32', 0, '');
--
-- -- disable action
-- INSERT INTO auditlog (auditid, userid, clock, action, resourcetype, note, ip, resourceid, resourcename) VALUES (522, 1, 1411543800, 1, 5, 'Actions [11] disabled', '192.168.3.32', 0, '');
--
-- -- enable action
-- INSERT INTO auditlog (auditid, userid, clock, action, resourcetype, note, ip, resourceid, resourcename) VALUES (523, 1, 1411543800, 1, 5, 'Actions [11] enabled', '192.168.3.32', 0, '');
--
-- -- delete action
-- INSERT INTO auditlog (auditid, userid, clock, action, resourcetype, note, ip, resourceid, resourcename) VALUES (524, 1, 1411543800, 2, 5, 'Actions [11] deleted', '192.168.3.32', 11, 'Action deleted');
--
-- -- add graph
-- INSERT INTO auditlog (auditid, userid, clock, action, resourcetype, note, ip, resourceid, resourcename) VALUES (530, 1, 1411543800, 0, 6, 'Graph [graph1]', '192.168.3.32', 0, '');
--
-- -- update graph
-- INSERT INTO auditlog (auditid, userid, clock, action, resourcetype, note, ip, resourceid, resourcename) VALUES (531, 1, 1411543800, 1, 6, 'Graph [graph1 updated]', '192.168.3.32', 0, '');
--
-- -- delete graph, no records in the DB for this operation
-- INSERT INTO auditlog (auditid, userid, clock, action, resourcetype, note, ip, resourceid, resourcename) VALUES (532, 1, 1411543800, 2, 6, 'Graph ID [386] Graph [graph1]', '192.168.3.32', 0, '');
--
-- -- add image
-- INSERT INTO auditlog (auditid, userid, clock, action, resourcetype, note, ip, resourceid, resourcename) VALUES (533, 1, 1411543800, 0, 16, 'Image [1image] added', '192.168.3.32', 0, '');
--
-- -- update image
-- INSERT INTO auditlog (auditid, userid, clock, action, resourcetype, note, ip, resourceid, resourcename) VALUES (534, 1, 1411543800, 1, 16, 'Image [1image] updated', '192.168.3.32', 0, '');
--
-- -- delete image
-- INSERT INTO auditlog (auditid, userid, clock, action, resourcetype, note, ip, resourceid, resourcename) VALUES (535, 1, 1411543800, 2, 16, 'Image [1image] updated', '192.168.3.32', 0, '');
--
-- -- add globalmacro
-- INSERT INTO auditlog (auditid, userid, clock, action, resourcetype, note, ip, resourceid, resourcename) VALUES (536, 1, 1411543800, 0, 29, '0', '192.168.3.32', 9, '{$B}&nbsp;&rArr;&nbsp;abcd');
--
-- -- update globalmacro
-- INSERT INTO auditlog (auditid, userid, clock, action, resourcetype, note, ip, resourceid, resourcename) VALUES (537, 1, 1411543800, 1, 29, '0', '192.168.3.32', 9, '{$B}&nbsp;&rArr;&nbsp;xyz');
--
-- -- delete globalmacro
-- INSERT INTO auditlog (auditid, userid, clock, action, resourcetype, note, ip, resourceid, resourcename) VALUES (538, 1, 1411543800, 2, 29, '0', '192.168.3.32', 9, 'Array&nbsp;&rArr;&nbsp;xyz');
--
-- -- add valuemap
-- INSERT INTO auditlog (auditid, userid, clock, action, resourcetype, note, ip, resourceid, resourcename) VALUES (539, 1, 1411543800, 0, 17, 'Value map [testvaluemap1]', '192.168.3.32', 0, '');
--
-- -- update valuemap
-- INSERT INTO auditlog (auditid, userid, clock, action, resourcetype, note, ip, resourceid, resourcename) VALUES (540, 1, 1411543800, 1, 17, '0', '192.168.3.32', 0, '');
--
-- -- delete valuemap
-- INSERT INTO auditlog (auditid, userid, clock, action, resourcetype, note, ip, resourceid, resourcename) VALUES (541, 1, 1411543800, 2, 17, '0', '192.168.3.32', 0, '');
--
-- -- add maint period
-- INSERT INTO auditlog (auditid, userid, clock, action, resourcetype, note, ip, resourceid, resourcename) VALUES (542, 1, 1411543800, 0, 27, 'Name: Maintenance1', '192.168.3.32', 0, '');
--
-- -- update maint period
-- INSERT INTO auditlog (auditid, userid, clock, action, resourcetype, note, ip, resourceid, resourcename) VALUES (543, 1, 1411543800, 1, 27, 'Name: Maintenance2', '192.168.3.32', 0, '');
--
-- -- delete maint period
-- INSERT INTO auditlog (auditid, userid, clock, action, resourcetype, note, ip, resourceid, resourcename) VALUES (544, 1, 1411543800, 2, 27, 'Id [3] Name [Maintenance2]', '192.168.3.32', 0, '');
--
-- -- add service
-- INSERT INTO auditlog (auditid, userid, clock, action, resourcetype, note, ip, resourceid, resourcename) VALUES (545, 1, 1411543800, 0, 18, 'Name [service1] id [1]', '192.168.3.32', 0, '');
--
-- -- update service
-- INSERT INTO auditlog (auditid, userid, clock, action, resourcetype, note, ip, resourceid, resourcename) VALUES (546, 1, 1411543800, 1, 18, 'Name [service1] id [1]', '192.168.3.32', 0, '');
--
-- -- delete service
-- INSERT INTO auditlog (auditid, userid, clock, action, resourcetype, note, ip, resourceid, resourcename) VALUES (547, 1, 1411543800, 2, 18, 'Name [service1] id [1]', '192.168.3.32', 0, '');
--
-- -- add DRule
-- INSERT INTO auditlog (auditid, userid, clock, action, resourcetype, note, ip, resourceid, resourcename) VALUES (548, 1, 1411543800, 0, 23, '[10] drule1', '192.168.3.32', 0, '');
--
-- -- update DRule
-- INSERT INTO auditlog (auditid, userid, clock, action, resourcetype, note, ip, resourceid, resourcename) VALUES (549, 1, 1411543800, 1, 23, '[10] drule1-new', '192.168.3.32', 0, '');
--
-- -- delete DRule
-- INSERT INTO auditlog (auditid, userid, clock, action, resourcetype, note, ip, resourceid, resourcename) VALUES (550, 1, 1411543800, 2, 23, 'Discovery rule [10] drule1-new deleted', '192.168.3.32', 0, '');
--
-- -- disable DRule
-- INSERT INTO auditlog (auditid, userid, clock, action, resourcetype, note, ip, resourceid, resourcename) VALUES (551, 1, 1411543800, 1, 23, 'Discovery rule [10] disabled', '192.168.3.32', 0, '');
--
-- -- enable DRule
-- INSERT INTO auditlog (auditid, userid, clock, action, resourcetype, note, ip, resourceid, resourcename) VALUES (552, 1, 1411543800, 1, 23, 'Discovery rule [10] enabled', '192.168.3.32', 0, '');
--
-- -- add map
-- INSERT INTO auditlog (auditid, userid, clock, action, resourcetype, note, ip, resourceid, resourcename) VALUES (553, 1, 1411543800, 0, 19, 'Test Map1', '192.168.3.32', 20, '');
--
-- -- update map
-- INSERT INTO auditlog (auditid, userid, clock, action, resourcetype, note, ip, resourceid, resourcename) VALUES (554, 1, 1411543800, 1, 19, 'Test Map2', '192.168.3.32', 20, '');
--
-- -- delete map
-- INSERT INTO auditlog (auditid, userid, clock, action, resourcetype, note, ip, resourceid, resourcename) VALUES (555, 1, 1411543800, 2, 19, '0', '192.168.3.32', 20, 'Test Map2');
--
-- -- add media type
-- INSERT INTO auditlog (auditid, userid, clock, action, resourcetype, note, ip, resourceid, resourcename) VALUES (556, 1, 1411543800, 0, 3, 'Media type [Media1]', '192.168.3.32', 0, '');
--
-- -- update media type
-- INSERT INTO auditlog (auditid, userid, clock, action, resourcetype, note, ip, resourceid, resourcename) VALUES (557, 1, 1411543800, 1, 3, 'Media type [Media2]', '192.168.3.32', 0, '');
--
-- -- disable media type
-- INSERT INTO auditlog (auditid, userid, clock, action, resourcetype, note, ip, resourceid, resourcename) VALUES (558, 1, 1411543800, 1, 3, 'Media type [Media2]', '192.168.3.32', 0, '');
--
-- -- enable media type
-- INSERT INTO auditlog (auditid, userid, clock, action, resourcetype, note, ip, resourceid, resourcename) VALUES (559, 1, 1411543800, 1, 3, 'Media type [Media2]', '192.168.3.32', 0, '');
--
-- -- delete media type
-- INSERT INTO auditlog (auditid, userid, clock, action, resourcetype, note, ip, resourceid, resourcename) VALUES (560, 1, 1411543800, 2, 3, 'Media type [Media2]', '192.168.3.32', 0, '');
--
-- -- add proxy
-- INSERT INTO auditlog (auditid, userid, clock, action, resourcetype, note, ip, resourceid, resourcename) VALUES (564, 1, 1411543800, 0, 26, '[test_proxy1] [10054]', '192.168.3.32', 0, '');
--
-- -- update proxy
-- INSERT INTO auditlog (auditid, userid, clock, action, resourcetype, note, ip, resourceid, resourcename) VALUES (565, 1, 1411543800, 1, 26, '[test_proxy2] [10054]', '192.168.3.32', 0, '');
--
-- -- disable proxy - this will disable all hosts that are monitored by this proxy
-- INSERT INTO auditlog (auditid, userid, clock, action, resourcetype, note, ip, resourceid, resourcename) VALUES (566, 1, 1411543800, 1, 4, '0', '192.168.3.32', 10053, 'Test host');
-- INSERT INTO auditlog_details (auditdetailid, auditid, table_name, field_name, oldvalue, newvalue) VALUES (510, 566, 'hosts', 'status', '0', '1');
--
-- -- enable proxy - this will enable all hosts that are monitored by this proxy
-- INSERT INTO auditlog (auditid, userid, clock, action, resourcetype, note, ip, resourceid, resourcename) VALUES (567, 1, 1411543800, 1, 4, '0', '192.168.3.32', 10053, 'Test host');
-- INSERT INTO auditlog_details (auditdetailid, auditid, table_name, field_name, oldvalue, newvalue) VALUES (511, 567, 'hosts', 'status', '1', '0');
--
-- -- delete proxy
-- INSERT INTO auditlog (auditid, userid, clock, action, resourcetype, note, ip, resourceid, resourcename) VALUES (568, 1, 1411543800, 1, 4, '0', '192.168.3.32', 10053, 'Test host');
--
-- -- add web scenario
-- INSERT INTO auditlog (auditid, userid, clock, action, resourcetype, note, ip, resourceid, resourcename) VALUES (569, 1, 1411543800, 0, 22, 'Web scenario [Scenario1] [1] Host [Test host]', '192.168.3.32', 0, '');
--
-- -- update web scenario
-- INSERT INTO auditlog (auditid, userid, clock, action, resourcetype, note, ip, resourceid, resourcename) VALUES (570, 1, 1411543800, 1, 22, 'Web scenario [Scenario1] [1] Host [Test host]', '192.168.3.32', 0, '');
--
-- -- disable scenario
-- INSERT INTO auditlog (auditid, userid, clock, action, resourcetype, note, ip, resourceid, resourcename) VALUES (571, 1, 1411543800, 6, 22, 'Web scenario [Scenario1] [1] Host [Test host] disabled', '192.168.3.32', 0, '');
--
-- -- enable scenario
-- INSERT INTO auditlog (auditid, userid, clock, action, resourcetype, note, ip, resourceid, resourcename) VALUES (572, 1, 1411543800, 5, 22, 'Web scenario [Scenario1] [1] Host [Test host] activated', '192.168.3.32', 0, '');
--
-- -- delete scenario
-- INSERT INTO auditlog (auditid, userid, clock, action, resourcetype, note, ip, resourceid, resourcename) VALUES (573, 1, 1411543800, 2, 22, 'Web scenario [Scenario1] [1] Host [Test host]', '192.168.3.32', 0, '');
--
-- -- add screen
-- INSERT INTO auditlog (auditid, userid, clock, action, resourcetype, note, ip, resourceid, resourcename) VALUES (574, 1, 1411543800, 0, 20, 'Name [screen1]', '192.168.3.32', 0, '');
--
-- -- update screen
-- INSERT INTO auditlog (auditid, userid, clock, action, resourcetype, note, ip, resourceid, resourcename) VALUES (575, 1, 1411543800, 1, 20, 'Name [screen1]', '192.168.3.32', 0, '');
--
-- -- delete screen
-- INSERT INTO auditlog (auditid, userid, clock, action, resourcetype, note, ip, resourceid, resourcename) VALUES (576, 1, 1411543800, 2, 20, '0', '192.168.3.32', 24, 'screen1');
--
-- -- add script
-- INSERT INTO auditlog (auditid, userid, clock, action, resourcetype, note, ip, resourceid, resourcename) VALUES (577, 1, 1411543800, 0, 25, 'Name [script1] id [4]', '192.168.3.32', 0, '');
--
-- -- update script
-- INSERT INTO auditlog (auditid, userid, clock, action, resourcetype, note, ip, resourceid, resourcename) VALUES (578, 1, 1411543800, 1, 25, 'Name [script1] id [4]', '192.168.3.32', 0, '');
--
-- -- delete script
-- INSERT INTO auditlog (auditid, userid, clock, action, resourcetype, note, ip, resourceid, resourcename) VALUES (579, 1, 1411543800, 2, 25, 'Script [4]', '192.168.3.32', 0, '');
--
-- -- add slideshow
-- INSERT INTO auditlog (auditid, userid, clock, action, resourcetype, note, ip, resourceid, resourcename) VALUES (580, 1, 1411543800, 0, 24, 'Name Slideshow_4', '192.168.3.32', 0, '');
--
-- -- update slideshow
-- INSERT INTO auditlog (auditid, userid, clock, action, resourcetype, note, ip, resourceid, resourcename) VALUES (581, 1, 1411543800, 1, 24, 'Name Slideshow_4', '192.168.3.32', 0, '');
--
-- -- delete slideshow
-- INSERT INTO auditlog (auditid, userid, clock, action, resourcetype, note, ip, resourceid, resourcename) VALUES (582, 1, 1411543800, 2, 24, 'Name Slideshow_4', '192.168.3.32', 0, '');
--
-- -- add template
-- INSERT INTO auditlog (auditid, userid, clock, action, resourcetype, note, ip, resourceid, resourcename) VALUES (583, 1, 1411543800, 0, 30, '', '192.168.3.32', 10055, 'Test_template1');
--
-- -- update template
-- INSERT INTO auditlog (auditid, userid, clock, action, resourcetype, note, ip, resourceid, resourcename) VALUES (584, 1, 1411543800, 1, 30, '', '192.168.3.32', 10055, 'Test_template1');
--
-- -- delete template
-- INSERT INTO auditlog (auditid, userid, clock, action, resourcetype, note, ip, resourceid, resourcename) VALUES (585, 1, 1411543800, 2, 30, '0', '192.168.3.32', 10055, 'Test_template1');
--
-- -- updating record "Configuration of Zabbix" in the auditlog
-- INSERT INTO auditlog (auditid, userid, clock, action, resourcetype, note, ip, resourceid, resourcename) VALUES (700, 1, 1411543800, 1, 2, 'Default theme "originalblue".; Event acknowledges "1".; Dr...', '192.168.3.32', 0, '');
=======
-- adding test data to the 'alerts' table for testing Audit->Actions report
INSERT INTO events (eventid, source, object, objectid, clock, value, acknowledged, ns) VALUES (1, 0, 0, 13545, 1329724790, 1, 0, 0);

INSERT INTO alerts (alertid, actionid, eventid, userid, clock, mediatypeid, sendto, subject, message, status, retries, error, esc_step, alerttype, parameters) VALUES (1, 12, 1, 1, 1329724800, 1, 'igor.danoshaites@zabbix.com', 'PROBLEM: Value of item key1 > 5', 'Event at 2012.02.20 10:00:00 Hostname: H1 Value of item key1 > 5: PROBLEM Last value: 6', 1, 0, '', 1, 0, '');
INSERT INTO alerts (alertid, actionid, eventid, userid, clock, mediatypeid, sendto, subject, message, status, retries, error, esc_step, alerttype, parameters) VALUES (2, 12, 1, 1, 1329724810, 1, 'igor.danoshaites@zabbix.com', 'PROBLEM: Value of item key1 > 6', 'Event at 2012.02.20 10:00:10 Hostname: H1 Value of item key1 > 6: PROBLEM', 1, 0, '', 1, 0, '');
INSERT INTO alerts (alertid, actionid, eventid, userid, clock, mediatypeid, sendto, subject, message, status, retries, error, esc_step, alerttype, parameters) VALUES (3, 12, 1, 1, 1329724820, 1, 'igor.danoshaites@zabbix.com', 'PROBLEM: Value of item key1 > 7', 'Event at 2012.02.20 10:00:20 Hostname: H1 Value of item key1 > 7: PROBLEM', 1, 0, '', 1, 0, '');
INSERT INTO alerts (alertid, actionid, eventid, userid, clock, mediatypeid, sendto, subject, message, status, retries, error, esc_step, alerttype, parameters) VALUES (4, 12, 1, 1, 1329724830, 1, 'igor.danoshaites@zabbix.com', 'PROBLEM: Value of item key1 > 10', 'Event at 2012.02.20 10:00:30 Hostname: H1 Value of item key1 > 10: PROBLEM', 2, 0, 'Get value from agent failed: cannot connect to [[127.0.0.1]:10050]: [111] Connection refused', 1, 0, '');
INSERT INTO alerts (alertid, actionid, eventid, userid, clock, mediatypeid, sendto, subject, message, status, retries, error, esc_step, alerttype, parameters) VALUES (5, 12, 1, 1, 1329724840, 1, 'igor.danoshaites@zabbix.com', 'PROBLEM: Value of item key1 > 20', 'Event at 2012.02.20 10:00:40 Hostname: H1 Value of item key1 > 20: PROBLEM', 0, 0, 'Get value from agent failed: cannot connect to [[127.0.0.1]:10050]: [111] Connection refused', 1, 0, '');
INSERT INTO alerts (alertid, actionid, eventid, userid, clock, mediatypeid, sendto, subject, message, status, retries, error, esc_step, alerttype, parameters) VALUES (6, 12, 1, NULL, 1329724850, NULL, '', '', 'Command: H1:ls -la', 1, 0, '', 1, 1, '');
INSERT INTO alerts (alertid, actionid, eventid, userid, clock, mediatypeid, sendto, subject, message, status, retries, error, esc_step, alerttype, parameters) VALUES (7, 12, 1, NULL, 1329724860, NULL, '', '', 'Command: H1:ls -la', 1, 0, '', 1, 1, '');
>>>>>>> 64721203

-- deleting auditid from the ids table
-- delete from ids where table_name='auditlog' and field_name='auditid'

-- host, item, trigger  for testing macro resolving in trigger description
INSERT INTO events (eventid, source, object, objectid, clock, value, acknowledged, ns) VALUES (1, 0, 0, 13545, 1329724790, 1, 0, 0);

INSERT INTO hosts (hostid, host, name, status, description) VALUES (20006, 'Host for trigger description macros', 'Host for trigger description macros', 0, '');
INSERT INTO hosts_groups (hostgroupid, hostid, groupid) VALUES (90279, 20006, 4);
INSERT INTO interface (type, ip, dns, useip, port, main, hostid, interfaceid) VALUES (1, '127.0.0.1', '', '1', '10050', '1', 20006, 10025);
INSERT INTO items (itemid, name, key_, hostid, interfaceid, delay, value_type, params, description, posts, headers) VALUES (24338, 'item1', 'key1', 20006, 10025, '30s', 3, '', '', '', '');
INSERT INTO triggers (triggerid, description, value, state, lastchange, comments) VALUES (100029, 'trigger host.host:{HOST.HOST} | host.host2:{HOST.HOST2} | host.name:{HOST.NAME} | item.value:{ITEM.VALUE} | item.value1:{ITEM.VALUE1} | item.lastvalue:{ITEM.LASTVALUE} | host.ip:{HOST.IP} | host.dns:{HOST.DNS} | host.conn:{HOST.CONN}', 0, 1, '1339761311', '');
INSERT INTO functions (functionid, itemid, triggerid, name, parameter) VALUES (99946, 24338, 100029, 'last', '$,#1');

-- inheritance testing
INSERT INTO hosts (hostid, host, name, status, description) VALUES (15000, 'Inheritance test template', 'Inheritance test template', 3, '');
INSERT INTO hosts (hostid, host, name, status, description) VALUES (15002, 'Inheritance test template 2', 'Inheritance test template 2', 3, '');
INSERT INTO hosts (hostid, host, name, status, description) VALUES (15015, 'Inheritance test template for unlink', 'Inheritance test template for unlink', 3, '');
INSERT INTO hosts_groups (hostgroupid, hostid, groupid) VALUES (15000, 15000, 1);
INSERT INTO hosts_groups (hostgroupid, hostid, groupid) VALUES (15002, 15002, 1);
INSERT INTO hosts_groups (hostgroupid, hostid, groupid) VALUES (15015, 15015, 1);

INSERT INTO valuemap (valuemapid, hostid, name) VALUES (5701, 15000, 'Template value mapping');
INSERT INTO valuemap_mapping (valuemap_mappingid, valuemapid, value, newvalue, sortorder) VALUES (57001, 5701, 0, 'no', 0);
INSERT INTO valuemap_mapping (valuemap_mappingid, valuemapid, value, newvalue, sortorder) VALUES (57002, 5701, 1, 'yes', 1);

INSERT INTO hosts (hostid, host, name, status, description) VALUES (15001, 'Template inheritance test host', 'Template inheritance test host', 0, '');
INSERT INTO interface (interfaceid, hostid, type, ip, useip, port, main) VALUES (15000, 15001, 1, '127.0.0.1', 1, '10051', 1);
INSERT INTO interface (interfaceid, hostid, type, ip, useip, port, main) VALUES (15001, 15001, 1, '127.0.0.2', 1, '10052', 0);
INSERT INTO interface (interfaceid, hostid, type, ip, useip, port, main) VALUES (15002, 15001, 2, '127.0.0.3', 1, '10053', 1);
INSERT INTO interface_snmp (interfaceid, version, bulk, community) values (15002, 2, 1, '{$SNMP_COMMUNITY}');
INSERT INTO interface (interfaceid, hostid, type, ip, useip, port, main) VALUES (15003, 15001, 3, '127.0.0.4', 1, '10054', 1);
INSERT INTO interface (interfaceid, hostid, type, ip, useip, port, main) VALUES (15004, 15001, 4, '127.0.0.5', 1, '10055', 1);
INSERT INTO hosts_groups (hostgroupid, hostid, groupid) VALUES (15001, 15001, 4);
INSERT INTO hosts_templates (hosttemplateid, hostid, templateid) VALUES (15000, 15001, 15000);
INSERT INTO hosts_templates (hosttemplateid, hostid, templateid) VALUES (15001, 15001, 15002);
INSERT INTO hosts_templates (hosttemplateid, hostid, templateid) VALUES (15003, 15001, 15015);

-- testFormItem.LayoutCheck testInheritanceItem.SimpleUpdate
INSERT INTO items (itemid, hostid, type, name, key_, delay, value_type, formula, params, description, posts, headers) VALUES (15000, 15000, 0, 'itemInheritance'     , 'key-item-inheritance-test', '30s', 3, 1, '', '', '', '');
INSERT INTO items (itemid, hostid, type, name, key_, delay, value_type, formula, params, description, posts, headers) VALUES (15001, 15000, 0, 'testInheritanceItem1', 'test-inheritance-item1'   , '30s', 3, 1, '', '', '', '');
INSERT INTO items (itemid, hostid, type, name, key_, delay, value_type, formula, params, description, posts, headers) VALUES (15002, 15000, 0, 'testInheritanceItem2', 'test-inheritance-item2'   , '30s', 3, 1, '', '', '', '');
INSERT INTO items (itemid, hostid, type, name, key_, delay, value_type, formula, params, description, posts, headers) VALUES (15003, 15000, 0, 'testInheritanceItem3', 'test-inheritance-item3'   , '30s', 3, 1, '', '', '', '');
INSERT INTO items (itemid, hostid, type, name, key_, delay, value_type, formula, params, description, posts, headers) VALUES (15004, 15000, 0, 'testInheritanceItem4', 'test-inheritance-item4'   , '30s', 3, 1, '', '', '', '');
INSERT INTO items (itemid, hostid, type, name, key_, delay, value_type, params, description, posts, headers) VALUES (15093, 15000, 0, 'testInheritanceItemPreprocessing', 'test-inheritance-item-preprocessing'   , '30s', 3, '', '', '', '');
INSERT INTO items (itemid, hostid, type, name, key_, delay, value_type, params, description, interfaceid, templateid, posts, headers) VALUES (15005, 15001, 0, 'itemInheritance'     , 'key-item-inheritance-test', '30s', 3, '', '', 15000, 15000, '', '');
INSERT INTO items (itemid, hostid, type, name, key_, delay, value_type, params, description, interfaceid, templateid, posts, headers) VALUES (15006, 15001, 0, 'testInheritanceItem1', 'test-inheritance-item1'   , '30s', 3, '', '', 15000, 15001, '', '');
INSERT INTO items (itemid, hostid, type, name, key_, delay, value_type, params, description, interfaceid, templateid, posts, headers) VALUES (15007, 15001, 0, 'testInheritanceItem2', 'test-inheritance-item2'   , '30s', 3, '', '', 15000, 15002, '', '');
INSERT INTO items (itemid, hostid, type, name, key_, delay, value_type, params, description, interfaceid, templateid, posts, headers) VALUES (15008, 15001, 0, 'testInheritanceItem3', 'test-inheritance-item3'   , '30s', 3, '', '', 15000, 15003, '', '');
INSERT INTO items (itemid, hostid, type, name, key_, delay, value_type, params, description, interfaceid, templateid, posts, headers) VALUES (15009, 15001, 0, 'testInheritanceItem4', 'test-inheritance-item4'   , '30s', 3, '', '', 15000, 15004, '', '');
INSERT INTO items (itemid, hostid, type, name, key_, delay, value_type, params, description, interfaceid, templateid, posts, headers) VALUES (15094, 15001, 0, 'testInheritanceItemPreprocessing', 'test-inheritance-item-preprocessing', '30s', 3, '', '', 15000, 15093, '', '');
INSERT INTO items (itemid, hostid, type, name, key_, delay, value_type, params, description, interfaceid, posts, headers)             VALUES (15010, 15001, 0, 'itemInheritanceTest' , 'key-test-inheritance'     , '30s', 3, '', '', 15000, '', '');

INSERT INTO items (itemid, hostid, type, name, key_, delay, value_type, params, description, posts, headers) VALUES (15079, 15002, 0, 'testInheritance'     , 'key-item-inheritance'     , '30s', 3, '', '', '', '');
INSERT INTO items (itemid, hostid, type, name, key_, delay, value_type, params, description, interfaceid, templateid, posts, headers) VALUES (15080, 15001, 0, 'testInheritance'     , 'key-item-inheritance'     , '30s', 3, '', '', 15000, 15079, '', '');

-- testTimezone
INSERT INTO users (userid, username, passwd, autologin, autologout, lang, refresh, roleid, theme, attempt_failed, attempt_clock, rows_per_page) VALUES (9, 'test-timezone', '$2y$10$TUIJdrXgEUaoCmbOdhiLhe8kWc3M.EE.paOv0rC7bgSP2til3643O', 0, 0, 'default', 30, 3, 'default', 0, 0, 50);
INSERT INTO usrgrp (usrgrpid, name) VALUES (92, 'Test timezone');
INSERT INTO users_groups (id, usrgrpid, userid) VALUES (105, 92, 9);
INSERT INTO dashboard (dashboardid, name, userid, private) VALUES (1210, 'Testing share dashboard', 9, 0);
INSERT INTO dashboard_page (dashboard_pageid, dashboardid) VALUES (1210, 1210);
INSERT INTO dashboard (dashboardid, name, userid, private) VALUES (1220, 'Dashboard for Admin share testing', 1, 1);
INSERT INTO dashboard_page (dashboard_pageid, dashboardid) VALUES (1220, 1220);
INSERT INTO dashboard_user (dashboard_userid, dashboardid, userid, permission) VALUES (1, 1220, 9, 2);

-- testFormItem.Preprocessing Inheritance test template->testInheritanceItemPreprocessing
INSERT INTO item_preproc (item_preprocid,itemid,step,type,params) VALUES (125,15093,1,1,'123');
INSERT INTO item_preproc (item_preprocid,itemid,step,type,params) VALUES (126,15093,2,2,'abc');
INSERT INTO item_preproc (item_preprocid,itemid,step,type,params) VALUES (127,15093,3,3,'def');
INSERT INTO item_preproc (item_preprocid,itemid,step,type,params) VALUES (128,15093,4,4,'1a2b3c');
INSERT INTO item_preproc (item_preprocid,itemid,step,type,params) VALUES (129,15093,5,5,'regular expression pattern
output formatting template');
INSERT INTO item_preproc (item_preprocid,itemid,step,type,params) VALUES (130,15093,6,6,'');
INSERT INTO item_preproc (item_preprocid,itemid,step,type,params) VALUES (131,15093,7,7,'');
INSERT INTO item_preproc (item_preprocid,itemid,step,type,params) VALUES (132,15093,8,8,'');
INSERT INTO item_preproc (item_preprocid,itemid,step,type,params) VALUES (133,15093,9,9,'');
INSERT INTO item_preproc (item_preprocid,itemid,step,type,params) VALUES (134,15093,10,11,'/document/item/value/text()');
INSERT INTO item_preproc (item_preprocid,itemid,step,type,params) VALUES (135,15093,11,12,'$.document.item.value parameter.');
INSERT INTO item_preproc (item_preprocid,itemid,step,type,params) VALUES (177,15093,12,13,'-5
3');
INSERT INTO item_preproc (item_preprocid,itemid,step,type,params) VALUES (178,15093,13,14,'regular expression pattern for matching');
INSERT INTO item_preproc (item_preprocid,itemid,step,type,params) VALUES (179,15093,14,15,'regular expression pattern for not matching');
INSERT INTO item_preproc (item_preprocid,itemid,step,type,params) VALUES (180,15093,15,16,'/json/path');
INSERT INTO item_preproc (item_preprocid,itemid,step,type,params) VALUES (181,15093,16,17,'/xml/path');
INSERT INTO item_preproc (item_preprocid,itemid,step,type,params) VALUES (182,15093,17,18,'regular expression pattern for error matching
test output');
INSERT INTO item_preproc (item_preprocid,itemid,step,type,params) VALUES (183,15093,18,20,'7');
INSERT INTO item_preproc (item_preprocid,itemid,step,type,params) VALUES (77000,15093,19,25,'1
2');
INSERT INTO item_preproc (item_preprocid,itemid,step,type,params) VALUES (77001,15093,20,24,'.
/
1');
INSERT INTO item_preproc (item_preprocid,itemid,step,type,params) VALUES (77002,15093,21,21,'test script');
INSERT INTO item_preproc (item_preprocid,itemid,step,type,params) VALUES (77003,15093,22,23,'metric');

-- Template inheritance test host->testInheritanceItemPreprocessing
INSERT INTO item_preproc (item_preprocid,itemid,step,type,params) VALUES (136,15094,1,1,'123');
INSERT INTO item_preproc (item_preprocid,itemid,step,type,params) VALUES (137,15094,2,2,'abc');
INSERT INTO item_preproc (item_preprocid,itemid,step,type,params) VALUES (138,15094,3,3,'def');
INSERT INTO item_preproc (item_preprocid,itemid,step,type,params) VALUES (139,15094,4,4,'1a2b3c');
INSERT INTO item_preproc (item_preprocid,itemid,step,type,params) VALUES (140,15094,5,5,'regular expression pattern
output formatting template');
INSERT INTO item_preproc (item_preprocid,itemid,step,type,params) VALUES (141,15094,6,6,'');
INSERT INTO item_preproc (item_preprocid,itemid,step,type,params) VALUES (142,15094,7,7,'');
INSERT INTO item_preproc (item_preprocid,itemid,step,type,params) VALUES (143,15094,8,8,'');
INSERT INTO item_preproc (item_preprocid,itemid,step,type,params) VALUES (144,15094,9,9,'');
INSERT INTO item_preproc (item_preprocid,itemid,step,type,params) VALUES (145,15094,10,11,'/document/item/value/text()');
INSERT INTO item_preproc (item_preprocid,itemid,step,type,params) VALUES (146,15094,11,12,'$.document.item.value parameter.');
INSERT INTO item_preproc (item_preprocid,itemid,step,type,params) VALUES (170,15094,12,13,'-5
3');
INSERT INTO item_preproc (item_preprocid,itemid,step,type,params) VALUES (171,15094,13,14,'regular expression pattern for matching');
INSERT INTO item_preproc (item_preprocid,itemid,step,type,params) VALUES (172,15094,14,15,'regular expression pattern for not matching');
INSERT INTO item_preproc (item_preprocid,itemid,step,type,params) VALUES (173,15094,15,16,'/json/path');
INSERT INTO item_preproc (item_preprocid,itemid,step,type,params) VALUES (174,15094,16,17,'/xml/path');
INSERT INTO item_preproc (item_preprocid,itemid,step,type,params) VALUES (175,15094,17,18,'regular expression pattern for error matching
test output');
INSERT INTO item_preproc (item_preprocid,itemid,step,type,params) VALUES (176,15094,18,20,'7');

INSERT INTO item_preproc (item_preprocid,itemid,step,type,params) VALUES (777000,15094,19,25,'1
2');
INSERT INTO item_preproc (item_preprocid,itemid,step,type,params) VALUES (777001,15094,20,24,'.
/
1');
INSERT INTO item_preproc (item_preprocid,itemid,step,type,params) VALUES (777002,15094,21,21,'test script');
INSERT INTO item_preproc (item_preprocid,itemid,step,type,params) VALUES (777003,15094,22,23,'metric');

-- testFormTrigger.SimpleUpdate and testInheritanceTrigger.SimpleUpdate
INSERT INTO triggers (triggerid, expression, description, comments)             VALUES (99000, '{99729}=0', 'testInheritanceTrigger1', '');
INSERT INTO triggers (triggerid, expression, description, comments)             VALUES (99001, '{99730}=0', 'testInheritanceTrigger2', '');
INSERT INTO triggers (triggerid, expression, description, comments)             VALUES (99002, '{99731}=0', 'testInheritanceTrigger3', '');
INSERT INTO triggers (triggerid, expression, description, comments)             VALUES (99003, '{99732}=0', 'testInheritanceTrigger4', '');
INSERT INTO triggers (triggerid, expression, description, comments, templateid) VALUES (99004, '{99733}=0', 'testInheritanceTrigger1', '', 99000);
INSERT INTO triggers (triggerid, expression, description, comments, templateid) VALUES (99005, '{99734}=0', 'testInheritanceTrigger2', '', 99001);
INSERT INTO triggers (triggerid, expression, description, comments, templateid) VALUES (99006, '{99735}=0', 'testInheritanceTrigger3', '', 99002);
INSERT INTO triggers (triggerid, expression, description, comments, templateid) VALUES (99007, '{99736}=0', 'testInheritanceTrigger4', '', 99003);
INSERT INTO functions (functionid, triggerid, itemid, name, parameter) VALUES (99729, 99000, 15000, 'last', '$');
INSERT INTO functions (functionid, triggerid, itemid, name, parameter) VALUES (99730, 99001, 15000, 'last', '$');
INSERT INTO functions (functionid, triggerid, itemid, name, parameter) VALUES (99731, 99002, 15000, 'last', '$');
INSERT INTO functions (functionid, triggerid, itemid, name, parameter) VALUES (99732, 99003, 15000, 'last', '$');
INSERT INTO functions (functionid, triggerid, itemid, name, parameter) VALUES (99733, 99004, 15005, 'last', '$');
INSERT INTO functions (functionid, triggerid, itemid, name, parameter) VALUES (99734, 99005, 15005, 'last', '$');
INSERT INTO functions (functionid, triggerid, itemid, name, parameter) VALUES (99735, 99006, 15005, 'last', '$');
INSERT INTO functions (functionid, triggerid, itemid, name, parameter) VALUES (99736, 99007, 15005, 'last', '$');

-- testFormGraph.LayoutCheck testInheritanceGraph.SimpleUpdate
INSERT INTO graphs (graphid, name)             VALUES (15000, 'testInheritanceGraph1');
INSERT INTO graphs (graphid, name)             VALUES (15001, 'testInheritanceGraph2');
INSERT INTO graphs (graphid, name)             VALUES (15002, 'testInheritanceGraph3');
INSERT INTO graphs (graphid, name)             VALUES (15003, 'testInheritanceGraph4');
INSERT INTO graphs (graphid, name, templateid) VALUES (15004, 'testInheritanceGraph1', 15000);
INSERT INTO graphs (graphid, name, templateid) VALUES (15005, 'testInheritanceGraph2', 15001);
INSERT INTO graphs (graphid, name, templateid) VALUES (15006, 'testInheritanceGraph3', 15002);
INSERT INTO graphs (graphid, name, templateid) VALUES (15007, 'testInheritanceGraph4', 15003);
INSERT INTO graphs_items (gitemid, graphid, itemid, drawtype, sortorder, color) VALUES (15000, 15000, 15001, 1, 1, 'FF5555');
INSERT INTO graphs_items (gitemid, graphid, itemid, drawtype, sortorder, color) VALUES (15001, 15001, 15002, 1, 1, 'FF5555');
INSERT INTO graphs_items (gitemid, graphid, itemid, drawtype, sortorder, color) VALUES (15002, 15002, 15003, 1, 1, 'FF5555');
INSERT INTO graphs_items (gitemid, graphid, itemid, drawtype, sortorder, color) VALUES (15003, 15003, 15004, 1, 1, 'FF5555');
INSERT INTO graphs_items (gitemid, graphid, itemid, drawtype, sortorder, color) VALUES (15004, 15004, 15006, 1, 1, 'FF5555');
INSERT INTO graphs_items (gitemid, graphid, itemid, drawtype, sortorder, color) VALUES (15005, 15005, 15007, 1, 1, 'FF5555');
INSERT INTO graphs_items (gitemid, graphid, itemid, drawtype, sortorder, color) VALUES (15006, 15006, 15008, 1, 1, 'FF5555');
INSERT INTO graphs_items (gitemid, graphid, itemid, drawtype, sortorder, color) VALUES (15007, 15007, 15009, 1, 1, 'FF5555');

-- testInheritanceDiscoveryRule.LayoutCheck and testInheritanceDiscoveryRule.SimpleUpdate
-- testFormItemPrototype, testInheritanceItemPrototype etc. for all prototype testing
INSERT INTO items (itemid, hostid, type, name, key_, delay, trends, value_type, params, description, flags, posts, headers)                          VALUES (15011, 15000, 0, 'testInheritanceDiscoveryRule' , 'inheritance-discovery-rule' , 3600, 0, 4, '', '', 1, '', '');
INSERT INTO items (itemid, hostid, type, name, key_, delay, trends, value_type, params, description, flags, posts, headers)                          VALUES (15012, 15000, 0, 'testInheritanceDiscoveryRule1', 'discovery-rule-inheritance1', 3600, 0, 4, '', '', 1, '', '');
INSERT INTO items (itemid, hostid, type, name, key_, delay, trends, value_type, params, description, flags, posts, headers)                          VALUES (15013, 15000, 0, 'testInheritanceDiscoveryRule2', 'discovery-rule-inheritance2', 3600, 0, 4, '', '', 1, '', '');
INSERT INTO items (itemid, hostid, type, name, key_, delay, trends, value_type, params, description, flags, posts, headers)                          VALUES (15014, 15000, 0, 'testInheritanceDiscoveryRule3', 'discovery-rule-inheritance3', 3600, 0, 4, '', '', 1, '', '');
INSERT INTO items (itemid, hostid, type, name, key_, delay, trends, value_type, params, description, flags, posts, headers)                          VALUES (15015, 15000, 0, 'testInheritanceDiscoveryRule4', 'discovery-rule-inheritance4', 3600, 0, 4, '', '', 1, '', '');
INSERT INTO items (itemid, hostid, type, name, key_, delay, trends, value_type, params, description, flags, interfaceid, templateid, posts, headers) VALUES (15016, 15001, 0, 'testInheritanceDiscoveryRule' , 'inheritance-discovery-rule' , 3600, 0, 4, '', '', 1, 15000, 15011, '', '');
INSERT INTO items (itemid, hostid, type, name, key_, delay, trends, value_type, params, description, flags, interfaceid, templateid, posts, headers) VALUES (15017, 15001, 0, 'testInheritanceDiscoveryRule1', 'discovery-rule-inheritance1', 3600, 0, 4, '', '', 1, 15000, 15012, '', '');
INSERT INTO items (itemid, hostid, type, name, key_, delay, trends, value_type, params, description, flags, interfaceid, templateid, posts, headers) VALUES (15018, 15001, 0, 'testInheritanceDiscoveryRule2', 'discovery-rule-inheritance2', 3600, 0, 4, '', '', 1, 15000, 15013, '', '');
INSERT INTO items (itemid, hostid, type, name, key_, delay, trends, value_type, params, description, flags, interfaceid, templateid, posts, headers) VALUES (15019, 15001, 0, 'testInheritanceDiscoveryRule3', 'discovery-rule-inheritance3', 3600, 0, 4, '', '', 1, 15000, 15014, '', '');
INSERT INTO items (itemid, hostid, type, name, key_, delay, trends, value_type, params, description, flags, interfaceid, templateid, posts, headers) VALUES (15020, 15001, 0, 'testInheritanceDiscoveryRule4', 'discovery-rule-inheritance4', 3600, 0, 4, '', '', 1, 15000, 15015, '', '');

INSERT INTO items (itemid, hostid, type, name, key_, delay, value_type, params, description, flags, posts, headers)                          VALUES (15081, 15002, 0, 'testInheritanceDiscoveryRule5', 'discovery-rule-inheritance5', 3600, 4, '', '', 1, '', '');
INSERT INTO items (itemid, hostid, type, name, key_, delay, value_type, params, description, flags, interfaceid, templateid, posts, headers) VALUES (15082, 15001, 0, 'testInheritanceDiscoveryRule5', 'discovery-rule-inheritance5', 3600, 4, '', '', 1, 15000, 15081, '', '');

-- testInheritanceItemPrototype.SimpleUpdate and testInheritanceItemPrototype.SimpleCreate
INSERT INTO items (itemid, hostid, type, name, key_, delay, value_type, formula, params, description, flags, posts, headers)                          VALUES (15021, 15000, 0, 'itemDiscovery'                , 'item-discovery-prototype', '30s', 3, 1, '', '', 2, '', '');
INSERT INTO items (itemid, hostid, type, name, key_, delay, value_type, formula, params, description, flags, posts, headers)                          VALUES (15022, 15000, 0, 'testInheritanceItemPrototype1', 'item-prototype-test1'    , '30s', 3, 1, '', '', 2, '', '');
INSERT INTO items (itemid, hostid, type, name, key_, delay, value_type, formula, params, description, flags, posts, headers)                          VALUES (15023, 15000, 0, 'testInheritanceItemPrototype2', 'item-prototype-test2'    , '30s', 3, 1, '', '', 2, '', '');
INSERT INTO items (itemid, hostid, type, name, key_, delay, value_type, formula, params, description, flags, posts, headers)                          VALUES (15024, 15000, 0, 'testInheritanceItemPrototype3', 'item-prototype-test3'    , '30s', 3, 1, '', '', 2, '', '');
INSERT INTO items (itemid, hostid, type, name, key_, delay, value_type, formula, params, description, flags, posts, headers)                          VALUES (15025, 15000, 0, 'testInheritanceItemPrototype4', 'item-prototype-test4'    , '30s', 3, 1, '', '', 2, '', '');
INSERT INTO items (itemid, hostid, type, name, key_, delay, value_type, params, description, flags, posts, headers)                          VALUES (15095, 15000, 0, 'testInheritanceItemPrototypePreprocessing', 'item-prototype-preprocessing'    , 30, 3,'', '', 2, '', '');
INSERT INTO items (itemid, hostid, type, name, key_, delay, value_type, params, description, flags, interfaceid, templateid, posts, headers) VALUES (15026, 15001, 0, 'itemDiscovery'                , 'item-discovery-prototype', '30s', 3, '', '', 2, 15000, 15021, '', '');
INSERT INTO items (itemid, hostid, type, name, key_, delay, value_type, params, description, flags, interfaceid, templateid, posts, headers) VALUES (15027, 15001, 0, 'testInheritanceItemPrototype1', 'item-prototype-test1'    , '30s', 3, '', '', 2, 15000, 15022, '', '');
INSERT INTO items (itemid, hostid, type, name, key_, delay, value_type, params, description, flags, interfaceid, templateid, posts, headers) VALUES (15028, 15001, 0, 'testInheritanceItemPrototype2', 'item-prototype-test2'    , '30s', 3, '', '', 2, 15000, 15023, '', '');
INSERT INTO items (itemid, hostid, type, name, key_, delay, value_type, params, description, flags, interfaceid, templateid, posts, headers) VALUES (15029, 15001, 0, 'testInheritanceItemPrototype3', 'item-prototype-test3'    , '30s', 3, '', '', 2, 15000, 15024, '', '');
INSERT INTO items (itemid, hostid, type, name, key_, delay, value_type, params, description, flags, interfaceid, templateid, posts, headers) VALUES (15030, 15001, 0, 'testInheritanceItemPrototype4', 'item-prototype-test4'    , '30s', 3, '', '', 2, 15000, 15025, '', '');
INSERT INTO items (itemid, hostid, type, name, key_, delay, value_type, params, description, flags, interfaceid, templateid, posts, headers) VALUES (15096, 15001, 0, 'testInheritanceItemPrototypePreprocessing', 'item-prototype-preprocessing'    , '30s', 3, '', '', 2, 15000, 15095, '', '');
INSERT INTO item_discovery (itemdiscoveryid, itemid, parent_itemid) values (15021, 15021, 15011);
INSERT INTO item_discovery (itemdiscoveryid, itemid, parent_itemid) values (15022, 15022, 15011);
INSERT INTO item_discovery (itemdiscoveryid, itemid, parent_itemid) values (15023, 15023, 15011);
INSERT INTO item_discovery (itemdiscoveryid, itemid, parent_itemid) values (15024, 15024, 15011);
INSERT INTO item_discovery (itemdiscoveryid, itemid, parent_itemid) values (15025, 15025, 15011);
INSERT INTO item_discovery (itemdiscoveryid, itemid, parent_itemid) values (15026, 15026, 15016);
INSERT INTO item_discovery (itemdiscoveryid, itemid, parent_itemid) values (15027, 15027, 15016);
INSERT INTO item_discovery (itemdiscoveryid, itemid, parent_itemid) values (15028, 15028, 15016);
INSERT INTO item_discovery (itemdiscoveryid, itemid, parent_itemid) values (15029, 15029, 15016);
INSERT INTO item_discovery (itemdiscoveryid, itemid, parent_itemid) values (15030, 15030, 15016);
INSERT INTO item_discovery (itemdiscoveryid, itemid, parent_itemid) values (15031, 15095, 15011);
INSERT INTO item_discovery (itemdiscoveryid, itemid, parent_itemid) values (15032, 15096, 15016);

INSERT INTO items (itemid, hostid, type, name, key_, delay, value_type, params, description, flags, posts, headers)                          VALUES (15083, 15002, 0, 'testInheritanceItemPrototype5', 'item-prototype-test5'    , '30s', 3, '', '', 2, '', '');
INSERT INTO items (itemid, hostid, type, name, key_, delay, value_type, params, description, flags, interfaceid, templateid, posts, headers) VALUES (15084, 15001, 0, 'testInheritanceItemPrototype5', 'item-prototype-test5'    , '30s', 3, '', '', 2, 15000, 15083, '', '');
INSERT INTO item_discovery (itemdiscoveryid, itemid, parent_itemid) values (15083, 15083, 15081);
INSERT INTO item_discovery (itemdiscoveryid, itemid, parent_itemid) values (15084, 15084, 15082);

-- testFormItemPrototype.Preprocessing
INSERT INTO item_preproc (item_preprocid,itemid,step,type,params) VALUES (147,15095,1,1,'123');
INSERT INTO item_preproc (item_preprocid,itemid,step,type,params) VALUES (148,15095,2,2,'abc');
INSERT INTO item_preproc (item_preprocid,itemid,step,type,params) VALUES (149,15095,3,3,'def');
INSERT INTO item_preproc (item_preprocid,itemid,step,type,params) VALUES (150,15095,4,4,'1a2b3c');
INSERT INTO item_preproc (item_preprocid,itemid,step,type,params) VALUES (151,15095,5,5,'regular expression pattern
output formatting template');
INSERT INTO item_preproc (item_preprocid,itemid,step,type,params) VALUES (152,15095,6,6,'');
INSERT INTO item_preproc (item_preprocid,itemid,step,type,params) VALUES (153,15095,7,7,'');
INSERT INTO item_preproc (item_preprocid,itemid,step,type,params) VALUES (154,15095,8,8,'');
INSERT INTO item_preproc (item_preprocid,itemid,step,type,params) VALUES (155,15095,9,9,'');
INSERT INTO item_preproc (item_preprocid,itemid,step,type,params) VALUES (156,15095,10,11,'/document/item/value/text()');
INSERT INTO item_preproc (item_preprocid,itemid,step,type,params) VALUES (157,15095,11,12,'$.document.item.value parameter.');
INSERT INTO item_preproc (item_preprocid,itemid,step,type,params) VALUES (158,15096,1,1,'123');
INSERT INTO item_preproc (item_preprocid,itemid,step,type,params) VALUES (159,15096,2,2,'abc');
INSERT INTO item_preproc (item_preprocid,itemid,step,type,params) VALUES (160,15096,3,3,'def');
INSERT INTO item_preproc (item_preprocid,itemid,step,type,params) VALUES (161,15096,4,4,'1a2b3c');
INSERT INTO item_preproc (item_preprocid,itemid,step,type,params) VALUES (162,15096,5,5,'regular expression pattern
output formatting template');
INSERT INTO item_preproc (item_preprocid,itemid,step,type,params) VALUES (163,15096,6,6,'');
INSERT INTO item_preproc (item_preprocid,itemid,step,type,params) VALUES (164,15096,7,7,'');
INSERT INTO item_preproc (item_preprocid,itemid,step,type,params) VALUES (165,15096,8,8,'');
INSERT INTO item_preproc (item_preprocid,itemid,step,type,params) VALUES (166,15096,9,9,'');
INSERT INTO item_preproc (item_preprocid,itemid,step,type,params) VALUES (167,15096,10,11,'/document/item/value/text()');
INSERT INTO item_preproc (item_preprocid,itemid,step,type,params) VALUES (168,15096,11,12,'$.document.item.value parameter.');

-- testFormGraphPrototype.LayoutCheck and testInheritanceGraphPrototype.SimpleUpdate
INSERT INTO graphs (graphid, name, flags)             VALUES (15008, 'testInheritanceGraphPrototype1', 2);
INSERT INTO graphs (graphid, name, flags)             VALUES (15009, 'testInheritanceGraphPrototype2', 2);
INSERT INTO graphs (graphid, name, flags)             VALUES (15010, 'testInheritanceGraphPrototype3', 2);
INSERT INTO graphs (graphid, name, flags)             VALUES (15011, 'testInheritanceGraphPrototype4', 2);
INSERT INTO graphs (graphid, name, flags, templateid) VALUES (15012, 'testInheritanceGraphPrototype1', 2, 15008);
INSERT INTO graphs (graphid, name, flags, templateid) VALUES (15013, 'testInheritanceGraphPrototype2', 2, 15009);
INSERT INTO graphs (graphid, name, flags, templateid) VALUES (15014, 'testInheritanceGraphPrototype3', 2, 15010);
INSERT INTO graphs (graphid, name, flags, templateid) VALUES (15015, 'testInheritanceGraphPrototype4', 2, 15011);

-- testFormGraphPrototype.LayoutCheck and testInheritanceGraphPrototype.SimpleUpdate
INSERT INTO graphs_items (gitemid, graphid, itemid, drawtype, sortorder, color) VALUES (15008, 15008, 15000, 1, 0, '9999FF');
INSERT INTO graphs_items (gitemid, graphid, itemid, drawtype, sortorder, color) VALUES (15009, 15008, 15021, 1, 1, 'FF9999');
INSERT INTO graphs_items (gitemid, graphid, itemid, drawtype, sortorder, color) VALUES (15010, 15009, 15000, 1, 0, '9999FF');
INSERT INTO graphs_items (gitemid, graphid, itemid, drawtype, sortorder, color) VALUES (15011, 15009, 15021, 1, 1, 'FF9999');
INSERT INTO graphs_items (gitemid, graphid, itemid, drawtype, sortorder, color) VALUES (15012, 15010, 15000, 1, 0, '9999FF');
INSERT INTO graphs_items (gitemid, graphid, itemid, drawtype, sortorder, color) VALUES (15013, 15010, 15021, 1, 1, 'FF9999');
INSERT INTO graphs_items (gitemid, graphid, itemid, drawtype, sortorder, color) VALUES (15014, 15011, 15000, 1, 0, '9999FF');
INSERT INTO graphs_items (gitemid, graphid, itemid, drawtype, sortorder, color) VALUES (15015, 15011, 15021, 1, 1, 'FF9999');
INSERT INTO graphs_items (gitemid, graphid, itemid, drawtype, sortorder, color) VALUES (15016, 15012, 15005, 1, 0, '9999FF');
INSERT INTO graphs_items (gitemid, graphid, itemid, drawtype, sortorder, color) VALUES (15017, 15012, 15026, 1, 1, 'FF9999');
INSERT INTO graphs_items (gitemid, graphid, itemid, drawtype, sortorder, color) VALUES (15018, 15013, 15005, 1, 0, '9999FF');
INSERT INTO graphs_items (gitemid, graphid, itemid, drawtype, sortorder, color) VALUES (15019, 15013, 15026, 1, 1, 'FF9999');
INSERT INTO graphs_items (gitemid, graphid, itemid, drawtype, sortorder, color) VALUES (15020, 15014, 15005, 1, 0, '9999FF');
INSERT INTO graphs_items (gitemid, graphid, itemid, drawtype, sortorder, color) VALUES (15021, 15014, 15026, 1, 1, 'FF9999');
INSERT INTO graphs_items (gitemid, graphid, itemid, drawtype, sortorder, color) VALUES (15022, 15015, 15005, 1, 0, '9999FF');
INSERT INTO graphs_items (gitemid, graphid, itemid, drawtype, sortorder, color) VALUES (15023, 15015, 15026, 1, 1, 'FF9999');

-- testFormTriggerPrototype.LayoutCheck, testInheritanceTriggerPrototype.SimpleUpdate
INSERT INTO triggers (triggerid, expression, description, comments, flags)             VALUES (99008, '{99737}=0', 'testInheritanceTriggerPrototype1', '', 2);
INSERT INTO triggers (triggerid, expression, description, comments, flags)             VALUES (99009, '{99738}=0', 'testInheritanceTriggerPrototype2', '', 2);
INSERT INTO triggers (triggerid, expression, description, comments, flags)             VALUES (99010, '{99739}=0', 'testInheritanceTriggerPrototype3', '', 2);
INSERT INTO triggers (triggerid, expression, description, comments, flags)             VALUES (99011, '{99740}=0', 'testInheritanceTriggerPrototype4', '', 2);
INSERT INTO triggers (triggerid, expression, description, comments, flags, templateid) VALUES (99012, '{99741}=0', 'testInheritanceTriggerPrototype1', '', 2, 99008);
INSERT INTO triggers (triggerid, expression, description, comments, flags, templateid) VALUES (99013, '{99742}=0', 'testInheritanceTriggerPrototype2', '', 2, 99009);
INSERT INTO triggers (triggerid, expression, description, comments, flags, templateid) VALUES (99014, '{99743}=0', 'testInheritanceTriggerPrototype3', '', 2, 99010);
INSERT INTO triggers (triggerid, expression, description, comments, flags, templateid) VALUES (99015, '{99744}=0', 'testInheritanceTriggerPrototype4', '', 2, 99011);
INSERT INTO functions (functionid, itemid, triggerid, name, parameter) VALUES (99737, 15021, 99008, 'last', '$');
INSERT INTO functions (functionid, itemid, triggerid, name, parameter) VALUES (99738, 15021, 99009, 'last', '$');
INSERT INTO functions (functionid, itemid, triggerid, name, parameter) VALUES (99739, 15021, 99010, 'last', '$');
INSERT INTO functions (functionid, itemid, triggerid, name, parameter) VALUES (99740, 15021, 99011, 'last', '$');
INSERT INTO functions (functionid, itemid, triggerid, name, parameter) VALUES (99741, 15026, 99012, 'last', '$');
INSERT INTO functions (functionid, itemid, triggerid, name, parameter) VALUES (99742, 15026, 99013, 'last', '$');
INSERT INTO functions (functionid, itemid, triggerid, name, parameter) VALUES (99743, 15026, 99014, 'last', '$');
INSERT INTO functions (functionid, itemid, triggerid, name, parameter) VALUES (99744, 15026, 99015, 'last', '$');

-- testInheritanceWeb.SimpleUpdate
INSERT INTO httptest (httptestid, name, delay, agent, hostid)             VALUES (15000, 'testInheritanceWeb1', '1m', 'Mozilla/5.0 (compatible; MSIE 10.0; Windows NT 6.1; Trident/6.0)', 15000);
INSERT INTO httptest (httptestid, name, delay, agent, hostid)             VALUES (15001, 'testInheritanceWeb2', '1m', 'Mozilla/5.0 (compatible; MSIE 10.0; Windows NT 6.1; Trident/6.0)', 15000);
INSERT INTO httptest (httptestid, name, delay, agent, hostid)             VALUES (15002, 'testInheritanceWeb3', '1m', 'Mozilla/5.0 (compatible; MSIE 10.0; Windows NT 6.1; Trident/6.0)', 15000);
INSERT INTO httptest (httptestid, name, delay, agent, hostid)             VALUES (15003, 'testInheritanceWeb4', '1m', 'Mozilla/5.0 (compatible; MSIE 10.0; Windows NT 6.1; Trident/6.0)', 15000);
INSERT INTO httptest (httptestid, name, delay, agent, hostid, templateid) VALUES (15004, 'testInheritanceWeb1', '1m', 'Mozilla/5.0 (compatible; MSIE 10.0; Windows NT 6.1; Trident/6.0)', 15001, 15000);
INSERT INTO httptest (httptestid, name, delay, agent, hostid, templateid) VALUES (15005, 'testInheritanceWeb2', '1m', 'Mozilla/5.0 (compatible; MSIE 10.0; Windows NT 6.1; Trident/6.0)', 15001, 15001);
INSERT INTO httptest (httptestid, name, delay, agent, hostid, templateid) VALUES (15006, 'testInheritanceWeb3', '1m', 'Mozilla/5.0 (compatible; MSIE 10.0; Windows NT 6.1; Trident/6.0)', 15001, 15002);
INSERT INTO httptest (httptestid, name, delay, agent, hostid, templateid) VALUES (15007, 'testInheritanceWeb4', '1m', 'Mozilla/5.0 (compatible; MSIE 10.0; Windows NT 6.1; Trident/6.0)', 15001, 15003);
INSERT INTO httpstep (httpstepid, httptestid, name, no, url, timeout, posts) VALUES (15000, 15000, 'testInheritanceWeb1', 1, 'testInheritanceWeb1', 15, '');
INSERT INTO httpstep (httpstepid, httptestid, name, no, url, timeout, posts) VALUES (15001, 15001, 'testInheritanceWeb2', 1, 'testInheritanceWeb2', 15, '');
INSERT INTO httpstep (httpstepid, httptestid, name, no, url, timeout, posts) VALUES (15002, 15002, 'testInheritanceWeb3', 1, 'testInheritanceWeb3', 15, '');
INSERT INTO httpstep (httpstepid, httptestid, name, no, url, timeout, posts) VALUES (15003, 15003, 'testInheritanceWeb4', 1, 'testInheritanceWeb4', 15, '');
INSERT INTO httpstep (httpstepid, httptestid, name, no, url, timeout, posts) VALUES (15004, 15004, 'testInheritanceWeb1', 1, 'testInheritanceWeb1', 15, '');
INSERT INTO httpstep (httpstepid, httptestid, name, no, url, timeout, posts) VALUES (15005, 15005, 'testInheritanceWeb2', 1, 'testInheritanceWeb2', 15, '');
INSERT INTO httpstep (httpstepid, httptestid, name, no, url, timeout, posts) VALUES (15006, 15006, 'testInheritanceWeb3', 1, 'testInheritanceWeb3', 15, '');
INSERT INTO httpstep (httpstepid, httptestid, name, no, url, timeout, posts) VALUES (15007, 15007, 'testInheritanceWeb4', 1, 'testInheritanceWeb4', 15, '');

INSERT INTO items (itemid, hostid, type, name, key_, delay, value_type, units, params, description, posts, headers)             VALUES (15031, 15000, 9, 'Download speed for scenario "testInheritanceWeb1".', 'web.test.in[testInheritanceWeb1,,bps]'                      , 60, 0, 'Bps', '', '', '', '');
INSERT INTO items (itemid, hostid, type, name, key_, delay, value_type, units, params, description, posts, headers)             VALUES (15032, 15000, 9, 'Failed step of scenario "testInheritanceWeb1".', 'web.test.fail[testInheritanceWeb1]'                         , 60, 3, ''   , '', '', '', '');
INSERT INTO items (itemid, hostid, type, name, key_, delay, value_type, units, params, description, posts, headers)             VALUES (15033, 15000, 9, 'Last error message of scenario "testInheritanceWeb1".', 'web.test.error[testInheritanceWeb1]'                        , 60, 1, ''   , '', '', '', '');
INSERT INTO items (itemid, hostid, type, name, key_, delay, value_type, units, params, description, posts, headers)             VALUES (15034, 15000, 9, 'Download speed for step "testInheritanceWeb1" of scenario "testInheritanceWeb1".', 'web.test.in[testInheritanceWeb1,testInheritanceWeb1,bps]'   , 60, 0, 'Bps', '', '', '', '');
INSERT INTO items (itemid, hostid, type, name, key_, delay, value_type, units, params, description, posts, headers)             VALUES (15035, 15000, 9, 'Response time for step "testInheritanceWeb1" of scenario "testInheritanceWeb1".', 'web.test.time[testInheritanceWeb1,testInheritanceWeb1,resp]', 60, 0, 's'  , '', '', '', '');
INSERT INTO items (itemid, hostid, type, name, key_, delay, value_type, units, params, description, posts, headers)             VALUES (15036, 15000, 9, 'Response code for step "testInheritanceWeb1" of scenario "testInheritanceWeb1".', 'web.test.rspcode[testInheritanceWeb1,testInheritanceWeb1]'  , 60, 3, ''   , '', '', '', '');
INSERT INTO items (itemid, hostid, type, name, key_, delay, value_type, units, params, description, posts, headers)             VALUES (15037, 15000, 9, 'Download speed for scenario "testInheritanceWeb2".', 'web.test.in[testInheritanceWeb2,,bps]'                      , 60, 0, 'Bps', '', '', '', '');
INSERT INTO items (itemid, hostid, type, name, key_, delay, value_type, units, params, description, posts, headers)             VALUES (15038, 15000, 9, 'Failed step of scenario "testInheritanceWeb2".', 'web.test.fail[testInheritanceWeb2]'                         , 60, 3, ''   , '', '', '', '');
INSERT INTO items (itemid, hostid, type, name, key_, delay, value_type, units, params, description, posts, headers)             VALUES (15039, 15000, 9, 'Last error message of scenario "testInheritanceWeb2".', 'web.test.error[testInheritanceWeb2]'                        , 60, 1, ''   , '', '', '', '');
INSERT INTO items (itemid, hostid, type, name, key_, delay, value_type, units, params, description, posts, headers)             VALUES (15040, 15000, 9, 'Download speed for step "testInheritanceWeb2" of scenario "testInheritanceWeb2".', 'web.test.in[testInheritanceWeb2,testInheritanceWeb2,bps]'   , 60, 0, 'Bps', '', '', '', '');
INSERT INTO items (itemid, hostid, type, name, key_, delay, value_type, units, params, description, posts, headers)             VALUES (15041, 15000, 9, 'Response time for step "testInheritanceWeb2" of scenario "testInheritanceWeb2".', 'web.test.time[testInheritanceWeb2,testInheritanceWeb2,resp]', 60, 0, 's'  , '', '', '', '');
INSERT INTO items (itemid, hostid, type, name, key_, delay, value_type, units, params, description, posts, headers)             VALUES (15042, 15000, 9, 'Response code for step "testInheritanceWeb2" of scenario "testInheritanceWeb2".', 'web.test.rspcode[testInheritanceWeb2,testInheritanceWeb2]'  , 60, 3, ''   , '', '', '', '');
INSERT INTO items (itemid, hostid, type, name, key_, delay, value_type, units, params, description, posts, headers)             VALUES (15043, 15000, 9, 'Download speed for scenario "testInheritanceWeb3".', 'web.test.in[testInheritanceWeb3,,bps]'                      , 60, 0, 'Bps', '', '', '', '');
INSERT INTO items (itemid, hostid, type, name, key_, delay, value_type, units, params, description, posts, headers)             VALUES (15044, 15000, 9, 'Failed step of scenario "testInheritanceWeb3".', 'web.test.fail[testInheritanceWeb3]'                         , 60, 3, ''   , '', '', '', '');
INSERT INTO items (itemid, hostid, type, name, key_, delay, value_type, units, params, description, posts, headers)             VALUES (15045, 15000, 9, 'Last error message of scenario "testInheritanceWeb3".', 'web.test.error[testInheritanceWeb3]'                        , 60, 1, ''   , '', '', '', '');
INSERT INTO items (itemid, hostid, type, name, key_, delay, value_type, units, params, description, posts, headers)             VALUES (15046, 15000, 9, 'Download speed for step "testInheritanceWeb3" of scenario "testInheritanceWeb3".', 'web.test.in[testInheritanceWeb3,testInheritanceWeb3,bps]'   , 60, 0, 'Bps', '', '', '', '');
INSERT INTO items (itemid, hostid, type, name, key_, delay, value_type, units, params, description, posts, headers)             VALUES (15047, 15000, 9, 'Response time for step "testInheritanceWeb3" of scenario "testInheritanceWeb3".', 'web.test.time[testInheritanceWeb3,testInheritanceWeb3,resp]', 60, 0, 's'  , '', '', '', '');
INSERT INTO items (itemid, hostid, type, name, key_, delay, value_type, units, params, description, posts, headers)             VALUES (15048, 15000, 9, 'Response code for step "testInheritanceWeb3" of scenario "testInheritanceWeb3".', 'web.test.rspcode[testInheritanceWeb3,testInheritanceWeb3]'  , 60, 3, ''   , '', '', '', '');
INSERT INTO items (itemid, hostid, type, name, key_, delay, value_type, units, params, description, posts, headers)             VALUES (15049, 15000, 9, 'Download speed for scenario "testInheritanceWeb4".', 'web.test.in[testInheritanceWeb4,,bps]'                      , 60, 0, 'Bps', '', '', '', '');
INSERT INTO items (itemid, hostid, type, name, key_, delay, value_type, units, params, description, posts, headers)             VALUES (15050, 15000, 9, 'Failed step of scenario "testInheritanceWeb4".', 'web.test.fail[testInheritanceWeb4]'                         , 60, 3, ''   , '', '', '', '');
INSERT INTO items (itemid, hostid, type, name, key_, delay, value_type, units, params, description, posts, headers)             VALUES (15051, 15000, 9, 'Last error message of scenario "testInheritanceWeb4".', 'web.test.error[testInheritanceWeb4]'                        , 60, 1, ''   , '', '', '', '');
INSERT INTO items (itemid, hostid, type, name, key_, delay, value_type, units, params, description, posts, headers)             VALUES (15052, 15000, 9, 'Download speed for step "testInheritanceWeb4" of scenario "testInheritanceWeb4".', 'web.test.in[testInheritanceWeb4,testInheritanceWeb4,bps]'   , 60, 0, 'Bps', '', '', '', '');
INSERT INTO items (itemid, hostid, type, name, key_, delay, value_type, units, params, description, posts, headers)             VALUES (15053, 15000, 9, 'Response time for step "testInheritanceWeb4" of scenario "testInheritanceWeb4".', 'web.test.time[testInheritanceWeb4,testInheritanceWeb4,resp]', 60, 0, 's'  , '', '', '', '');
INSERT INTO items (itemid, hostid, type, name, key_, delay, value_type, units, params, description, posts, headers)             VALUES (15054, 15000, 9, 'Response code for step "testInheritanceWeb4" of scenario "testInheritanceWeb4".', 'web.test.rspcode[testInheritanceWeb4,testInheritanceWeb4]'  , 60, 3, ''   , '', '', '', '');
INSERT INTO items (itemid, hostid, type, name, key_, delay, value_type, units, params, description, templateid, posts, headers) VALUES (15055, 15001, 9, 'Download speed for scenario "testInheritanceWeb1".', 'web.test.in[testInheritanceWeb1,,bps]'                      , 60, 0, 'Bps', '', '', 15031, '', '');
INSERT INTO items (itemid, hostid, type, name, key_, delay, value_type, units, params, description, templateid, posts, headers) VALUES (15056, 15001, 9, 'Failed step of scenario "testInheritanceWeb1".', 'web.test.fail[testInheritanceWeb1]'                         , 60, 3, ''   , '', '', 15032, '', '');
INSERT INTO items (itemid, hostid, type, name, key_, delay, value_type, units, params, description, templateid, posts, headers) VALUES (15057, 15001, 9, 'Last error message of scenario "testInheritanceWeb1".', 'web.test.error[testInheritanceWeb1]'                        , 60, 1, ''   , '', '', 15033, '', '');
INSERT INTO items (itemid, hostid, type, name, key_, delay, value_type, units, params, description, templateid, posts, headers) VALUES (15058, 15001, 9, 'Download speed for step "testInheritanceWeb1" of scenario "testInheritanceWeb1".', 'web.test.in[testInheritanceWeb1,testInheritanceWeb1,bps]'   , 60, 0, 'Bps', '', '', 15034, '', '');
INSERT INTO items (itemid, hostid, type, name, key_, delay, value_type, units, params, description, templateid, posts, headers) VALUES (15059, 15001, 9, 'Response time for step "testInheritanceWeb1" of scenario "testInheritanceWeb1".', 'web.test.time[testInheritanceWeb1,testInheritanceWeb1,resp]', 60, 0, 's'  , '', '', 15035, '', '');
INSERT INTO items (itemid, hostid, type, name, key_, delay, value_type, units, params, description, templateid, posts, headers) VALUES (15060, 15001, 9, 'Response code for step "testInheritanceWeb1" of scenario "testInheritanceWeb1".', 'web.test.rspcode[testInheritanceWeb1,testInheritanceWeb1]'  , 60, 3, ''   , '', '', 15036, '', '');
INSERT INTO items (itemid, hostid, type, name, key_, delay, value_type, units, params, description, templateid, posts, headers) VALUES (15061, 15001, 9, 'Download speed for scenario "testInheritanceWeb2".' , 'web.test.in[testInheritanceWeb2,,bps]'                      , 60, 0, 'Bps', '', '', 15037, '', '');
INSERT INTO items (itemid, hostid, type, name, key_, delay, value_type, units, params, description, templateid, posts, headers) VALUES (15062, 15001, 9, 'Failed step of scenario "testInheritanceWeb2".', 'web.test.fail[testInheritanceWeb2]'                         , 60, 3, ''   , '', '', 15038, '', '');
INSERT INTO items (itemid, hostid, type, name, key_, delay, value_type, units, params, description, templateid, posts, headers) VALUES (15063, 15001, 9, 'Last error message of scenario "testInheritanceWeb2".', 'web.test.error[testInheritanceWeb2]'                        , 60, 1, ''   , '', '', 15039, '', '');
INSERT INTO items (itemid, hostid, type, name, key_, delay, value_type, units, params, description, templateid, posts, headers) VALUES (15064, 15001, 9, 'Download speed for step "testInheritanceWeb2" of scenario "testInheritanceWeb2".', 'web.test.in[testInheritanceWeb2,testInheritanceWeb2,bps]'   , 60, 0, 'Bps', '', '', 15040, '', '');
INSERT INTO items (itemid, hostid, type, name, key_, delay, value_type, units, params, description, templateid, posts, headers) VALUES (15065, 15001, 9, 'Response time for step "testInheritanceWeb2" of scenario "testInheritanceWeb2".', 'web.test.time[testInheritanceWeb2,testInheritanceWeb2,resp]', 60, 0, 's'  , '', '', 15041, '', '');
INSERT INTO items (itemid, hostid, type, name, key_, delay, value_type, units, params, description, templateid, posts, headers) VALUES (15066, 15001, 9, 'Response code for step "testInheritanceWeb2" of scenario "testInheritanceWeb2".', 'web.test.rspcode[testInheritanceWeb2,testInheritanceWeb2]'  , 60, 3, ''   , '', '', 15042, '', '');
INSERT INTO items (itemid, hostid, type, name, key_, delay, value_type, units, params, description, templateid, posts, headers) VALUES (15067, 15001, 9, 'Download speed for scenario "testInheritanceWeb3".', 'web.test.in[testInheritanceWeb3,,bps]'                      , 60, 0, 'Bps', '', '', 15043, '', '');
INSERT INTO items (itemid, hostid, type, name, key_, delay, value_type, units, params, description, templateid, posts, headers) VALUES (15068, 15001, 9, 'Failed step of scenario "testInheritanceWeb3".', 'web.test.fail[testInheritanceWeb3]'                         , 60, 3, ''   , '', '', 15044, '', '');
INSERT INTO items (itemid, hostid, type, name, key_, delay, value_type, units, params, description, templateid, posts, headers) VALUES (15069, 15001, 9, 'Last error message of scenario "testInheritanceWeb3".', 'web.test.error[testInheritanceWeb3]'                        , 60, 1, ''   , '', '', 15045, '', '');
INSERT INTO items (itemid, hostid, type, name, key_, delay, value_type, units, params, description, templateid, posts, headers) VALUES (15070, 15001, 9, 'Download speed for step "testInheritanceWeb3" of scenario "testInheritanceWeb3".', 'web.test.in[testInheritanceWeb3,testInheritanceWeb3,bps]'   , 60, 0, 'Bps', '', '', 15046, '', '');
INSERT INTO items (itemid, hostid, type, name, key_, delay, value_type, units, params, description, templateid, posts, headers) VALUES (15071, 15001, 9, 'Response time for step "testInheritanceWeb3" of scenario "testInheritanceWeb3".', 'web.test.time[testInheritanceWeb3,testInheritanceWeb3,resp]', 60, 0, 's'  , '', '', 15047, '', '');
INSERT INTO items (itemid, hostid, type, name, key_, delay, value_type, units, params, description, templateid, posts, headers) VALUES (15072, 15001, 9, 'Response code for step "testInheritanceWeb3" of scenario "testInheritanceWeb3".', 'web.test.rspcode[testInheritanceWeb3,testInheritanceWeb3]'  , 60, 3, ''   , '', '', 15048, '', '');
INSERT INTO items (itemid, hostid, type, name, key_, delay, value_type, units, params, description, templateid, posts, headers) VALUES (15073, 15001, 9, 'Download speed for scenario "testInheritanceWeb4".' , 'web.test.in[testInheritanceWeb4,,bps]'                      , 60, 0, 'Bps', '', '', 15049, '', '');
INSERT INTO items (itemid, hostid, type, name, key_, delay, value_type, units, params, description, templateid, posts, headers) VALUES (15074, 15001, 9, 'Failed step of scenario "testInheritanceWeb4".', 'web.test.fail[testInheritanceWeb4]'                         , 60, 3, ''   , '', '', 15050, '', '');
INSERT INTO items (itemid, hostid, type, name, key_, delay, value_type, units, params, description, templateid, posts, headers) VALUES (15075, 15001, 9, 'Last error message of scenario "testInheritanceWeb4".', 'web.test.error[testInheritanceWeb4]'                        , 60, 1, ''   , '', '', 15051, '', '');
INSERT INTO items (itemid, hostid, type, name, key_, delay, value_type, units, params, description, templateid, posts, headers) VALUES (15076, 15001, 9, 'Download speed for step "testInheritanceWeb4" of scenario "testInheritanceWeb4".', 'web.test.in[testInheritanceWeb4,testInheritanceWeb4,bps]'   , 60, 0, 'Bps', '', '', 15052, '', '');
INSERT INTO items (itemid, hostid, type, name, key_, delay, value_type, units, params, description, templateid, posts, headers) VALUES (15077, 15001, 9, 'Response time for step "testInheritanceWeb4" of scenario "testInheritanceWeb4".', 'web.test.time[testInheritanceWeb4,testInheritanceWeb4,resp]', 60, 0, 's'  , '', '', 15053, '', '');
INSERT INTO items (itemid, hostid, type, name, key_, delay, value_type, units, params, description, templateid, posts, headers) VALUES (15078, 15001, 9, 'Response code for step "testInheritanceWeb4" of scenario "testInheritanceWeb4".', 'web.test.rspcode[testInheritanceWeb4,testInheritanceWeb4]'  , 60, 3, ''   , '', '', 15054, '', '');
INSERT INTO httptestitem (httptestitemid,httptestid,itemid,type) VALUES (15000, 15000, 15031, 2);
INSERT INTO httptestitem (httptestitemid,httptestid,itemid,type) VALUES (15001, 15000, 15032, 3);
INSERT INTO httptestitem (httptestitemid,httptestid,itemid,type) VALUES (15002, 15000, 15033, 4);
INSERT INTO httptestitem (httptestitemid,httptestid,itemid,type) VALUES (15003, 15001, 15037, 2);
INSERT INTO httptestitem (httptestitemid,httptestid,itemid,type) VALUES (15004, 15001, 15038, 3);
INSERT INTO httptestitem (httptestitemid,httptestid,itemid,type) VALUES (15005, 15001, 15039, 4);
INSERT INTO httptestitem (httptestitemid,httptestid,itemid,type) VALUES (15006, 15002, 15043, 2);
INSERT INTO httptestitem (httptestitemid,httptestid,itemid,type) VALUES (15007, 15002, 15044, 3);
INSERT INTO httptestitem (httptestitemid,httptestid,itemid,type) VALUES (15008, 15002, 15045, 4);
INSERT INTO httptestitem (httptestitemid,httptestid,itemid,type) VALUES (15009, 15003, 15049, 2);
INSERT INTO httptestitem (httptestitemid,httptestid,itemid,type) VALUES (15010, 15003, 15050, 3);
INSERT INTO httptestitem (httptestitemid,httptestid,itemid,type) VALUES (15011, 15003, 15051, 4);
INSERT INTO httptestitem (httptestitemid,httptestid,itemid,type) VALUES (15012, 15004, 15055, 2);
INSERT INTO httptestitem (httptestitemid,httptestid,itemid,type) VALUES (15013, 15004, 15056, 3);
INSERT INTO httptestitem (httptestitemid,httptestid,itemid,type) VALUES (15014, 15004, 15057, 4);
INSERT INTO httptestitem (httptestitemid,httptestid,itemid,type) VALUES (15015, 15005, 15061, 2);
INSERT INTO httptestitem (httptestitemid,httptestid,itemid,type) VALUES (15016, 15005, 15062, 3);
INSERT INTO httptestitem (httptestitemid,httptestid,itemid,type) VALUES (15017, 15005, 15063, 4);
INSERT INTO httptestitem (httptestitemid,httptestid,itemid,type) VALUES (15018, 15006, 15067, 2);
INSERT INTO httptestitem (httptestitemid,httptestid,itemid,type) VALUES (15019, 15006, 15068, 3);
INSERT INTO httptestitem (httptestitemid,httptestid,itemid,type) VALUES (15020, 15006, 15069, 4);
INSERT INTO httptestitem (httptestitemid,httptestid,itemid,type) VALUES (15021, 15007, 15073, 2);
INSERT INTO httptestitem (httptestitemid,httptestid,itemid,type) VALUES (15022, 15007, 15074, 3);
INSERT INTO httptestitem (httptestitemid,httptestid,itemid,type) VALUES (15023, 15007, 15075, 4);
INSERT INTO httpstepitem (httpstepitemid,httpstepid,itemid,type) VALUES (15000, 15000, 15034, 2);
INSERT INTO httpstepitem (httpstepitemid,httpstepid,itemid,type) VALUES (15001, 15000, 15035, 1);
INSERT INTO httpstepitem (httpstepitemid,httpstepid,itemid,type) VALUES (15002, 15000, 15036, 0);
INSERT INTO httpstepitem (httpstepitemid,httpstepid,itemid,type) VALUES (15003, 15001, 15040, 2);
INSERT INTO httpstepitem (httpstepitemid,httpstepid,itemid,type) VALUES (15004, 15001, 15041, 1);
INSERT INTO httpstepitem (httpstepitemid,httpstepid,itemid,type) VALUES (15005, 15001, 15042, 0);
INSERT INTO httpstepitem (httpstepitemid,httpstepid,itemid,type) VALUES (15006, 15002, 15046, 2);
INSERT INTO httpstepitem (httpstepitemid,httpstepid,itemid,type) VALUES (15007, 15002, 15047, 1);
INSERT INTO httpstepitem (httpstepitemid,httpstepid,itemid,type) VALUES (15008, 15002, 15048, 0);
INSERT INTO httpstepitem (httpstepitemid,httpstepid,itemid,type) VALUES (15009, 15003, 15052, 2);
INSERT INTO httpstepitem (httpstepitemid,httpstepid,itemid,type) VALUES (15010, 15003, 15053, 1);
INSERT INTO httpstepitem (httpstepitemid,httpstepid,itemid,type) VALUES (15011, 15003, 15054, 0);
INSERT INTO httpstepitem (httpstepitemid,httpstepid,itemid,type) VALUES (15012, 15004, 15058, 2);
INSERT INTO httpstepitem (httpstepitemid,httpstepid,itemid,type) VALUES (15013, 15004, 15059, 1);
INSERT INTO httpstepitem (httpstepitemid,httpstepid,itemid,type) VALUES (15014, 15004, 15060, 0);
INSERT INTO httpstepitem (httpstepitemid,httpstepid,itemid,type) VALUES (15015, 15005, 15064, 2);
INSERT INTO httpstepitem (httpstepitemid,httpstepid,itemid,type) VALUES (15016, 15005, 15065, 1);
INSERT INTO httpstepitem (httpstepitemid,httpstepid,itemid,type) VALUES (15017, 15005, 15066, 0);
INSERT INTO httpstepitem (httpstepitemid,httpstepid,itemid,type) VALUES (15018, 15006, 15070, 2);
INSERT INTO httpstepitem (httpstepitemid,httpstepid,itemid,type) VALUES (15019, 15006, 15071, 1);
INSERT INTO httpstepitem (httpstepitemid,httpstepid,itemid,type) VALUES (15020, 15006, 15072, 0);
INSERT INTO httpstepitem (httpstepitemid,httpstepid,itemid,type) VALUES (15021, 15007, 15076, 2);
INSERT INTO httpstepitem (httpstepitemid,httpstepid,itemid,type) VALUES (15022, 15007, 15077, 1);
INSERT INTO httpstepitem (httpstepitemid,httpstepid,itemid,type) VALUES (15023, 15007, 15078, 0);


-- create Form test template
INSERT INTO hosts (hostid, host, name, status, description) VALUES (40000, 'Form test template', 'Form test template', 3, '');
INSERT INTO hosts_groups (hostgroupid, hostid, groupid) VALUES (40000, 40000, 1);

-- create Simple form test
INSERT INTO hosts (hostid, host, name, status, description) VALUES (40001, 'Simple form test host', 'Simple form test host', 0, '');
INSERT INTO hosts_groups (hostgroupid, hostid, groupid) VALUES (40001, 40001, 4);
INSERT INTO hosts_templates (hosttemplateid, hostid, templateid) VALUES (40000, 40001, 40000);
INSERT INTO valuemap (valuemapid, hostid, name) VALUES (5601, 40001, 'Reference valuemap');
INSERT INTO valuemap_mapping (valuemap_mappingid, valuemapid, value, newvalue, sortorder) VALUES (56001, 5601, 1, 'One', 0);
INSERT INTO valuemap_mapping (valuemap_mappingid, valuemapid, value, newvalue, sortorder) VALUES (56002, 5601, 2, 'Two', 1);
INSERT INTO valuemap_mapping (valuemap_mappingid, valuemapid, value, newvalue, sortorder) VALUES (56003, 5601, 3, 'Three', 2);
INSERT INTO valuemap_mapping (valuemap_mappingid, valuemapid, value, newvalue, sortorder) VALUES (56004, 5601, 4, 'Four', 3);
INSERT INTO valuemap (valuemapid, hostid, name) VALUES (5602, 40001, 'Второй валъю мап');
INSERT INTO valuemap_mapping (valuemap_mappingid, valuemapid, value, newvalue, sortorder) VALUES (56005, 5602, 1, 'один', 0);
INSERT INTO valuemap_mapping (valuemap_mappingid, valuemapid, value, newvalue, sortorder) VALUES (56006, 5602, 2, 'два', 1);

-- testFormItem interfaces
INSERT INTO interface (interfaceid, hostid, main, type, useip, ip, port) VALUES (40011, 40001, 1, 1, 1, '127.0.5.1', '10051');
INSERT INTO interface (interfaceid, hostid, main, type, useip, ip, port) VALUES (40012, 40001, 1, 2, 1, '127.0.5.2', '10052');
INSERT INTO interface_snmp (interfaceid, version, bulk, community) values (40012, 2, 1, '{$SNMP_COMMUNITY}');
INSERT INTO interface (interfaceid, hostid, main, type, useip, ip, port) VALUES (40013, 40001, 1, 3, 1, '127.0.5.3', '10053');
INSERT INTO interface (interfaceid, hostid, main, type, useip, ip, port) VALUES (40014, 40001, 1, 4, 1, '127.0.5.4', '10054');

-- testFormItem.LayoutCheck testFormItem.SimpleUpdate
INSERT INTO items (itemid, type, hostid, name, description, key_, delay, interfaceid, params, formula, posts, headers) VALUES (99098, 0, 40001, 'testFormItem1', 'testFormItems', 'test-item-form1', 30, 40011, '', 1, '', '');
INSERT INTO items (itemid, type, hostid, name, description, key_, delay, interfaceid, params, formula, posts, headers) VALUES (99099, 0, 40001, 'testFormItem2', 'testFormItems', 'test-item-form2', 30, 40011, '', 1, '', '');
INSERT INTO items (itemid, type, hostid, name, description, key_, delay, interfaceid, params, formula, posts, headers) VALUES (99100, 0, 40001, 'testFormItem3', 'testFormItems', 'test-item-form3', 30, 40011, '', 1, '', '');
INSERT INTO items (itemid, type, hostid, name, description, key_, delay, interfaceid, params, formula, posts, headers) VALUES (99101, 0, 40001, 'testFormItem4', 'testFormItems', 'test-item-form4', 30, 40011, '', 1, '', '');

-- testFormTrigger.SimpleCreate
INSERT INTO items (itemid, type, hostid, name, description, key_, delay, history, trends, status, value_type, trapper_hosts, units, logtimefmt, templateid, valuemapid, params, ipmi_sensor, authtype, username, password, publickey, privatekey, flags, interfaceid, posts, headers) VALUES (99102, 0, 40001, 'testFormItem', 'testFormItems', 'test-item-reuse', '30s', '90d', '365d', 0, 0, '', '', '', NULL, NULL, '', '', 0, '', '', '', '', 0, 40011, '', '');

-- testFormTrigger.SimpleUpdate
INSERT INTO triggers (triggerid, expression, description, comments) VALUES (14000, '{14000}=0', 'testFormTrigger1', '');
INSERT INTO functions (functionid, itemid, triggerid, name, parameter) VALUES (14000, 99102, 14000, 'last', '$,#1');

INSERT INTO triggers (triggerid, expression, description, comments) VALUES (14001, '{14001}=0', 'testFormTrigger2', '');
INSERT INTO functions (functionid, itemid, triggerid, name, parameter) VALUES (14001, 99102, 14001, 'last', '$,#1');

INSERT INTO triggers (triggerid, expression, description, comments) VALUES (14002, '{14002}=0', 'testFormTrigger3', '');
INSERT INTO functions (functionid, itemid, triggerid, name, parameter) VALUES (14002, 99102, 14002, 'last', '$,#1');

INSERT INTO triggers (triggerid, expression, description, comments) VALUES (14003, '{14003}=0', 'testFormTrigger4', '');
INSERT INTO functions (functionid, itemid, triggerid, name, parameter) VALUES (14003, 99102, 14003, 'last', '$,#1');

-- testFormGraph.LayoutCheck testFormGraph.SimpleUpdate
INSERT INTO graphs (graphid, name, width, height, yaxismin, yaxismax, templateid, show_work_period, show_triggers, graphtype, show_legend, show_3d, percent_left, percent_right, ymin_type, ymax_type, ymin_itemid, ymax_itemid, flags) VALUES (300000,'testFormGraph1',900,200,0.0,100.0,NULL,1,0,1,1,0,0.0,0.0,1,1,NULL,NULL,0);
INSERT INTO graphs (graphid, name, width, height, yaxismin, yaxismax, templateid, show_work_period, show_triggers, graphtype, show_legend, show_3d, percent_left, percent_right, ymin_type, ymax_type, ymin_itemid, ymax_itemid, flags) VALUES (300001,'testFormGraph2',900,200,0.0,100.0,NULL,1,0,1,1,0,0.0,0.0,1,1,NULL,NULL,0);
INSERT INTO graphs (graphid, name, width, height, yaxismin, yaxismax, templateid, show_work_period, show_triggers, graphtype, show_legend, show_3d, percent_left, percent_right, ymin_type, ymax_type, ymin_itemid, ymax_itemid, flags) VALUES (300002,'testFormGraph3',900,200,0.0,100.0,NULL,1,0,1,1,0,0.0,0.0,1,1,NULL,NULL,0);
INSERT INTO graphs (graphid, name, width, height, yaxismin, yaxismax, templateid, show_work_period, show_triggers, graphtype, show_legend, show_3d, percent_left, percent_right, ymin_type, ymax_type, ymin_itemid, ymax_itemid, flags) VALUES (300003,'testFormGraph4',900,200,0.0,100.0,NULL,1,0,1,1,0,0.0,0.0,1,1,NULL,NULL,0);

-- testFormGraph.LayoutCheck testFormGraph.SimpleUpdate
INSERT INTO graphs_items (gitemid, graphid, itemid, drawtype, sortorder, color, yaxisside, calc_fnc, type) VALUES (300000, 300000, 99102, 1, 1, 'FF5555', 0, 2, 0);
INSERT INTO graphs_items (gitemid, graphid, itemid, drawtype, sortorder, color, yaxisside, calc_fnc, type) VALUES (300001, 300001, 99102, 1, 1, 'FF5555', 0, 2, 0);
INSERT INTO graphs_items (gitemid, graphid, itemid, drawtype, sortorder, color, yaxisside, calc_fnc, type) VALUES (300002, 300002, 99102, 1, 1, 'FF5555', 0, 2, 0);
INSERT INTO graphs_items (gitemid, graphid, itemid, drawtype, sortorder, color, yaxisside, calc_fnc, type) VALUES (300003, 300003, 99102, 1, 1, 'FF5555', 0, 2, 0);

-- testFormDiscoveryRule.SimpleUpdate
INSERT INTO items (name, key_, hostid, value_type, itemid, flags, delay, params, description, interfaceid, posts, headers) VALUES ('testFormDiscoveryRule1', 'discovery-rule-form1', 40001, 4, 44000, 1,  50, '', '', 40011, '', '');
INSERT INTO items (name, key_, hostid, value_type, itemid, flags, delay, params, description, interfaceid, posts, headers) VALUES ('testFormDiscoveryRule2', 'discovery-rule-form2', 40001, 4, 44001, 1,  50, '', '', 40011, '', '');
INSERT INTO items (name, key_, hostid, value_type, itemid, flags, delay, params, description, interfaceid, posts, headers) VALUES ('testFormDiscoveryRule3', 'discovery-rule-form3', 40001, 4, 44002, 1,  50, '', '', 40011, '', '');
INSERT INTO items (name, key_, hostid, value_type, itemid, flags, delay, params, description, interfaceid, posts, headers) VALUES ('testFormDiscoveryRule4', 'discovery-rule-form4', 40001, 4, 44003, 1,  50, '', '', 40011, '', '');

-- testFormItemPrototype.SimpleUpdate
INSERT INTO items (name, key_, hostid, value_type, itemid, flags, delay, params, description, interfaceid, posts, headers) VALUES ('testFormDiscoveryRule', 'discovery-rule-form', 40001, 4, 133800, 1,  50, '', '', 40011, '', '');

-- testFormItemPrototype.SimpleUpdate
INSERT INTO items (name, key_, hostid, value_type, itemid, flags, delay, params, description, interfaceid, posts, headers) VALUES ('testFormItemPrototype1', 'item-prototype-form1', 40001, 3, 23800, 2, 5, '', '', 40011, '', '');
INSERT INTO item_discovery (itemdiscoveryid, itemid, parent_itemid) values (501, 23800, 133800);
INSERT INTO items (name, key_, hostid, value_type, itemid, flags, delay, params, description, interfaceid, posts, headers) VALUES ('testFormItemPrototype2', 'item-prototype-form2', 40001, 3, 23801, 2, 5, '', '', 40011, '', '');
INSERT INTO item_discovery (itemdiscoveryid, itemid, parent_itemid) values (502, 23801, 133800);
INSERT INTO items (name, key_, hostid, value_type, itemid, flags, delay, params, description, interfaceid, posts, headers) VALUES ('testFormItemPrototype3', 'item-prototype-form3', 40001, 3, 23802, 2, 5, '', '', 40011, '', '');
INSERT INTO item_discovery (itemdiscoveryid, itemid, parent_itemid) values (503, 23802, 133800);
INSERT INTO items (name, key_, hostid, value_type, itemid, flags, delay, params, description, interfaceid, posts, headers) VALUES ('testFormItemPrototype4', 'item-prototype-form4', 40001, 3, 23803, 2, 5, '', '', 40011, '', '');
INSERT INTO item_discovery (itemdiscoveryid, itemid, parent_itemid) values (504, 23803, 133800);

-- testFormTriggerPrototype.SimpleCreate
INSERT INTO items (name, key_, hostid, value_type, itemid, flags, delay, params, description, interfaceid, posts, headers) VALUES ('testFormItemReuse', 'item-prototype-reuse', 40001, 3, 23804, 2, 5, '', '', 40011, '', '');
INSERT INTO item_discovery (itemdiscoveryid, itemid, parent_itemid) values (505, 23804, 133800);

-- testFormTriggerPrototype.SimpleUpdate
INSERT INTO triggers (triggerid,expression,description,url,status,value,priority,lastchange,comments,error,templateid,type,state,flags) VALUES (99518,'{99947}=0','testFormTriggerPrototype1','',0,0,0,0,'','',NULL,0,0,2);
INSERT INTO triggers (triggerid,expression,description,url,status,value,priority,lastchange,comments,error,templateid,type,state,flags) VALUES (99519,'{99948}=0','testFormTriggerPrototype2','',0,0,0,0,'','',NULL,0,0,2);
INSERT INTO triggers (triggerid,expression,description,url,status,value,priority,lastchange,comments,error,templateid,type,state,flags) VALUES (99520,'{99949}=0','testFormTriggerPrototype3','',0,0,0,0,'','',NULL,0,0,2);
INSERT INTO triggers (triggerid,expression,description,url,status,value,priority,lastchange,comments,error,templateid,type,state,flags) VALUES (99521,'{99950}=0','testFormTriggerPrototype4','',0,0,0,0,'','',NULL,0,0,2);
INSERT INTO functions (functionid,itemid,triggerid,name,parameter) VALUES (99947,23804,99518,'last','$,#1');
INSERT INTO functions (functionid,itemid,triggerid,name,parameter) VALUES (99948,23804,99519,'last','$,#2');
INSERT INTO functions (functionid,itemid,triggerid,name,parameter) VALUES (99949,23804,99520,'last','$,#4');
INSERT INTO functions (functionid,itemid,triggerid,name,parameter) VALUES (99950,23804,99521,'last','$,#1');

-- testFormGraphPrototype.LayoutCheck and testFormGraphPrototype.SimpleUpdate
INSERT INTO graphs (graphid, name, width, height, yaxismin, yaxismax, templateid, show_work_period, show_triggers, graphtype, show_legend, show_3d, percent_left, percent_right, ymin_type, ymax_type, ymin_itemid, ymax_itemid, flags) VALUES (600000,'testFormGraphPrototype1',900,200,0.0,100.0,NULL,1,0,1,1,0,0.0,0.0,1,1,NULL,NULL,2);
INSERT INTO graphs (graphid, name, width, height, yaxismin, yaxismax, templateid, show_work_period, show_triggers, graphtype, show_legend, show_3d, percent_left, percent_right, ymin_type, ymax_type, ymin_itemid, ymax_itemid, flags) VALUES (600001,'testFormGraphPrototype2',900,200,0.0,100.0,NULL,1,0,1,1,0,0.0,0.0,1,1,NULL,NULL,2);
INSERT INTO graphs (graphid, name, width, height, yaxismin, yaxismax, templateid, show_work_period, show_triggers, graphtype, show_legend, show_3d, percent_left, percent_right, ymin_type, ymax_type, ymin_itemid, ymax_itemid, flags) VALUES (600002,'testFormGraphPrototype3',900,200,0.0,100.0,NULL,1,0,1,1,0,0.0,0.0,1,1,NULL,NULL,2);
INSERT INTO graphs (graphid, name, width, height, yaxismin, yaxismax, templateid, show_work_period, show_triggers, graphtype, show_legend, show_3d, percent_left, percent_right, ymin_type, ymax_type, ymin_itemid, ymax_itemid, flags) VALUES (600003,'testFormGraphPrototype4',900,200,0.0,100.0,NULL,1,0,1,1,0,0.0,0.0,1,1,NULL,NULL,2);

-- testFormGraphPrototype.LayoutCheck and testFormGraphPrototype.SimpleUpdate
INSERT INTO graphs_items (gitemid, graphid, itemid, drawtype, sortorder, color, yaxisside, calc_fnc, type) VALUES (600000, 600000, 99102, 1, 1, 'FF5555', 0, 2, 0);
INSERT INTO graphs_items (gitemid, graphid, itemid, drawtype, sortorder, color, yaxisside, calc_fnc, type) VALUES (600001, 600000, 23804, 1, 1, 'FF5555', 0, 2, 0);
INSERT INTO graphs_items (gitemid, graphid, itemid, drawtype, sortorder, color, yaxisside, calc_fnc, type) VALUES (600002, 600001, 99102, 1, 1, 'FF5555', 0, 2, 0);
INSERT INTO graphs_items (gitemid, graphid, itemid, drawtype, sortorder, color, yaxisside, calc_fnc, type) VALUES (600003, 600001, 23804, 1, 1, 'FF5555', 0, 2, 0);
INSERT INTO graphs_items (gitemid, graphid, itemid, drawtype, sortorder, color, yaxisside, calc_fnc, type) VALUES (600004, 600002, 99102, 1, 1, 'FF5555', 0, 2, 0);
INSERT INTO graphs_items (gitemid, graphid, itemid, drawtype, sortorder, color, yaxisside, calc_fnc, type) VALUES (600005, 600002, 23804, 1, 1, 'FF5555', 0, 2, 0);
INSERT INTO graphs_items (gitemid, graphid, itemid, drawtype, sortorder, color, yaxisside, calc_fnc, type) VALUES (600006, 600003, 99102, 1, 1, 'FF5555', 0, 2, 0);
INSERT INTO graphs_items (gitemid, graphid, itemid, drawtype, sortorder, color, yaxisside, calc_fnc, type) VALUES (600007, 600003, 23804, 1, 1, 'FF5555', 0, 2, 0);

-- testFormWeb.SimpleUpdate
INSERT INTO httptest (httptestid, hostid, name, delay, status, agent) VALUES (94, 40001, 'testFormWeb1', '1m', 0, 'Mozilla/5.0 (compatible; MSIE 10.0; Windows NT 6.1; Trident/6.0)');
INSERT INTO httptest (httptestid, hostid, name, delay, status, agent) VALUES (95, 40001, 'testFormWeb2', '1m', 0, 'Mozilla/5.0 (compatible; MSIE 10.0; Windows NT 6.1; Trident/6.0)');
INSERT INTO httptest (httptestid, hostid, name, delay, status, agent) VALUES (96, 40001, 'testFormWeb3', '1m', 0, 'Mozilla/5.0 (compatible; MSIE 10.0; Windows NT 6.1; Trident/6.0)');
INSERT INTO httptest (httptestid, hostid, name, delay, status, agent) VALUES (97, 40001, 'testFormWeb4', '1m', 0, 'Mozilla/5.0 (compatible; MSIE 10.0; Windows NT 6.1; Trident/6.0)');
INSERT INTO httpstep (httpstepid, httptestid, name, no, url, timeout, posts, required, status_codes) VALUES (94, 94, 'testFormWeb1', 1, 'testFormWeb1', 15, '', '', '');
INSERT INTO httpstep (httpstepid, httptestid, name, no, url, timeout, posts, required, status_codes) VALUES (95, 95, 'testFormWeb2', 1, 'testFormWeb2', 15, '', '', '');
INSERT INTO httpstep (httpstepid, httptestid, name, no, url, timeout, posts, required, status_codes) VALUES (96, 96, 'testFormWeb3', 1, 'testFormWeb3', 15, '', '', '');
INSERT INTO httpstep (httpstepid, httptestid, name, no, url, timeout, posts, required, status_codes) VALUES (97, 97, 'testFormWeb4', 1, 'testFormWeb4', 15, '', '', '');
INSERT INTO items (itemid,type,hostid,name,key_,delay,history,trends,status,value_type,trapper_hosts,units,logtimefmt,templateid,valuemapid,params,ipmi_sensor,authtype,username,password,publickey,privatekey,flags,interfaceid,description,inventory_link,lifetime,posts,headers) VALUES (23420,9,40001,'Download speed for scenario "testFormWeb1".','web.test.in[testFormWeb1,,bps]','60s','30d','90d',0,0,'','Bps','',NULL,NULL,'','',0,'','','','',0,NULL,'',0,'30','','');
INSERT INTO items (itemid,type,hostid,name,key_,delay,history,trends,status,value_type,trapper_hosts,units,logtimefmt,templateid,valuemapid,params,ipmi_sensor,authtype,username,password,publickey,privatekey,flags,interfaceid,description,inventory_link,lifetime,posts,headers) VALUES (23421,9,40001,'Failed step of scenario "testFormWeb1".','web.test.fail[testFormWeb1]','60s','30d','90d',0,3,'','','',NULL,NULL,'','',0,'','','','',0,NULL,'',0,'30','','');
INSERT INTO items (itemid,type,hostid,name,key_,delay,history,trends,status,value_type,trapper_hosts,units,logtimefmt,templateid,valuemapid,params,ipmi_sensor,authtype,username,password,publickey,privatekey,flags,interfaceid,description,inventory_link,lifetime,posts,headers) VALUES (23422,9,40001,'Last error message of scenario "testFormWeb1".','web.test.error[testFormWeb1]','60s','30d','90d',0,1,'','','',NULL,NULL,'','',0,'','','','',0,NULL,'',0,'30','','');
INSERT INTO items (itemid,type,hostid,name,key_,delay,history,trends,status,value_type,trapper_hosts,units,logtimefmt,templateid,valuemapid,params,ipmi_sensor,authtype,username,password,publickey,privatekey,flags,interfaceid,description,inventory_link,lifetime,posts,headers) VALUES (23423,9,40001,'Download speed for step "testFormWeb1" of scenario "testFormWeb1".','web.test.in[testFormWeb1,testFormWeb1,bps]','60s','30d','90d',0,0,'','Bps','',NULL,NULL,'','',0,'','','','',0,NULL,'',0,'30','','');
INSERT INTO items (itemid,type,hostid,name,key_,delay,history,trends,status,value_type,trapper_hosts,units,logtimefmt,templateid,valuemapid,params,ipmi_sensor,authtype,username,password,publickey,privatekey,flags,interfaceid,description,inventory_link,lifetime,posts,headers) VALUES (23424,9,40001,'Response time for step "testFormWeb1" of scenario "testFormWeb1".','web.test.time[testFormWeb1,testFormWeb1,resp]','60s','30d','90d',0,0,'','s','',NULL,NULL,'','',0,'','','','',0,NULL,'',0,'30','','');
INSERT INTO items (itemid,type,hostid,name,key_,delay,history,trends,status,value_type,trapper_hosts,units,logtimefmt,templateid,valuemapid,params,ipmi_sensor,authtype,username,password,publickey,privatekey,flags,interfaceid,description,inventory_link,lifetime,posts,headers) VALUES (23425,9,40001,'Response code for step "testFormWeb1" of scenario "testFormWeb1".','web.test.rspcode[testFormWeb1,testFormWeb1]','60s','30d','90d',0,3,'','','',NULL,NULL,'','',0,'','','','',0,NULL,'',0,'30','','');
INSERT INTO items (itemid,type,hostid,name,key_,delay,history,trends,status,value_type,trapper_hosts,units,logtimefmt,templateid,valuemapid,params,ipmi_sensor,authtype,username,password,publickey,privatekey,flags,interfaceid,description,inventory_link,lifetime,posts,headers) VALUES (23426,9,40001,'Download speed for scenario "testFormWeb2".','web.test.in[testFormWeb2,,bps]','60s','30d','90d',0,0,'','Bps','',NULL,NULL,'','',0,'','','','',0,NULL,'',0,'30','','');
INSERT INTO items (itemid,type,hostid,name,key_,delay,history,trends,status,value_type,trapper_hosts,units,logtimefmt,templateid,valuemapid,params,ipmi_sensor,authtype,username,password,publickey,privatekey,flags,interfaceid,description,inventory_link,lifetime,posts,headers) VALUES (23427,9,40001,'Failed step of scenario "testFormWeb2".','web.test.fail[testFormWeb2]','60s','30d','90d',0,3,'','','',NULL,NULL,'','',0,'','','','',0,NULL,'',0,'30','','');
INSERT INTO items (itemid,type,hostid,name,key_,delay,history,trends,status,value_type,trapper_hosts,units,logtimefmt,templateid,valuemapid,params,ipmi_sensor,authtype,username,password,publickey,privatekey,flags,interfaceid,description,inventory_link,lifetime,posts,headers) VALUES (23428,9,40001,'Last error message of scenario "testFormWeb2".','web.test.error[testFormWeb2]','60s','30d','90d',0,1,'','','',NULL,NULL,'','',0,'','','','',0,NULL,'',0,'30','','');
INSERT INTO items (itemid,type,hostid,name,key_,delay,history,trends,status,value_type,trapper_hosts,units,logtimefmt,templateid,valuemapid,params,ipmi_sensor,authtype,username,password,publickey,privatekey,flags,interfaceid,description,inventory_link,lifetime,posts,headers) VALUES (23429,9,40001,'Download speed for step "testFormWeb2" of scenario "testFormWeb2".','web.test.in[testFormWeb2,testFormWeb2,bps]','60s','30d','90d',0,0,'','Bps','',NULL,NULL,'','',0,'','','','',0,NULL,'',0,'30','','');
INSERT INTO items (itemid,type,hostid,name,key_,delay,history,trends,status,value_type,trapper_hosts,units,logtimefmt,templateid,valuemapid,params,ipmi_sensor,authtype,username,password,publickey,privatekey,flags,interfaceid,description,inventory_link,lifetime,posts,headers) VALUES (23430,9,40001,'Response time for step "testFormWeb2" of scenario "testFormWeb2".','web.test.time[testFormWeb2,testFormWeb2,resp]','60s','30d','90d',0,0,'','s','',NULL,NULL,'','',0,'','','','',0,NULL,'',0,'30','','');
INSERT INTO items (itemid,type,hostid,name,key_,delay,history,trends,status,value_type,trapper_hosts,units,logtimefmt,templateid,valuemapid,params,ipmi_sensor,authtype,username,password,publickey,privatekey,flags,interfaceid,description,inventory_link,lifetime,posts,headers) VALUES (23431,9,40001,'Response code for step "testFormWeb2" of scenario "testFormWeb2".','web.test.rspcode[testFormWeb2,testFormWeb2]','60s','30d','90d',0,3,'','','',NULL,NULL,'','',0,'','','','',0,NULL,'',0,'30','','');
INSERT INTO items (itemid,type,hostid,name,key_,delay,history,trends,status,value_type,trapper_hosts,units,logtimefmt,templateid,valuemapid,params,ipmi_sensor,authtype,username,password,publickey,privatekey,flags,interfaceid,description,inventory_link,lifetime,posts,headers) VALUES (23432,9,40001,'Download speed for scenario "testFormWeb3".','web.test.in[testFormWeb3,,bps]','60s',30,'90d',0,0,'','Bps','',NULL,NULL,'','',0,'','','','',0,NULL,'',0,'30','','');
INSERT INTO items (itemid,type,hostid,name,key_,delay,history,trends,status,value_type,trapper_hosts,units,logtimefmt,templateid,valuemapid,params,ipmi_sensor,authtype,username,password,publickey,privatekey,flags,interfaceid,description,inventory_link,lifetime,posts,headers) VALUES (23433,9,40001,'Failed step of scenario "testFormWeb3".','web.test.fail[testFormWeb3]','60s','30d','90d',0,3,'','','',NULL,NULL,'','',0,'','','','',0,NULL,'',0,'30','','');
INSERT INTO items (itemid,type,hostid,name,key_,delay,history,trends,status,value_type,trapper_hosts,units,logtimefmt,templateid,valuemapid,params,ipmi_sensor,authtype,username,password,publickey,privatekey,flags,interfaceid,description,inventory_link,lifetime,posts,headers) VALUES (23434,9,40001,'Last error message of scenario "testFormWeb3".','web.test.error[testFormWeb3]','60s','30d','90d',0,1,'','','',NULL,NULL,'','',0,'','','','',0,NULL,'',0,'30','','');
INSERT INTO items (itemid,type,hostid,name,key_,delay,history,trends,status,value_type,trapper_hosts,units,logtimefmt,templateid,valuemapid,params,ipmi_sensor,authtype,username,password,publickey,privatekey,flags,interfaceid,description,inventory_link,lifetime,posts,headers) VALUES (23435,9,40001,'Download speed for step "testFormWeb3" of scenario "testFormWeb3".','web.test.in[testFormWeb3,testFormWeb3,bps]','60s','30d','90d',0,0,'','Bps','',NULL,NULL,'','',0,'','','','',0,NULL,'',0,'30','','');
INSERT INTO items (itemid,type,hostid,name,key_,delay,history,trends,status,value_type,trapper_hosts,units,logtimefmt,templateid,valuemapid,params,ipmi_sensor,authtype,username,password,publickey,privatekey,flags,interfaceid,description,inventory_link,lifetime,posts,headers) VALUES (23436,9,40001,'Response time for step "testFormWeb3" of scenario "testFormWeb3".','web.test.time[testFormWeb3,testFormWeb3,resp]','60s','30d','90d',0,0,'','s','',NULL,NULL,'','',0,'','','','',0,NULL,'',0,'30','','');
INSERT INTO items (itemid,type,hostid,name,key_,delay,history,trends,status,value_type,trapper_hosts,units,logtimefmt,templateid,valuemapid,params,ipmi_sensor,authtype,username,password,publickey,privatekey,flags,interfaceid,description,inventory_link,lifetime,posts,headers) VALUES (23437,9,40001,'Response code for step "testFormWeb3" of scenario "testFormWeb3".','web.test.rspcode[testFormWeb3,testFormWeb3]','60s','30d','90d',0,3,'','','',NULL,NULL,'','',0,'','','','',0,NULL,'',0,'30','','');
INSERT INTO items (itemid,type,hostid,name,key_,delay,history,trends,status,value_type,trapper_hosts,units,logtimefmt,templateid,valuemapid,params,ipmi_sensor,authtype,username,password,publickey,privatekey,flags,interfaceid,description,inventory_link,lifetime,posts,headers) VALUES (23438,9,40001,'Download speed for scenario "testFormWeb4".','web.test.in[testFormWeb4,,bps]','60s','30d','90d',0,0,'','Bps','',NULL,NULL,'','',0,'','','','',0,NULL,'',0,'30','','');
INSERT INTO items (itemid,type,hostid,name,key_,delay,history,trends,status,value_type,trapper_hosts,units,logtimefmt,templateid,valuemapid,params,ipmi_sensor,authtype,username,password,publickey,privatekey,flags,interfaceid,description,inventory_link,lifetime,posts,headers) VALUES (23439,9,40001,'Failed step of scenario "testFormWeb4".','web.test.fail[testFormWeb4]','60s','30d','90d',0,3,'','','',NULL,NULL,'','',0,'','','','',0,NULL,'',0,'30','','');
INSERT INTO items (itemid,type,hostid,name,key_,delay,history,trends,status,value_type,trapper_hosts,units,logtimefmt,templateid,valuemapid,params,ipmi_sensor,authtype,username,password,publickey,privatekey,flags,interfaceid,description,inventory_link,lifetime,posts,headers) VALUES (23440,9,40001,'Last error message of scenario "testFormWeb4".','web.test.error[testFormWeb4]','60s','30d','90d',0,1,'','','',NULL,NULL,'','',0,'','','','',0,NULL,'',0,'30','','');
INSERT INTO items (itemid,type,hostid,name,key_,delay,history,trends,status,value_type,trapper_hosts,units,logtimefmt,templateid,valuemapid,params,ipmi_sensor,authtype,username,password,publickey,privatekey,flags,interfaceid,description,inventory_link,lifetime,posts,headers) VALUES (23441,9,40001,'Download speed for step "testFormWeb4" of scenario "testFormWeb4".','web.test.in[testFormWeb4,testFormWeb4,bps]','60s','30d','90d',0,0,'','Bps','',NULL,NULL,'','',0,'','','','',0,NULL,'',0,'30','','');
INSERT INTO items (itemid,type,hostid,name,key_,delay,history,trends,status,value_type,trapper_hosts,units,logtimefmt,templateid,valuemapid,params,ipmi_sensor,authtype,username,password,publickey,privatekey,flags,interfaceid,description,inventory_link,lifetime,posts,headers) VALUES (23442,9,40001,'Response time for step "testFormWeb4" of scenario "testFormWeb4".','web.test.time[testFormWeb4,testFormWeb4,resp]','60s','30d','90d',0,0,'','s','',NULL,NULL,'','',0,'','','','',0,NULL,'',0,'30','','');
INSERT INTO items (itemid,type,hostid,name,key_,delay,history,trends,status,value_type,trapper_hosts,units,logtimefmt,templateid,valuemapid,params,ipmi_sensor,authtype,username,password,publickey,privatekey,flags,interfaceid,description,inventory_link,lifetime,posts,headers) VALUES (23443,9,40001,'Response code for step "testFormWeb4" of scenario "testFormWeb4".','web.test.rspcode[testFormWeb4,testFormWeb4]','60s','30d','90d',0,3,'','','',NULL,NULL,'','',0,'','','','',0,NULL,'',0,'30','','');
INSERT INTO httptestitem (httptestitemid,httptestid,itemid,type) VALUES (910,94,23420,2);
INSERT INTO httptestitem (httptestitemid,httptestid,itemid,type) VALUES (911,94,23421,3);
INSERT INTO httptestitem (httptestitemid,httptestid,itemid,type) VALUES (912,94,23422,4);
INSERT INTO httptestitem (httptestitemid,httptestid,itemid,type) VALUES (913,95,23426,2);
INSERT INTO httptestitem (httptestitemid,httptestid,itemid,type) VALUES (914,95,23427,3);
INSERT INTO httptestitem (httptestitemid,httptestid,itemid,type) VALUES (915,95,23428,4);
INSERT INTO httptestitem (httptestitemid,httptestid,itemid,type) VALUES (916,96,23432,2);
INSERT INTO httptestitem (httptestitemid,httptestid,itemid,type) VALUES (917,96,23433,3);
INSERT INTO httptestitem (httptestitemid,httptestid,itemid,type) VALUES (918,96,23434,4);
INSERT INTO httptestitem (httptestitemid,httptestid,itemid,type) VALUES (919,97,23438,2);
INSERT INTO httptestitem (httptestitemid,httptestid,itemid,type) VALUES (920,97,23439,3);
INSERT INTO httptestitem (httptestitemid,httptestid,itemid,type) VALUES (921,97,23440,4);
INSERT INTO httpstepitem (httpstepitemid,httpstepid,itemid,type) VALUES (910,94,23423,2);
INSERT INTO httpstepitem (httpstepitemid,httpstepid,itemid,type) VALUES (911,94,23424,1);
INSERT INTO httpstepitem (httpstepitemid,httpstepid,itemid,type) VALUES (912,94,23425,0);
INSERT INTO httpstepitem (httpstepitemid,httpstepid,itemid,type) VALUES (913,95,23429,2);
INSERT INTO httpstepitem (httpstepitemid,httpstepid,itemid,type) VALUES (914,95,23430,1);
INSERT INTO httpstepitem (httpstepitemid,httpstepid,itemid,type) VALUES (915,95,23431,0);
INSERT INTO httpstepitem (httpstepitemid,httpstepid,itemid,type) VALUES (916,96,23435,2);
INSERT INTO httpstepitem (httpstepitemid,httpstepid,itemid,type) VALUES (917,96,23436,1);
INSERT INTO httpstepitem (httpstepitemid,httpstepid,itemid,type) VALUES (918,96,23437,0);
INSERT INTO httpstepitem (httpstepitemid,httpstepid,itemid,type) VALUES (919,97,23441,2);
INSERT INTO httpstepitem (httpstepitemid,httpstepid,itemid,type) VALUES (920,97,23442,1);
INSERT INTO httpstepitem (httpstepitemid,httpstepid,itemid,type) VALUES (921,97,23443,0);

-- testZBX6663.MassSelect
INSERT INTO hosts (hostid, host, name, status, description) VALUES (50000, 'Template ZBX6663 First', 'Template ZBX6663 First', 3, '');
INSERT INTO hosts_groups (hostgroupid, hostid, groupid) VALUES (50000, 50000, 1);
INSERT INTO hosts (hostid, host, name, status, description) VALUES (50002, 'Template ZBX6663 Second', 'Template ZBX6663 Second', 3, '');
INSERT INTO hosts_groups (hostgroupid, hostid, groupid) VALUES (50001, 50002, 1);
INSERT INTO hosts (hostid, host, name, status, description) VALUES (50001, 'Host ZBX6663','Host ZBX6663', 0, '');
INSERT INTO hosts_groups (hostgroupid, hostid, groupid) VALUES (50002, 50001, 4);
INSERT INTO hosts_templates (hosttemplateid, hostid, templateid) VALUES (50000, 50001, 50002);
INSERT INTO hosts_templates (hosttemplateid, hostid, templateid) VALUES (50002, 50000, 50002);
INSERT INTO interface (type, ip, dns, useip, port, main, hostid, interfaceid) VALUES (1, '127.0.7.1', '', '1', '10071', '1', 50001, 50015);
INSERT INTO items (itemid,type,hostid,name,key_,delay,history,trends,status,value_type,trapper_hosts,units,logtimefmt,templateid,valuemapid,params,ipmi_sensor,authtype,username,password,publickey,privatekey,flags,interfaceid,description,inventory_link,lifetime,posts,headers) VALUES (400080,9,50000,'Download speed for scenario "$1".','web.test.in[Web ZBX6663 First,,bps]','60s','30d','90d',0,0,'','Bps','',NULL,NULL,'','',0,'','','','',0,NULL,'',0,'30','','');
INSERT INTO items (itemid,type,hostid,name,key_,delay,history,trends,status,value_type,trapper_hosts,units,logtimefmt,templateid,valuemapid,params,ipmi_sensor,authtype,username,password,publickey,privatekey,flags,interfaceid,description,inventory_link,lifetime,posts,headers) VALUES (400090,9,50000,'Failed step of scenario "$1".','web.test.fail[Web ZBX6663 First]','60s','30d','90d',0,3,'','','',NULL,NULL,'','',0,'','','','',0,NULL,'',0,'30','','');
INSERT INTO items (itemid,type,hostid,name,key_,delay,history,trends,status,value_type,trapper_hosts,units,logtimefmt,templateid,valuemapid,params,ipmi_sensor,authtype,username,password,publickey,privatekey,flags,interfaceid,description,inventory_link,lifetime,posts,headers) VALUES (400100,9,50000,'Last error message of scenario "$1".','web.test.error[Web ZBX6663 First]','60s','30d','90d',0,1,'','','',NULL,NULL,'','',0,'','','','',0,NULL,'',0,'30','','');
INSERT INTO items (itemid,type,hostid,name,key_,delay,history,trends,status,value_type,trapper_hosts,units,logtimefmt,templateid,valuemapid,params,ipmi_sensor,authtype,username,password,publickey,privatekey,flags,interfaceid,description,inventory_link,lifetime,posts,headers) VALUES (400110,9,50000,'Download speed for step "$2" of scenario "$1".','web.test.in[Web ZBX6663 First,Web ZBX6663 First Step,bps]','60s','30d','90d',0,0,'','Bps','',NULL,NULL,'','',0,'','','','',0,NULL,'',0,'30','','');
INSERT INTO items (itemid,type,hostid,name,key_,delay,history,trends,status,value_type,trapper_hosts,units,logtimefmt,templateid,valuemapid,params,ipmi_sensor,authtype,username,password,publickey,privatekey,flags,interfaceid,description,inventory_link,lifetime,posts,headers) VALUES (400120,9,50000,'Response time for step "$2" of scenario "$1".','web.test.time[Web ZBX6663 First,Web ZBX6663 First Step,resp]','60s','30d','90d',0,0,'','s','',NULL,NULL,'','',0,'','','','',0,NULL,'',0,'30','','');
INSERT INTO items (itemid,type,hostid,name,key_,delay,history,trends,status,value_type,trapper_hosts,units,logtimefmt,templateid,valuemapid,params,ipmi_sensor,authtype,username,password,publickey,privatekey,flags,interfaceid,description,inventory_link,lifetime,posts,headers) VALUES (400130,9,50000,'Response code for step "$2" of scenario "$1".','web.test.rspcode[Web ZBX6663 First,Web ZBX6663 First Step]','60s','30d','90d',0,3,'','','',NULL,NULL,'','',0,'','','','',0,NULL,'',0,'30','','');
INSERT INTO items (itemid,type,hostid,name,key_,delay,history,trends,status,value_type,trapper_hosts,units,logtimefmt,templateid,valuemapid,params,ipmi_sensor,authtype,username,password,publickey,privatekey,flags,interfaceid,description,inventory_link,lifetime,posts,headers) VALUES (400140,9,50002,'Download speed for scenario "$1".','web.test.in[Web ZBX6663 Second,,bps]','60s','30d','90d',0,0,'','Bps','',NULL,NULL,'','',0,'','','','',0,NULL,'',0,'30','','');
INSERT INTO items (itemid,type,hostid,name,key_,delay,history,trends,status,value_type,trapper_hosts,units,logtimefmt,templateid,valuemapid,params,ipmi_sensor,authtype,username,password,publickey,privatekey,flags,interfaceid,description,inventory_link,lifetime,posts,headers) VALUES (400150,9,50002,'Failed step of scenario "$1".','web.test.fail[Web ZBX6663 Second]','60s','30d','90d',0,3,'','','',NULL,NULL,'','',0,'','','','',0,NULL,'',0,'30','','');
INSERT INTO items (itemid,type,hostid,name,key_,delay,history,trends,status,value_type,trapper_hosts,units,logtimefmt,templateid,valuemapid,params,ipmi_sensor,authtype,username,password,publickey,privatekey,flags,interfaceid,description,inventory_link,lifetime,posts,headers) VALUES (400160,9,50002,'Last error message of scenario "$1".','web.test.error[Web ZBX6663 Second]','60s','30d','90d',0,1,'','','',NULL,NULL,'','',0,'','','','',0,NULL,'',0,'30','','');
INSERT INTO items (itemid,type,hostid,name,key_,delay,history,trends,status,value_type,trapper_hosts,units,logtimefmt,templateid,valuemapid,params,ipmi_sensor,authtype,username,password,publickey,privatekey,flags,interfaceid,description,inventory_link,lifetime,posts,headers) VALUES (400170,9,50002,'Download speed for step "$2" of scenario "$1".','web.test.in[Web ZBX6663 Second,Web ZBX6663 Second Step,bps]','60s','30d','90d',0,0,'','Bps','',NULL,NULL,'','',0,'','','','',0,NULL,'',0,'30','','');
INSERT INTO items (itemid,type,hostid,name,key_,delay,history,trends,status,value_type,trapper_hosts,units,logtimefmt,templateid,valuemapid,params,ipmi_sensor,authtype,username,password,publickey,privatekey,flags,interfaceid,description,inventory_link,lifetime,posts,headers) VALUES (400180,9,50002,'Response time for step "$2" of scenario "$1".','web.test.time[Web ZBX6663 Second,Web ZBX6663 Second Step,resp]','60s','30d','90d',0,0,'','s','',NULL,NULL,'','',0,'','','','',0,NULL,'',0,'30','','');
INSERT INTO items (itemid,type,hostid,name,key_,delay,history,trends,status,value_type,trapper_hosts,units,logtimefmt,templateid,valuemapid,params,ipmi_sensor,authtype,username,password,publickey,privatekey,flags,interfaceid,description,inventory_link,lifetime,posts,headers) VALUES (400190,9,50002,'Response code for step "$2" of scenario "$1".','web.test.rspcode[Web ZBX6663 Second,Web ZBX6663 Second Step]','60s','30d','90d',0,3,'','','',NULL,NULL,'','',0,'','','','',0,NULL,'',0,'30','','');
INSERT INTO items (itemid,type,hostid,name,key_,delay,history,trends,status,value_type,trapper_hosts,units,logtimefmt,templateid,valuemapid,params,ipmi_sensor,authtype,username,password,publickey,privatekey,flags,interfaceid,description,inventory_link,lifetime,posts,headers) VALUES (400200,9,50001,'Download speed for scenario "$1".','web.test.in[Web ZBX6663 Second,,bps]','60s','30d','90d',0,0,'','Bps','',400140,NULL,'','',0,'','','','',0,NULL,'',0,'30','','');
INSERT INTO items (itemid,type,hostid,name,key_,delay,history,trends,status,value_type,trapper_hosts,units,logtimefmt,templateid,valuemapid,params,ipmi_sensor,authtype,username,password,publickey,privatekey,flags,interfaceid,description,inventory_link,lifetime,posts,headers) VALUES (400210,9,50001,'Failed step of scenario "$1".','web.test.fail[Web ZBX6663 Second]','60s','30d','90d',0,3,'','','',400150,NULL,'','',0,'','','','',0,NULL,'',0,'30','','');
INSERT INTO items (itemid,type,hostid,name,key_,delay,history,trends,status,value_type,trapper_hosts,units,logtimefmt,templateid,valuemapid,params,ipmi_sensor,authtype,username,password,publickey,privatekey,flags,interfaceid,description,inventory_link,lifetime,posts,headers) VALUES (400220,9,50001,'Last error message of scenario "$1".','web.test.error[Web ZBX6663 Second]','60s','30d','90d',0,1,'','','',400160,NULL,'','',0,'','','','',0,NULL,'',0,'30','','');
INSERT INTO items (itemid,type,hostid,name,key_,delay,history,trends,status,value_type,trapper_hosts,units,logtimefmt,templateid,valuemapid,params,ipmi_sensor,authtype,username,password,publickey,privatekey,flags,interfaceid,description,inventory_link,lifetime,posts,headers) VALUES (400230,9,50001,'Download speed for step "$2" of scenario "$1".','web.test.in[Web ZBX6663 Second,Web ZBX6663 Second Step,bps]','60s','30d','90d',0,0,'','Bps','',400170,NULL,'','',0,'','','','',0,NULL,'',0,'30','','');
INSERT INTO items (itemid,type,hostid,name,key_,delay,history,trends,status,value_type,trapper_hosts,units,logtimefmt,templateid,valuemapid,params,ipmi_sensor,authtype,username,password,publickey,privatekey,flags,interfaceid,description,inventory_link,lifetime,posts,headers) VALUES (400240,9,50001,'Response time for step "$2" of scenario "$1".','web.test.time[Web ZBX6663 Second,Web ZBX6663 Second Step,resp]','60s','30d','90d',0,0,'','s','',400180,NULL,'','',0,'','','','',0,NULL,'',0,'30','','');
INSERT INTO items (itemid,type,hostid,name,key_,delay,history,trends,status,value_type,trapper_hosts,units,logtimefmt,templateid,valuemapid,params,ipmi_sensor,authtype,username,password,publickey,privatekey,flags,interfaceid,description,inventory_link,lifetime,posts,headers) VALUES (400250,9,50001,'Response code for step "$2" of scenario "$1".','web.test.rspcode[Web ZBX6663 Second,Web ZBX6663 Second Step]','60s','30d','90d',0,3,'','','',400190,NULL,'','',0,'','','','',0,NULL,'',0,'30','','');
INSERT INTO items (itemid,type,hostid,name,key_,delay,history,trends,status,value_type,trapper_hosts,units,logtimefmt,templateid,valuemapid,params,ipmi_sensor,authtype,username,password,publickey,privatekey,flags,interfaceid,description,inventory_link,lifetime,posts,headers) VALUES (400260,9,50000,'Download speed for scenario "$1".','web.test.in[Web ZBX6663 Second,,bps]','60s','30d','90d',0,0,'','Bps','',400140,NULL,'','',0,'','','','',0,NULL,'',0,'30','','');
INSERT INTO items (itemid,type,hostid,name,key_,delay,history,trends,status,value_type,trapper_hosts,units,logtimefmt,templateid,valuemapid,params,ipmi_sensor,authtype,username,password,publickey,privatekey,flags,interfaceid,description,inventory_link,lifetime,posts,headers) VALUES (400270,9,50000,'Failed step of scenario "$1".','web.test.fail[Web ZBX6663 Second]','60s','30d','90d',0,3,'','','',0400150,NULL,'','',0,'','','','',0,NULL,'',0,'30','','');
INSERT INTO items (itemid,type,hostid,name,key_,delay,history,trends,status,value_type,trapper_hosts,units,logtimefmt,templateid,valuemapid,params,ipmi_sensor,authtype,username,password,publickey,privatekey,flags,interfaceid,description,inventory_link,lifetime,posts,headers) VALUES (400280,9,50000,'Last error message of scenario "$1".','web.test.error[Web ZBX6663 Second]','60s','30d','90d',0,1,'','','',400160,NULL,'','',0,'','','','',0,NULL,'',0,'30','','');
INSERT INTO items (itemid,type,hostid,name,key_,delay,history,trends,status,value_type,trapper_hosts,units,logtimefmt,templateid,valuemapid,params,ipmi_sensor,authtype,username,password,publickey,privatekey,flags,interfaceid,description,inventory_link,lifetime,posts,headers) VALUES (400290,9,50000,'Download speed for step "$2" of scenario "$1".','web.test.in[Web ZBX6663 Second,Web ZBX6663 Second Step,bps]','60s','30d','90d',0,0,'','Bps','',400170,NULL,'','',0,'','','','',0,NULL,'',0,'30','','');
INSERT INTO items (itemid,type,hostid,name,key_,delay,history,trends,status,value_type,trapper_hosts,units,logtimefmt,templateid,valuemapid,params,ipmi_sensor,authtype,username,password,publickey,privatekey,flags,interfaceid,description,inventory_link,lifetime,posts,headers) VALUES (400300,9,50000,'Response time for step "$2" of scenario "$1".','web.test.time[Web ZBX6663 Second,Web ZBX6663 Second Step,resp]','60s','30d','90d',0,0,'','s','',400180,NULL,'','',0,'','','','',0,NULL,'',0,'30','','');
INSERT INTO items (itemid,type,hostid,name,key_,delay,history,trends,status,value_type,trapper_hosts,units,logtimefmt,templateid,valuemapid,params,ipmi_sensor,authtype,username,password,publickey,privatekey,flags,interfaceid,description,inventory_link,lifetime,posts,headers) VALUES (400310,9,50000,'Response code for step "$2" of scenario "$1".','web.test.rspcode[Web ZBX6663 Second,Web ZBX6663 Second Step]','60s','30d','90d',0,3,'','','',400190,NULL,'','',0,'','','','',0,NULL,'',0,'30','','');
INSERT INTO items (itemid,type,hostid,name,key_,delay,history,trends,status,value_type,trapper_hosts,units,logtimefmt,templateid,valuemapid,params,ipmi_sensor,authtype,username,password,publickey,privatekey,flags,interfaceid,description,inventory_link,lifetime,posts,headers) VALUES (400320,9,50001,'Download speed for scenario "$1".','web.test.in[Web ZBX6663,,bps]','60s','30s','90d',0,0,'','Bps','',NULL,NULL,'','',0,'','','','',0,NULL,'',0,'30','','');
INSERT INTO items (itemid,type,hostid,name,key_,delay,history,trends,status,value_type,trapper_hosts,units,logtimefmt,templateid,valuemapid,params,ipmi_sensor,authtype,username,password,publickey,privatekey,flags,interfaceid,description,inventory_link,lifetime,posts,headers) VALUES (400330,9,50001,'Failed step of scenario "$1".','web.test.fail[Web ZBX6663]','60s','30d','90d',0,3,'','','',NULL,NULL,'','',0,'','','','',0,NULL,'',0,'30','','');
INSERT INTO items (itemid,type,hostid,name,key_,delay,history,trends,status,value_type,trapper_hosts,units,logtimefmt,templateid,valuemapid,params,ipmi_sensor,authtype,username,password,publickey,privatekey,flags,interfaceid,description,inventory_link,lifetime,posts,headers) VALUES (400340,9,50001,'Last error message of scenario "$1".','web.test.error[Web ZBX6663]','60s','30d','90d',0,1,'','','',NULL,NULL,'','',0,'','','','',0,NULL,'',0,'30','','');
INSERT INTO items (itemid,type,hostid,name,key_,delay,history,trends,status,value_type,trapper_hosts,units,logtimefmt,templateid,valuemapid,params,ipmi_sensor,authtype,username,password,publickey,privatekey,flags,interfaceid,description,inventory_link,lifetime,posts,headers) VALUES (400350,9,50001,'Download speed for step "$2" of scenario "$1".','web.test.in[Web ZBX6663,Web ZBX6663 Step,bps]','60s','30d','90d',0,0,'','Bps','',NULL,NULL,'','',0,'','','','',0,NULL,'',0,'30','','');
INSERT INTO items (itemid,type,hostid,name,key_,delay,history,trends,status,value_type,trapper_hosts,units,logtimefmt,templateid,valuemapid,params,ipmi_sensor,authtype,username,password,publickey,privatekey,flags,interfaceid,description,inventory_link,lifetime,posts,headers) VALUES (400360,9,50001,'Response time for step "$2" of scenario "$1".','web.test.time[Web ZBX6663,Web ZBX6663 Step,resp]','60s','30d','90d',0,0,'','s','',NULL,NULL,'','',0,'','','','',0,NULL,'',0,'30','','');
INSERT INTO items (itemid,type,hostid,name,key_,delay,history,trends,status,value_type,trapper_hosts,units,logtimefmt,templateid,valuemapid,params,ipmi_sensor,authtype,username,password,publickey,privatekey,flags,interfaceid,description,inventory_link,lifetime,posts,headers) VALUES (400370,9,50001,'Response code for step "$2" of scenario "$1".','web.test.rspcode[Web ZBX6663,Web ZBX6663 Step]','60s','30d','90d',0,3,'','','',NULL,NULL,'','',0,'','','','',0,NULL,'',0,'30','','');
INSERT INTO items (itemid,type,hostid,name,key_,delay,history,trends,status,value_type,trapper_hosts,units,logtimefmt,templateid,valuemapid,params,ipmi_sensor,authtype,username,password,publickey,privatekey,flags,interfaceid,description,inventory_link,lifetime,posts,headers) VALUES (400380,0,50002,'Item ZBX6663 Second','item-ZBX6663-second','30s','90d','365d',0,3,'','','',NULL,NULL,'','',0,'','','','',0,NULL,'',0,'30','','');
INSERT INTO items (itemid,type,hostid,name,key_,delay,history,trends,status,value_type,trapper_hosts,units,logtimefmt,templateid,valuemapid,params,ipmi_sensor,authtype,username,password,publickey,privatekey,flags,interfaceid,description,inventory_link,lifetime,posts,headers) VALUES (400390,0,50001,'Item ZBX6663 Second','item-ZBX6663-second','30s','90d','365d',0,3,'','','',400380,NULL,'','',0,'','','','',0,50015,'',0,'30','','');
INSERT INTO items (itemid,type,hostid,name,key_,delay,history,trends,status,value_type,trapper_hosts,units,logtimefmt,templateid,valuemapid,params,ipmi_sensor,authtype,username,password,publickey,privatekey,flags,interfaceid,description,inventory_link,lifetime,posts,headers) VALUES (400400,0,50000,'Item ZBX6663 Second','item-ZBX6663-second','30s','90d','365d',0,3,'','','',400380,NULL,'','',0,'','','','',0,NULL,'',0,'30','','');
INSERT INTO items (itemid,type,hostid,name,key_,delay,history,trends,status,value_type,trapper_hosts,units,logtimefmt,templateid,valuemapid,params,ipmi_sensor,authtype,username,password,publickey,privatekey,flags,interfaceid,description,inventory_link,lifetime,posts,headers) VALUES (400410,0,50000,'Item ZBX6663 First','item-ZBX6663-first','30s','90d','365d',0,3,'','','',NULL,NULL,'','',0,'','','','',0,NULL,'',0,'30','','');
INSERT INTO items (itemid,type,hostid,name,key_,delay,history,trends,status,value_type,trapper_hosts,units,logtimefmt,templateid,valuemapid,params,ipmi_sensor,authtype,username,password,publickey,privatekey,flags,interfaceid,description,inventory_link,lifetime,posts,headers) VALUES (400420,0,50001,'Item ZBX6663','item-ZBX6663','30s','90d','365d',0,3,'','','',NULL,NULL,'','',0,'','','','',0,50015,'',0,'30','','');
INSERT INTO items (itemid,type,hostid,name,key_,delay,history,trends,status,value_type,trapper_hosts,units,logtimefmt,templateid,valuemapid,params,ipmi_sensor,authtype,username,password,publickey,privatekey,flags,interfaceid,description,inventory_link,lifetime,posts,headers) VALUES (400430,0,50001,'DiscoveryRule ZBX6663','drule-zbx6663','30s','90d','365d',0,4,'','','',NULL,NULL,'','',0,'','','','',1,50015,'',0,'30','','');
INSERT INTO items (itemid,type,hostid,name,key_,delay,history,trends,status,value_type,trapper_hosts,units,logtimefmt,templateid,valuemapid,params,ipmi_sensor,authtype,username,password,publickey,privatekey,flags,interfaceid,description,inventory_link,lifetime,posts,headers) VALUES (400450,0,50002,'DiscoveryRule ZBX6663 Second','drule-ZBX6663-second','30s','90d','365d',0,4,'','','',NULL,NULL,'','',0,'','','','',1,NULL,'',0,'30','','');
INSERT INTO items (itemid,type,hostid,name,key_,delay,history,trends,status,value_type,trapper_hosts,units,logtimefmt,templateid,valuemapid,params,ipmi_sensor,authtype,username,password,publickey,privatekey,flags,interfaceid,description,inventory_link,lifetime,posts,headers) VALUES (400460,0,50001,'DiscoveryRule ZBX6663 Second','drule-ZBX6663-second','30s','90d','365d',0,4,'','','',400450,NULL,'','',0,'','','','',1,50015,'',0,'30','','');
INSERT INTO items (itemid,type,hostid,name,key_,delay,history,trends,status,value_type,trapper_hosts,units,logtimefmt,templateid,valuemapid,params,ipmi_sensor,authtype,username,password,publickey,privatekey,flags,interfaceid,description,inventory_link,lifetime,posts,headers) VALUES (400470,0,50000,'DiscoveryRule ZBX6663 Second','drule-ZBX6663-second','30s','90d','365d',0,4,'','','',400450,NULL,'','',0,'','','','',1,NULL,'',0,'30','','');
INSERT INTO items (itemid,type,hostid,name,key_,delay,history,trends,status,value_type,trapper_hosts,units,logtimefmt,templateid,valuemapid,params,ipmi_sensor,authtype,username,password,publickey,privatekey,flags,interfaceid,description,inventory_link,lifetime,posts,headers) VALUES (400480,0,50002,'ItemProto ZBX6663 Second','item-proto-zbx6663-second','30s','90d','365d',0,3,'','','',NULL,NULL,'','',0,'','','','',2,NULL,'',0,'30','','');
INSERT INTO items (itemid,type,hostid,name,key_,delay,history,trends,status,value_type,trapper_hosts,units,logtimefmt,templateid,valuemapid,params,ipmi_sensor,authtype,username,password,publickey,privatekey,flags,interfaceid,description,inventory_link,lifetime,posts,headers) VALUES (400490,0,50001,'ItemProto ZBX6663 Second','item-proto-zbx6663-second','30s','90d','365d',0,3,'','','',400480,NULL,'','',0,'','','','',2,50015,'',0,'30','','');
INSERT INTO items (itemid,type,hostid,name,key_,delay,history,trends,status,value_type,trapper_hosts,units,logtimefmt,templateid,valuemapid,params,ipmi_sensor,authtype,username,password,publickey,privatekey,flags,interfaceid,description,inventory_link,lifetime,posts,headers) VALUES (400500,0,50000,'ItemProto ZBX6663 Second','item-proto-zbx6663-second','30s','90d','365d',0,3,'','','',400480,NULL,'','',0,'','','','',2,NULL,'',0,'30','','');
INSERT INTO items (itemid,type,hostid,name,key_,delay,history,trends,status,value_type,trapper_hosts,units,logtimefmt,templateid,valuemapid,params,ipmi_sensor,authtype,username,password,publickey,privatekey,flags,interfaceid,description,inventory_link,lifetime,posts,headers) VALUES (400510,0,50000,'DiscoveryRule ZBX6663 First','drule-zbx6663-first','30s','90d','365d',0,4,'','','',NULL,NULL,'','',0,'','','','',1,NULL,'',0,'30','','');
INSERT INTO items (itemid,type,hostid,name,key_,delay,history,trends,status,value_type,trapper_hosts,units,logtimefmt,templateid,valuemapid,params,ipmi_sensor,authtype,username,password,publickey,privatekey,flags,interfaceid,description,inventory_link,lifetime,posts,headers) VALUES (400520,0,50001,'ItemProto ZBX6663 HSecond','item-proto-zbx6663-hsecond','30s','90d','365d',0,3,'','','',NULL,NULL,'','',0,'','','','',2,50015,'',0,'30','','');
INSERT INTO items (itemid,type,hostid,name,key_,delay,history,trends,status,value_type,trapper_hosts,units,logtimefmt,templateid,valuemapid,params,ipmi_sensor,authtype,username,password,publickey,privatekey,flags,interfaceid,description,inventory_link,lifetime,posts,headers) VALUES (400540,0,50000,'ItemProto ZBX6663 TSecond','item-proto-zbx6663-tsecond','30s','90d','365d',0,3,'','','',NULL,NULL,'','',0,'','','','',2,NULL,'',0,'30','','');
INSERT INTO item_discovery (itemdiscoveryid,itemid,parent_itemid,key_,lastcheck,ts_delete) VALUES (507,400480,400450,'',0,0);
INSERT INTO item_discovery (itemdiscoveryid,itemid,parent_itemid,key_,lastcheck,ts_delete) VALUES (508,400490,400460,'',0,0);
INSERT INTO item_discovery (itemdiscoveryid,itemid,parent_itemid,key_,lastcheck,ts_delete) VALUES (509,400500,400470,'',0,0);
INSERT INTO item_discovery (itemdiscoveryid,itemid,parent_itemid,key_,lastcheck,ts_delete) VALUES (510,400520,400460,'',0,0);
INSERT INTO item_discovery (itemdiscoveryid,itemid,parent_itemid,key_,lastcheck,ts_delete) VALUES (512,400540,400470,'',0,0);
INSERT INTO triggers (triggerid,expression,description,url,status,value,priority,lastchange,comments,error,templateid,type,state,flags) VALUES (100008,'{100008}=0','Trigger ZBX6663 Second','',0,0,0,0,'','',NULL,0,0,0);
INSERT INTO triggers (triggerid,expression,description,url,status,value,priority,lastchange,comments,error,templateid,type,state,flags) VALUES (100009,'{100009}=0','Trigger ZBX6663 Second','',0,0,0,0,'','',100008,0,0,0);
INSERT INTO triggers (triggerid,expression,description,url,status,value,priority,lastchange,comments,error,templateid,type,state,flags) VALUES (100010,'{100010}=0','Trigger ZBX6663 Second','',0,0,0,0,'','',100008,0,0,0);
INSERT INTO triggers (triggerid,expression,description,url,status,value,priority,lastchange,comments,error,templateid,type,state,flags) VALUES (100011,'{100011}=0','Trigger ZBX6663 First','',0,0,0,0,'','',NULL,0,0,0);
INSERT INTO triggers (triggerid,expression,description,url,status,value,priority,lastchange,comments,error,templateid,type,state,flags) VALUES (100012,'{100012}=0','Trigger ZBX6663','',0,0,0,0,'','',NULL,0,0,0);
INSERT INTO triggers (triggerid,expression,description,url,status,value,priority,lastchange,comments,error,templateid,type,state,flags) VALUES (100013,'{100013}=0','TriggerProto ZBX6663 TSecond','',0,0,0,0,'','',NULL,0,0,2);
INSERT INTO triggers (triggerid,expression,description,url,status,value,priority,lastchange,comments,error,templateid,type,state,flags) VALUES (100014,'{100014}=0','TriggerProto ZBX6663 Second','',0,0,0,0,'','',NULL,0,0,2);
INSERT INTO triggers (triggerid,expression,description,url,status,value,priority,lastchange,comments,error,templateid,type,state,flags) VALUES (100015,'{100015}=0','TriggerProto ZBX6663 Second','',0,0,0,0,'','',100014,0,0,2);
INSERT INTO triggers (triggerid,expression,description,url,status,value,priority,lastchange,comments,error,templateid,type,state,flags) VALUES (100016,'{100016}=0','TriggerProto ZBX6663 Second','',0,0,0,0,'','',100014,0,0,2);
INSERT INTO triggers (triggerid,expression,description,url,status,value,priority,lastchange,comments,error,templateid,type,state,flags) VALUES (100017,'{100017}=0','TriggerProto ZBX6663 HSecond','',0,0,0,0,'','',NULL,0,0,2);
INSERT INTO functions (functionid,itemid,triggerid,name,parameter) VALUES (100008,400380,100008,'last','$,#1');
INSERT INTO functions (functionid,itemid,triggerid,name,parameter) VALUES (100009,400390,100009,'last','$,#1');
INSERT INTO functions (functionid,itemid,triggerid,name,parameter) VALUES (100010,400400,100010,'last','$,#1');
INSERT INTO functions (functionid,itemid,triggerid,name,parameter) VALUES (100011,400410,100011,'last','$,#1');
INSERT INTO functions (functionid,itemid,triggerid,name,parameter) VALUES (100012,400420,100012,'last','$,#1');
INSERT INTO functions (functionid,itemid,triggerid,name,parameter) VALUES (100013,400540,100013,'last','$,#1');
INSERT INTO functions (functionid,itemid,triggerid,name,parameter) VALUES (100014,400480,100014,'last','$,#1');
INSERT INTO functions (functionid,itemid,triggerid,name,parameter) VALUES (100015,400490,100015,'last','$,#1');
INSERT INTO functions (functionid,itemid,triggerid,name,parameter) VALUES (100016,400500,100016,'last','$,#1');
INSERT INTO functions (functionid,itemid,triggerid,name,parameter) VALUES (100017,400520,100017,'last','$,#1');
INSERT INTO graphs (graphid,name,width,height,yaxismin,yaxismax,templateid,show_work_period,show_triggers,graphtype,show_legend,show_3d,percent_left,percent_right,ymin_type,ymax_type,ymin_itemid,ymax_itemid,flags) VALUES (700008,'Graph ZBX6663',900,200,0.0000,100.0000,NULL,1,1,0,1,0,0.0000,0.0000,0,0,NULL,NULL,0);
INSERT INTO graphs (graphid,name,width,height,yaxismin,yaxismax,templateid,show_work_period,show_triggers,graphtype,show_legend,show_3d,percent_left,percent_right,ymin_type,ymax_type,ymin_itemid,ymax_itemid,flags) VALUES (700009,'Graph ZBX6663 Second',900,200,0.0000,100.0000,NULL,1,1,0,1,0,0.0000,0.0000,0,0,NULL,NULL,0);
INSERT INTO graphs (graphid,name,width,height,yaxismin,yaxismax,templateid,show_work_period,show_triggers,graphtype,show_legend,show_3d,percent_left,percent_right,ymin_type,ymax_type,ymin_itemid,ymax_itemid,flags) VALUES (700010,'Graph ZBX6663 Second',900,200,0.0000,100.0000,700009,1,1,0,1,0,0.0000,0.0000,0,0,NULL,NULL,0);
INSERT INTO graphs (graphid,name,width,height,yaxismin,yaxismax,templateid,show_work_period,show_triggers,graphtype,show_legend,show_3d,percent_left,percent_right,ymin_type,ymax_type,ymin_itemid,ymax_itemid,flags) VALUES (700011,'Graph ZBX6663 Second',900,200,0.0000,100.0000,700009,1,1,0,1,0,0.0000,0.0000,0,0,NULL,NULL,0);
INSERT INTO graphs (graphid,name,width,height,yaxismin,yaxismax,templateid,show_work_period,show_triggers,graphtype,show_legend,show_3d,percent_left,percent_right,ymin_type,ymax_type,ymin_itemid,ymax_itemid,flags) VALUES (700012,'Graph ZBX6663 First',900,200,0.0000,100.0000,NULL,1,1,0,1,0,0.0000,0.0000,0,0,NULL,NULL,0);
INSERT INTO graphs (graphid,name,width,height,yaxismin,yaxismax,templateid,show_work_period,show_triggers,graphtype,show_legend,show_3d,percent_left,percent_right,ymin_type,ymax_type,ymin_itemid,ymax_itemid,flags) VALUES (700013,'GraphPrototype ZBX6663 Second',900,200,0.0000,100.0000,NULL,1,1,0,1,0,0.0000,0.0000,0,0,NULL,NULL,2);
INSERT INTO graphs (graphid,name,width,height,yaxismin,yaxismax,templateid,show_work_period,show_triggers,graphtype,show_legend,show_3d,percent_left,percent_right,ymin_type,ymax_type,ymin_itemid,ymax_itemid,flags) VALUES (700014,'GraphPrototype ZBX6663 Second',900,200,0.0000,100.0000,700013,1,1,0,1,0,0.0000,0.0000,0,0,NULL,NULL,2);
INSERT INTO graphs (graphid,name,width,height,yaxismin,yaxismax,templateid,show_work_period,show_triggers,graphtype,show_legend,show_3d,percent_left,percent_right,ymin_type,ymax_type,ymin_itemid,ymax_itemid,flags) VALUES (700015,'GraphPrototype ZBX6663 Second',900,200,0.0000,100.0000,700013,1,1,0,1,0,0.0000,0.0000,0,0,NULL,NULL,2);
INSERT INTO graphs (graphid,name,width,height,yaxismin,yaxismax,templateid,show_work_period,show_triggers,graphtype,show_legend,show_3d,percent_left,percent_right,ymin_type,ymax_type,ymin_itemid,ymax_itemid,flags) VALUES (700016,'GraphProto ZBX6663 TSecond',900,200,0.0000,100.0000,NULL,1,1,0,1,0,0.0000,0.0000,0,0,NULL,NULL,2);
INSERT INTO graphs (graphid,name,width,height,yaxismin,yaxismax,templateid,show_work_period,show_triggers,graphtype,show_legend,show_3d,percent_left,percent_right,ymin_type,ymax_type,ymin_itemid,ymax_itemid,flags) VALUES (700017,'GraphProto ZBX6663 HSecond',900,200,0.0000,100.0000,NULL,1,1,0,1,0,0.0000,0.0000,0,0,NULL,NULL,2);
INSERT INTO graphs_items (gitemid,graphid,itemid,drawtype,sortorder,color,yaxisside,calc_fnc,type) VALUES (700016,700008,400420,0,0,'C80000',0,2,0);
INSERT INTO graphs_items (gitemid,graphid,itemid,drawtype,sortorder,color,yaxisside,calc_fnc,type) VALUES (700017,700009,400380,0,0,'C80000',0,2,0);
INSERT INTO graphs_items (gitemid,graphid,itemid,drawtype,sortorder,color,yaxisside,calc_fnc,type) VALUES (700018,700010,400390,0,0,'C80000',0,2,0);
INSERT INTO graphs_items (gitemid,graphid,itemid,drawtype,sortorder,color,yaxisside,calc_fnc,type) VALUES (700019,700011,400400,0,0,'C80000',0,2,0);
INSERT INTO graphs_items (gitemid,graphid,itemid,drawtype,sortorder,color,yaxisside,calc_fnc,type) VALUES (700020,700012,400410,0,0,'C80000',0,2,0);
INSERT INTO graphs_items (gitemid,graphid,itemid,drawtype,sortorder,color,yaxisside,calc_fnc,type) VALUES (700021,700013,400480,0,0,'C80000',0,2,0);
INSERT INTO graphs_items (gitemid,graphid,itemid,drawtype,sortorder,color,yaxisside,calc_fnc,type) VALUES (700022,700014,400490,0,0,'C80000',0,2,0);
INSERT INTO graphs_items (gitemid,graphid,itemid,drawtype,sortorder,color,yaxisside,calc_fnc,type) VALUES (700023,700015,400500,0,0,'C80000',0,2,0);
INSERT INTO graphs_items (gitemid,graphid,itemid,drawtype,sortorder,color,yaxisside,calc_fnc,type) VALUES (700024,700016,400540,0,0,'C80000',0,2,0);
INSERT INTO graphs_items (gitemid,graphid,itemid,drawtype,sortorder,color,yaxisside,calc_fnc,type) VALUES (700025,700017,400520,0,0,'C80000',0,2,0);
INSERT INTO httptest (httptestid, hostid, templateid, name, delay, status, agent) VALUES (98, 50000, NULL, 'Web ZBX6663 First', 60, 0, 'Mozilla/5.0 (compatible; MSIE 10.0; Windows NT 6.1; Trident/6.0)');
INSERT INTO httptest (httptestid, hostid, templateid, name, delay, status, agent) VALUES (99, 50002, NULL, 'Web ZBX6663 Second', 60, 0, 'Mozilla/5.0 (compatible; MSIE 10.0; Windows NT 6.1; Trident/6.0)');
INSERT INTO httptest (httptestid, hostid, templateid, name, delay, status, agent) VALUES (100, 50001, 99, 'Web ZBX6663 Second', 60, 0, 'Mozilla/5.0 (compatible; MSIE 10.0; Windows NT 6.1; Trident/6.0)');
INSERT INTO httptest (httptestid, hostid, templateid, name, delay, status, agent) VALUES (101, 50000, 99, 'Web ZBX6663 Second', 60, 0, 'Mozilla/5.0 (compatible; MSIE 10.0; Windows NT 6.1; Trident/6.0)');
INSERT INTO httptest (httptestid, hostid, templateid, name, delay, status, agent) VALUES (102, 50001, NULL, 'Web ZBX6663', 60, 0, 'Mozilla/5.0 (compatible; MSIE 10.0; Windows NT 6.1; Trident/6.0)');
INSERT INTO httpstep (httpstepid, httptestid, name, no, url, timeout, posts, required, status_codes) VALUES (98, 98, 'Web ZBX6663 First Step', 1, 'Web ZBX6663 First Url', 15, '', '', '');
INSERT INTO httpstep (httpstepid, httptestid, name, no, url, timeout, posts, required, status_codes) VALUES (99, 99, 'Web ZBX6663 Second Step', 1, 'Web ZBX6663 Second Url', 15, '', '', '');
INSERT INTO httpstep (httpstepid, httptestid, name, no, url, timeout, posts, required, status_codes) VALUES (100, 100, 'Web ZBX6663 Second Step', 1, 'Web ZBX6663 Second Url', 15, '', '', '');
INSERT INTO httpstep (httpstepid, httptestid, name, no, url, timeout, posts, required, status_codes) VALUES (101, 101, 'Web ZBX6663 Second Step', 1, 'Web ZBX6663 Second Url', 15, '', '', '');
INSERT INTO httpstep (httpstepid, httptestid, name, no, url, timeout, posts, required, status_codes) VALUES (102, 102, 'Web ZBX6663 Step', 1, 'Web ZBX6663 Url', 15, '', '', '');
INSERT INTO httptestitem (httptestitemid,httptestid,itemid,type) VALUES (922,98,40008,2);
INSERT INTO httptestitem (httptestitemid,httptestid,itemid,type) VALUES (923,98,40009,3);
INSERT INTO httptestitem (httptestitemid,httptestid,itemid,type) VALUES (924,98,40010,4);
INSERT INTO httptestitem (httptestitemid,httptestid,itemid,type) VALUES (925,99,40014,2);
INSERT INTO httptestitem (httptestitemid,httptestid,itemid,type) VALUES (926,99,40015,3);
INSERT INTO httptestitem (httptestitemid,httptestid,itemid,type) VALUES (927,99,40016,4);
INSERT INTO httptestitem (httptestitemid,httptestid,itemid,type) VALUES (928,100,40020,2);
INSERT INTO httptestitem (httptestitemid,httptestid,itemid,type) VALUES (929,100,40021,3);
INSERT INTO httptestitem (httptestitemid,httptestid,itemid,type) VALUES (930,100,40022,4);
INSERT INTO httptestitem (httptestitemid,httptestid,itemid,type) VALUES (931,101,40026,2);
INSERT INTO httptestitem (httptestitemid,httptestid,itemid,type) VALUES (932,101,40027,3);
INSERT INTO httptestitem (httptestitemid,httptestid,itemid,type) VALUES (933,101,40028,4);
INSERT INTO httptestitem (httptestitemid,httptestid,itemid,type) VALUES (934,102,40032,2);
INSERT INTO httptestitem (httptestitemid,httptestid,itemid,type) VALUES (935,102,40033,3);
INSERT INTO httptestitem (httptestitemid,httptestid,itemid,type) VALUES (936,102,40034,4);

-- testZBX6648.eventsFilter
INSERT INTO hstgrp (groupid,name,internal) VALUES (50000,'ZBX6648 Group No Hosts',0);
INSERT INTO hstgrp (groupid,name,internal) VALUES (50001,'ZBX6648 Disabled Triggers',0);
INSERT INTO hstgrp (groupid,name,internal) VALUES (50002,'ZBX6648 Enabled Triggers',0);
INSERT INTO hstgrp (groupid,name,internal) VALUES (50003,'ZBX6648 All Triggers',0);
INSERT INTO hosts (hostid, host, name, status, description) VALUES (50003, 'ZBX6648 Disabled Triggers Host', 'ZBX6648 Disabled Triggers Host', 0, '');
INSERT INTO hosts (hostid, host, name, status, description) VALUES (50004, 'ZBX6648 Enabled Triggers Host', 'ZBX6648 Enabled Triggers Host', 0, '');
INSERT INTO hosts (hostid, host, name, status, description) VALUES (50005, 'ZBX6648 All Triggers Host', 'ZBX6648 All Triggers Host', 0, '');
INSERT INTO hosts_groups (hostgroupid,hostid,groupid) VALUES (50003,50003,50001);
INSERT INTO hosts_groups (hostgroupid,hostid,groupid) VALUES (50004,50004,50002);
INSERT INTO hosts_groups (hostgroupid,hostid,groupid) VALUES (50005,50005,50003);
INSERT INTO interface (interfaceid,hostid,main,type,useip,ip,dns,port) VALUES (50016,50003,1,1,1,'127.0.7.1','','10071');
INSERT INTO interface (interfaceid,hostid,main,type,useip,ip,dns,port) VALUES (50017,50004,1,1,1,'127.0.7.1','','10071');
INSERT INTO interface (interfaceid,hostid,main,type,useip,ip,dns,port) VALUES (50018,50005,1,1,1,'127.0.7.1','','10071');
INSERT INTO items (itemid,type,hostid,name,key_,delay,history,trends,status,value_type,trapper_hosts,units,logtimefmt,templateid,valuemapid,params,ipmi_sensor,authtype,username,password,publickey,privatekey,flags,interfaceid,description,inventory_link,lifetime,posts,headers) VALUES (400550,0,50003,'zbx6648 item disabled','zbx6648-item-disabled','30s','90d','365d',0,3,'','','',NULL,NULL,'','',0,'','','','',0,50016,'',0,'30','','');
INSERT INTO items (itemid,type,hostid,name,key_,delay,history,trends,status,value_type,trapper_hosts,units,logtimefmt,templateid,valuemapid,params,ipmi_sensor,authtype,username,password,publickey,privatekey,flags,interfaceid,description,inventory_link,lifetime,posts,headers) VALUES (400560,0,50004,'zbx6648 item enabled','zbx6648-item-enabled','30s','90d','365d',0,3,'','','',NULL,NULL,'','',0,'','','','',0,50017,'',0,'30','','');
INSERT INTO items (itemid,type,hostid,name,key_,delay,history,trends,status,value_type,trapper_hosts,units,logtimefmt,templateid,valuemapid,params,ipmi_sensor,authtype,username,password,publickey,privatekey,flags,interfaceid,description,inventory_link,lifetime,posts,headers) VALUES (400570,0,50005,'zbx6648 item all','zbx6648-item-all','30s','90d','365d',0,3,'','','',NULL,NULL,'','',0,'','','','',0,50018,'',0,'30','','');
INSERT INTO triggers (triggerid,expression,description,url,status,value,priority,lastchange,comments,error,templateid,type,state,flags) VALUES (100018,'{100018}=0','zbx6648 trigger disabled','',1,0,0,0,'','',NULL,0,0,0);
INSERT INTO triggers (triggerid,expression,description,url,status,value,priority,lastchange,comments,error,templateid,type,state,flags) VALUES (100019,'{100019}=0','zbx6648 trigger enabled','',0,0,0,0,'','',NULL,0,0,0);
INSERT INTO triggers (triggerid,expression,description,url,status,value,priority,lastchange,comments,error,templateid,type,state,flags) VALUES (100020,'{100020}=0','zbx6648 trigger all enabled','',0,0,0,0,'','',NULL,0,0,0);
INSERT INTO triggers (triggerid,expression,description,url,status,value,priority,lastchange,comments,error,templateid,type,state,flags) VALUES (100021,'{100021}=0','zbx6648 trigger all disabled','',1,0,0,0,'','',NULL,0,0,0);
INSERT INTO functions (functionid,itemid,triggerid,name,parameter) VALUES (100018,400550,100018,'last','$,#1');
INSERT INTO functions (functionid,itemid,triggerid,name,parameter) VALUES (100019,400560,100019,'last','$,#1');
INSERT INTO functions (functionid,itemid,triggerid,name,parameter) VALUES (100020,400570,100020,'last','$,#1');
INSERT INTO functions (functionid,itemid,triggerid,name,parameter) VALUES (100021,400570,100021,'last','$,#1');

-- testPageItems, testPageTriggers, testPageDiscoveryRules, testPageItemPrototype, testPageTriggerPrototype
INSERT INTO hosts (hostid, host, name, status, description) VALUES (50006, 'Template-layout-test-001', 'Template-layout-test-001', 3, '');
INSERT INTO hosts_groups (hostgroupid, hostid, groupid) VALUES (50006, 50006, 1);
INSERT INTO hosts (hostid, host, name, status, description) VALUES (50007, 'Host-layout-test-001', 'Host-layout-test-001', 0, '');
INSERT INTO hosts_groups (hostgroupid, hostid, groupid) VALUES (50007, 50007, 4);
INSERT INTO interface (type, ip, dns, useip, port, main, hostid, interfaceid) VALUES (1, '127.0.7.1', '', '1', '10071', '1', 50007, 50019);
INSERT INTO interface (type, ip, dns, useip, port, main, hostid, interfaceid) VALUES (1, '127.0.7.1', '', '1', '10071', '1', 50006, 50020);
INSERT INTO items (itemid,type,hostid,name,key_,delay,history,trends,status,value_type,trapper_hosts,units,logtimefmt,templateid,valuemapid,params,ipmi_sensor,authtype,username,password,publickey,privatekey,flags,interfaceid,description,inventory_link,lifetime,posts,headers) VALUES (400580,0,50006,'Discovery-rule-layout-test-001','drule-layout-test001','30s','90d','365d',1,4,'','','',NULL,NULL,'','',0,'','','','',1,NULL,'',0,'50d','','');
INSERT INTO items (itemid,type,hostid,name,key_,delay,history,trends,status,value_type,trapper_hosts,units,logtimefmt,templateid,valuemapid,params,ipmi_sensor,authtype,username,password,publickey,privatekey,flags,interfaceid,description,inventory_link,lifetime,posts,headers) VALUES (400590,0,50007,'Discovery-rule-layout-test-002','drule-layout-test002','30s','90d','365d',0,4,'','','',NULL,NULL,'','',0,'','','','',1,NULL,'',0,'30','','');
INSERT INTO items (name, key_, hostid, value_type, itemid, flags, delay, params, description,posts,headers) VALUES ('Item-proto-layout-test-001', 'item-proto-layout-test001', 50006, 3, 400600, 2, 5, '', '','','');
INSERT INTO item_discovery (itemdiscoveryid, itemid, parent_itemid) values (513, 400600, 400580);
INSERT INTO items (name, key_, hostid, value_type, itemid, flags, delay, params, description,posts,headers) VALUES ('Item-proto-layout-test-002', 'item-proto-layout-test002', 50007, 3, 400610, 2, 5, '', '','','');
INSERT INTO item_discovery (itemdiscoveryid, itemid, parent_itemid) values (514, 400610, 400590);
INSERT INTO items (itemid,type,hostid,name,key_,delay,history,trends,status,value_type,trapper_hosts,units,logtimefmt,templateid,valuemapid,params,ipmi_sensor,authtype,username,password,publickey,privatekey,flags,interfaceid,description,inventory_link,lifetime,posts,headers) VALUES (400620,0,50006,'Item-layout-test-001','item-layout-test-001','30s','90d','365d',0,3,'','','',NULL,NULL,'','',0,'','','','',0,50020,'',0,'30','','');
INSERT INTO items (itemid,type,hostid,name,key_,delay,history,trends,status,value_type,trapper_hosts,units,logtimefmt,templateid,valuemapid,params,ipmi_sensor,authtype,username,password,publickey,privatekey,flags,interfaceid,description,inventory_link,lifetime,posts,headers) VALUES (400630,0,50007,'Item-layout-test-002','item-layout-test-002','30s','90d','365d',0,3,'','','',NULL,NULL,'','',0,'','','','',0,50019,'{{$A}}',0,'30','','');
INSERT INTO triggers (triggerid,expression,description,url,status,value,priority,lastchange,comments,error,templateid,type,state,flags) VALUES (100022,'{100022}=0','Trigger-proto-layout-test-001','',0,0,0,0,'','',NULL,0,0,2);
INSERT INTO functions (functionid,itemid,triggerid,name,parameter) VALUES (100022,400600,100022,'last','$,#1');
INSERT INTO triggers (triggerid, expression, description, comments, flags) VALUES (100023, '{100023}=0', 'Trigger-proto-layout-test-001', '', 2);
INSERT INTO functions (functionid, itemid, triggerid, name, parameter) VALUES (100023, 400610, 100023,'last','$,#1');
INSERT INTO triggers (triggerid,expression,description,url,status,value,priority,lastchange,comments,error,templateid,type,state,flags) VALUES (100024,'{100024}=0','Trigger-layout-test-001','',1,0,0,0,'','',NULL,0,0,0);
INSERT INTO triggers (triggerid,expression,description,url,status,value,priority,lastchange,comments,error,templateid,type,state,flags) VALUES (100025,'{100025}=0','Trigger-layout-test-002','',0,0,0,0,'','',NULL,0,0,0);
INSERT INTO functions (functionid,itemid,triggerid,name,parameter) VALUES (100024,400630,100024,'last','$,#1');
INSERT INTO functions (functionid,itemid,triggerid,name,parameter) VALUES (100025,400620,100025,'last','$,#1');

-- testFormMap.ZBX6840
INSERT INTO hosts (hostid, host, name, status, description) VALUES (50008, 'Host-map-test-zbx6840', 'Host-map-test-zbx6840', 0, '');
INSERT INTO hosts_groups (hostgroupid, hostid, groupid) VALUES (50008, 50008, 4);
INSERT INTO interface (type, ip, dns, useip, port, main, hostid, interfaceid) VALUES (1, '127.0.7.1', '', '1', '10071', '1', 50008, 50021);
INSERT INTO items (itemid,type,hostid,name,key_,delay,history,trends,status,value_type,trapper_hosts,units,logtimefmt,templateid,valuemapid,params,ipmi_sensor,authtype,username,password,publickey,privatekey,flags,interfaceid,description,inventory_link,lifetime,posts,headers) VALUES (400650,0,50008,'Item-layout-test-zbx6840','item-layout-test-002','30s','90d','365d',0,3,'','','',NULL,NULL,'','',0,'','','','',0,50021,'',0,'30','','');
INSERT INTO triggers (triggerid,expression,description,url,status,value,priority,lastchange,comments,error,templateid,type,state,flags) VALUES (100026,'{100026}=0 and {100027}=0','Trigger-map-test-zbx6840','',0,0,0,0,'','',NULL,0,0,0);
INSERT INTO functions (functionid,itemid,triggerid,name,parameter) VALUES (100026,400650,100026,'last','$,#1');
INSERT INTO functions (functionid,itemid,triggerid,name,parameter) VALUES (100027,42237,100026,'last','$,#1');
INSERT INTO sysmaps (sysmapid, name, width, height, backgroundid, label_type, label_location, highlight, expandproblem, markelements, show_unack, grid_size, grid_show, grid_align, label_format, label_type_host, label_type_hostgroup, label_type_trigger, label_type_map, label_type_image, label_string_host, label_string_hostgroup, label_string_trigger, label_string_map, label_string_image, iconmapid, expand_macros, severity_min, userid, private) VALUES (5, 'testZBX6840', 800, 600, NULL, 0, 0, 0, 0, 0, 0, 50, 1, 1, 0, 2, 2, 2, 2, 2, '', '', '', '', '', NULL, 0, 0, 1, 0);
INSERT INTO sysmaps_elements (selementid,sysmapid,elementid,elementtype,iconid_off,iconid_on,label,label_location,x,y,iconid_disabled,iconid_maintenance,elementsubtype,areatype,width,height,viewtype,use_iconmap) VALUES (8,5,10084,0,19,NULL,'Host element (Zabbix Server)',-1,413,268,NULL,NULL,0,0,200,200,0,0);
INSERT INTO sysmaps_elements (selementid,sysmapid,elementid,elementtype,iconid_off,iconid_on,label,label_location,x,y,iconid_disabled,iconid_maintenance,elementsubtype,areatype,width,height,viewtype,use_iconmap) VALUES (9,5,0,2,15,NULL,'Trigger element (zbx6840)',-1,213,218,NULL,NULL,0,0,200,200,0,0);
INSERT INTO sysmap_element_trigger (selement_triggerid, selementid, triggerid) VALUES (2,9,100026);


INSERT INTO users (userid, username, passwd, autologin, autologout, lang, refresh, roleid, theme, attempt_failed, attempt_clock, rows_per_page) VALUES (92, 'filter-create', '$2y$10$nA7hh4cZ5oHM.GgXPqzZ/e/vaD1LYcOi.3ZfulCjZV/9H4PFtIKnK', 0, 0, 'default', 30, 3, 'default', 0, 0, 50);
INSERT INTO users_groups (id, usrgrpid, userid) VALUES (106, 7, 92);
INSERT INTO users (userid, username, passwd, autologin, autologout, lang, refresh, roleid, theme, attempt_failed, attempt_clock, rows_per_page) VALUES (93, 'filter-delete', '$2y$10$z9toljmutmrQqkrl6BZiGO2kvQNcfN4wY.Pi00CeyhFMwPRIYBt16', 0, 0, 'default', 30, 3, 'default', 0, 0, 50);
INSERT INTO users_groups (id, usrgrpid, userid) VALUES (107, 7, 93);
INSERT INTO users (userid, username, passwd, autologin, autologout, lang, refresh, roleid, theme, attempt_failed, attempt_clock, rows_per_page) VALUES (94, 'filter-update', '$2y$10$rHPaFkVgIx.ceaZYTlMTiuH9HyCv5M/GXQkrCyQLcK2sdubp303ze', 0, 0, 'default', 30, 3, 'default', 0, 0, 50);
INSERT INTO users_groups (id, usrgrpid, userid) VALUES (108, 7, 94);

-- testPageHistory_CheckLayout
INSERT INTO hosts (hostid, host, name, status, description) VALUES (15003, 'testPageHistory_CheckLayout', 'testPageHistory_CheckLayout', 0, '');
INSERT INTO hosts_groups (hostgroupid, hostid, groupid) VALUES (15003, 15003, 4);
INSERT INTO interface (interfaceid, hostid, type, ip, useip, port, main) VALUES (15005, 15003, 1, '127.0.0.1', 1, '10050', 1);

INSERT INTO users (userid, username, passwd, autologin, autologout, lang, refresh, roleid, theme, attempt_failed, attempt_clock, rows_per_page) VALUES (91, 'http-auth-admin', '$2y$10$HuvU0X0vGitK8YhwyxILbOVU6oxYNF.BqsOhaieVBvDiGlxgxriay', 0, 0, 'en_US', 30, 2, 'default', 0, 0, 50);
INSERT INTO users_groups (id, usrgrpid, userid) VALUES (92, 7, 91);


INSERT INTO items (itemid, hostid, interfaceid, type, value_type, name, key_, delay, history, trends, status, units, valuemapid, params, description, flags, posts, headers) VALUES (15085, 15003, 15005, 0, 3, 'item_testPageHistory_CheckLayout_Numeric_Unsigned', 'numeric_unsigned[item_testpagehistory_checklayout]', '30s', '90d', '365d', 0, '', NULL, '', '', 0, '', '');
INSERT INTO items (itemid, hostid, interfaceid, type, value_type, name, key_, delay, history, trends, status, units, valuemapid, params, description, flags, posts, headers) VALUES (15086, 15003, 15005, 0, 0, 'item_testPageHistory_CheckLayout_Numeric_Float'   , 'numeric_float[item_testpagehistory_checklayout]'   , '30s', '90d', '365d', 0, '', NULL, '', '', 0, '', '');
INSERT INTO items (itemid, hostid, interfaceid, type, value_type, name, key_, delay, history,         status,                    params, description, flags, posts, headers) VALUES (15087, 15003, 15005, 0, 1, 'item_testPageHistory_CheckLayout_Character'       , 'character[item_testpagehistory_checklayout]'       , '30s', '90d',      0,           '', 'http://zabbix.com https://www.zabbix.com/career https://www.zabbix.com/contact', 0, '', '');
INSERT INTO items (itemid, hostid, interfaceid, type, value_type, name, key_, delay, history,         status,                    params, description, flags, posts, headers) VALUES (15088, 15003, 15005, 0, 4, 'item_testPageHistory_CheckLayout_Text'            , 'text[item_testpagehistory_checklayout]'            , '30s', '90d',      0,           '', 'These urls should be clickable: https://zabbix.com https://www.zabbix.com/career', 0, '', '');
INSERT INTO items (itemid, hostid, interfaceid, type, value_type, name, key_, delay, history,         status,                    params, description, flags, posts, headers) VALUES (15089, 15003, 15005, 0, 2, 'item_testPageHistory_CheckLayout_Log'             , 'log[item_testpagehistory_checklayout]'             , '30s', '90d',      0,           '', '', 0, '', '');
INSERT INTO items (itemid, hostid, interfaceid, type, value_type, name, key_, delay, history,         status,                    params, description, flags, posts, headers) VALUES (15090, 15003, 15005, 0, 2, 'item_testPageHistory_CheckLayout_Log_2'           , 'log[item_testpagehistory_checklayout, 2]'          , '30s', '90d',      0,           '', 'Non-clickable description', 0, '', '');
INSERT INTO items (itemid, hostid, interfaceid, type, value_type, name, key_, delay, history,         status,                    params, description, flags, posts, headers) VALUES (15091, 15003, 15005, 0, 2, 'item_testPageHistory_CheckLayout_Eventlog'        , 'eventlog[item_testpagehistory_checklayout]'        , '30s', '90d',      0,           '', 'https://zabbix.com', 0, '', '');
INSERT INTO items (itemid, hostid, interfaceid, type, value_type, name, key_, delay, history,         status,                    params, description, flags, posts, headers) VALUES (15092, 15003, 15005, 0, 2, 'item_testPageHistory_CheckLayout_Eventlog_2'      , 'eventlog[item_testpagehistory_checklayout, 2]'     , '30s', '90d',      0,           '', 'The following url should be clickable: https://zabbix.com', 0, '', '');

-- testPageDashboard Favorites
INSERT INTO profiles (profileid,userid,idx,value_id,value_str,source,type) VALUES (1,1,'web.favorite.sysmapids',1,'','sysmapid',1);
INSERT INTO profiles (profileid,userid,idx,value_id,value_str,source,type) VALUES (2,1,'web.favorite.graphids',42258,'','itemid',1);

-- Disable warning if Zabbix server is down
UPDATE config SET server_check_interval = 0 WHERE configid = 1;
-- Super admin rows per page
UPDATE users SET rows_per_page = 100 WHERE userid = 1;

INSERT INTO users (userid, username, passwd, autologin, autologout, lang, refresh, roleid, theme, attempt_failed, attempt_clock, rows_per_page, url) VALUES (4, 'admin-zabbix', '$2y$10$HuvU0X0vGitK8YhwyxILbOVU6oxYNF.BqsOhaieVBvDiGlxgxriay', 0, 0, 'en_US', 30, 2, 'default', 0, 0, 50, 'toptriggers.php');
INSERT INTO users_groups (id, usrgrpid, userid) VALUES (6, 7, 4);
INSERT INTO users (userid, username, passwd, autologin, autologout, lang, refresh, roleid, theme, attempt_failed, attempt_clock, rows_per_page) VALUES (5, 'user-zabbix', '$2y$10$MZQTU3/7XsECy1DbQqvn/eaoPoMDgMYJ7Ml1wYon1dC0NfwM9E3zu', 0, 0, 'en_US', 30, 1, 'default', 0, 0, 50);
INSERT INTO users_groups (id, usrgrpid, userid) VALUES (7, 7, 5);


-- test data for testPageAdministrationGeneralIconMapping and testFormAdministrationGeneralIconMapping
INSERT INTO icon_map (iconmapid, name, default_iconid) VALUES (100, 'Icon mapping one', 10);
INSERT INTO icon_mapping (iconmappingid, iconmapid, iconid, inventory_link, expression, sortorder) VALUES (1, 100, 2, 1, 'expression one', 0);
INSERT INTO icon_mapping (iconmappingid, iconmapid, iconid, inventory_link, expression, sortorder) VALUES (2, 100, 2, 1, 'expression two', 1);
INSERT INTO icon_map (iconmapid, name, default_iconid) VALUES (101, 'Icon mapping for update', 15);
INSERT INTO icon_mapping (iconmappingid, iconmapid, iconid, inventory_link, expression, sortorder) VALUES (3, 101, 5, 4, '(1!@#$%^-=2*)', 0);
INSERT INTO icon_map (iconmapid, name, default_iconid) VALUES (102, 'Icon mapping testForm update expression', 16);
INSERT INTO icon_mapping (iconmappingid, iconmapid, iconid, inventory_link, expression, sortorder) VALUES (4, 102, 6, 5, 'one more expression', 0);
INSERT INTO icon_map (iconmapid, name, default_iconid) VALUES (103, 'Icon mapping to check delete functionality', 10);
INSERT INTO icon_mapping (iconmappingid, iconmapid, iconid, inventory_link, expression, sortorder) VALUES (5, 103, 2, 1, 'expression 1', 0);
INSERT INTO icon_mapping (iconmappingid, iconmapid, iconid, inventory_link, expression, sortorder) VALUES (6, 103, 2, 1, 'expression 2', 1);
INSERT INTO icon_mapping (iconmappingid, iconmapid, iconid, inventory_link, expression, sortorder) VALUES (7, 103, 2, 1, 'expression 3', 2);
INSERT INTO icon_mapping (iconmappingid, iconmapid, iconid, inventory_link, expression, sortorder) VALUES (8, 103, 2, 1, 'expression 4', 3);
INSERT INTO icon_map (iconmapid, name, default_iconid) VALUES (104, 'used_by_map', 9);
INSERT INTO icon_mapping (iconmappingid, iconmapid, iconid, inventory_link, expression, sortorder) VALUES (9, 104, 2, 1, 'This Icon map used by map', 0);
INSERT INTO sysmaps (sysmapid, name, width, height, backgroundid, label_type, label_location, highlight, expandproblem, markelements, show_unack, iconmapid, userid, private) VALUES (6, 'Map with icon mapping', 800, 600, NULL, 0, 0, 0, 1, 0, 0, 104, 1, 1);
INSERT INTO icon_map (iconmapid, name, default_iconid) VALUES (105, 'Icon mapping to check clone functionality', 10);
INSERT INTO icon_mapping (iconmappingid, iconmapid, iconid, inventory_link, expression, sortorder) VALUES (10, 105, 2, 1, 'expression 1 for clone', 0);
INSERT INTO icon_mapping (iconmappingid, iconmapid, iconid, inventory_link, expression, sortorder) VALUES (11, 105, 2, 1, 'expression 2 for clone', 1);
INSERT INTO icon_mapping (iconmappingid, iconmapid, iconid, inventory_link, expression, sortorder) VALUES (12, 105, 2, 1, 'expression 3 for clone', 2);
INSERT INTO icon_mapping (iconmappingid, iconmapid, iconid, inventory_link, expression, sortorder) VALUES (13, 105, 2, 1, 'expression 4 for clone', 3);

-- Create two triggers with event
INSERT INTO triggers (description,expression,recovery_mode,type,url,priority,comments,manual_close,status,correlation_mode,recovery_expression,correlation_tag,triggerid) VALUES ('Test trigger to check tag filter on problem page','{100185}>100','0','0','','3','','1','0','0','','','99250');
INSERT INTO functions (functionid,triggerid,itemid,name,parameter) VALUES ('100185','99250','42253','avg','$,5m');
INSERT INTO trigger_tag (tag,value,triggerid,triggertagid) VALUES ('Service','abc','99250','8997');
INSERT INTO trigger_tag (tag,value,triggerid,triggertagid) VALUES ('service','abcdef','99250','8998');
INSERT INTO trigger_tag (tag,value,triggerid,triggertagid) VALUES ('Database','','99250','8999');
INSERT INTO events (eventid,source,object,objectid,clock,ns,value,name,severity) VALUES (92,0,0,99250,1603456428,128786843,1,'Test trigger to check tag filter on problem page',3);
INSERT INTO event_tag (eventtagid,eventid,tag,value) VALUES (90,92,'Service','abc'),(91,92,'service','abcdef'),(92,92,'Database',''),(98,92,'Tag4',''),(99,92,'Tag5','5');
INSERT INTO problem (eventid,source,object,objectid,clock,ns,name,severity) VALUES (92,0,0,99250,1603456428,128786843,'Test trigger to check tag filter on problem page',3);
INSERT INTO problem_tag (problemtagid,eventid,tag,value) VALUES (90,92,'Service','abc'),(91,92,'service','abcdef'),(92,92,'Database',''),(98,92,'Tag4',''),(99,92,'Tag5','5');

INSERT INTO triggers (description,expression,recovery_mode,type,url,priority,comments,manual_close,status,correlation_mode,recovery_expression,correlation_tag,triggerid) VALUES ('Test trigger with tag','{100186}>100','0','0','','2','','1','0','0','','','99251');
INSERT INTO functions (functionid,triggerid,itemid,name,parameter) VALUES ('100186','99251','42253','avg','$,5m');
INSERT INTO trigger_tag (tag,value,triggerid,triggertagid) VALUES ('Service','abc','99251','9000');
INSERT INTO events (eventid,source,object,objectid,clock,ns,value,name,severity) VALUES (93,0,0,99251,1603466628,128786843,1,'Test trigger with tag',2);
INSERT INTO event_tag (eventtagid,eventid,tag,value) VALUES (93,93,'Service','abc');
INSERT INTO problem (eventid,source,object,objectid,clock,ns,name,severity) VALUES (93,0,0,99251,1603466628,128786843,'Test trigger with tag',2);
INSERT INTO problem_tag (problemtagid,eventid,tag,value) VALUES (93,93,'Service','abc');

-- Tag based permissions: host group, host, item, two triggers
INSERT INTO hstgrp (groupid, name, internal) VALUES (50004, 'Host group for tag permissions', 0);
INSERT INTO hosts (hostid, host, name, status, description) VALUES (50009, 'Host for tag permissions', 'Host for tag permissions', 0, '');
INSERT INTO hosts_groups (hostgroupid, hostid, groupid) VALUES (90280, 50009, 50004);
INSERT INTO interface (type, ip, dns, useip, port, main, hostid, interfaceid) VALUES (1, '127.0.0.1', '', '1', '10050', '1', 50009, 50022);
INSERT INTO items (itemid, name, key_, hostid, interfaceid, delay, value_type, params, description, posts, headers) VALUES (400660, 'tag.item', 'tag.key', 50009, 50022, '30s', 3, '', '', '', '');
INSERT INTO triggers (triggerid, description, expression, value, state, lastchange, comments) VALUES (100027, 'Trigger for tag permissions MySQL', '{13083}=0', 0, 1, '1339761311', '');
INSERT INTO functions (functionid, itemid, triggerid, name, parameter) VALUES (100028, 400660, 100027, 'last', '$,#1');
INSERT INTO trigger_tag (triggertagid, tag, value, triggerid) VALUES (9001, 'Service','MySQL', 100027);
INSERT INTO triggers (triggerid, description, expression, value, state, lastchange, comments) VALUES (100028, 'Trigger for tag permissions Oracle', '{13083}=0', 0, 1, '1339761311', '');
INSERT INTO functions (functionid, itemid, triggerid, name, parameter) VALUES (100029, 400660, 100028, 'last', '$,#1');
INSERT INTO trigger_tag (triggertagid, tag, value, triggerid) VALUES (9002, 'Service','Oracle', 100028);
-- Tag based permissions: triggers problems events
INSERT INTO events (eventid,source,object,objectid,clock,ns,value,name) VALUES (94,0,0,100027,1603456528,128786843,1,'Trigger for tag permissions MySQL');
INSERT INTO event_tag (eventtagid,eventid,tag,value) VALUES (94,94,'Service','MySQL');
INSERT INTO problem (eventid,source,object,objectid,clock,ns,name) VALUES (94,0,0,100027,1603456528,128786843,'Trigger for tag permissions MySQL');
INSERT INTO problem_tag (problemtagid,eventid,tag,value) VALUES (94,94,'Service','MySQL');
INSERT INTO events (eventid,source,object,objectid,clock,ns,value,name) VALUES (95,0,0,100028,1603466728,128786843,1,'Trigger for tag permissions Oracle');
INSERT INTO event_tag (eventtagid,eventid,tag,value) VALUES (95,95,'Service','Oracle');
INSERT INTO problem (eventid,source,object,objectid,clock,ns,name) VALUES (95,0,0,100028,1603466728,128786843,'Trigger for tag permissions Oracle');
INSERT INTO problem_tag (problemtagid,eventid,tag,value) VALUES (95,95,'Service','Oracle');

-- event correlation
INSERT INTO correlation (correlationid, name, description, evaltype, status, formula) VALUES (99000, 'Event correlation for delete', 'Test description delete', 0, 0, '');
INSERT INTO corr_condition (corr_conditionid, correlationid, type) VALUES (99000, 99000, 0);
INSERT INTO corr_condition_tag (corr_conditionid, tag) VALUES (99000, 'delete tag');
INSERT INTO corr_operation (corr_operationid, correlationid, type) VALUES (99000, 99000, 0);

INSERT INTO correlation (correlationid, name, description, evaltype, status, formula) VALUES (99001, 'Event correlation for update', 'Test description update', 0, 0, '');
INSERT INTO corr_condition (corr_conditionid, correlationid, type) VALUES (99001, 99001, 0);
INSERT INTO corr_condition_tag (corr_conditionid, tag) VALUES (99001, 'update tag');
INSERT INTO corr_operation (corr_operationid, correlationid, type) VALUES (99001, 99001, 0);

INSERT INTO correlation (correlationid, name, description, evaltype, status, formula) VALUES (99002, 'Event correlation for cancel', 'Test description cancel', 1, 1, '');
INSERT INTO corr_condition (corr_conditionid, correlationid, type) VALUES (99002, 99002, 0);
INSERT INTO corr_condition_tag (corr_conditionid, tag) VALUES (99002, 'cancel tag');
INSERT INTO corr_operation (corr_operationid, correlationid, type) VALUES (99002, 99002, 0);

INSERT INTO correlation (correlationid, name, description, evaltype, status, formula) VALUES (99003, 'Event correlation for clone', 'Test description clone', 0, 0, '');
INSERT INTO corr_condition (corr_conditionid, correlationid, type) VALUES (99003, 99003, 0);
INSERT INTO corr_condition_tag (corr_conditionid, tag) VALUES (99003, 'clone tag');
INSERT INTO corr_operation (corr_operationid, correlationid, type) VALUES (99003, 99003, 0);

INSERT INTO usrgrp (usrgrpid, name) VALUES (90, 'Selenium user group for tag permissions AAA');
INSERT INTO usrgrp (usrgrpid, name) VALUES (91, 'Selenium user group for tag permissions BBB');

INSERT INTO users (userid, username, passwd, autologin, autologout, lang, refresh, roleid, theme, attempt_failed, attempt_clock, rows_per_page) VALUES (90, 'Tag-user', '$2y$10$UpgaksQrfBNgJVTZ8Zy53eVE6gaRcGhh1WQZojBAw2GGGh3ZXIoSi', 0, 0, 'en_US', 30, 1, 'default', 0, 0, 50);
INSERT INTO users_groups (id, usrgrpid, userid) VALUES (90, 90, 90);
INSERT INTO users_groups (id, usrgrpid, userid) VALUES (91, 91, 90);

INSERT INTO usrgrp (usrgrpid, name) VALUES (13, 'Selenium user group');
INSERT INTO usrgrp (usrgrpid, name) VALUES (14, 'Selenium user group in scripts');
INSERT INTO usrgrp (usrgrpid, name) VALUES (15, 'Selenium user group in configuration');
INSERT INTO scripts (scriptid, type, name, command, host_access, usrgrpid, groupid, description, scope) VALUES (5, 0, 'Selenium script','test',2,14,NULL,'selenium script description', 1);
UPDATE config SET alert_usrgrpid = 15 WHERE configid = 1;

-- host prototypes
INSERT INTO hosts (hostid, host, name, status, description, flags) VALUES (90001, 'Host for host prototype tests', 'Host for host prototype tests', 0, '', 0);
INSERT INTO hosts_groups (hostgroupid, hostid, groupid) VALUES (99000, 90001, 4);
INSERT INTO interface (interfaceid, hostid, main, type, useip, ip, dns, port) values (50024,90001,1,1,1,'127.0.0.1','','10050');
INSERT INTO items (name, key_, hostid, value_type, itemid, interfaceid, flags, delay, params, description, posts, headers) VALUES ('Discovery rule 1', 'key1', 90001, 4, 90001, 50024, 1, '30s', '', '', '', '');
INSERT INTO items (name, key_, hostid, value_type, itemid, interfaceid, flags, delay, params, description, posts, headers) VALUES ('Discovery rule 2', 'key2', 90001, 4, 90002, 50024, 1, '30s', '', '', '', '');
INSERT INTO items (name, key_, hostid, value_type, itemid, interfaceid, flags, delay, params, description, posts, headers) VALUES ('Discovery rule 3', 'key3', 90001, 4, 90003, 50024, 1, '30s', '', '', '', '');
INSERT INTO hosts (hostid, host, name, status, description, flags) VALUES (90002, 'Host prototype {#1}', 'Host prototype {#1}', 0, '', 2);
INSERT INTO hosts (hostid, host, name, status, description, flags) VALUES (90003, 'Host prototype {#2}', 'Host prototype {#2}', 1, '', 2);
INSERT INTO hosts (hostid, host, name, status, description, flags) VALUES (90004, 'Host prototype {#3}', 'Host prototype {#3}', 0, '', 2);
INSERT INTO hosts (hostid, host, name, status, description, flags) VALUES (90005, 'Host prototype {#4}', 'Host prototype {#4}', 0, '', 2);
INSERT INTO hosts (hostid, host, name, status, description, flags) VALUES (90006, 'Host prototype {#5}', 'Host prototype {#5}', 0, '', 2);
INSERT INTO hosts (hostid, host, name, status, description, flags) VALUES (90007, 'Host prototype {#6}', 'Host prototype {#6}', 0, '', 2);
INSERT INTO hosts (hostid, host, name, status, description, flags) VALUES (90008, 'Host prototype {#7}', 'Host prototype {#7}', 0, '', 2);
INSERT INTO hosts (hostid, host, name, status, description, flags) VALUES (90009, 'Host prototype {#8}', 'Host prototype {#8}', 0, '', 2);
INSERT INTO hosts (hostid, host, name, status, description, flags) VALUES (90010, 'Host prototype {#9}', 'Host prototype {#9}', 0, '', 2);
INSERT INTO hosts (hostid, host, name, status, description, flags) VALUES (90011, 'Host prototype {#10}', 'Host prototype {#10}', 0, '', 2);
INSERT INTO hosts (hostid, host, name, status, description, flags) VALUES (90012, 'Host prototype {#33}', 'Host prototype visible name', 0, '', 2);
INSERT INTO host_discovery (hostid, parent_itemid) VALUES (90002, 90001);
INSERT INTO host_discovery (hostid, parent_itemid) VALUES (90003, 90001);
INSERT INTO host_discovery (hostid, parent_itemid) VALUES (90004, 90001);
INSERT INTO host_discovery (hostid, parent_itemid) VALUES (90012, 90001);
INSERT INTO host_discovery (hostid, parent_itemid) VALUES (90005, 90002);
INSERT INTO host_discovery (hostid, parent_itemid) VALUES (90006, 90002);
INSERT INTO host_discovery (hostid, parent_itemid) VALUES (90007, 90002);
INSERT INTO host_discovery (hostid, parent_itemid) VALUES (90008, 90003);
INSERT INTO host_discovery (hostid, parent_itemid) VALUES (90009, 90003);
INSERT INTO host_discovery (hostid, parent_itemid) VALUES (90010, 90003);
INSERT INTO host_discovery (hostid, parent_itemid) VALUES (90011, 90003);
INSERT INTO group_prototype (group_prototypeid, hostid, name, groupid, templateid) VALUES (1000, 90002, '', 5, NULL);
INSERT INTO group_prototype (group_prototypeid, hostid, name, groupid, templateid) VALUES (1001, 90003, '', 5, NULL);
INSERT INTO group_prototype (group_prototypeid, hostid, name, groupid, templateid) VALUES (1019, 90003, '{#FSNAME}', NULL, NULL);
INSERT INTO group_prototype (group_prototypeid, hostid, name, groupid, templateid) VALUES (1020, 90012, '', 5, NULL);
INSERT INTO group_prototype (group_prototypeid, hostid, name, groupid, templateid) VALUES (1002, 90004, '', 5, NULL);
INSERT INTO group_prototype (group_prototypeid, hostid, name, groupid, templateid) VALUES (1003, 90005, '', 5, NULL);
INSERT INTO group_prototype (group_prototypeid, hostid, name, groupid, templateid) VALUES (1004, 90006, '', 5, NULL);
INSERT INTO group_prototype (group_prototypeid, hostid, name, groupid, templateid) VALUES (1005, 90007, '', 5, NULL);
INSERT INTO group_prototype (group_prototypeid, hostid, name, groupid, templateid) VALUES (1006, 90008, '', 5, NULL);
INSERT INTO group_prototype (group_prototypeid, hostid, name, groupid, templateid) VALUES (1007, 90009, '', 5, NULL);
INSERT INTO group_prototype (group_prototypeid, hostid, name, groupid, templateid) VALUES (1008, 90010, '', 5, NULL);
INSERT INTO group_prototype (group_prototypeid, hostid, name, groupid, templateid) VALUES (1009, 90011, '', 5, NULL);

INSERT INTO hosts_templates (hosttemplateid, hostid, templateid) VALUES (50003, 90003, 10001);

INSERT INTO hostmacro (hostmacroid, hostid, macro, value, description) VALUES (99009, 90012, '{$PROTOYPE_MACRO_1}', 'Prototype macro value 1', 'Prototype macro description 1');
INSERT INTO hostmacro (hostmacroid, hostid, macro, value, description) VALUES (99010, 90012, '{$PROTOYPE_MACRO_2}', 'Prototype macro value 2', 'Prototype macro description 2');

-- testInheritanceHostPrototype
INSERT INTO hstgrp (groupid, name, internal) VALUES (50019, 'Inheritance test', 0);
INSERT INTO hosts (hostid, host, name, flags, templateid, description) VALUES (99000, 'testInheritanceHostPrototype {#TEST}', 'testInheritanceHostPrototype {#TEST}', 2, NULL, '');
INSERT INTO hosts (hostid, host, name, flags, templateid, description) VALUES (99001, 'testInheritanceHostPrototype {#TEST}', 'testInheritanceHostPrototype {#TEST}', 2, 99000, '');
INSERT INTO host_discovery (hostid, parent_hostid, parent_itemid, host, lastcheck, ts_delete) VALUES (99000, NULL, 15011, '', 0, 0);
INSERT INTO host_discovery (hostid, parent_hostid, parent_itemid, host, lastcheck, ts_delete) VALUES (99001, NULL, 15016, '', 0, 0);
INSERT INTO group_prototype (group_prototypeid, hostid, name, groupid, templateid) VALUES (1010, 99000, '', 50019, NULL);
INSERT INTO group_prototype (group_prototypeid, hostid, name, groupid, templateid) VALUES (1011, 99001, '', 50019, 1010);
INSERT INTO hosts (hostid, host, name, status, description) VALUES (99006, 'Inheritance test template with host prototype', 'Inheritance test template with host prototype', 3, '');
INSERT INTO hosts_groups (hostgroupid, hostid, groupid) VALUES (99006, 99006, 50019);
INSERT INTO items (itemid, hostid, type, name, key_, delay, value_type, formula, params, description, posts, headers, flags) VALUES (99083, 99006, 2, 'Discovery rule for host prototype test', 'key_test', '30s', 4, '', '', '', '', '', 1);
INSERT INTO hosts (hostid, host, name, status, description, flags) VALUES (99007, 'Host prototype for update {#TEST}', 'Host prototype for update {#TEST}', 0, '', 2);
INSERT INTO group_prototype (group_prototypeid, hostid, name, groupid, templateid) VALUES (1012, 99007, '', 50019, NULL);
INSERT INTO host_discovery (hostid, parent_hostid, parent_itemid, host, lastcheck, ts_delete) VALUES (99007, NULL, 99083, '', 0, 0);
INSERT INTO hosts (hostid, host, name, status, description, flags) VALUES (99009, 'Host prototype for delete {#TEST}', 'Host prototype for delete {#TEST}', 0, '', 2);
INSERT INTO group_prototype (group_prototypeid, hostid, name, groupid, templateid) VALUES (1013, 99009, '', 50019, NULL);
INSERT INTO host_discovery (hostid, parent_hostid, parent_itemid, host, lastcheck, ts_delete) VALUES (99009, NULL, 99083, '', 0, 0);
INSERT INTO hosts (hostid, host, name, status, description) VALUES (99004, 'Host for inheritance host prototype tests', 'Host for inheritance host prototype tests', 0, '');
INSERT INTO interface (interfaceid, hostid, main, type, useip, ip, dns, port) VALUES (10026,99004,1,1,1,'127.0.0.1','','10050');
INSERT INTO hosts_groups (hostgroupid, hostid, groupid) VALUES (99004, 99004, 50019);
INSERT INTO hosts_templates (hosttemplateid, hostid, templateid) VALUES (15004, 99004, 99006);
INSERT INTO items (itemid, hostid, type, name, key_, delay, value_type, formula, params, description, posts, headers, templateid, flags) VALUES (99084, 99004, 2, 'Discovery rule for host prototype test', 'key_test', '30s', 4, '', '', '', '', '', 99083, 1);
INSERT INTO hosts (hostid, host, name, status, description, templateid, flags) VALUES (99008, 'Host prototype for update {#TEST}', 'Host prototype for update {#TEST}', 0, '', 99007, 2);
INSERT INTO group_prototype (group_prototypeid, hostid, name, groupid, templateid) VALUES (1014, 99008, '', 50019, 1002);
INSERT INTO host_discovery (hostid, parent_hostid, parent_itemid, host, lastcheck, ts_delete) VALUES (99008, NULL, 99084, '', 0, 0);
INSERT INTO hosts (hostid, host, name, status, description, templateid, flags) VALUES (99010, 'Host prototype for delete {#TEST}', 'Host prototype for delete {#TEST}', 0, '', 99009, 2);
INSERT INTO group_prototype (group_prototypeid, hostid, name, groupid, templateid) VALUES (1015, 99010, '', 50019, 1004);
INSERT INTO host_discovery (hostid, parent_hostid, parent_itemid, host, lastcheck, ts_delete) VALUES (99010, NULL, 99084, '', 0, 0);

INSERT INTO hosts (hostid, host, name, status, description, flags) VALUES (99060, 'Host prototype for Clone {#TEST}', 'Host prototype for Clone {#TEST}', 1, '', 2);
INSERT INTO group_prototype (group_prototypeid, hostid, name, groupid, templateid) VALUES (1023, 99060, '', 50019, NULL);
INSERT INTO group_prototype (group_prototypeid, hostid, name, groupid, templateid) VALUES (1024, 99060, '{#GROUP_PROTO}',NULL, NULL);
INSERT INTO host_discovery (hostid, parent_hostid, parent_itemid, host, lastcheck, ts_delete) VALUES (99060, NULL, 99083, '', 0, 0);

INSERT INTO hosts (hostid, host, name, status, description, templateid, flags) VALUES (99055, 'Host prototype for Clone {#TEST}', 'Host prototype for Clone {#TEST}', 1, '', 99060, 2);
INSERT INTO group_prototype (group_prototypeid, hostid, name, groupid, templateid) VALUES (1025, 99055, '', 50019, 1024);
INSERT INTO group_prototype (group_prototypeid, hostid, name, groupid, templateid) VALUES (1026, 99055, '{#GROUP_PROTO}',NULL, 1023);
INSERT INTO host_discovery (hostid, parent_hostid, parent_itemid, host, lastcheck, ts_delete) VALUES (99055, NULL, 99084, '', 0, 0);

-- testFormItemHttpAgent
INSERT INTO hosts (hostid, host, name, status, description) VALUES (50010, 'Host for different item types', 'Host for different items types', 0, '');
INSERT INTO hosts_groups (hostgroupid, hostid, groupid) VALUES (90281, 50010, 4);
INSERT INTO interface (interfaceid, hostid, main, type, useip, ip, dns, port) values (50023,50010,1,1,1,'127.0.0.1','','10050');
INSERT INTO items (itemid, type, hostid, name, description, key_, delay, interfaceid, params, formula, url, posts, query_fields, headers) VALUES (99004, 19, 50010, 'Http agent item form', '{$_} {$NONEXISTING}', 'http-item-form', 30, 50023, '', '', 'zabbix.com', '', '[{"user":"admin"}]','Content-Type: text/plain');
INSERT INTO items (itemid, type, hostid, name, description, key_, delay, interfaceid, params, formula, url, posts, query_fields, headers) VALUES (99005, 19, 50010, 'Http agent item for update', '{$LOCALIP} {$A}', 'http-item-update', 30, 50023, '', '', 'zabbix.com', '', '[{"user":"admin"}]','Content-Type: text/plain');
INSERT INTO items (itemid, type, hostid, name, description, key_, delay, interfaceid, params, formula, url, posts, headers) VALUES (99006, 19, 50010, 'Http agent item for delete', '{$A} and IP number {$LOCALIP}', 'http-item-delete', 30, 50023, '', '', 'zabbix.com', '', '');
INSERT INTO valuemap (valuemapid, hostid, name) VALUES (5501, 50010, 'Service state');
INSERT INTO valuemap_mapping (valuemap_mappingid, valuemapid, value, newvalue, sortorder) VALUES (55001, 5501, 0, 'Down', 0);
INSERT INTO valuemap_mapping (valuemap_mappingid, valuemapid, value, newvalue, sortorder) VALUES (55002, 5501, 1, 'Up', 1);

-- testPageProblems_TagPriority
INSERT INTO triggers (description,expression,recovery_mode,type,url,priority,comments,manual_close,status,correlation_mode,recovery_expression,correlation_tag,triggerid) VALUES ('First test trigger with tag priority','{100181}>100','0','1','','2','','1','0','0','','','99252');
INSERT INTO functions (functionid,triggerid,itemid,name,parameter) VALUES ('100181','99252','42253','avg','$,5m');
INSERT INTO trigger_tag (tag,value,triggerid,triggertagid) VALUES ('Delta','d','99252','9005');
INSERT INTO trigger_tag (tag,value,triggerid,triggertagid) VALUES ('Beta','b','99252','9006');
INSERT INTO trigger_tag (tag,value,triggerid,triggertagid) VALUES ('Alpha','a','99252','9007');
INSERT INTO trigger_tag (tag,value,triggerid,triggertagid) VALUES ('Gamma','g','99252','9008');
INSERT INTO events (eventid,source,object,objectid,clock,ns,value,name,severity) VALUES (96,0,0,99252,1534495628,128786843,1,'First test trigger with tag priority',2);
INSERT INTO event_tag (eventtagid,eventid,tag,value) VALUES (100,96,'Delta','d');
INSERT INTO event_tag (eventtagid,eventid,tag,value) VALUES (101,96,'Beta','b');
INSERT INTO event_tag (eventtagid,eventid,tag,value) VALUES (102,96,'Alpha','a');
INSERT INTO event_tag (eventtagid,eventid,tag,value) VALUES (103,96,'Gamma','g');
INSERT INTO problem (eventid,source,object,objectid,clock,ns,name,severity) VALUES (96,0,0,99252,1534495628,128786843,'First test trigger with tag priority',2);
INSERT INTO problem_tag (problemtagid,eventid,tag,value) VALUES (100,96,'Delta','d');
INSERT INTO problem_tag (problemtagid,eventid,tag,value) VALUES (101,96,'Beta','b');
INSERT INTO problem_tag (problemtagid,eventid,tag,value) VALUES (102,96,'Alpha','a');
INSERT INTO problem_tag (problemtagid,eventid,tag,value) VALUES (103,96,'Gamma','g');

INSERT INTO triggers (description,expression,recovery_mode,type,url,priority,comments,manual_close,status,correlation_mode,recovery_expression,correlation_tag,triggerid) VALUES ('Second test trigger with tag priority','{100182}>100','0','1','','2','','1','0','0','','','99253');
INSERT INTO functions (functionid,triggerid,itemid,name,parameter) VALUES ('100182','99253','42253','avg','$,5m');
INSERT INTO trigger_tag (tag,value,triggerid,triggertagid) VALUES ('Zeta','z','99253','9009');
INSERT INTO trigger_tag (tag,value,triggerid,triggertagid) VALUES ('Beta','b','99253','9010');
INSERT INTO trigger_tag (tag,value,triggerid,triggertagid) VALUES ('Epsilon','e','99253','9011');
INSERT INTO trigger_tag (tag,value,triggerid,triggertagid) VALUES ('Eta','e','99253','9012');
INSERT INTO events (eventid,source,object,objectid,clock,ns,value,name,severity) VALUES (97,0,0,99253,1534495628,128786843,1,'Second test trigger with tag priority',2);
INSERT INTO event_tag (eventtagid,eventid,tag,value) VALUES (104,97,'Zeta','z');
INSERT INTO event_tag (eventtagid,eventid,tag,value) VALUES (105,97,'Beta','b');
INSERT INTO event_tag (eventtagid,eventid,tag,value) VALUES (106,97,'Epsilon','e');
INSERT INTO event_tag (eventtagid,eventid,tag,value) VALUES (107,97,'Eta','e');
INSERT INTO problem (eventid,source,object,objectid,clock,ns,name,severity) VALUES (97,0,0,99253,1534495628,128786843,'Second test trigger with tag priority',2);
INSERT INTO problem_tag (problemtagid,eventid,tag,value) VALUES (104,97,'Zeta','z');
INSERT INTO problem_tag (problemtagid,eventid,tag,value) VALUES (105,97,'Beta','b');
INSERT INTO problem_tag (problemtagid,eventid,tag,value) VALUES (106,97,'Epsilon','e');
INSERT INTO problem_tag (problemtagid,eventid,tag,value) VALUES (107,97,'Eta','e');

INSERT INTO triggers (description,expression,recovery_mode,type,url,priority,comments,manual_close,status,correlation_mode,recovery_expression,correlation_tag,triggerid) VALUES ('Third test trigger with tag priority','{100183}>100','0','1','','2','','1','0','0','','','99254');
INSERT INTO functions (functionid,triggerid,itemid,name,parameter) VALUES ('100183','99254','42253','avg','$,5m');
INSERT INTO trigger_tag (tag,value,triggerid,triggertagid) VALUES ('Kappa','k','99254','9013');
INSERT INTO trigger_tag (tag,value,triggerid,triggertagid) VALUES ('Iota','i','99254','9014');
INSERT INTO trigger_tag (tag,value,triggerid,triggertagid) VALUES ('Alpha','a','99254','9015');
INSERT INTO trigger_tag (tag,value,triggerid,triggertagid) VALUES ('Theta','t','99254','9016');
INSERT INTO events (eventid,source,object,objectid,clock,ns,value,name,severity) VALUES (98,0,0,99254,1534495628,128786843,1,'Third test trigger with tag priority',2);
INSERT INTO event_tag (eventtagid,eventid,tag,value) VALUES (108,98,'Kappa','k');
INSERT INTO event_tag (eventtagid,eventid,tag,value) VALUES (109,98,'Iota','i');
INSERT INTO event_tag (eventtagid,eventid,tag,value) VALUES (110,98,'Alpha','a');
INSERT INTO event_tag (eventtagid,eventid,tag,value) VALUES (111,98,'Theta','t');
INSERT INTO problem (eventid,source,object,objectid,clock,ns,name,severity) VALUES (98,0,0,99253,1534495628,128786843,'Third test trigger with tag priority',2);
INSERT INTO problem_tag (problemtagid,eventid,tag,value) VALUES (108,98,'Kappa','k');
INSERT INTO problem_tag (problemtagid,eventid,tag,value) VALUES (109,98,'Iota','i');
INSERT INTO problem_tag (problemtagid,eventid,tag,value) VALUES (110,98,'Alpha','a');
INSERT INTO problem_tag (problemtagid,eventid,tag,value) VALUES (111,98,'Theta','t');

INSERT INTO triggers (description,expression,recovery_mode,type,url,priority,comments,manual_close,status,correlation_mode,recovery_expression,correlation_tag,triggerid) VALUES ('Fourth test trigger with tag priority','{100184}>100','0','1','','2','','1','0','0','','','99255');
INSERT INTO functions (functionid,triggerid,itemid,name,parameter) VALUES ('100184','99255','42253','avg','$,5m');
INSERT INTO trigger_tag (tag,value,triggerid,triggertagid) VALUES ('Eta','e','99255','9017');
INSERT INTO trigger_tag (tag,value,triggerid,triggertagid) VALUES ('Gamma','g','99255','9018');
INSERT INTO trigger_tag (tag,value,triggerid,triggertagid) VALUES ('Theta','t','99255','9019');
INSERT INTO trigger_tag (tag,value,triggerid,triggertagid) VALUES ('Delta','d','99255','9020');
INSERT INTO events (eventid,source,object,objectid,clock,ns,value,name,severity) VALUES (99,0,0,99254,1534495628,128786843,1,'Fourth test trigger with tag priority',2);
INSERT INTO event_tag (eventtagid,eventid,tag,value) VALUES (112,99,'Eta','e');
INSERT INTO event_tag (eventtagid,eventid,tag,value) VALUES (113,99,'Gamma','g');
INSERT INTO event_tag (eventtagid,eventid,tag,value) VALUES (114,99,'Theta','t');
INSERT INTO event_tag (eventtagid,eventid,tag,value) VALUES (115,99,'Delta','t');
INSERT INTO problem (eventid,source,object,objectid,clock,ns,name,severity) VALUES (99,0,0,99253,1534495628,128786843,'Fourth test trigger with tag priority',2);
INSERT INTO problem_tag (problemtagid,eventid,tag,value) VALUES (112,99,'Eta','e');
INSERT INTO problem_tag (problemtagid,eventid,tag,value) VALUES (113,99,'Gamma','g');
INSERT INTO problem_tag (problemtagid,eventid,tag,value) VALUES (114,99,'Theta','t');
INSERT INTO problem_tag (problemtagid,eventid,tag,value) VALUES (115,99,'Delta','t');

-- Problem suppression test: host, item, trigger, maintenance, event, problem, tags
INSERT INTO hstgrp (groupid, name, internal) VALUES (50013, 'Host group for suppression', 0);
INSERT INTO hosts (hostid, host, name, status, description) VALUES (99011, 'Host for suppression', 'Host for suppression', 0, '');
INSERT INTO hosts_groups (hostgroupid, hostid, groupid) VALUES (99007, 99011, 50013);
INSERT INTO interface (interfaceid, hostid, main, type, useip, ip, dns, port) values (50025,99011,1,1,1,'127.0.0.1','','10050');
INSERT INTO items (itemid, type, hostid, name, description, key_, delay, interfaceid, params, formula, url, posts, query_fields, headers) VALUES (99087, 2, 99011, 'Trapper_for_suppression', '', 'trapper_sup', 30, NULL, '', '', '', '', '','');
INSERT INTO triggers (triggerid, description, expression, value, priority, state, lastchange, comments) VALUES (100031, 'Trigger_for_suppression', '{100031}>0', 1, 3, 0, '1535012391', '');
INSERT INTO functions (functionid, itemid, triggerid, name, parameter) VALUES (100031, 99087, 100031, 'last', '$,#1');
INSERT INTO trigger_tag (triggertagid, tag, value, triggerid) VALUES (9004, 'SupTag','A', 100031);

INSERT INTO maintenances (maintenanceid, name, maintenance_type, description, active_since, active_till,tags_evaltype) VALUES (4,'Maintenance for suppression test',0,'',1534971600,2147378400,2);
INSERT INTO maintenances_hosts (maintenance_hostid, maintenanceid, hostid) VALUES (3,4,99011);
INSERT INTO timeperiods (timeperiodid, timeperiod_type, every, month, dayofweek, day, start_time, period, start_date) VALUES (12,0,1,0,0,1,43200,86399940,1535021880);
INSERT INTO maintenances_windows (maintenance_timeperiodid, maintenanceid, timeperiodid) VALUES (12,4,12);
INSERT INTO maintenance_tag (maintenancetagid, maintenanceid, tag, operator,value) VALUES (3,4,'SupTag',2,'A');

INSERT INTO events (eventid,source,object,objectid,clock,ns,value,name,severity) VALUES (175,0,0,100031,1535012391,445429746,1,'Trigger_for_suppression',3);
INSERT INTO event_tag (eventtagid,eventid,tag,value) VALUES (200,175,'SupTag','A');
INSERT INTO event_suppress (event_suppressid,eventid,maintenanceid,suppress_until) VALUES (1,175,4,1621329420);
INSERT INTO problem (eventid,source,object,objectid,clock,ns,name,severity) VALUES (175,0,0,100031,1535012391,445429746,'Trigger_for_suppression',3);
INSERT INTO problem_tag (problemtagid,eventid,tag,value) VALUES (200,175,'SupTag','A');

-- testPageHostGraph
INSERT INTO hstgrp (groupid,name,internal) VALUES (50005,'Group for host graph check',0);
INSERT INTO hosts (hostid, host, name, status, description) VALUES (99012, 'Host to check graph 1', 'Host to check graph 1', 0, '');
INSERT INTO hosts_groups (hostgroupid, hostid, groupid) VALUES (99008, 99012, 50005);
INSERT INTO interface (interfaceid, hostid, main, type, useip, ip, dns, port) values (50026,99012,1,1,1,'127.0.0.1','','10050');
INSERT INTO items (itemid, type, hostid, name, description, key_, delay, interfaceid, params, formula, url, posts, query_fields, headers) VALUES (99007, 2, 99012, 'Item to check graph', '', 'graph[1]', 0, NULL, '', '', 'zabbix.com', '', '','');
INSERT INTO graphs (graphid, name, width, height, yaxismin, yaxismax, templateid, show_work_period, show_triggers, graphtype, show_legend, show_3d, percent_left, percent_right, ymin_type, ymax_type, ymin_itemid, ymax_itemid, flags) VALUES (700018,'Check graph 1',900,200,0.0,100.0,NULL,1,1,0,1,0,0.0,0.0,0,0,NULL,NULL,0);
INSERT INTO graphs (graphid, name, width, height, yaxismin, yaxismax, templateid, show_work_period, show_triggers, graphtype, show_legend, show_3d, percent_left, percent_right, ymin_type, ymax_type, ymin_itemid, ymax_itemid, flags) VALUES (700019,'Check graph 2',900,200,0.0,100.0,NULL,1,1,0,1,0,0.0,0.0,0,0,NULL,NULL,0);
INSERT INTO graphs_items (gitemid, graphid, itemid, drawtype, sortorder, color, yaxisside, calc_fnc, type) VALUES (700026, 700018, 99007, 0, 0, '1A7C11', 0, 2, 0);
INSERT INTO graphs_items (gitemid, graphid, itemid, drawtype, sortorder, color, yaxisside, calc_fnc, type) VALUES (700027, 700019, 99007, 0, 0, '1A7C11', 0, 2, 0);
INSERT INTO hosts (hostid, host, name, status, description) VALUES (99013, 'Host to delete graphs', 'Host to delete graphs', 0, '');
INSERT INTO hosts_groups (hostgroupid, hostid, groupid) VALUES (99009, 99013, 50005);
INSERT INTO interface (interfaceid, hostid, main, type, useip, ip, dns, port) values (50027,99013,1,1,1,'127.0.0.1','','10050');
INSERT INTO items (itemid, type, hostid, name, description, key_, delay, interfaceid, params, formula, url, posts, query_fields, headers) VALUES (99008, 2, 99013, 'Item to delete graph', '', 'graph[1]', 0, NULL, '', '', 'zabbix.com', '', '','');
INSERT INTO graphs (graphid, name, width, height, yaxismin, yaxismax, templateid, show_work_period, show_triggers, graphtype, show_legend, show_3d, percent_left, percent_right, ymin_type, ymax_type, ymin_itemid, ymax_itemid, flags) VALUES (700020,'Delete graph 1',900,200,0.0,100.0,NULL,1,1,0,1,0,0.0,0.0,0,0,NULL,NULL,0);
INSERT INTO graphs (graphid, name, width, height, yaxismin, yaxismax, templateid, show_work_period, show_triggers, graphtype, show_legend, show_3d, percent_left, percent_right, ymin_type, ymax_type, ymin_itemid, ymax_itemid, flags) VALUES (700021,'Delete graph 2',900,200,0.0,100.0,NULL,1,1,0,1,0,0.0,0.0,0,0,NULL,NULL,0);
INSERT INTO graphs (graphid, name, width, height, yaxismin, yaxismax, templateid, show_work_period, show_triggers, graphtype, show_legend, show_3d, percent_left, percent_right, ymin_type, ymax_type, ymin_itemid, ymax_itemid, flags) VALUES (700022,'Delete graph 3',900,200,0.0,100.0,NULL,1,1,0,1,0,0.0,0.0,0,0,NULL,NULL,0);
INSERT INTO graphs (graphid, name, width, height, yaxismin, yaxismax, templateid, show_work_period, show_triggers, graphtype, show_legend, show_3d, percent_left, percent_right, ymin_type, ymax_type, ymin_itemid, ymax_itemid, flags) VALUES (700023,'Delete graph 4',900,200,0.0,100.0,NULL,1,1,0,1,0,0.0,0.0,0,0,NULL,NULL,0);
INSERT INTO graphs (graphid, name, width, height, yaxismin, yaxismax, templateid, show_work_period, show_triggers, graphtype, show_legend, show_3d, percent_left, percent_right, ymin_type, ymax_type, ymin_itemid, ymax_itemid, flags) VALUES (700024,'Delete graph 5',900,200,0.0,100.0,NULL,1,1,0,1,0,0.0,0.0,0,0,NULL,NULL,0);
INSERT INTO graphs_items (gitemid, graphid, itemid, drawtype, sortorder, color, yaxisside, calc_fnc, type) VALUES (700028, 700020, 99008, 0, 0, '1A7C11', 0, 2, 0);
INSERT INTO graphs_items (gitemid, graphid, itemid, drawtype, sortorder, color, yaxisside, calc_fnc, type) VALUES (700029, 700021, 99008, 0, 0, '1A7C11', 0, 2, 0);
INSERT INTO graphs_items (gitemid, graphid, itemid, drawtype, sortorder, color, yaxisside, calc_fnc, type) VALUES (700030, 700022, 99008, 0, 0, '1A7C11', 0, 2, 0);
INSERT INTO graphs_items (gitemid, graphid, itemid, drawtype, sortorder, color, yaxisside, calc_fnc, type) VALUES (700031, 700023, 99008, 0, 0, '1A7C11', 0, 2, 0);
INSERT INTO graphs_items (gitemid, graphid, itemid, drawtype, sortorder, color, yaxisside, calc_fnc, type) VALUES (700032, 700024, 99008, 0, 0, '1A7C11', 0, 2, 0);
INSERT INTO hosts (hostid, host, name, status, description) VALUES (99014, 'Empty template', 'Empty template', 3, '');
INSERT INTO hosts_groups (hostgroupid, hostid, groupid) VALUES (99010, 99014, 1);
INSERT INTO hstgrp (groupid,name,internal) VALUES (50006,'Empty group',0);
INSERT INTO hosts (hostid, host, name, status, description) VALUES (99015, 'Empty host', 'Empty host', 0, '');
INSERT INTO hosts_groups (hostgroupid, hostid, groupid) VALUES (99011, 99015, 50006);
INSERT INTO interface (interfaceid, hostid, main, type, useip, ip, dns, port) values (50028,99015,1,1,1,'127.0.0.1','','10050');
INSERT INTO hosts (hostid, host, name, status, description) VALUES (99016, 'Template to test graphs', 'Template to test graphs', 3, '');
INSERT INTO hosts_groups (hostgroupid, hostid, groupid) VALUES (99012, 99016, 1);
INSERT INTO items (itemid, type, hostid, name, description, key_, delay, interfaceid, params, formula, url, posts, query_fields, headers) VALUES (99009, 2, 99016, 'Item to check graph', '', 'graph[2]', 0, NULL, '', '', 'zabbix.com', '', '','');
INSERT INTO graphs (graphid, name, width, height, yaxismin, yaxismax, templateid, show_work_period, show_triggers, graphtype, show_legend, show_3d, percent_left, percent_right, ymin_type, ymax_type, ymin_itemid, ymax_itemid, flags) VALUES (700025,'Graph to check copy',900,200,0.0,100.0,NULL,1,1,0,1,0,0.0,0.0,0,0,NULL,NULL,0);
INSERT INTO graphs_items (gitemid, graphid, itemid, drawtype, sortorder, color, yaxisside, calc_fnc, type) VALUES (700033, 700025, 99009, 0, 0, '1A7C11', 0, 2, 0);
INSERT INTO hstgrp (groupid,name,internal) VALUES (50007,'Group to copy graph',0);
INSERT INTO hosts (hostid, host, name, status, description) VALUES (99017, 'Host with item and without graph 1', 'Host with item and without graph 1', 0, '');
INSERT INTO hosts_groups (hostgroupid, hostid, groupid) VALUES (99013, 99017, 50007);
INSERT INTO interface (interfaceid, hostid, main, type, useip, ip, dns, port) values (50029,99017,1,1,1,'127.0.0.1','','10050');
INSERT INTO items (itemid, type, hostid, name, description, key_, delay, interfaceid, params, formula, url, posts, query_fields, headers) VALUES (99010, 2, 99017, 'Item', '', 'graph[1]', 0, NULL, '', '', 'zabbix.com', '', '','');
INSERT INTO hosts (hostid, host, name, status, description) VALUES (99018, 'Host with item and without graph 2', 'Host with item and without graph 2', 0, '');
INSERT INTO hosts_groups (hostgroupid, hostid, groupid) VALUES (99014, 99018, 50007);
INSERT INTO interface (interfaceid, hostid, main, type, useip, ip, dns, port) values (50030,99018,1,1,1,'127.0.0.1','','10050');
INSERT INTO items (itemid, type, hostid, name, description, key_, delay, interfaceid, params, formula, url, posts, query_fields, headers) VALUES (99011, 2, 99018, 'Item', '', 'graph[1]', 0, NULL, '', '', 'zabbix.com', '', '','');
INSERT INTO hstgrp (groupid,name,internal) VALUES (50008,'Group to copy all graph',0);
INSERT INTO hosts (hostid, host, name, status, description) VALUES (99019, 'Host with item to copy all graphs 1', 'Host with item to copy all graphs 1', 0, '');
INSERT INTO hosts_groups (hostgroupid, hostid, groupid) VALUES (99015, 99019, 50008);
INSERT INTO interface (interfaceid, hostid, main, type, useip, ip, dns, port) values (50031,99019,1,1,1,'127.0.0.1','','10050');
INSERT INTO items (itemid, type, hostid, name, description, key_, delay, interfaceid, params, formula, url, posts, query_fields, headers) VALUES (99012, 2, 99019, 'Item', '', 'graph[1]', 0, NULL, '', '', 'zabbix.com', '', '','');
INSERT INTO hosts (hostid, host, name, status, description) VALUES (99020, 'Host with item to copy all graphs 2', 'Host with item to copy all graphs 2', 0, '');
INSERT INTO hosts_groups (hostgroupid, hostid, groupid) VALUES (99016, 99020, 50008);
INSERT INTO interface (interfaceid, hostid, main, type, useip, ip, dns, port) values (50032,99020,1,1,1,'127.0.0.1','','10050');
INSERT INTO items (itemid, type, hostid, name, description, key_, delay, interfaceid, params, formula, url, posts, query_fields, headers) VALUES (99013, 2, 99020, 'Item', '', 'graph[1]', 0, NULL, '', '', 'zabbix.com', '', '','');
INSERT INTO hosts (hostid, host, name, status, description) VALUES (99021, 'Host to check graph 2', 'Host to check graph 2', 0, '');
INSERT INTO hosts_groups (hostgroupid, hostid, groupid) VALUES (99017, 99021, 50005);
INSERT INTO interface (interfaceid, hostid, main, type, useip, ip, dns, port) values (50033,99021,1,1,1,'127.0.0.1','','10050');
INSERT INTO items (itemid, type, hostid, name, description, key_, delay, interfaceid, params, formula, url, posts, query_fields, headers) VALUES (99014, 2, 99021, 'Item to check graph', '', 'graph[1]', 0, NULL, '', '', 'zabbix.com', '', '','');
INSERT INTO hosts (hostid, host, name, status, description) VALUES (99022, 'Template with item graph', 'Template with item graph', 3, '');
INSERT INTO hosts_groups (hostgroupid, hostid, groupid) VALUES (99018, 99022, 1);
INSERT INTO items (itemid, type, hostid, name, description, key_, delay, interfaceid, params, formula, url, posts, query_fields, headers) VALUES (99015, 2, 99022, 'Item', '', 'graph[1]', 0, NULL, '', '', 'zabbix.com', '', '','');
INSERT INTO hosts (hostid, host, name, status, description) VALUES (99023, 'Template with item graph for copy all graph', 'Template with item graph for copy all graph', 3, '');
INSERT INTO hosts_groups (hostgroupid, hostid, groupid) VALUES (99019, 99023, 1);
INSERT INTO items (itemid, type, hostid, name, description, key_, delay, interfaceid, params, formula, url, posts, query_fields, headers) VALUES (99016, 2, 99023, 'Item', '', 'graph[1]', 0, NULL, '', '', 'zabbix.com', '', '','');
INSERT INTO hosts (hostid, host, name, status, description) VALUES (99029, 'Template to copy graph to several templates 1', 'Template to copy graph to several templates 1', 3, '');
INSERT INTO hosts_groups (hostgroupid, hostid, groupid) VALUES (99020, 99029, 1);
INSERT INTO items (itemid, type, hostid, name, description, key_, delay, interfaceid, params, formula, url, posts, query_fields, headers) VALUES (99022, 2, 99029, 'Item', '', 'graph[1]', 0, NULL, '', '', 'zabbix.com', '', '','');
INSERT INTO hosts (hostid, host, name, status, description) VALUES (99030, 'Template to copy graph to several templates 2', 'Template to copy graph to several templates 2', 3, '');
INSERT INTO hosts_groups (hostgroupid, hostid, groupid) VALUES (99021, 99030, 1);
INSERT INTO items (itemid, type, hostid, name, description, key_, delay, interfaceid, params, formula, url, posts, query_fields, headers) VALUES (99023, 2, 99030, 'Item', '', 'graph[1]', 0, NULL, '', '', 'zabbix.com', '', '','');
INSERT INTO hosts (hostid, host, name, status, description) VALUES (99024, 'Host to check graph 3', 'Host to check graph 3', 0, '');
INSERT INTO hosts_groups (hostgroupid, hostid, groupid) VALUES (99022, 99024, 50005);
INSERT INTO interface (interfaceid, hostid, main, type, useip, ip, dns, port) values (50034,99024,1,1,1,'127.0.0.1','','10050');
INSERT INTO items (itemid, type, hostid, name, description, key_, delay, interfaceid, params, formula, url, posts, query_fields, headers) VALUES (99017, 2, 99024, 'Item to check graph', '', 'graph[1]', 0, NULL, '', '', 'zabbix.com', '', '','');
INSERT INTO hosts (hostid, host, name, status, description) VALUES (99025, 'Host to check graph 4', 'Host to check graph 4', 0, '');
INSERT INTO hosts_groups (hostgroupid, hostid, groupid) VALUES (99023, 99025, 50005);
INSERT INTO interface (interfaceid, hostid, main, type, useip, ip, dns, port) values (50035,99025,1,1,1,'127.0.0.1','','10050');
INSERT INTO items (itemid, type, hostid, name, description, key_, delay, interfaceid, params, formula, url, posts, query_fields, headers) VALUES (99018, 2, 99025, 'Item to check graph', '', 'graph[1]', 0, NULL, '', '', 'zabbix.com', '', '','');
INSERT INTO hosts (hostid, host, name, status, description) VALUES (99026, 'Host to check graph 5', 'Host to check graph 5', 0, '');
INSERT INTO hosts_groups (hostgroupid, hostid, groupid) VALUES (99024, 99026, 50005);
INSERT INTO interface (interfaceid, hostid, main, type, useip, ip, dns, port) values (50036,99026,1,1,1,'127.0.0.1','','10050');
INSERT INTO items (itemid, type, hostid, name, description, key_, delay, interfaceid, params, formula, url, posts, query_fields, headers) VALUES (99019, 2, 99026, 'Item to check graph', '', 'graph[1]', 0, NULL, '', '', 'zabbix.com', '', '','');
INSERT INTO hstgrp (groupid,name,internal) VALUES (50009,'Copy graph to several groups 1',0);
INSERT INTO hosts (hostid, host, name, status, description) VALUES (99027, 'Host 1 from first group', 'Host 1 from first group', 0, '');
INSERT INTO hosts_groups (hostgroupid, hostid, groupid) VALUES (99025, 99027, 50009);
INSERT INTO interface (interfaceid, hostid, main, type, useip, ip, dns, port) values (50037,99027,1,1,1,'127.0.0.1','','10050');
INSERT INTO items (itemid, type, hostid, name, description, key_, delay, interfaceid, params, formula, url, posts, query_fields, headers) VALUES (99020, 2, 99027, 'Item to check graph', '{$A}', 'graph[1]', 0, NULL, '', '', 'zabbix.com', '', '','');
INSERT INTO hstgrp (groupid,name,internal) VALUES (50010,'Copy graph to several groups 2',0);
INSERT INTO hosts (hostid, host, name, status, description) VALUES (99028, 'Host 1 from second group', 'Host 1 from second group', 0, '');
INSERT INTO hosts_groups (hostgroupid, hostid, groupid) VALUES (99026, 99028, 50010);
INSERT INTO interface (interfaceid, hostid, main, type, useip, ip, dns, port) values (50038,99028,1,1,1,'127.0.0.1','','10050');
INSERT INTO items (itemid, type, hostid, name, description, key_, delay, interfaceid, params, formula, url, posts, query_fields, headers) VALUES (99021, 2, 99028, 'Item to check graph', '', 'graph[1]', 0, NULL, '', '', 'zabbix.com', '', '','');

-- testPageTriggers tags filtering test
INSERT INTO hosts (hostid, host, name, status, description) VALUES (99050, 'Host for trigger tags filtering', 'Host for trigger tags filtering', 0, '');
INSERT INTO hosts_groups (hostgroupid, hostid, groupid) VALUES (99910, 99050, 4);
INSERT INTO interface (interfaceid, hostid, main, type, useip, ip, dns, port) values (55030,99050,1,1,1,'127.0.0.1','','10050');
INSERT INTO items (itemid, type, hostid, name, description, key_, delay, interfaceid, params, formula, url, posts, query_fields, headers) VALUES (99090, 2, 99050, 'Trapper', '', 'trap', 30, NULL, '', '', '', '', '','');

INSERT INTO triggers (triggerid, description, expression, value, priority, state, lastchange, comments) VALUES (100060, 'First trigger for tag filtering', '{100060}>0', 0, 1, 0, '0', '');
INSERT INTO functions (functionid, itemid, triggerid, name, parameter) VALUES (100060, 99090, 100060, 'last', '$');
INSERT INTO trigger_tag (triggertagid, tag, value, triggerid) VALUES (9030, 'TagA','A', 100060);
INSERT INTO trigger_tag (triggertagid, tag, value, triggerid) VALUES (9031, 'TagB','b', 100060);
INSERT INTO trigger_tag (triggertagid, tag, value, triggerid) VALUES (9032, 'TagD','d', 100060);
INSERT INTO trigger_tag (triggertagid, tag, value, triggerid) VALUES (9033, 'TagG','g', 100060);

INSERT INTO triggers (triggerid, description, expression, value, priority, state, lastchange, comments) VALUES (100061, 'Second trigger for tag filtering', '{100061}>0', 0, 2, 0, '0', '');
INSERT INTO functions (functionid, itemid, triggerid, name, parameter) VALUES (100061, 99090, 100061, 'last', '$');
INSERT INTO trigger_tag (triggertagid, tag, value, triggerid) VALUES (9034, 'TagB','b', 100061);
INSERT INTO trigger_tag (triggertagid, tag, value, triggerid) VALUES (9035, 'TagE','e', 100061);
INSERT INTO trigger_tag (triggertagid, tag, value, triggerid) VALUES (9036, 'TagE1','e', 100061);
INSERT INTO trigger_tag (triggertagid, tag, value, triggerid) VALUES (9037, 'TagZ','z', 100061);

INSERT INTO triggers (triggerid, description, expression, value, priority, state, lastchange, comments) VALUES (100062, 'Third trigger for tag filtering', '{100062}>0', 0, 3, 0, '0', '');
INSERT INTO functions (functionid, itemid, triggerid, name, parameter) VALUES (100062, 99090, 100062, 'last', '$');
INSERT INTO trigger_tag (triggertagid, tag, value, triggerid) VALUES (9038, 'TagA','a', 100062);
INSERT INTO trigger_tag (triggertagid, tag, value, triggerid) VALUES (9039, 'TagI','i', 100062);
INSERT INTO trigger_tag (triggertagid, tag, value, triggerid) VALUES (9040, 'TagK','k', 100062);
INSERT INTO trigger_tag (triggertagid, tag, value, triggerid) VALUES (9041, 'TagT','t', 100062);

INSERT INTO triggers (triggerid, description, expression, value, priority, state, lastchange, comments) VALUES (100063, 'Fourth trigger for tag filtering', '{100063}>0', 0, 4, 0, '0', '');
INSERT INTO functions (functionid, itemid, triggerid, name, parameter) VALUES (100063, 99090, 100063, 'last', '$');
INSERT INTO trigger_tag (triggertagid, tag, value, triggerid) VALUES (9042, 'TagD','d', 100063);
INSERT INTO trigger_tag (triggertagid, tag, value, triggerid) VALUES (9043, 'TagE1','e', 100063);
INSERT INTO trigger_tag (triggertagid, tag, value, triggerid) VALUES (9044, 'TagG','g', 100063);
INSERT INTO trigger_tag (triggertagid, tag, value, triggerid) VALUES (9045, 'TagT','t', 100063);

INSERT INTO triggers (triggerid, description, expression, value, priority, state, lastchange, comments) VALUES (100064, 'Fifth trigger for tag filtering (no tags)', '{100064}>0', 0, 5, 0, '0', '');
INSERT INTO functions (functionid, itemid, triggerid, name, parameter) VALUES (100064, 99090, 100064, 'last', '$');

-- testDashboardHostAvailabilityWidget
INSERT INTO hstgrp (groupid, name, internal) VALUES (50011, 'Group to check Overview', 0);
INSERT INTO hstgrp (groupid, name, internal) VALUES (50012, 'Another group to check Overview', 0);
INSERT INTO hosts (hostid, host, name, status, description) VALUES (50011, '1_Host_to_check_Monitoring_Overview', '1_Host_to_check_Monitoring_Overview', 0, '');
INSERT INTO hosts (hostid, host, name, status, description) VALUES (50012, '3_Host_to_check_Monitoring_Overview', '3_Host_to_check_Monitoring_Overview', 0, '');
INSERT INTO hosts (hostid, host, name, status, description) VALUES (50013, '4_Host_to_check_Monitoring_Overview', '4_Host_to_check_Monitoring_Overview', 0, '');
INSERT INTO host_inventory (type, type_full, name, alias, os, os_full, os_short, serialno_a, serialno_b, tag, asset_tag, macaddress_a, macaddress_b, hardware, hardware_full, software, software_full, software_app_a, software_app_b, software_app_c, software_app_d, software_app_e, contact, location, location_lat, location_lon, notes, chassis, model, hw_arch, vendor, contract_number, installer_name, deployment_status, url_a, url_b, url_c, host_networks, host_netmask, host_router, oob_ip, oob_netmask, oob_router, date_hw_purchase, date_hw_install, date_hw_expiry, date_hw_decomm, site_address_a, site_address_b, site_address_c, site_city, site_state, site_country, site_zip, site_rack, site_notes, poc_1_name, poc_1_email, poc_1_phone_a, poc_1_phone_b, poc_1_cell, poc_1_screen, poc_1_notes, poc_2_name, poc_2_email, poc_2_phone_a, poc_2_phone_b, poc_2_cell, poc_2_screen, poc_2_notes, hostid) VALUES ('Type', 'Type (Full details)', 'Name', 'Alias', 'OS', 'OS (Full details)', 'OS (Short)', 'Serial number A', 'Serial number B', 'Tag','Asset tag', 'MAC address A', 'MAC address B', 'Hardware', 'Hardware (Full details)', 'Software', 'Software (Full details)', 'Software application A', 'Software application B', 'Software application C', 'Software application D', 'Software application E', 'Contact', 'Location', 'Location latitud', 'Location longitu', 'Notes', 'Chassis', 'Model', 'HW architecture', 'Vendor', 'Contract number', 'Installer name', 'Deployment status', 'URL A', 'URL B', 'URL C', 'Host networks', 'Host subnet mask', 'Host router', 'OOB IP address', 'OOB subnet mask', 'OOB router', 'Date HW purchased', 'Date HW installed', 'Date HW maintenance expires', 'Date hw decommissioned', 'Site address A', 'Site address B', 'Site address C', 'Site city', 'Site state / province', 'Site country', 'Site ZIP / postal', 'Site rack location', 'Site notes', 'Primary POC name', 'Primary POC email', 'Primary POC phone A', 'Primary POC phone B', 'Primary POC cell', 'Primary POC screen name', 'Primary POC notes', 'Secondary POC name', 'Secondary POC email', 'Secondary POC phone A', 'Secondary POC phone B', 'Secondary POC cell', 'Secondary POC screen name', 'Secondary POC notes', 50012);
INSERT INTO hosts_groups (hostgroupid, hostid, groupid) VALUES (90282, 50011, 50011);
INSERT INTO hosts_groups (hostgroupid, hostid, groupid) VALUES (90283, 50012, 50011);
INSERT INTO hosts_groups (hostgroupid, hostid, groupid) VALUES (90284, 50013, 50012);
INSERT INTO interface (interfaceid, hostid, main, type, useip, ip, dns, port) values (50039,50011,1,1,1,'127.0.0.1','','10050');
INSERT INTO interface (interfaceid, hostid, main, type, useip, ip, dns, port) values (50040,50012,1,1,1,'127.0.0.1','','10050');
INSERT INTO interface (interfaceid, hostid, main, type, useip, ip, dns, port) values (50041,50013,1,1,1,'127.0.0.1','','10050');
INSERT INTO items (itemid, hostid, interfaceid, type, value_type, name, key_, delay, history, status, params, description, flags, posts, headers) VALUES (99086, 50011, 50039, 2, 3, '1_item','trap[1]', '30s', '90d', 0, '', '', 0, '', '');
INSERT INTO item_tag (itemtagid, itemid, tag, value) VALUES (99000, 99086, 'DataBase', 'mysql');
INSERT INTO items (itemid, hostid, interfaceid, type, value_type, name, key_, delay, history, status, params, description, flags, posts, headers) VALUES (99091, 50011, 50039, 2, 3, '2_item','trap[2]', '30s', '90d', 0, '', '', 0, '', '');
INSERT INTO item_tag (itemtagid, itemid, tag, value) VALUES (99001, 99091, 'DataBase', 'PostgreSQL');
INSERT INTO items (itemid, hostid, interfaceid, type, value_type, name, key_, delay, history, status, params, description, flags, posts, headers) VALUES (99088, 50012, 50040, 2, 3, '3_item','trap[3]', '30s', '90d', 0, '', '', 0, '', '');
INSERT INTO item_tag (itemtagid, itemid, tag, value) VALUES (99002, 99088, 'DataBase', 'Oracle');
INSERT INTO items (itemid, hostid, interfaceid, type, value_type, name, key_, delay, history, status, params, description, flags, posts, headers, units) VALUES (99089, 50013, 50041, 2, 3, '4_item','trap[4]', '30s', '90d', 0, '', '', 0, '', '', 'UNIT');
INSERT INTO item_tag (itemtagid, itemid, tag, value) VALUES (99003, 99089, 'DataBase', 'Oracle DB');
INSERT INTO triggers (triggerid, description, expression, value, state, lastchange, comments, priority, url) VALUES (100032, '1_trigger_Not_classified', '{100032}>0', 1, 0, '1533555726', 'Macro should be resolved, host IP should be visible here: {HOST.CONN}', 0, 'tr_events.php?triggerid={TRIGGER.ID}&eventid={EVENT.ID}');
INSERT INTO triggers (triggerid, description, expression, value, state, lastchange, comments, priority) VALUES (100033, '1_trigger_Warning', '{100033}>0', 1, 0, '1533555726', 'The following url should be clickable: https://zabbix.com', 2);
INSERT INTO triggers (triggerid, description, expression, value, state, lastchange, comments, priority, url) VALUES (100034, '1_trigger_Average', '{100034}>0', 1, 0, '1533555726', 'https://zabbix.com', 3, 'tr_events.php?triggerid={TRIGGER.ID}&eventid={EVENT.ID}');
INSERT INTO triggers (triggerid, description, expression, value, state, lastchange, comments, priority, url) VALUES (100035, '1_trigger_High', '{100035}>0', 1, 0, '1533555726', 'Non-clickable description', 4, 'tr_events.php?triggerid={TRIGGER.ID}&eventid={EVENT.ID}');
INSERT INTO triggers (triggerid, description, expression, value, state, lastchange, comments, priority) VALUES (100036, '1_trigger_Disaster', '{100036}>0', 1, 0, '1533555726', '', 5);
INSERT INTO triggers (triggerid, description, expression, value, state, lastchange, comments, priority) VALUES (100037, '2_trigger_Information', '{100037}>0', 1, 0, '1533555726', 'http://zabbix.com https://www.zabbix.com/career https://www.zabbix.com/contact', 1);
INSERT INTO triggers (triggerid, description, expression, value, state, lastchange, comments, priority) VALUES (100038, '3_trigger_Average', '{100038}>0', 1, 0, '1533555726', 'Macro - resolved, URL - clickable: {HOST.NAME}, https://zabbix.com', 3);
INSERT INTO triggers (triggerid, description, expression, value, state, lastchange, comments, priority, url) VALUES (100039, '3_trigger_Disaster', '{100039}>0', 0, 0, '1533555726', '', 5, 'triggers.php?form=update&triggerid={TRIGGER.ID}&context=host');
INSERT INTO triggers (triggerid, description, expression, value, state, lastchange, comments, priority) VALUES (100040, '4_trigger_Average', '{100040}>0', 1, 0, '1533555726', '', 3);
INSERT INTO functions (functionid, itemid, triggerid, name, parameter) VALUES (100032, 99086, 100032, 'last', '$,#1');
INSERT INTO functions (functionid, itemid, triggerid, name, parameter) VALUES (100033, 99086, 100033, 'last', '$,#1');
INSERT INTO functions (functionid, itemid, triggerid, name, parameter) VALUES (100034, 99086, 100034, 'last', '$,#1');
INSERT INTO functions (functionid, itemid, triggerid, name, parameter) VALUES (100035, 99086, 100035, 'last', '$,#1');
INSERT INTO functions (functionid, itemid, triggerid, name, parameter) VALUES (100036, 99086, 100036, 'last', '$,#1');
INSERT INTO functions (functionid, itemid, triggerid, name, parameter) VALUES (100037, 99091, 100037, 'last', '$,#1');
INSERT INTO functions (functionid, itemid, triggerid, name, parameter) VALUES (100038, 99088, 100038, 'last', '$,#1');
INSERT INTO functions (functionid, itemid, triggerid, name, parameter) VALUES (100039, 99088, 100039, 'last', '$,#1');
INSERT INTO functions (functionid, itemid, triggerid, name, parameter) VALUES (100040, 99089, 100040, 'last', '$,#1');
INSERT INTO history_uint (itemid, clock, value, ns) VALUES (99086, 1533555726, 1, 726692808);
INSERT INTO history_uint (itemid, clock, value, ns) VALUES (99091, 1533555726, 2, 726692808);
INSERT INTO history_uint (itemid, clock, value, ns) VALUES (99088, 1533555726, 3, 726692808);
INSERT INTO history_uint (itemid, clock, value, ns) VALUES (99089, 1533555726, 4, 726692808);

INSERT INTO events (eventid, source, object, objectid, clock, ns, value, name, severity) VALUES (9000, 0, 0, 100032, 1533555726, 726692808, 1, '1_trigger_Not_classified', 0);
INSERT INTO events (eventid, source, object, objectid, clock, ns, value, name, severity) VALUES (9001, 0, 0, 100033, 1533555726, 726692808, 1, '1_trigger_Warning', 2);
INSERT INTO events (eventid, source, object, objectid, clock, ns, value, name, severity) VALUES (9002, 0, 0, 100034, 1533555726, 726692808, 1, '1_trigger_Average', 3);
INSERT INTO events (eventid, source, object, objectid, clock, ns, value, name, severity) VALUES (9003, 0, 0, 100035, 1533555726, 726692808, 1, '1_trigger_High', 4);
INSERT INTO events (eventid, source, object, objectid, clock, ns, value, name, severity) VALUES (9004, 0, 0, 100036, 1533555726, 726692808, 1, '1_trigger_Disaster', 5);
INSERT INTO events (eventid, source, object, objectid, clock, ns, value, name, severity, acknowledged) VALUES (9005, 0, 0, 100037, 1533555726, 726692808, 1, '2_trigger_Information', 1, 1);
INSERT INTO events (eventid, source, object, objectid, clock, ns, value, name, severity, acknowledged) VALUES (9006, 0, 0, 100038, 1533555726, 726692808, 1, '3_trigger_Average', 3, 1);
INSERT INTO events (eventid, source, object, objectid, clock, ns, value, name, severity) VALUES (9007, 0, 0, 100040, 1533555726, 726692808, 1, '4_trigger_Average', 3);

INSERT INTO problem (eventid, source, object, objectid, clock, ns, name, severity) VALUES ( 9000, 0, 0, 100032, 1533555726, 726692808, '1_trigger_Not_classified', 0);
INSERT INTO problem (eventid, source, object, objectid, clock, ns, name, severity) VALUES ( 9001, 0, 0, 100033, 1533555726, 726692808, '1_trigger_Warning', 2);
INSERT INTO problem (eventid, source, object, objectid, clock, ns, name, severity) VALUES ( 9002, 0, 0, 100034, 1533555726, 726692808, '1_trigger_Average', 3);
INSERT INTO problem (eventid, source, object, objectid, clock, ns, name, severity) VALUES ( 9003, 0, 0, 100035, 1533555726, 726692808, '1_trigger_High', 4);
INSERT INTO problem (eventid, source, object, objectid, clock, ns, name, severity) VALUES ( 9004, 0, 0, 100036, 1533555726, 726692808, '1_trigger_Disaster', 5);
INSERT INTO problem (eventid, source, object, objectid, clock, ns, name, severity, acknowledged) VALUES ( 9005, 0, 0, 100037, 1533555726, 726692808, '2_trigger_Information', 1, 1);
INSERT INTO problem (eventid, source, object, objectid, clock, ns, name, severity, acknowledged) VALUES ( 9006, 0, 0, 100038, 1533555726, 726692808, '3_trigger_Average', 3, 1);
INSERT INTO problem (eventid, source, object, objectid, clock, ns, name, severity, acknowledged) VALUES ( 9007, 0, 0, 100040, 1533555726, 726692808, '4_trigger_Average', 3, 1);
INSERT INTO acknowledges (acknowledgeid, userid, eventid, clock, message, action, old_severity, new_severity) VALUES (1, 1, 9005, 1533629135, '1 acknowledged', 2, 0, 0);
INSERT INTO acknowledges (acknowledgeid, userid, eventid, clock, message, action, old_severity, new_severity) VALUES (2, 1, 9006, 1533629135, '2 acknowledged', 2, 0, 0);
INSERT INTO task (taskid, type, status, clock, ttl, proxy_hostid) VALUES (1, 4, 1, 1533631968, 0, NULL);
INSERT INTO task (taskid, type, status, clock, ttl, proxy_hostid) VALUES (2, 4, 1, 1533631968, 0, NULL);
INSERT INTO task_acknowledge (taskid, acknowledgeid) VALUES (1, 1);
INSERT INTO task_acknowledge (taskid, acknowledgeid) VALUES (2, 2);

-- Hosts with proxies for Hosts filtering test
INSERT INTO hosts (hostid, host, status, description) VALUES (99051, 'Proxy_1 for filter', 5, '');
INSERT INTO hosts (hostid, host, status, description) VALUES (99052, 'Proxy_2 for filter', 5, '');
INSERT INTO hosts (hostid, proxy_hostid, host, name, status, description) VALUES (99053, 99051, 'Host_1 with proxy', 'Host_1 with proxy', 0, '');
INSERT INTO hosts (hostid, proxy_hostid, host, name, status, description) VALUES (99054, 99052, 'Host_2 with proxy', 'Host_2 with proxy', 0, '');
INSERT INTO interface (interfaceid, hostid, type, ip, useip, port, main) VALUES (55031, 99053, 1, '127.0.0.1', 1, '10050', 1);
INSERT INTO interface (interfaceid, hostid, type, ip, useip, port, main) VALUES (55032, 99054, 1, '127.0.0.1', 1, '10050', 1);
INSERT INTO hosts_groups (hostgroupid, hostid, groupid) VALUES (99911, 99053, 4);
INSERT INTO hosts_groups (hostgroupid, hostid, groupid) VALUES (99912, 99054, 4);

-- Dashboard for problem hosts widget
INSERT INTO dashboard (dashboardid, name, userid, private) VALUES (1000, 'Dashboard for Problem hosts widget', 1, 1);
INSERT INTO dashboard_page (dashboard_pageid, dashboardid) VALUES (1000, 1000);
INSERT INTO widget (widgetid, dashboard_pageid, type, name, x, y, width, height) VALUES (10000, 1000, 'problemhosts', '', 0, 0, 8, 8);
INSERT INTO profiles (profileid,userid,idx,value_id,value_str,source,type) VALUES (4, 1, 'web.dashboard.dashboardid', 1,'','', 1);

-- testPageAvailabilityReport SLA reports
INSERT INTO hosts (hostid, host, name, status, description) VALUES (50014, 'SLA reports host', 'SLA reports host', 0, '');
INSERT INTO interface (interfaceid, hostid, main, type, useip, ip, port) VALUES (50042, 50014, 1, 1, 1, '127.0.0.1', '10051');
INSERT INTO hosts_groups (hostgroupid, hostid, groupid) VALUES (50013, 50014, 4);
INSERT INTO items (itemid, type, hostid, name, key_, params, description, posts, headers) VALUES (400670, 2, 50014, 'Item A', 'A', '', '', '', '');
INSERT INTO items (itemid, type, hostid, name, key_, params, description, posts, headers) VALUES (400680, 2, 50014, 'Item B', 'B', '', '', '', '');
INSERT INTO items (itemid, type, hostid, name, key_, params, description, posts, headers) VALUES (400690, 2, 50014, 'Item C', 'C', '', '', '', '');
INSERT INTO triggers (triggerid, expression, description, comments) VALUES (100001, '{16028}=0', 'A trigger', '');
INSERT INTO triggers (triggerid, expression, description, comments) VALUES (100002, '{16029}=0', 'B trigger', '');
INSERT INTO triggers (triggerid, expression, description, comments) VALUES (100003, '{16030}=0', 'C trigger', '');
INSERT INTO functions (functionid, itemid, triggerid, name, parameter) VALUES (16028, 400670, 100001,'last','$,#1');
INSERT INTO functions (functionid, itemid, triggerid, name, parameter) VALUES (16029, 400680, 100002,'last','$,#1');
INSERT INTO functions (functionid, itemid, triggerid, name, parameter) VALUES (16030, 400690, 100003,'last','$,#1');

-- testPageTriggers triggers filtering
INSERT INTO hosts (hostid, host, name, status, description) VALUES (99061, 'Inheritance template for triggers filtering', 'Inheritance template for triggers filtering', 3, '');
INSERT INTO hosts_groups (hostgroupid, hostid, groupid) VALUES (99913, 99061, 1);
INSERT INTO items (itemid, type, hostid, name, description, key_, interfaceid, params, posts, headers) VALUES (99092, 2, 99061, 'Inheritance item for triggers filtering', '', 'trap', NULL, '', '', '');
INSERT INTO triggers (triggerid, description, expression, priority, state, comments) VALUES (100065, 'Inheritance trigger with tags', '{100065}>0',3, 1, '');
INSERT INTO functions (functionid, itemid, triggerid, name, parameter) VALUES (100065, 99092, 100065, 'last', '$');
INSERT INTO trigger_tag (triggertagid, tag, value, triggerid) VALUES (9046, 'server','selenium', 100065);
INSERT INTO trigger_tag (triggertagid, tag, value, triggerid) VALUES (9047, 'Street','dzelzavas', 100065);

INSERT INTO hosts (hostid, host, name, status, description) VALUES (99062, 'Host for triggers filtering', 'Host for triggers filtering', 0, '');
INSERT INTO hstgrp (groupid, name, internal) VALUES (50014,'Group to check triggers filtering',0);
INSERT INTO hosts_groups (hostgroupid, hostid, groupid) VALUES (99914, 99062, 50014);
INSERT INTO hosts_templates (hosttemplateid, hostid, templateid) VALUES (50004, 99062, 99061);
INSERT INTO interface (interfaceid, hostid, main, type, useip, ip, dns, port) values (55033, 99062, 1, 1, 1, '127.0.0.1', '', '10050');

INSERT INTO items (itemid, type, hostid, name, description, key_, interfaceid, params, posts, templateid, headers) VALUES (99093, 2, 99062, 'Inheritance item for triggers filtering', '', 'trap', NULL, '', '', 99092,'');
INSERT INTO items (itemid, type, hostid, name, description, key_, interfaceid, params, posts, headers) VALUES (99094, 2, 99062, 'Item for triggers filtering', '', 'trap1', NULL, '', '', '');

INSERT INTO triggers (triggerid, description, expression, value, comments, templateid, state, error) VALUES (100066, 'Inheritance trigger with tags', '{100067}=0', 1,'', 100065, 1, 'selenium trigger cannot be evaluated for some reason');
INSERT INTO functions (functionid, triggerid, itemid, name, parameter) VALUES (100067, 100066, 99093, 'last', '$');
INSERT INTO trigger_tag (triggertagid, tag, value, triggerid) VALUES (9048, 'server','selenium', 100066);
INSERT INTO trigger_tag (triggertagid, tag, value, triggerid) VALUES (9049, 'Street','Dzelzavas', 100066);
INSERT INTO events (eventid, source, object, objectid, clock, ns, value, name, severity) VALUES (9008, 0, 0, 100066, 1535012391, 445429746,1, 'Inheritance trigger with tags', 3);
INSERT INTO event_tag (eventtagid, eventid, tag, value) VALUES (116, 9008, 'server', 'selenium');
INSERT INTO event_tag (eventtagid, eventid, tag, value) VALUES (117, 9008, 'Street', 'Dzelzavas');
INSERT INTO problem (eventid, source, object, objectid, clock, ns, name, severity) VALUES (9008, 0, 0, 100066, 1535012391, 445429746, 'Inheritance trigger with tags', 3);
INSERT INTO problem_tag (problemtagid, eventid, tag, value) VALUES (116, 9008, 'server', 'selenium');
INSERT INTO problem_tag (problemtagid, eventid, tag, value) VALUES (117, 9008, 'Street', 'Dzelzavas');
INSERT INTO triggers (triggerid, description, expression, status, value, priority, comments, state) VALUES (100067, 'Trigger disabled with tags', '{100067}>0', 1, 0, 3, '', 0);
INSERT INTO functions (functionid, itemid, triggerid, name, parameter) VALUES (100068, 99094, 100067, 'last', '$');
INSERT INTO trigger_tag (triggertagid, tag, value, triggerid) VALUES (9050, 'Street','Dzelzavas', 100067);
INSERT INTO trigger_tag (triggertagid, tag, value, triggerid) VALUES (9051, 'country','latvia', 100067);
INSERT INTO trigger_depends (triggerdepid, triggerid_down, triggerid_up) VALUES (99000, 100066, 100067);
INSERT INTO triggers (triggerid, description, expression, status, value, priority, comments, state) VALUES (100070, 'Dependent trigger ONE', '{100067}>0', 0, 0, 4, '', 0);
INSERT INTO functions (functionid, itemid, triggerid, name, parameter) VALUES (100071, 99094, 100070, 'last', '$');
INSERT INTO trigger_depends (triggerdepid, triggerid_down, triggerid_up) VALUES (99001, 100070, 100067);

INSERT INTO items (itemid, type, hostid, name, description, key_, interfaceid, flags, params, posts, headers) VALUES (99095, 2, 99062, 'Discovery rule for triggers filtering', '', 'lld', NULL, 1,'','','');
INSERT INTO items (itemid, type, hostid, name, description, key_, interfaceid, flags, params, posts, headers) VALUES (99096, 2, 99062, 'Discovered item {#TEST}', '', 'lld[{#TEST}]', NULL, 2, '', '', '');
INSERT INTO item_discovery (itemdiscoveryid, itemid, parent_itemid, lastcheck, ts_delete) VALUES (15085, 99096, 99095, 0, 0);
INSERT INTO items (itemid, type, hostid, name, description, key_, interfaceid, flags, params, posts, headers) VALUES (99097, 2, 99062, 'Discovered item one', '', 'lld[one]', NULL, 4, '', '', '');
INSERT INTO item_discovery (itemdiscoveryid, itemid, parent_itemid, key_) values (15086, 99097, 99096, 'lld[one]');
INSERT INTO triggers (triggerid, description, expression, status, value, priority, comments, state, flags) VALUES (100068, 'Discovered trigger {#TEST}', '{100069}>0', 0, 0, 5, '', 0, 2);
INSERT INTO functions (functionid, itemid, triggerid, name, parameter) VALUES (100069, 99096, 100068, 'last', '$');
INSERT INTO triggers (triggerid, description, expression, status, value, priority, comments, state, flags) VALUES (100069, 'Discovered trigger one', '{100070}>0', 0, 0, 5, '', 0, 4);
INSERT INTO functions (functionid, itemid, triggerid, name, parameter) VALUES (100070, 99097, 100069, 'last', '$');
INSERT INTO trigger_discovery (triggerid, parent_triggerid) VALUES (100069, 100068);

-- testFormAdministrationMediaTypes
INSERT INTO media_type (mediatypeid, type, name, exec_path, status, script, description) VALUES (100, 1, 'Test script', 'Selenium test script', 1, '', '');

-- testFormUser
INSERT INTO sysmaps (sysmapid, name, width, height, backgroundid, label_type, label_location, highlight, expandproblem, markelements, show_unack, userid, private) VALUES (10, 'Public map with image', 800, 600, NULL, 0, 0, 1, 1, 1, 2, 1, 0);
INSERT INTO sysmaps_elements (selementid, sysmapid, elementid, elementtype, iconid_off, iconid_on, label, label_location, x, y, iconid_disabled, iconid_maintenance) VALUES (10,10,0,4,7,NULL,'Test phone icon',0,151,101,NULL,NULL);

-- testHostAvailabilityWidget
INSERT INTO dashboard (dashboardid, name, userid, private) VALUES (1010, 'Dashboard for Host availability widget', 1, 1);
INSERT INTO dashboard_page (dashboard_pageid, dashboardid) VALUES (1010, 1010);
INSERT INTO widget (widgetid, dashboard_pageid, type, name, x, y, width, height) VALUES (10001, 1010, 'hostavail', 'Reference HA widget', 0, 0, 6, 3);
INSERT INTO widget (widgetid, dashboard_pageid, type, name, x, y, width, height) VALUES (10002, 1010, 'hostavail', 'Reference HA widget to delete', 0, 3, 6, 3);
INSERT INTO widget_field (widget_fieldid, widgetid, type, name, value_int, value_groupid) VALUES (8900, 10002, 2, 'groupids', 0, 4);
INSERT INTO widget_field (widget_fieldid, widgetid, type, name, value_int) VALUES (8901, 10002, 0, 'layout', 1);
INSERT INTO hstgrp (groupid,name,internal) VALUES (50015,'Group for Host availability widget',0);
INSERT INTO hstgrp (groupid,name,internal) VALUES (50016,'Group in maintenance for Host availability widget',0);

INSERT INTO maintenances (maintenanceid, name, maintenance_type, description, active_since, active_till,tags_evaltype) VALUES (5,'Maintenance for Host availability widget',0,'Maintenance for checking Show hosts in maintenance option in Host availability widget',1534971600,2147378400,0);
INSERT INTO timeperiods (timeperiodid, timeperiod_type, every, month, dayofweek, day, start_time, period, start_date) VALUES (14,0,1,0,0,1,43200,612406800,1534971600);
INSERT INTO maintenances_windows (maintenance_timeperiodid, maintenanceid, timeperiodid) VALUES (14,5,14);
INSERT INTO maintenances_groups (maintenance_groupid, maintenanceid, groupid) VALUES (4,5,50016);

INSERT INTO hosts (hostid, host, name, status, description) VALUES (99130, 'Not available host', 'Not available host', 0, 'Not available host for Host availability widget');
INSERT INTO hosts_groups (hostgroupid, hostid, groupid) VALUES (99050, 99130, 50015);
INSERT INTO interface (interfaceid, hostid, type, ip, dns, useip, port, main, available, error) VALUES (55040, 99130, 1, '127.0.0.1', 'zabbixzabbixzabbix.com', '0', '10050', '1', 2, 'ERROR Agent');
INSERT INTO interface (interfaceid, hostid, type, ip, dns, useip, port, main, available, error) VALUES (55041, 99130, 2, '127.0.0.1', 'zabbixzabbixzabbix.com', '0', '10050', '1', 2, 'ERROR SNMP');
INSERT INTO interface_snmp (interfaceid, version, bulk, community) values (55041, 2, 1, '{$SNMP_COMMUNITY}');
INSERT INTO interface (interfaceid, hostid, type, ip, dns, useip, port, main, available, error) VALUES (55042, 99130, 3, '127.0.0.1', 'zabbixzabbixzabbix.com', '0', '10050', '1', 2, 'ERROR IPMI');
INSERT INTO interface (interfaceid, hostid, type, ip, dns, useip, port, main, available, error) VALUES (55043, 99130, 4, '127.0.0.1', 'zabbixzabbixzabbix.com', '0', '10050', '1', 2, 'ERROR JMX');

INSERT INTO hosts (hostid, host, name, status, description, maintenanceid, maintenance_status, maintenance_type, maintenance_from) VALUES (99131, 'Not available host in maintenance', 'Not available host in maintenance', 0, 'Not available host in maintenance for Host availability widget', 5, 1, 0, 1534971600);
INSERT INTO hosts_groups (hostgroupid, hostid, groupid) VALUES (99051, 99131, 50016);
INSERT INTO interface (interfaceid, hostid, type, ip, dns, useip, port, main, available) VALUES (55044, 99131, 1, '127.0.0.1', 'zabbixzabbixzabbix.com', '0', '10050', '1', 2);
INSERT INTO interface (interfaceid, hostid, type, ip, dns, useip, port, main, available) VALUES (55045, 99131, 2, '127.0.0.1', 'zabbixzabbixzabbix.com', '0', '10050', '1', 2);
INSERT INTO interface_snmp (interfaceid, version, bulk, community) values (55045, 2, 1, '{$SNMP_COMMUNITY}');
INSERT INTO interface (interfaceid, hostid, type, ip, dns, useip, port, main, available) VALUES (55046, 99131, 3, '127.0.0.1', 'zabbixzabbixzabbix.com', '0', '10050', '1', 2);
INSERT INTO interface (interfaceid, hostid, type, ip, dns, useip, port, main, available) VALUES (55047, 99131, 4, '127.0.0.1', 'zabbixzabbixzabbix.com', '0', '10050', '1', 2);

INSERT INTO hosts (hostid, host, name, status, description) VALUES (99132, 'Unknown host', 'Unknown host', 0,'Unknown host for Host availability widget');
INSERT INTO hosts_groups (hostgroupid, hostid, groupid) VALUES (99052, 99132, 50015);
INSERT INTO interface (interfaceid, hostid, type, ip, dns, useip, port, main, available) VALUES (55048, 99132, 1, '127.0.0.1', 'zabbixzabbixzabbix.com', '0', '10050', '1',0);

INSERT INTO hosts (hostid, host, name, status, description, maintenanceid, maintenance_status, maintenance_type, maintenance_from) VALUES (99133, 'Unknown host in maintenance', 'Unknown host in maintenance', 0,'Unknown host for Host availability widget in maintenance', 5, 1, 0, 1534971600);
INSERT INTO hosts_groups (hostgroupid, hostid, groupid) VALUES (99053, 99133, 50016);
INSERT INTO interface (interfaceid, hostid, type, ip, dns, useip, port, main, available) VALUES (55049, 99133, 1, '127.0.0.1', 'zabbixzabbixzabbix.com', '0', '10050', '1',0);

INSERT INTO hosts (hostid, host, name, status, description) VALUES (99134, 'Available host', 'Available host', 0, 'Available host for Host availability widget');
INSERT INTO hosts_groups (hostgroupid, hostid, groupid) VALUES (99054, 99134, 50015);
INSERT INTO interface (interfaceid, hostid, type, ip, dns, useip, port, main, available) VALUES (55050, 99134, 1, '127.0.0.1', '', '1', '10050', '1', 1);
INSERT INTO interface (interfaceid, hostid, type, ip, dns, useip, port, main, available) VALUES (55051, 99134, 2, '127.0.0.1', 'zabbixzabbixzabbix.com', '0', '10050', '1', 1);
INSERT INTO interface_snmp (interfaceid, version, bulk, community) values (55051, 2, 1, '{$SNMP_COMMUNITY}');
INSERT INTO interface (interfaceid, hostid, type, ip, dns, useip, port, main, available) VALUES (55052, 99134, 3, '127.0.0.1', 'zabbixzabbixzabbix.com', '0', '10050', '1', 1);
INSERT INTO interface (interfaceid, hostid, type, ip, dns, useip, port, main, available) VALUES (55053, 99134, 4, '127.0.0.1', 'zabbixzabbixzabbix.com', '0', '10050', '1', 1);

INSERT INTO hosts (hostid, host, name, status, description, maintenanceid, maintenance_status, maintenance_type, maintenance_from) VALUES (99135, 'Available host in maintenance', 'Available host in maintenance', 0, 'Available host in maintenance for Host availability widget', 5, 1, 0, 1534971600);
INSERT INTO hosts_groups (hostgroupid, hostid, groupid) VALUES (99055, 99135, 50016);
INSERT INTO interface (interfaceid, hostid, type, ip, dns, useip, port, main, available) VALUES (55054, 99135, 1, '127.0.0.1', '', '1', '10050', '1', 1);
INSERT INTO interface (interfaceid, hostid, type, ip, dns, useip, port, main, available) VALUES (55055, 99135, 2, '127.0.0.1', '', '1', '10050', '1', 1);
INSERT INTO interface_snmp (interfaceid, version, bulk, community) values (55055, 2, 1, '{$SNMP_COMMUNITY}');
INSERT INTO interface (interfaceid, hostid, type, ip, dns, useip, port, main, available) VALUES (55056, 99135, 3, '127.0.0.1', '', '1', '10050', '1', 1);
INSERT INTO interface (interfaceid, hostid, type, ip, dns, useip, port, main, available) VALUES (55057, 99135, 4, '127.0.0.1', '', '1', '10050', '1', 1);

-- testHostMacros
INSERT INTO hostmacro (hostmacroid, hostid, macro, value, description) VALUES (90100, 20006, '{$MACRO1}', '', '');
INSERT INTO hostmacro (hostmacroid, hostid, macro, value, description) VALUES (90101, 20006, '{$MACRO2}', '', '');

INSERT INTO hosts (hostid, host, name, status, description) VALUES (30010, 'Host for macros remove', 'Host for macros remove', 0, '');
INSERT INTO hosts_groups (hostgroupid, hostid, groupid) VALUES (90900, 30010, 4);
INSERT INTO interface (type, ip, dns, useip, port, main, hostid, interfaceid) VALUES (1, '127.0.0.1', '', '1', '10050', '1', 30010, 20030);
INSERT INTO hostmacro (hostmacroid, hostid, macro, value, description) VALUES (90102, 30010, '{$MACRO_FOR_REMOVE1}', '', '');
INSERT INTO hostmacro (hostmacroid, hostid, macro, value, description) VALUES (90103, 30010, '{$MACRO_FOR_REMOVE2}', '', '');

INSERT INTO hostmacro (hostmacroid, hostid, macro, value, description) VALUES (90104, 40000, '{$TEMPLATE_MACRO1}', '', '');
INSERT INTO hostmacro (hostmacroid, hostid, macro, value, description) VALUES (90105, 40000, '{$TEMPLATE_MACRO2}', '', '');

INSERT INTO hostmacro (hostmacroid, hostid, macro, value, description) VALUES (90106, 99016, '{$TEMPLATE_MACRO_FOR_REMOVE1}', '', '');
INSERT INTO hostmacro (hostmacroid, hostid, macro, value, description) VALUES (90107, 99016, '{$TEMPLATE_MACRO_FOR_REMOVE2}', '', '');

-- testPageTriggerUrl
INSERT INTO dashboard (dashboardid, name, userid, private) VALUES (1020, 'Dashboard for Trigger overview widget', 1, 1);
INSERT INTO dashboard_page (dashboard_pageid, dashboardid) VALUES (1020, 1020);
INSERT INTO widget (widgetid, dashboard_pageid, type, name, x, y, width, height) VALUES (10003, 1020, 'trigover', 'Group to check Overview', 0, 0, 12, 7);
INSERT INTO widget_field (widget_fieldid, widgetid, type, name, value_int) VALUES (8902, 10003, 0, 'style', 1);
INSERT INTO widget_field (widget_fieldid, widgetid, type, name, value_int, value_groupid) VALUES (8903, 10003, 2, 'groupids', 0, 50011);

-- Dashboard for graph widget
INSERT INTO dashboard (dashboardid, name, userid, private) VALUES (1030, 'Dashboard for graph widgets', 1, 1);
INSERT INTO dashboard_page (dashboard_pageid, dashboardid) VALUES (1030, 1030);
INSERT INTO widget (widgetid, dashboard_pageid, type, name, x, y, width, height) VALUES (10004, 1030, 'svggraph', 'Test cases for update', 0, 0, 6, 5);
INSERT INTO widget (widgetid, dashboard_pageid, type, name, x, y, width, height) VALUES (10005, 1030, 'svggraph', 'Test cases for simple update and deletion', 6, 0, 6, 5);
-- widget "Test cases for simple update and deletion"
INSERT INTO widget_field (widget_fieldid, widgetid, type, name, value_int, value_str) VALUES (90006, 10005, 0, 'righty', 0, '');
INSERT INTO widget_field (widget_fieldid, widgetid, type, name, value_int, value_str) VALUES (90008, 10005, 1, 'ds.hosts.0.0', 0, 'Host*');
INSERT INTO widget_field (widget_fieldid, widgetid, type, name, value_int, value_str) VALUES (90009, 10005, 1, 'ds.items.0.0', 0, 'Available memory');
-- widget "Test cases for update"
INSERT INTO widget_field (widget_fieldid, widgetid, type, name, value_int, value_str) VALUES (90011, 10004, 0, 'ds.axisy.0', 1, '');
INSERT INTO widget_field (widget_fieldid, widgetid, type, name, value_int, value_str) VALUES (90012, 10004, 0, 'ds.pointsize.0', 4, '');
INSERT INTO widget_field (widget_fieldid, widgetid, type, name, value_int, value_str) VALUES (90013, 10004, 0, 'ds.transparency.0', 6, '');
INSERT INTO widget_field (widget_fieldid, widgetid, type, name, value_int, value_str) VALUES (90014, 10004, 0, 'ds.type.0', 1, '');
INSERT INTO widget_field (widget_fieldid, widgetid, type, name, value_int, value_str) VALUES (90015, 10004, 0, 'graph_time', 1, '');
INSERT INTO widget_field (widget_fieldid, widgetid, type, name, value_int, value_str) VALUES (90016, 10004, 0, 'lefty', 0, '');
INSERT INTO widget_field (widget_fieldid, widgetid, type, name, value_int, value_str) VALUES (90017, 10004, 0, 'legend_lines', 2, '');
INSERT INTO widget_field (widget_fieldid, widgetid, type, name, value_int, value_str) VALUES (90018, 10004, 0, 'or.pointsize.0', 1, '');
INSERT INTO widget_field (widget_fieldid, widgetid, type, name, value_int, value_str) VALUES (90019, 10004, 0, 'righty_units', 1, '');
INSERT INTO widget_field (widget_fieldid, widgetid, type, name, value_int, value_str) VALUES (90020, 10004, 0, 'severities', 0, '');
INSERT INTO widget_field (widget_fieldid, widgetid, type, name, value_int, value_str) VALUES (90021, 10004, 0, 'show_problems', 1, '');
INSERT INTO widget_field (widget_fieldid, widgetid, type, name, value_int, value_str) VALUES (90022, 10004, 0, 'source', 2, '');
INSERT INTO widget_field (widget_fieldid, widgetid, type, name, value_int, value_str) VALUES (90024, 10004, 1, 'ds.hosts.0.0', 0, 'update host');
INSERT INTO widget_field (widget_fieldid, widgetid, type, name, value_int, value_str) VALUES (90025, 10004, 1, 'ds.items.0.0', 0, 'update item');
INSERT INTO widget_field (widget_fieldid, widgetid, type, name, value_int, value_str) VALUES (90026, 10004, 1, 'ds.timeshift.0', 0, '1m');
INSERT INTO widget_field (widget_fieldid, widgetid, type, name, value_int, value_str) VALUES (90027, 10004, 1, 'or.hosts.0.0', 0, 'override host');
INSERT INTO widget_field (widget_fieldid, widgetid, type, name, value_int, value_str) VALUES (90028, 10004, 1, 'or.items.0.0', 0, 'override item');
INSERT INTO widget_field (widget_fieldid, widgetid, type, name, value_int, value_str) VALUES (90029, 10004, 1, 'problemhosts.0', 0, 'ЗАББИКС Сервер');
INSERT INTO widget_field (widget_fieldid, widgetid, type, name, value_int, value_str) VALUES (90030, 10004, 1, 'righty_max', 0, '5');
INSERT INTO widget_field (widget_fieldid, widgetid, type, name, value_int, value_str) VALUES (90031, 10004, 1, 'righty_min', 0, '-2');
INSERT INTO widget_field (widget_fieldid, widgetid, type, name, value_int, value_str) VALUES (90032, 10004, 1, 'righty_static_units', 0, 'KB');
INSERT INTO widget_field (widget_fieldid, widgetid, type, name, value_int, value_str) VALUES (90033, 10004, 1, 'time_from', 0, 'now-10m');
INSERT INTO widget_field (widget_fieldid, widgetid, type, name, value_int, value_str) VALUES (90034, 10004, 1, 'time_to', 0, 'now-5m');

-- testProblemsBySeverityWidget
INSERT INTO dashboard (dashboardid, name, userid, private) VALUES (1040, 'Dashboard for Problems by severity', 1, 1);
INSERT INTO dashboard_page (dashboard_pageid, dashboardid) VALUES (1040, 1040);
INSERT INTO widget (widgetid, dashboard_pageid, type, name, x, y, width, height) VALUES (10006, 1040, 'problemsbysv', 'Reference widget', 0, 0, 12, 5);
INSERT INTO widget (widgetid, dashboard_pageid, type, name, x, y, width, height) VALUES (10007, 1040, 'problemsbysv', 'Reference PBS widget to delete', 12, 0, 6, 3);
INSERT INTO widget (widgetid, dashboard_pageid, type, name, x, y, width, height) VALUES (10009, 1040, 'problemsbysv', 'Totals reference PBS widget to delete',18, 0, 6, 3);
INSERT INTO widget_field (widgetid, widget_fieldid, type, name, value_int) VALUES (10009, 8137, 0, 'show_type', 1);
INSERT INTO widget_field (widgetid, widget_fieldid, type, name, value_int) VALUES (10009, 8138, 0, 'layout', 1);

-- testFormItemTest
INSERT INTO hosts (hostid, proxy_hostid, host, name, status, description) VALUES (99136, 20000, 'Test item host', 'Test item host', 0, 'Test item host for testing items');
INSERT INTO hosts_groups (hostgroupid, hostid, groupid) VALUES (100999, 99136, 4);
INSERT INTO interface (interfaceid, hostid, type, ip, dns, useip, port, main, available) VALUES (55070, 99136, 1, '127.0.0.1', 'Test1', '1', '10050', '1', 0);

INSERT INTO interface (interfaceid, hostid, type, ip, dns, useip, port, main) VALUES (55071, 99136, 2, '127.0.0.2', 'Test2', '1', '161', '1');
INSERT INTO interface_snmp (interfaceid, version, bulk, community) values (55071, 2, 1, '{$SNMP_COMMUNITY}');

INSERT INTO interface (interfaceid, hostid, type, ip, dns, useip, port, main) VALUES (55077, 99136, 2, '127.0.0.5', 'Test5', '1', '161', '0');
INSERT INTO interface_snmp (interfaceid, version, bulk, community) values (55077, 1, 1, '{$SNMP_COMMUNITY}');

INSERT INTO interface (interfaceid, hostid, type, ip, dns, useip, port, main) VALUES (55078, 99136, 2, '127.0.0.6', 'Test6', '1', '161', '0');
INSERT INTO interface_snmp (interfaceid, version, bulk, community, securityname, securitylevel, authpassphrase, privpassphrase, authprotocol, privprotocol, contextname) values (55078, 3, 1, '{$SNMP_COMMUNITY}', 'test_security_name', 2, '{$TEST}', 'test_privpassphrase', 1, 1, 'test_context');

INSERT INTO interface (interfaceid, hostid, type, ip, dns, useip, port, main) VALUES (55072, 99136, 3, '127.0.0.3', 'Test3', '1', '623', '1');
INSERT INTO interface (interfaceid, hostid, type, ip, dns, useip, port, main) VALUES (55073, 99136, 4, '127.0.0.4', 'Test4', '1', '12345', '1');

INSERT INTO items (itemid, type, hostid, name, description, key_, interfaceid, flags, params, posts, headers) VALUES (99142, 0, 99136, 'Master item', '', 'master', 55070, 0, '', '', '');
INSERT INTO items (itemid, type, hostid, name, description, key_, interfaceid, flags, params, posts, headers) VALUES (99294, 0, 99136, 'Test discovery rule', '', 'test', 55070, 1, '', '', '');

INSERT INTO hosts (hostid, host, name, status, description) VALUES (99137, 'Test Item Template', 'Test Item Template', 3,'Template for testing items');
INSERT INTO hosts_groups (hostgroupid, hostid, groupid) VALUES (99982, 99137, 4);

INSERT INTO items (itemid, type, hostid, name, description, key_, interfaceid, flags, params, posts, headers) VALUES (99183, 2, 99137, 'Master item', '', 'master', NULL, 0, '', '', '');
INSERT INTO items (itemid, type, hostid, name, description, key_, interfaceid, flags, params, posts, headers) VALUES (99349, 0, 99137, 'Test discovery rule', '', 'test', NULL, 1, '', '', '');

-- testFormHostPrototypeMacros
INSERT INTO hosts (hostid, host, name, status, description, flags) VALUES (99200, 'Host prototype for macros {#UPDATE}', 'Host prototype for macros {#UPDATE}', 0, '', 2);
INSERT INTO host_discovery (hostid, parent_itemid) VALUES (99200, 90001);
INSERT INTO group_prototype (group_prototypeid, hostid, name, groupid, templateid) VALUES (222090, 99200, '', 5, NULL);
INSERT INTO hostmacro (hostmacroid, hostid, macro, value, description) VALUES (99500, 99200, '{$UPDATE_MACRO_1}', 'Update macro value 1', 'Update macro description 1');
INSERT INTO hostmacro (hostmacroid, hostid, macro, value, description) VALUES (99501, 99200, '{$UPDATE_MACRO_2}', 'Update macro value 2', 'Update macro description 2');

INSERT INTO hosts (hostid, host, name, status, description, flags) VALUES (99201, 'Host prototype for macros {#DELETE}', 'Host prototype for macros {#DELETE}', 0, '', 2);
INSERT INTO host_discovery (hostid, parent_itemid) VALUES (99201, 90001);
INSERT INTO group_prototype (group_prototypeid, hostid, name, groupid, templateid) VALUES (222091, 99201, '', 5, NULL);
INSERT INTO hostmacro (hostmacroid, hostid, macro, value, description) VALUES (99502, 99201, '{$DELETE_MACRO_1}', 'Delete macro value 1', 'Delete macro description 1');
INSERT INTO hostmacro (hostmacroid, hostid, macro, value, description) VALUES (99503, 99201, '{$DELETE_MACRO_2}', 'Delete macro value 2', 'Delete macro description 2');

INSERT INTO hosts (hostid, host, name, status, description, flags) VALUES (99205, 'Host prototype for Secret macros {#CREATE}', 'Host prototype for Secret macros {#CREATE}', 0, '', 2);
INSERT INTO host_discovery (hostid, parent_itemid) VALUES (99205, 90001);
INSERT INTO group_prototype (group_prototypeid, hostid, name, groupid, templateid) VALUES (222092, 99205, '', 5, NULL);

INSERT INTO hosts (hostid, host, name, status, description, flags) VALUES (99206, 'Host prototype for Secret macros {#UPDATE}', 'Host prototype for Secret macros {#UPDATE}', 0, '', 2);
INSERT INTO host_discovery (hostid, parent_itemid) VALUES (99206, 90001);
INSERT INTO group_prototype (group_prototypeid, hostid, name, groupid, templateid) VALUES (222093, 99206, '', 5, NULL);
INSERT INTO hostmacro (hostmacroid, hostid, macro, value, description, type) VALUES (99504, 99206, '{$PROTOTYPE_SECRET_2_SECRET}', 'This text should stay secret', 'Secret macro to me updated', 1);
INSERT INTO hostmacro (hostmacroid, hostid, macro, value, description, type) VALUES (99505, 99206, '{$PROTOTYPE_SECRET_2_TEXT}', 'This text should become visible', 'Secret macro to become visible', 1);
INSERT INTO hostmacro (hostmacroid, hostid, macro, value, description, type) VALUES (99506, 99206, '{$PROTOTYPE_TEXT_2_SECRET}', 'This text should become secret', 'Text macro to become secret', 0);
INSERT INTO hostmacro (hostmacroid, hostid, macro, value, description, type) VALUES (99507, 99206, '{$Z_HOST_PROTOTYPE_MACRO_REVERT}', 'Secret host value', 'Value change Revert', 1);
INSERT INTO hostmacro (hostmacroid, hostid, macro, value, description, type) VALUES (99508, 99206, '{$Z_HOST_PROTOTYPE_MACRO_2_TEXT_REVERT}', 'Secret host value 2', 'Value and type change revert', 1);

INSERT INTO hostmacro (hostmacroid, hostid, macro, value, description, type) VALUES (99527, 90008, '{$VAULT_HOST_MACRO}', 'secret/path:key', 'Change name, value, description', 2);

INSERT INTO media (mediaid, userid, mediatypeid, sendto, active, severity, period) VALUES (4,1,10,'test@jabber.com',0,16,'1-7,00:00-24:00');
INSERT INTO media (mediaid, userid, mediatypeid, sendto, active, severity, period) VALUES (5,1,12,'test_account',0,63,'6-7,09:00-18:00');
INSERT INTO media (mediaid, userid, mediatypeid, sendto, active, severity, period) VALUES (1,1,1,'test@zabbix.com',0,63,'1-7,00:00-24:00');
INSERT INTO media (mediaid, userid, mediatypeid, sendto, active, severity, period) VALUES (2,1,1,'test2@zabbix.com',1,63,'1-7,00:00-24:00');
INSERT INTO media (mediaid, userid, mediatypeid, sendto, active, severity, period) VALUES (3,1,3,'123456789',0,63,'1-7,00:00-24:00');

-- testFormAdministrationMediaTypeWebhook
INSERT INTO media_type (mediatypeid, type, name, status, script, description) VALUES (101, 4, 'Reference webhook', 0, 'return 0;', 'Reference webhook media type');
INSERT INTO media_type_param (mediatype_paramid, mediatypeid, name, value) VALUES (1000, 101, 'URL', '');
INSERT INTO media_type_param (mediatype_paramid, mediatypeid, name, value) VALUES (1001, 101, 'To', '{ALERT.SENDTO}');
INSERT INTO media_type_param (mediatype_paramid, mediatypeid, name, value) VALUES (1002, 101, 'Subject', '{ALERT.SUBJECT}');
INSERT INTO media_type_param (mediatype_paramid, mediatypeid, name, value) VALUES (1003, 101, 'Message', '{ALERT.MESSAGE}');
INSERT INTO media_type_param (mediatype_paramid, mediatypeid, name, value) VALUES (1004, 101, 'HTTPProxy', '');
INSERT INTO media_type (mediatypeid, type, name, status, script, description) VALUES (102, 4, 'Validation webhook', 0, 'return 0;', 'Reference webhook media type for validation tests');
INSERT INTO media_type_param (mediatype_paramid, mediatypeid, name, value) VALUES (1005, 102, 'URL', '');
INSERT INTO media_type_param (mediatype_paramid, mediatypeid, name, value) VALUES (1006, 102, 'To', '{ALERT.SENDTO}');
INSERT INTO media_type_param (mediatype_paramid, mediatypeid, name, value) VALUES (1007, 102, 'Subject', '{ALERT.SUBJECT}');
INSERT INTO media_type_param (mediatype_paramid, mediatypeid, name, value) VALUES (1008, 102, 'Message', '{ALERT.MESSAGE}');
INSERT INTO media_type_param (mediatype_paramid, mediatypeid, name, value) VALUES (1009, 102, 'HTTPProxy', '');
INSERT INTO media_type (mediatypeid, type, name, status, script, show_event_menu, event_menu_name, event_menu_url, description) VALUES (103, 4, 'Webhook to delete', 0, 'return 0;', 1, 'Unique webhook url', 'zabbix.php?action=mediatype.list&ddreset={EVENT.TAGS.webhook}', 'Webhook media type to be deleted');
INSERT INTO media_type_param (mediatype_paramid, mediatypeid, name, value) VALUES (1010, 103, 'Parameter name to be deleted', 'Parameter value to be deleted');
INSERT INTO media_type_param (mediatype_paramid, mediatypeid, name, value) VALUES (1011, 103, '2nd parameter name to be deleted', '2nd parameter value to be deleted');

-- testPageProblems_ProblemLinks
INSERT INTO media_type (mediatypeid, type, name, status, script, show_event_menu, event_menu_name, event_menu_url, description) VALUES (104, 4, 'URL test webhook', 0, 'return 0;', 1, 'Webhook url for all', 'zabbix.php?action=mediatype.edit&mediatypeid=101', 'Webhook media type for URL test');
INSERT INTO event_tag (eventtagid, eventid, tag, value) VALUES (201, 9003, 'webhook', '1');
INSERT INTO problem_tag (problemtagid, eventid, tag, value) VALUES (201, 9003, 'webhook', '1');

-- testDynamicItemWidgets
INSERT INTO hosts (hostid, host, name, description) VALUES (99202, 'Dynamic widgets H1', 'Dynamic widgets H1', '');
INSERT INTO hstgrp (groupid, name, internal) VALUES (50017, 'Dynamic widgets HG1 (H1 and H2)', 0);
INSERT INTO hosts_groups (hostgroupid, hostid, groupid) VALUES (99983, 99202, 50017);
INSERT INTO interface (interfaceid, hostid, main, type) VALUES (55074, 99202, 1, 1);
INSERT INTO items (itemid, type, hostid, name, key_, params, description, posts, headers) VALUES (99103, 2, 99202, 'Dynamic widgets H1I1', 'dynamic[1]', '', '', '', '');
INSERT INTO history (itemid, clock, value, ns) VALUES (99103, 1589983553, '11', 726692808);
INSERT INTO items (itemid, type, hostid, name, key_, params, description, posts, headers) VALUES (99104, 2, 99202, 'Dynamic widgets H1I2', 'dynamic[2]', '', '', '', '');
INSERT INTO history (itemid, clock, value, ns) VALUES (99104, 1589897100, '12', 726692808);
INSERT INTO graphs (graphid, name) VALUES (700026, 'Dynamic widgets H1 G1 (I1)');
INSERT INTO graphs_items (gitemid, graphid, itemid, sortorder) VALUES (700034, 700026, 99103, 0);
INSERT INTO graphs (graphid, name) VALUES (700027, 'Dynamic widgets H1 G2 (I2)');
INSERT INTO graphs_items (gitemid, graphid, itemid, sortorder) VALUES (700035, 700027, 99104, 0);
INSERT INTO graphs (graphid, name) VALUES (700028, 'Dynamic widgets H1 G3 (I1 and I2)');
INSERT INTO graphs_items (gitemid, graphid, itemid, sortorder) VALUES (700036, 700028, 99103, 0);
INSERT INTO graphs_items (gitemid, graphid, itemid, sortorder) VALUES (700037, 700028, 99104, 1);
INSERT INTO graphs (graphid, name) VALUES (700031,'Dynamic widgets H1 G4 (H1I1 and H3I1)');
INSERT INTO graphs_items (gitemid, graphid, itemid, sortorder) VALUES (700041, 700031, 99104, 0);
INSERT INTO items (itemid, type, hostid, name, key_, flags, params, description, posts, headers) VALUES (99107, 2, 99202, 'Dynamic widgets H1D1', 'dynamic.lld[1]', 1, '', '', '', '');
INSERT INTO items (itemid, type, hostid, name, key_, flags, params, description, posts, headers) VALUES (99108, 2, 99202, 'Dynamic widgets H1IP1', 'dynamic.ip[1]', 2, '', '', '', '');
INSERT INTO items (itemid, type, hostid, name, key_, flags, params, description, posts, headers) VALUES (99109, 2, 99202, 'Dynamic widgets H1IP2', 'dynamic.ip[2]', 2, '', '', '', '');
INSERT INTO item_discovery (itemdiscoveryid, itemid, parent_itemid) values (15087, 99108, 99107);
INSERT INTO item_discovery (itemdiscoveryid, itemid, parent_itemid) values (15088, 99109, 99107);
INSERT INTO graphs (graphid, name, flags) VALUES (700032, 'Dynamic widgets GP1 (IP1)', 2);
INSERT INTO graphs_items (gitemid, graphid, itemid, sortorder) VALUES (700042, 700032, 99108, 0);
INSERT INTO graphs (graphid, name, flags) VALUES (700033, 'Dynamic widgets GP2 (I1, IP1, H1I2)', 2);
INSERT INTO graphs_items (gitemid, graphid, itemid, sortorder) VALUES (700043, 700033, 99108, 0);
INSERT INTO graphs_items (gitemid, graphid, itemid, sortorder) VALUES (700044, 700033, 99103, 1);
INSERT INTO graphs_items (gitemid, graphid, itemid, sortorder) VALUES (700045, 700033, 99104, 2);
INSERT INTO graphs (graphid, name, flags) VALUES (700034, 'Dynamic widgets H1 GP3 (H1IP1)', 2);
INSERT INTO graphs_items (gitemid, graphid, itemid, sortorder) VALUES (700046, 700034, 99108, 0);
INSERT INTO graphs (graphid, name, flags) VALUES (700035, 'Dynamic widgets H1 GP4 (H1IP1 and H2I1)', 2);
INSERT INTO graphs_items (gitemid, graphid, itemid, sortorder) VALUES (700047, 700035, 99108, 0);

INSERT INTO hosts (hostid, host, name, status, description) VALUES (99203, 'Dynamic widgets H2', 'Dynamic widgets H2', 0, '');
INSERT INTO hosts_groups (hostgroupid, hostid, groupid) VALUES (99984, 99203, 50017);
INSERT INTO interface (interfaceid, hostid, main, type) VALUES (55075, 99203, 1, 1);
INSERT INTO items (itemid, type, hostid, name, key_, params, description, posts, headers) VALUES (99105, 2, 99203, 'Dynamic widgets H2I1', 'dynamic[1]', '', '', '', '');
INSERT INTO history (itemid, clock, value, ns) VALUES (99105, 1589810700, '21', 726692808);
INSERT INTO graphs (graphid, name) VALUES (700029, 'Dynamic widgets H2 G1 (I1)');
INSERT INTO graphs_items (gitemid, graphid, itemid, sortorder) VALUES (700038, 700029, 99105, 0);
INSERT INTO items (itemid, type, hostid, name, key_, flags, params, description, posts, headers) VALUES (99110, 2, 99203, 'Dynamic widgets H2D1', 'dynamic.lld[1]', 1, '', '', '', '');
INSERT INTO items (itemid, type, hostid, name, key_, flags, params, description, posts, headers) VALUES (99111, 2, 99203, 'Dynamic widgets H2IP1', 'dynamic.ip[1]', 2, '', '', '', '');
INSERT INTO item_discovery (itemdiscoveryid, itemid, parent_itemid) values (15089, 99111, 99110);
INSERT INTO graphs (graphid, name, flags) VALUES (700036, 'Dynamic widgets GP1 (IP1)', 2);
INSERT INTO graphs_items (gitemid, graphid, itemid, sortorder) VALUES (700048, 700036, 99111, 0);
INSERT INTO graphs (graphid, name, flags) VALUES (700037, 'Dynamic widgets GP2 (I1, IP1, H1I2)', 2);
INSERT INTO graphs_items (gitemid, graphid, itemid, sortorder) VALUES (700049, 700037, 99105, 0);
INSERT INTO graphs_items (gitemid, graphid, itemid, sortorder) VALUES (700050, 700037, 99111, 1);
INSERT INTO graphs (graphid, name, flags) VALUES (700038, 'Dynamic widgets H2 GP3 (H2IP1)', 2);
INSERT INTO graphs_items (gitemid, graphid, itemid, sortorder) VALUES (700051, 700038, 99111, 0);
INSERT INTO graphs_items (gitemid, graphid, itemid, sortorder) VALUES (700052, 700035, 99105, 1);

INSERT INTO hosts (hostid, host, name, status, description) VALUES (99204, 'Dynamic widgets H3', 'Dynamic widgets H3', 0, '');
INSERT INTO hstgrp (groupid, name, internal) VALUES (50018, 'Dynamic widgets HG2 (H3)', 0);
INSERT INTO hosts_groups (hostgroupid, hostid, groupid) VALUES (99985, 99204, 50018);
INSERT INTO interface (interfaceid, hostid, main, type) VALUES (55076, 99204, 1, 1);
INSERT INTO items (itemid, type, hostid, name, key_, params, description, posts, headers) VALUES (99106, 2, 99204, 'Dynamic widgets H3I1', 'dynamic[1]', '', '', '', '');
INSERT INTO history (itemid, clock, value, ns) VALUES (99106, 1589724300, '31', 726692808);
INSERT INTO graphs (graphid, name) VALUES (700030, 'Dynamic widgets H3 G1 (I1)');
INSERT INTO graphs_items (gitemid, graphid, itemid, sortorder) VALUES (700039, 700030, 99106, 0);
INSERT INTO graphs_items (gitemid, graphid, itemid, sortorder) VALUES (700040, 700031, 99106, 1);

INSERT INTO dashboard (dashboardid, name, userid, private) VALUES (1050, 'Dashboard for Dynamic item', 1, 1);
INSERT INTO dashboard_page (dashboard_pageid, dashboardid) VALUES (1050, 1050);
INSERT INTO widget (widgetid, dashboard_pageid, type, name, x, y, width, height) VALUES (10010, 1050, 'graph', '', 0, 0, 8, 3);
INSERT INTO widget (widgetid, dashboard_pageid, type, name, x, y, width, height) VALUES (10011, 1050, 'graph', '', 8, 0, 8, 3);
INSERT INTO widget (widgetid, dashboard_pageid, type, name, x, y, width, height) VALUES (10012, 1050, 'graph', '', 16, 0, 8, 3);
INSERT INTO widget_field (widget_fieldid, widgetid, type, name, value_int) VALUES (90035, 10010, 0, 'source_type', 1);
INSERT INTO widget_field (widget_fieldid, widgetid, type, name, value_int, value_itemid) VALUES (90036, 10010, 4, 'itemid', 0, 99104);
INSERT INTO widget_field (widget_fieldid, widgetid, type, name, value_int) VALUES (90037, 10011, 0, 'source_type', 1);
INSERT INTO widget_field (widget_fieldid, widgetid, type, name, value_int, value_itemid) VALUES (90038, 10011, 4, 'itemid', 0, 99103);
INSERT INTO widget_field (widget_fieldid, widgetid, type, name, value_int) VALUES (90039, 10011, 0, 'dynamic', 1);
INSERT INTO widget_field (widget_fieldid, widgetid, type, name, value_int) VALUES (90040, 10012, 0, 'source_type', 1);
INSERT INTO widget_field (widget_fieldid, widgetid, type, name, value_int, value_itemid) VALUES (90041, 10012, 4, 'itemid', 0, 99104);
INSERT INTO widget_field (widget_fieldid, widgetid, type, name, value_int) VALUES (90042, 10012, 0, 'dynamic', 1);
INSERT INTO widget (widgetid, dashboard_pageid, type, name, x, y, width, height) VALUES (10013, 1050, 'graph', '', 0, 3, 8, 3);
INSERT INTO widget (widgetid, dashboard_pageid, type, name, x, y, width, height) VALUES (10014, 1050, 'graph', '', 8, 3, 8, 3);
INSERT INTO widget (widgetid, dashboard_pageid, type, name, x, y, width, height) VALUES (10015, 1050, 'graph', '', 16, 3, 8, 3);
INSERT INTO widget (widgetid, dashboard_pageid, type, name, x, y, width, height) VALUES (10016, 1050, 'graph', '', 0, 6, 10, 3);
INSERT INTO widget (widgetid, dashboard_pageid, type, name, x, y, width, height) VALUES (10017, 1050, 'graph', '', 10, 6, 10, 3);
INSERT INTO widget_field (widget_fieldid, widgetid, type, name, value_int, value_graphid) VALUES (90043, 10013, 6, 'graphid', 0, 700027);
INSERT INTO widget_field (widget_fieldid, widgetid, type, name, value_int, value_graphid) VALUES (90044, 10014, 6, 'graphid', 0, 700026);
INSERT INTO widget_field (widget_fieldid, widgetid, type, name, value_int) VALUES (90045, 10014, 0, 'dynamic', 1);
INSERT INTO widget_field (widget_fieldid, widgetid, type, name, value_int, value_graphid) VALUES (90046, 10015, 6, 'graphid', 0, 700027);
INSERT INTO widget_field (widget_fieldid, widgetid, type, name, value_int) VALUES (90047, 10015, 0, 'dynamic', 1);
INSERT INTO widget_field (widget_fieldid, widgetid, type, name, value_int, value_graphid) VALUES (90048, 10016, 6, 'graphid', 0, 700028);
INSERT INTO widget_field (widget_fieldid, widgetid, type, name, value_int) VALUES (90049, 10016, 0, 'dynamic', 1);
INSERT INTO widget_field (widget_fieldid, widgetid, type, name, value_int, value_graphid) VALUES (90050, 10017, 6, 'graphid', 0, 700031);
INSERT INTO widget_field (widget_fieldid, widgetid, type, name, value_int) VALUES (90051, 10017, 0, 'dynamic', 1);
INSERT INTO widget (widgetid, dashboard_pageid, type, name, x, y, width, height) VALUES (10018, 1050, 'plaintext', '', 0, 9, 8, 2);
INSERT INTO widget (widgetid, dashboard_pageid, type, name, x, y, width, height) VALUES (10019, 1050, 'plaintext', '', 8, 9, 8, 2);
INSERT INTO widget (widgetid, dashboard_pageid, type, name, x, y, width, height) VALUES (10020, 1050, 'plaintext', '', 16, 9, 8, 2);
INSERT INTO widget (widgetid, dashboard_pageid, type, name, x, y, width, height) VALUES (10021, 1050, 'plaintext', '', 0, 11, 8, 2);
INSERT INTO widget_field (widget_fieldid, widgetid, type, name, value_int, value_itemid) VALUES (90052, 10018, 4, 'itemids', 0, 99104);
INSERT INTO widget_field (widget_fieldid, widgetid, type, name, value_int, value_itemid) VALUES (90053, 10019, 4, 'itemids', 0, 99103);
INSERT INTO widget_field (widget_fieldid, widgetid, type, name, value_int) VALUES (90054, 10019, 0, 'dynamic', 1);
INSERT INTO widget_field (widget_fieldid, widgetid, type, name, value_int, value_itemid) VALUES (90055, 10020, 4, 'itemids', 0, 99104);
INSERT INTO widget_field (widget_fieldid, widgetid, type, name, value_int) VALUES (90056, 10020, 0, 'dynamic', 1);
INSERT INTO widget_field (widget_fieldid, widgetid, type, name, value_int, value_itemid) VALUES (90057, 10021, 4, 'itemids', 0, 99103);
INSERT INTO widget_field (widget_fieldid, widgetid, type, name, value_int, value_itemid) VALUES (90058, 10021, 4, 'itemids', 0, 99104);
INSERT INTO widget_field (widget_fieldid, widgetid, type, name, value_int) VALUES (90059, 10021, 0, 'dynamic', 1);
INSERT INTO widget (widgetid, dashboard_pageid, type, name, x, y, width, height) VALUES (10022, 1050, 'url', 'Dynamic URL', 0, 13, 11, 4);
INSERT INTO widget_field (widget_fieldid, widgetid, type, name, value_int) VALUES (90060, 10022, 0, 'dynamic', 1);
INSERT INTO widget_field (widget_fieldid, widgetid, type, name, value_str) VALUES (90061, 10022, 1, 'url', 'iframe.php?name={HOST.NAME}');
INSERT INTO widget (widgetid, dashboard_pageid, type, name, x, y, width, height) VALUES (10023, 1050, 'graphprototype', '', 0, 17, 9, 2);
INSERT INTO widget (widgetid, dashboard_pageid, type, name, x, y, width, height) VALUES (10024, 1050, 'graphprototype', '', 9, 17, 8, 2);
INSERT INTO widget (widgetid, dashboard_pageid, type, name, x, y, width, height) VALUES (10025, 1050, 'graphprototype', '', 17, 17, 7, 2);
INSERT INTO widget (widgetid, dashboard_pageid, type, name, x, y, width, height) VALUES (10026, 1050, 'graphprototype', '', 0, 19, 8, 2);
INSERT INTO widget (widgetid, dashboard_pageid, type, name, x, y, width, height) VALUES (10027, 1050, 'graphprototype', '', 8, 19, 9, 2);
INSERT INTO widget (widgetid, dashboard_pageid, type, name, x, y, width, height) VALUES (10028, 1050, 'graphprototype', '', 17, 19, 7, 2);
INSERT INTO widget (widgetid, dashboard_pageid, type, name, x, y, width, height) VALUES (10029, 1050, 'graphprototype', '', 0, 21, 11, 2);
INSERT INTO widget (widgetid, dashboard_pageid, type, name, x, y, width, height) VALUES (10030, 1050, 'graphprototype', '', 11, 21, 11, 2);
INSERT INTO widget_field (widget_fieldid, widgetid, type, name, value_int) VALUES (90062, 10023, 0, 'source_type', 3);
INSERT INTO widget_field (widget_fieldid, widgetid, type, name, value_int, value_itemid) VALUES (90063, 10023, 5, 'itemid', 0, 99109);
INSERT INTO widget_field (widget_fieldid, widgetid, type, name, value_int) VALUES (90064, 10024, 0, 'dynamic', 1);
INSERT INTO widget_field (widget_fieldid, widgetid, type, name, value_int) VALUES (90065, 10024, 0, 'source_type', 3);
INSERT INTO widget_field (widget_fieldid, widgetid, type, name, value_int, value_itemid) VALUES (90066, 10024, 5, 'itemid', 0, 99108);
INSERT INTO widget_field (widget_fieldid, widgetid, type, name, value_int) VALUES (90067, 10025, 0, 'dynamic', 1);
INSERT INTO widget_field (widget_fieldid, widgetid, type, name, value_int) VALUES (90068, 10025, 0, 'source_type', 3);
INSERT INTO widget_field (widget_fieldid, widgetid, type, name, value_int, value_itemid) VALUES (90069, 10025, 5, 'itemid', 0, 99109);
INSERT INTO widget_field (widget_fieldid, widgetid, type, name, value_int, value_graphid) VALUES (90070, 10026, 7, 'graphid', 0, 700032);
INSERT INTO widget_field (widget_fieldid, widgetid, type, name, value_int) VALUES (90071, 10027, 0, 'dynamic', 1);
INSERT INTO widget_field (widget_fieldid, widgetid, type, name, value_int, value_graphid) VALUES (90072, 10027, 7, 'graphid', 0, 700032);
INSERT INTO widget_field (widget_fieldid, widgetid, type, name, value_int) VALUES (90073, 10028, 0, 'dynamic', 1);
INSERT INTO widget_field (widget_fieldid, widgetid, type, name, value_int, value_graphid) VALUES (90074, 10028, 7, 'graphid', 0, 700033);
INSERT INTO widget_field (widget_fieldid, widgetid, type, name, value_int) VALUES (90075, 10029, 0, 'dynamic', 1);
INSERT INTO widget_field (widget_fieldid, widgetid, type, name, value_int, value_graphid) VALUES (90076, 10029, 7, 'graphid', 0, 700034);
INSERT INTO widget_field (widget_fieldid, widgetid, type, name, value_int) VALUES (90077, 10030, 0, 'dynamic', 1);
INSERT INTO widget_field (widget_fieldid, widgetid, type, name, value_int, value_graphid) VALUES (90078, 10030, 7, 'graphid', 0, 700035);

-- Dashboards and widgets for Copy widget tests
-- Dashboard_1 for widgets copying
INSERT INTO dashboard (dashboardid, name, userid, private, auto_start) VALUES (1300, 'Dashboard_1 for Copying widgets', 1, 1, 0);
INSERT INTO dashboard_page (dashboard_pageid, dashboardid) VALUES (1300, 1300);
INSERT INTO dashboard_page (dashboard_pageid, dashboardid, name, sortorder) VALUES (1430, 1300, 'Test_page', 1);

INSERT INTO widget (widgetid, dashboard_pageid, type, name, x, y, width, height) VALUES (10050, 1300, 'actionlog', 'Test copy Action log', 0, 0, 7, 4);
INSERT INTO widget_field (widget_fieldid, widgetid, type, name, value_int) VALUES (90250, 10050, 0, 'rf_rate', 10);
INSERT INTO widget_field (widget_fieldid, widgetid, type, name, value_int) VALUES (90251, 10050, 0, 'show_lines', 3);
INSERT INTO widget_field (widget_fieldid, widgetid, type, name, value_int) VALUES (90252, 10050, 0, 'sort_triggers', 7);

INSERT INTO widget (widgetid, dashboard_pageid, type, name, x, y, width, height) VALUES (10051, 1300, 'clock', 'Test copy Clock', 7, 0, 2, 2);
INSERT INTO widget_field (widget_fieldid, widgetid, type, name, value_int) VALUES (90253, 10051, 0, 'rf_rate', 60);
INSERT INTO widget_field (widget_fieldid, widgetid, type, name, value_int) VALUES (90254, 10051, 0, 'time_type', 2);
INSERT INTO widget_field (widget_fieldid, widgetid, type, name, value_int, value_itemid) VALUES (90412, 10051, 4, 'itemid', 0, 42229);

INSERT INTO widget (widgetid, dashboard_pageid, type, name, x, y, width, height) VALUES (10052, 1300, 'dataover', 'Test copy Data overview', 9, 0, 4, 2);
INSERT INTO widget_field (widget_fieldid, widgetid, type, name, value_int) VALUES (90255, 10052, 0, 'rf_rate', 0);
INSERT INTO widget_field (widget_fieldid, widgetid, type, name, value_int) VALUES (90256, 10052, 0, 'show_suppressed', 1);
INSERT INTO widget_field (widget_fieldid, widgetid, type, name, value_int) VALUES (90257, 10052, 0, 'style', 1);
INSERT INTO widget_field (widget_fieldid, widgetid, type, name, value_int, value_str) VALUES (90258, 10052, 1, 'application', 0, '3 application');
INSERT INTO widget_field (widget_fieldid, widgetid, type, name, value_int, value_groupid) VALUES (90259, 10052, 2, 'groupids', 0, 50011);
INSERT INTO widget_field (widget_fieldid, widgetid, type, name, value_int, value_hostid) VALUES (90260, 10052, 3, 'hostids', 0, 50012);

INSERT INTO widget (widgetid, dashboard_pageid, type, name, x, y, width, height) VALUES (10053, 1300, 'graph', 'Test copy classic Graph', 13, 0, 11, 4);
INSERT INTO widget_field (widget_fieldid, widgetid, type, name, value_int) VALUES (90261, 10053, 0, 'dynamic', 10);
INSERT INTO widget_field (widget_fieldid, widgetid, type, name, value_int) VALUES (90262, 10053, 0, 'rf_rate', 30);
INSERT INTO widget_field (widget_fieldid, widgetid, type, name, value_int) VALUES (90263, 10053, 0, 'show_legend', 1);
INSERT INTO widget_field (widget_fieldid, widgetid, type, name, value_int) VALUES (90264, 10053, 0, 'source_type', 1);
INSERT INTO widget_field (widget_fieldid, widgetid, type, name, value_int, value_itemid) VALUES (90265, 10053, 4, 'itemid', 0, 99088);

INSERT INTO widget (widgetid, dashboard_pageid, type, name, x, y, width, height) VALUES (10054, 1300, 'favgraphs', 'Test copy Favourite graphs', 7, 2, 2, 2);
INSERT INTO widget_field (widget_fieldid, widgetid, type, name, value_int) VALUES (90413, 10054, 0, 'rf_rate', 30);

INSERT INTO widget (widgetid, dashboard_pageid, type, name, x, y, width, height) VALUES (10055, 1300, 'favmaps', 'Test copy Favourite maps', 9, 2, 4, 2);
INSERT INTO widget_field (widget_fieldid, widgetid, type, name, value_int) VALUES (90266, 10055, 0, 'rf_rate', 600);

INSERT INTO widget (widgetid, dashboard_pageid, type, name, x, y, width, height) VALUES (10056, 1300, 'discovery', 'Test copy Discovery status', 8, 8, 5, 3);
INSERT INTO widget_field (widget_fieldid, widgetid, type, name, value_int) VALUES (90267, 10056, 0, 'rf_rate', 900);

INSERT INTO widget (widgetid, dashboard_pageid, type, name, x, y, width, height) VALUES (10058, 1300, 'graphprototype', 'Test copy Graph prototype', 0, 4, 13, 4);
INSERT INTO widget_field (widget_fieldid, widgetid, type, name, value_int) VALUES (90269, 10058, 0, 'columns', 3);
INSERT INTO widget_field (widget_fieldid, widgetid, type, name, value_int) VALUES (90270, 10058, 0, 'rows', 2);
INSERT INTO widget_field (widget_fieldid, widgetid, type, name, value_int) VALUES (90271, 10058, 0, 'dynamic', 1);
INSERT INTO widget_field (widget_fieldid, widgetid, type, name, value_int) VALUES (90272, 10058, 0, 'rf_rate', 30);
INSERT INTO widget_field (widget_fieldid, widgetid, type, name, value_int) VALUES (90273, 10058, 0, 'show_legend', 0);
INSERT INTO widget_field (widget_fieldid, widgetid, type, name, value_int, value_graphid) VALUES (900401, 10058, 7, 'graphid', 0, 600000);

INSERT INTO widget (widgetid, dashboard_pageid, type, name, x, y, width, height) VALUES (10059, 1300, 'hostavail', 'Test copy Host availability', 13, 4, 5, 4);
INSERT INTO widget_field (widget_fieldid, widgetid, type, name, value_int) VALUES (90402, 10059, 0, 'interface_type', 1);
INSERT INTO widget_field (widget_fieldid, widgetid, type, name, value_int) VALUES (90403, 10059, 0, 'interface_type', 2);
INSERT INTO widget_field (widget_fieldid, widgetid, type, name, value_int) VALUES (904004, 10059, 0, 'interface_type', 3);
INSERT INTO widget_field (widget_fieldid, widgetid, type, name, value_int) VALUES (904005, 10059, 0, 'layout', 1);
INSERT INTO widget_field (widget_fieldid, widgetid, type, name, value_int) VALUES (904006, 10059, 0, 'maintenance', 1);
INSERT INTO widget_field (widget_fieldid, widgetid, type, name, value_int) VALUES (904007, 10059, 0, 'rf_rate', 60);
INSERT INTO widget_field (widget_fieldid, widgetid, type, name, value_int, value_groupid) VALUES (904008, 10059, 2, 'groupids', 0, 50013);

INSERT INTO widget (widgetid, dashboard_pageid, type, name, x, y, width, height) VALUES (10060, 1300, 'map', 'Test copy Map', 18, 4, 6, 4);
INSERT INTO widget_field (widget_fieldid, widgetid, type, name, value_int, value_str) VALUES (904009, 10060, 1, 'reference', 0, 'OYKZW');
INSERT INTO widget_field (widget_fieldid, widgetid, type, name, value_int, value_sysmapid) VALUES (904010, 10060, 8, 'sysmapid', 0, 3);

INSERT INTO widget (widgetid, dashboard_pageid, type, name, x, y, width, height) VALUES (10092, 1300, 'navtree', 'Test copy Map navigation tree', 13, 11, 11, 2);
INSERT INTO widget_field (widget_fieldid, widgetid, type, name, value_int) VALUES (904011, 10092, 0, 'navtree.order.2', 2);
INSERT INTO widget_field (widget_fieldid, widgetid, type, name, value_int) VALUES (904012, 10092, 0, 'rf_rate', 60);
INSERT INTO widget_field (widget_fieldid, widgetid, type, name, value_int) VALUES (904013, 10092, 0, 'show_unavailable', 1);
INSERT INTO widget_field (widget_fieldid, widgetid, type, name, value_int, value_str) VALUES (904014, 10092, 1, 'navtree.name.1', 0, 'Map with icon mapping');
INSERT INTO widget_field (widget_fieldid, widgetid, type, name, value_int, value_str) VALUES (904015, 10092, 1, 'navtree.name.2', 0, 'Public map with image');
INSERT INTO widget_field (widget_fieldid, widgetid, type, name, value_int, value_str) VALUES (904016, 10092, 1, 'reference', 0, 'STZDI');
INSERT INTO widget_field (widget_fieldid, widgetid, type, name, value_int) VALUES (904017, 10092, 8, 'navtree.sysmapid.1', 0);
INSERT INTO widget_field (widget_fieldid, widgetid, type, name, value_int) VALUES (904018, 10092, 8, 'navtree.sysmapid.2', 0);

INSERT INTO widget (widgetid, dashboard_pageid, type, name, x, y, width, height) VALUES (10091, 1300, 'map', 'Test copy Map from tree', 0, 11, 13, 2);
INSERT INTO widget_field (widget_fieldid, widgetid, type, name, value_int) VALUES (904019, 10091, 0, 'rf_rate', 120);
INSERT INTO widget_field (widget_fieldid, widgetid, type, name, value_int) VALUES (904020, 10091, 0, 'source_type', 2);
INSERT INTO widget_field (widget_fieldid, widgetid, type, name, value_int, value_str) VALUES (904021, 10091, 1, 'filter_widget_reference', 0, 'STZDI');
INSERT INTO widget_field (widget_fieldid, widgetid, type, name, value_int, value_str) VALUES (904022, 10091, 1, 'reference', 0, 'PVEYR');

INSERT INTO widget (widgetid, dashboard_pageid, type, name, x, y, width, height) VALUES (10067, 1300, 'problemsbysv', 'Test copy Problems by severity', 13, 8, 11, 3);
INSERT INTO widget_field (widget_fieldid, widgetid, type, name, value_int) VALUES (904091, 10067, 0, 'evaltype', 2);
INSERT INTO widget_field (widget_fieldid, widgetid, type, name, value_int) VALUES (904092, 10067, 0, 'ext_ack', 1);
INSERT INTO widget_field (widget_fieldid, widgetid, type, name, value_int) VALUES (904093, 10067, 0, 'layout', 1);
INSERT INTO widget_field (widget_fieldid, widgetid, type, name, value_int) VALUES (904094, 10067, 0, 'rf_rate', 30);
INSERT INTO widget_field (widget_fieldid, widgetid, type, name, value_int) VALUES (904096, 10067, 0, 'severities', 2);
INSERT INTO widget_field (widget_fieldid, widgetid, type, name, value_int) VALUES (904097, 10067, 0, 'severities', 3);
INSERT INTO widget_field (widget_fieldid, widgetid, type, name, value_int) VALUES (904098, 10067, 0, 'show_opdata', 2);
INSERT INTO widget_field (widget_fieldid, widgetid, type, name, value_int) VALUES (904099, 10067, 0, 'show_timeline', 0);
INSERT INTO widget_field (widget_fieldid, widgetid, type, name, value_int) VALUES (905000, 10067, 0, 'show_type', 1);
INSERT INTO widget_field (widget_fieldid, widgetid, type, name, value_int) VALUES (905001, 10067, 0, 'tags.operator.0', 1);
INSERT INTO widget_field (widget_fieldid, widgetid, type, name, value_int, value_str) VALUES (905002, 10067, 1, 'problem', 0, 'test problem');
INSERT INTO widget_field (widget_fieldid, widgetid, type, name, value_int, value_str) VALUES (905003, 10067, 1, 'tags.tag.0', 0, 'tag5');
INSERT INTO widget_field (widget_fieldid, widgetid, type, name, value_int, value_str) VALUES (905004, 10067, 1, 'tags.value.0', 0, 5);
INSERT INTO widget_field (widget_fieldid, widgetid, type, name, value_int, value_groupid) VALUES (905005, 10067, 2, 'exclude_groupids', 0, 50008);
INSERT INTO widget_field (widget_fieldid, widgetid, type, name, value_int, value_groupid) VALUES (905006, 10067, 2, 'groupids', 0, 50011);
INSERT INTO widget_field (widget_fieldid, widgetid, type, name, value_int, value_hostid) VALUES (905007, 10067, 3, 'hostids', 0, 99012);

INSERT INTO widget (widgetid, dashboard_pageid, type, name, x, y, width, height) VALUES (10065, 1300, 'problems', 'Test copy Problems', 0, 8, 8, 3);
INSERT INTO widget_field (widget_fieldid, widgetid, type, name, value_int) VALUES (904045, 10065, 0, 'evaltype', 2);
INSERT INTO widget_field (widget_fieldid, widgetid, type, name, value_int) VALUES (904046, 10065, 0, 'rf_rate', 900);
INSERT INTO widget_field (widget_fieldid, widgetid, type, name, value_int) VALUES (90321, 10065, 0, 'severities', 0);
INSERT INTO widget_field (widget_fieldid, widgetid, type, name, value_int) VALUES (90415, 10065, 0, 'severities', 4);
INSERT INTO widget_field (widget_fieldid, widgetid, type, name, value_int) VALUES (90416, 10065, 0, 'severities', 2);
INSERT INTO widget_field (widget_fieldid, widgetid, type, name, value_int) VALUES (904048, 10065, 0, 'show', 3);
INSERT INTO widget_field (widget_fieldid, widgetid, type, name, value_int) VALUES (904049, 10065, 0, 'show_lines', 12);
INSERT INTO widget_field (widget_fieldid, widgetid, type, name, value_int) VALUES (904050, 10065, 0, 'show_opdata', 1);
INSERT INTO widget_field (widget_fieldid, widgetid, type, name, value_int) VALUES (904051, 10065, 0, 'show_suppressed', 1);
INSERT INTO widget_field (widget_fieldid, widgetid, type, name, value_int) VALUES (904052, 10065, 0, 'show_tags', 2);
INSERT INTO widget_field (widget_fieldid, widgetid, type, name, value_int) VALUES (904053, 10065, 0, 'sort_triggers', 15);
INSERT INTO widget_field (widget_fieldid, widgetid, type, name, value_int) VALUES (904054, 10065, 0, 'show_timeline', 0);
INSERT INTO widget_field (widget_fieldid, widgetid, type, name, value_int) VALUES (904055, 10065, 0, 'tag_name_format', 1);
INSERT INTO widget_field (widget_fieldid, widgetid, type, name, value_int) VALUES (904056, 10065, 0, 'tags.operator.0', 1);
INSERT INTO widget_field (widget_fieldid, widgetid, type, name, value_int) VALUES (904057, 10065, 0, 'tags.operator.1', 1);
INSERT INTO widget_field (widget_fieldid, widgetid, type, name, value_int) VALUES (904058, 10065, 0, 'unacknowledged', 1);
INSERT INTO widget_field (widget_fieldid, widgetid, type, name, value_int, value_str) VALUES (904059, 10065, 1, 'problem', 0, 'test2');
INSERT INTO widget_field (widget_fieldid, widgetid, type, name, value_int, value_str) VALUES (904060, 10065, 1, 'tags.value.0', 0, '2');
INSERT INTO widget_field (widget_fieldid, widgetid, type, name, value_int, value_str) VALUES (904061, 10065, 1, 'tags.value.1', 0, '33');
INSERT INTO widget_field (widget_fieldid, widgetid, type, name, value_int, value_str) VALUES (904062, 10065, 1, 'tag_priority', 0, '1,2');
INSERT INTO widget_field (widget_fieldid, widgetid, type, name, value_int, value_str) VALUES (904063, 10065, 1, 'tags.tag.0', 0, 'tag2');
INSERT INTO widget_field (widget_fieldid, widgetid, type, name, value_int, value_str) VALUES (904064, 10065, 1, 'tags.tag.1', 0, 'tagg33');
INSERT INTO widget_field (widget_fieldid, widgetid, type, name, value_int, value_groupid) VALUES (904065, 10065, 2, 'exclude_groupids', 0, 50014);
INSERT INTO widget_field (widget_fieldid, widgetid, type, name, value_int, value_groupid) VALUES (904066, 10065, 2, 'groupids', 0, 50005);
INSERT INTO widget_field (widget_fieldid, widgetid, type, name, value_int, value_hostid) VALUES (904067, 10065, 3, 'hostids', 0, 99026);
-- Please, don't add any widgets to Dashboard_1, for copying new widgets use Dashboard_2

-- Dashboard_2 for widgets copying.
INSERT INTO dashboard (dashboardid, name, userid, private, auto_start) VALUES (1350, 'Dashboard_2 for Copying widgets', 1, 1, 0);
INSERT INTO dashboard_page (dashboard_pageid, dashboardid) VALUES (1350, 1350);
INSERT INTO dashboard_page (dashboard_pageid, dashboardid, name, sortorder) VALUES (1450, 1350, 'Test_page', 1);

INSERT INTO widget (widgetid, dashboard_pageid, type, name, x, y, width, height) VALUES (10068, 1350, 'systeminfo', 'Test copy System information', 16, 0, 8, 3);
INSERT INTO widget_field (widget_fieldid, widgetid, type, name, value_int) VALUES (905008, 10068, 0, 'rf_rate', 30);

INSERT INTO widget (widgetid, dashboard_pageid, type, name, x, y, width, height) VALUES (10069, 1350, 'trigover', 'Test copy Trigger overview', 0, 3, 16, 3);
INSERT INTO widget_field (widget_fieldid, widgetid, type, name, value_int) VALUES (905009, 10069, 0, 'rf_rate', 120);
INSERT INTO widget_field (widget_fieldid, widgetid, type, name, value_int) VALUES (905010, 10069, 0, 'show', 2);
INSERT INTO widget_field (widget_fieldid, widgetid, type, name, value_int) VALUES (905011, 10069, 0, 'show_suppressed', 1);
INSERT INTO widget_field (widget_fieldid, widgetid, type, name, value_int) VALUES (905012, 10069, 0, 'style', 1);
INSERT INTO widget_field (widget_fieldid, widgetid, type, name, value_int, value_str) VALUES (905013, 10069, 1, 'application', 0, 'Inventory');
INSERT INTO widget_field (widget_fieldid, widgetid, type, name, value_int, value_groupid) VALUES (905014, 10069, 2, 'groupids', 0, 50011);
INSERT INTO widget_field (widget_fieldid, widgetid, type, name, value_int, value_hostid) VALUES (905015, 10069, 3, 'hostids', 0, 99012);

INSERT INTO widget (widgetid, dashboard_pageid, type, name, x, y, width, height) VALUES (10070, 1350, 'url', 'Test copy URL', 16, 3, 8, 3);
INSERT INTO widget_field (widget_fieldid, widgetid, type, name, value_int) VALUES (905016, 10070, 0, 'dynamic', 1);
INSERT INTO widget_field (widget_fieldid, widgetid, type, name, value_int) VALUES (905017, 10070, 0, 'rf_rate', 120);
INSERT INTO widget_field (widget_fieldid, widgetid, type, name, value_int, value_str) VALUES (905018, 10070, 1, 'url', 0, 'https://www.zabbix.com/integrations');

INSERT INTO widget (widgetid, dashboard_pageid, type, name, x, y, width, height) VALUES (10063, 1350, 'plaintext', 'Test copy plain text', 5, 6, 5, 2);
INSERT INTO widget_field (widget_fieldid, widgetid, type, name, value_int) VALUES (904023, 10063, 0, 'dynamic', 1);
INSERT INTO widget_field (widget_fieldid, widgetid, type, name, value_int) VALUES (904024, 10063, 0, 'rf_rate', 0);
INSERT INTO widget_field (widget_fieldid, widgetid, type, name, value_int) VALUES (904025, 10063, 0, 'show_as_html', 1);
INSERT INTO widget_field (widget_fieldid, widgetid, type, name, value_int) VALUES (904026, 10063, 0, 'show_lines', 12);
INSERT INTO widget_field (widget_fieldid, widgetid, type, name, value_int) VALUES (904027, 10063, 0, 'style', 1);
INSERT INTO widget_field (widget_fieldid, widgetid, type, name, value_int, value_itemid) VALUES (904028, 10063, 4, 'itemids', 0, 42230);

INSERT INTO widget (widgetid, dashboard_pageid, type, name, x, y, width, height) VALUES (10064, 1350, 'problemhosts', 'Test copy Problem hosts', 10, 6, 6, 2);
INSERT INTO widget_field (widget_fieldid, widgetid, type, name, value_int) VALUES (904029, 10064, 0, 'evaltype', 2);
INSERT INTO widget_field (widget_fieldid, widgetid, type, name, value_int) VALUES (904030, 10064, 0, 'ext_ack', 2);
INSERT INTO widget_field (widget_fieldid, widgetid, type, name, value_int) VALUES (904031, 10064, 0, 'hide_empty_groups', 1);
INSERT INTO widget_field (widget_fieldid, widgetid, type, name, value_int) VALUES (904032, 10064, 0, 'rf_rate', 30);
INSERT INTO widget_field (widget_fieldid, widgetid, type, name, value_int) VALUES (904034, 10064, 0, 'severities', 1);
INSERT INTO widget_field (widget_fieldid, widgetid, type, name, value_int) VALUES (904035, 10064, 0, 'severities', 3);
INSERT INTO widget_field (widget_fieldid, widgetid, type, name, value_int) VALUES (904036, 10064, 0, 'severities', 5);
INSERT INTO widget_field (widget_fieldid, widgetid, type, name, value_int) VALUES (904037, 10064, 0, 'show_suppressed', 1);
INSERT INTO widget_field (widget_fieldid, widgetid, type, name, value_int) VALUES (904038, 10064, 0, 'tags.operator.0', 1);
INSERT INTO widget_field (widget_fieldid, widgetid, type, name, value_int, value_str) VALUES (904039, 10064, 1, 'problem', 0, 'Test');
INSERT INTO widget_field (widget_fieldid, widgetid, type, name, value_int, value_str) VALUES (904040, 10064, 1, 'tags.tag.0', 0, 'Tag1');
INSERT INTO widget_field (widget_fieldid, widgetid, type, name, value_int, value_str) VALUES (904041, 10064, 1, 'tags.value.0', 0, 1);
INSERT INTO widget_field (widget_fieldid, widgetid, type, name, value_int, value_groupid) VALUES (904042, 10064, 2, 'exclude_groupids', 0, 50014);
INSERT INTO widget_field (widget_fieldid, widgetid, type, name, value_int, value_groupid) VALUES (904043, 10064, 2, 'groupids', 0, 50011);
INSERT INTO widget_field (widget_fieldid, widgetid, type, name, value_int, value_itemid) VALUES (904044, 10064, 4, 'itemids', 0, 42230);

INSERT INTO widget (widgetid, dashboard_pageid, type, name, x, y, width, height) VALUES (10066, 1350, 'problems', 'Test copy Problems 2', 0, 8, 16, 3);
INSERT INTO widget_field (widget_fieldid, widgetid, type, name, value_int) VALUES (904068, 10066, 0, 'rf_rate', 60);
INSERT INTO widget_field (widget_fieldid, widgetid, type, name, value_int) VALUES (904069, 10066, 0, 'show', 2);
INSERT INTO widget_field (widget_fieldid, widgetid, type, name, value_int) VALUES (904070, 10066, 0, 'show_lines', 5);
INSERT INTO widget_field (widget_fieldid, widgetid, type, name, value_int) VALUES (904071, 10066, 0, 'show_opdata', 2);
INSERT INTO widget_field (widget_fieldid, widgetid, type, name, value_int) VALUES (904072, 10066, 0, 'show_suppressed', 1);
INSERT INTO widget_field (widget_fieldid, widgetid, type, name, value_int) VALUES (904073, 10066, 0, 'show_tags', 3);
INSERT INTO widget_field (widget_fieldid, widgetid, type, name, value_int) VALUES (904074, 10066, 0, 'show_timeline', 0);
INSERT INTO widget_field (widget_fieldid, widgetid, type, name, value_int) VALUES (904075, 10066, 0, 'sort_triggers', 3);
INSERT INTO widget_field (widget_fieldid, widgetid, type, name, value_int) VALUES (904076, 10066, 0, 'tag_name_format', 2);
INSERT INTO widget_field (widget_fieldid, widgetid, type, name, value_int) VALUES (904077, 10066, 0, 'tags.operator.0', 0);
INSERT INTO widget_field (widget_fieldid, widgetid, type, name, value_int) VALUES (904078, 10066, 0, 'tags.operator.1', 0);
INSERT INTO widget_field (widget_fieldid, widgetid, type, name, value_int) VALUES (904081, 10066, 0, 'unacknowledged', 1);
INSERT INTO widget_field (widget_fieldid, widgetid, type, name, value_int, value_str) VALUES (904082, 10066, 1, 'problem', 0, 'test4');
INSERT INTO widget_field (widget_fieldid, widgetid, type, name, value_int, value_str) VALUES (904083, 10066, 1, 'tags.value.0', 0, 3);
INSERT INTO widget_field (widget_fieldid, widgetid, type, name, value_int, value_str) VALUES (904084, 10066, 1, 'tags.value.1', 0, 44);
INSERT INTO widget_field (widget_fieldid, widgetid, type, name, value_int, value_str) VALUES (904085, 10066, 1, 'tag_priority', 0, 'test5, test6');
INSERT INTO widget_field (widget_fieldid, widgetid, type, name, value_int, value_str) VALUES (904086, 10066, 1, 'tags.tag.0', 0, 'tag3');
INSERT INTO widget_field (widget_fieldid, widgetid, type, name, value_int, value_str) VALUES (904087, 10066, 1, 'tags.tag.1', 0, 'tag44');
INSERT INTO widget_field (widget_fieldid, widgetid, type, name, value_int, value_groupid) VALUES (904088, 10066, 2, 'exclude_groupids', 0, 50014);
INSERT INTO widget_field (widget_fieldid, widgetid, type, name, value_int, value_groupid) VALUES (904089, 10066, 2, 'groupids', 0, 50006);
INSERT INTO widget_field (widget_fieldid, widgetid, type, name, value_int, value_hostid) VALUES (904090, 10066, 3, 'hostids', 0, 99015);

INSERT INTO widget (widgetid, dashboard_pageid, type, name, x, y, width, height) VALUES (10071, 1350, 'web', 'Test copy Web monitoring', 0, 6, 5, 2);
INSERT INTO widget_field (widget_fieldid, widgetid, type, name, value_int) VALUES (905019, 10071, 0, 'maintenance', 0);
INSERT INTO widget_field (widget_fieldid, widgetid, type, name, value_int) VALUES (905020, 10071, 0, 'rf_rate', 120);
INSERT INTO widget_field (widget_fieldid, widgetid, type, name, value_int, value_groupid) VALUES (905021, 10071, 2, 'exclude_groupids', 0, 50008);
INSERT INTO widget_field (widget_fieldid, widgetid, type, name, value_int, value_groupid) VALUES (905022, 10071, 2, 'groupids', 0, 50016);
INSERT INTO widget_field (widget_fieldid, widgetid, type, name, value_int, value_hostid) VALUES (905023, 10071, 3, 'hostids', 0, 99133);

INSERT INTO widget (widgetid, dashboard_pageid, type, name, x, y, width, height) VALUES (10072, 1350, 'problems', 'Test copy Problems 3', 0, 11, 14, 2);
INSERT INTO widget_field (widget_fieldid, widgetid, type, name, value_int) VALUES (905024, 10072, 0, 'evaltype', 2);
INSERT INTO widget_field (widget_fieldid, widgetid, type, name, value_int) VALUES (905025, 10072, 0, 'rf_rate', 60);
INSERT INTO widget_field (widget_fieldid, widgetid, type, name, value_int) VALUES (905026, 10072, 0, 'severities', 0);
INSERT INTO widget_field (widget_fieldid, widgetid, type, name, value_int) VALUES (905027, 10072, 0, 'severities', 1);
INSERT INTO widget_field (widget_fieldid, widgetid, type, name, value_int) VALUES (905028, 10072, 0, 'severities', 2);
INSERT INTO widget_field (widget_fieldid, widgetid, type, name, value_int) VALUES (905029, 10072, 0, 'severities', 3);
INSERT INTO widget_field (widget_fieldid, widgetid, type, name, value_int) VALUES (905030, 10072, 0, 'severities', 4);
INSERT INTO widget_field (widget_fieldid, widgetid, type, name, value_int) VALUES (905031, 10072, 0, 'severities', 5);
INSERT INTO widget_field (widget_fieldid, widgetid, type, name, value_int) VALUES (905032, 10072, 0, 'show', 2);
INSERT INTO widget_field (widget_fieldid, widgetid, type, name, value_int) VALUES (905033, 10072, 0, 'show_lines', 5);
INSERT INTO widget_field (widget_fieldid, widgetid, type, name, value_int) VALUES (905034, 10072, 0, 'show_opdata', 2);
INSERT INTO widget_field (widget_fieldid, widgetid, type, name, value_int) VALUES (905035, 10072, 0, 'show_suppressed', 1);
INSERT INTO widget_field (widget_fieldid, widgetid, type, name, value_int) VALUES (905036, 10072, 0, 'show_tags', 3);
INSERT INTO widget_field (widget_fieldid, widgetid, type, name, value_int) VALUES (905037, 10072, 0, 'sort_triggers', 3);
INSERT INTO widget_field (widget_fieldid, widgetid, type, name, value_int) VALUES (905038, 10072, 0, 'tags.operator.0', 1);
INSERT INTO widget_field (widget_fieldid, widgetid, type, name, value_int) VALUES (905039, 10072, 0, 'tag_name_format', 2);
INSERT INTO widget_field (widget_fieldid, widgetid, type, name, value_int) VALUES (905040, 10072, 0, 'unacknowledged', 1);
INSERT INTO widget_field (widget_fieldid, widgetid, type, name, value_int, value_str) VALUES (905041, 10072, 1, 'problem', 0, 'test5');
INSERT INTO widget_field (widget_fieldid, widgetid, type, name, value_int, value_str) VALUES (905042, 10072, 1, 'tag_priority', 0, 'test7, test8');
INSERT INTO widget_field (widget_fieldid, widgetid, type, name, value_int, value_str) VALUES (905043, 10072, 1, 'tags.tag.0', 0, 'tag9');
INSERT INTO widget_field (widget_fieldid, widgetid, type, name, value_int, value_str) VALUES (905044, 10072, 1, 'tags.value.0', 0, '9');
INSERT INTO widget_field (widget_fieldid, widgetid, type, name, value_int, value_groupid) VALUES (905045, 10072, 2, 'exclude_groupids', 0, 50014);
INSERT INTO widget_field (widget_fieldid, widgetid, type, name, value_int, value_groupid) VALUES (905046, 10072, 2, 'groupids', 0, 50006);
INSERT INTO widget_field (widget_fieldid, widgetid, type, name, value_int, value_hostid) VALUES (905047, 10072, 3, 'hostids', 0, 99015);

INSERT INTO widget (widgetid, dashboard_pageid, type, name, x, y, width, height) VALUES (10073, 1350, 'graphprototype', 'Test copy Graph prototype 2', 10, 13, 14, 4);
INSERT INTO widget_field (widget_fieldid, widgetid, type, name, value_int) VALUES (905048, 10073, 0, 'columns', 20);
INSERT INTO widget_field (widget_fieldid, widgetid, type, name, value_int) VALUES (905049, 10073, 0, 'rows', 5);
INSERT INTO widget_field (widget_fieldid, widgetid, type, name, value_int) VALUES (905050, 10073, 0, 'dynamic', 0);
INSERT INTO widget_field (widget_fieldid, widgetid, type, name, value_int) VALUES (905051, 10073, 0, 'rf_rate', 600);
INSERT INTO widget_field (widget_fieldid, widgetid, type, name, value_int) VALUES (90444, 10073, 0, 'show_legend', 0);
INSERT INTO widget_field (widget_fieldid, widgetid, type, name, value_int, value_graphid) VALUES (905053, 10073, 7, 'graphid', 0, 600000);

INSERT INTO widget (widgetid, dashboard_pageid, type, name, x, y, width, height) VALUES (10730, 1350, 'geomap', 'Geomap widget for copying', 0, 13, 10, 4);
INSERT INTO widget_field (widget_fieldid, widgetid, type, name, value_int, value_groupid) VALUES (9050612, 10730, 2, 'groupids', 0, 4);
INSERT INTO widget_field (widget_fieldid, widgetid, type, name, value_int, value_hostid) VALUES (9050613, 10730, 3, 'hostids', 0, 99136);
INSERT INTO widget_field (widget_fieldid, widgetid, type, name, value_int) VALUES (9050614, 10730, 0, 'evaltype', 2);
INSERT INTO widget_field (widget_fieldid, widgetid, type, name, value_int, value_str) VALUES (9050615, 10730, 1, 'tags.tag.0', 0, 'tag');
INSERT INTO widget_field (widget_fieldid, widgetid, type, name, value_int) VALUES (9050616, 10730, 0, 'tags.operator.0', 0);
INSERT INTO widget_field (widget_fieldid, widgetid, type, name, value_int, value_str) VALUES (9050617, 10730, 1, 'tags.value.0', 0, 'value');
INSERT INTO widget_field (widget_fieldid, widgetid, type, name, value_int, value_str) VALUES (9050618, 10730, 1, 'tags.tag.1', 0, 'tag2');
INSERT INTO widget_field (widget_fieldid, widgetid, type, name, value_int) VALUES (9050619, 10730, 0, 'tags.operator.1', 3);
INSERT INTO widget_field (widget_fieldid, widgetid, type, name, value_int, value_str) VALUES (9050620, 10730, 1, 'tags.value.1', 0, 'value2');
INSERT INTO widget_field (widget_fieldid, widgetid, type, name, value_int, value_str) VALUES (9050621, 10730, 1, 'default.view', 0, '56.94417950974463, 24.231017685433184,17');

INSERT INTO widget (widgetid, dashboard_pageid, type, name, x, y, width, height) VALUES (101101, 1350, 'tophosts', 'Test copy Top hosts', 14, 11, 10, 2);
INSERT INTO widget_field (widget_fieldid, widgetid, type, name, value_int, value_groupid) VALUES (9050622, 101101, 2, 'groupids', 0, 50011);
INSERT INTO widget_field (widget_fieldid, widgetid, type, name, value_int, value_hostid) VALUES (9050623, 101101, 3, 'hostids', 0, 50012);
INSERT INTO widget_field (widget_fieldid, widgetid, type, name, value_int, value_str) VALUES (9050624, 101101, 1, 'tags.tag.0', 0, 'tag_name');
INSERT INTO widget_field (widget_fieldid, widgetid, type, name, value_int) VALUES (9050625, 101101, 0, 'tags.operator.0', 0);
INSERT INTO widget_field (widget_fieldid, widgetid, type, name, value_int, value_str) VALUES (9050626, 101101, 1, 'tags.value.0', 0, 'tag_value');
INSERT INTO widget_field (widget_fieldid, widgetid, type, name, value_int, value_str) VALUES (9050627, 101101, 1, 'columns.name.0', 0, 'Item name');
INSERT INTO widget_field (widget_fieldid, widgetid, type, name, value_int) VALUES (9050628, 101101, 0, 'columns.data.0', 1);
INSERT INTO widget_field (widget_fieldid, widgetid, type, name, value_int, value_str) VALUES (9050629, 101101, 1, 'columns.item.0', 0, '3_item');
INSERT INTO widget_field (widget_fieldid, widgetid, type, name, value_int) VALUES (9050630, 101101, 1, 'columns.timeshift.0', 0);
INSERT INTO widget_field (widget_fieldid, widgetid, type, name, value_int) VALUES (9050631, 101101, 0, 'columns.aggregate_function.0', 2);
INSERT INTO widget_field (widget_fieldid, widgetid, type, name, value_int, value_str) VALUES (9050632, 101101, 1, 'columns.aggregate_interval.0', 0, '1h');
INSERT INTO widget_field (widget_fieldid, widgetid, type, name, value_int, value_str) VALUES (9050633, 101101, 1, 'columns.min.0', 0, '10');
INSERT INTO widget_field (widget_fieldid, widgetid, type, name, value_int, value_str) VALUES (9050634, 101101, 1, 'columns.max.0', 0, '50');
INSERT INTO widget_field (widget_fieldid, widgetid, type, name, value_int) VALUES (9050635, 101101, 0, 'columns.display.0', 2);
INSERT INTO widget_field (widget_fieldid, widgetid, type, name, value_int) VALUES (9050636, 101101, 0, 'columns.history.0', 2);
INSERT INTO widget_field (widget_fieldid, widgetid, type, name, value_int, value_str) VALUES (9050637, 101101, 1, 'columns.base_color.0', 0, 'FF0000');
INSERT INTO widget_field (widget_fieldid, widgetid, type, name, value_int, value_str) VALUES (9050638, 101101, 1, 'columnsthresholds.color.0.0', 0, 'FF465C');
INSERT INTO widget_field (widget_fieldid, widgetid, type, name, value_int, value_str) VALUES (9050639, 101101, 1, 'columnsthresholds.threshold.0.0', 0, '100');
INSERT INTO widget_field (widget_fieldid, widgetid, type, name, value_int, value_str) VALUES (9050640, 101101, 1, 'columns.name.1', 0, 'Host name');
INSERT INTO widget_field (widget_fieldid, widgetid, type, name, value_int) VALUES (9050641, 101101, 0, 'columns.data.1', 2);
INSERT INTO widget_field (widget_fieldid, widgetid, type, name, value_int) VALUES (9050642, 101101, 0, 'columns.aggregate_function.1', 0);
INSERT INTO widget_field (widget_fieldid, widgetid, type, name, value_int, value_str) VALUES (9050643, 101101, 1, 'columns.base_color.1', 0, 'BF00FF');
INSERT INTO widget_field (widget_fieldid, widgetid, type, name, value_int, value_str) VALUES (9050644, 101101, 1, 'columns.name.2', 0, 'Text name');
INSERT INTO widget_field (widget_fieldid, widgetid, type, name, value_int) VALUES (9050645, 101101, 0, 'columns.data.2', 3);
INSERT INTO widget_field (widget_fieldid, widgetid, type, name, value_int) VALUES (9050646, 101101, 0, 'columns.aggregate_function.2', 0);
INSERT INTO widget_field (widget_fieldid, widgetid, type, name, value_int, value_str) VALUES (9050647, 101101, 1, 'columns.base_color.2', 0, '00BFFF');
INSERT INTO widget_field (widget_fieldid, widgetid, type, name, value_int, value_str) VALUES (9050648, 101101, 1, 'columns.text.2', 0, 'text_here');
INSERT INTO widget_field (widget_fieldid, widgetid, type, name, value_int) VALUES (9050649, 101101, 0, 'column', 0);

INSERT INTO widget (widgetid, dashboard_pageid, type, name, x, y, width, height) VALUES (10074, 1350, 'item', 'Test copy item value', 0, 28, 6, 4);
INSERT INTO widget_field (widget_fieldid, widgetid, type, name, value_int, value_itemid) VALUES (905056, 10074, 4, 'itemid', 0, 42230);
INSERT INTO widget_field (widget_fieldid, widgetid, type, name, value_int) VALUES (905057, 10074, 0, 'rf_rate', 60);
INSERT INTO widget_field (widget_fieldid, widgetid, type, name, value_int) VALUES (905058, 10074, 0, 'adv_conf', 1);
INSERT INTO widget_field (widget_fieldid, widgetid, type, name, value_int) VALUES (905059, 10074, 0, 'desc_h_pos', 0);
INSERT INTO widget_field (widget_fieldid, widgetid, type, name, value_int) VALUES (905060, 10074, 0, 'desc_v_pos', 1);
INSERT INTO widget_field (widget_fieldid, widgetid, type, name, value_int) VALUES (905061, 10074, 0, 'desc_bold', 1);
INSERT INTO widget_field (widget_fieldid, widgetid, type, name, value_int) VALUES (905062, 10074, 0, 'time_h_pos', 0);
INSERT INTO widget_field (widget_fieldid, widgetid, type, name, value_int) VALUES (905063, 10074, 0, 'time_v_pos', 2);
INSERT INTO widget_field (widget_fieldid, widgetid, type, name, value_int) VALUES (905064, 10074, 0, 'time_bold', 1);
INSERT INTO widget_field (widget_fieldid, widgetid, type, name, value_int) VALUES (905065, 10074, 0, 'time_size', 16);
INSERT INTO widget_field (widget_fieldid, widgetid, type, name, value_int) VALUES (905066, 10074, 0, 'units_size', 34);
INSERT INTO widget_field (widget_fieldid, widgetid, type, name, value_str) VALUES (905067, 10074, 1, 'units', 'some');
INSERT INTO widget_field (widget_fieldid, widgetid, type, name, value_str) VALUES (905068, 10074, 1, 'bg_color', 'E1E1E1');
INSERT INTO widget_field (widget_fieldid, widgetid, type, name, value_str) VALUES (905069, 10074, 1, 'updown_color', 'FFB300');
INSERT INTO widget_field (widget_fieldid, widgetid, type, name, value_str) VALUES (905070, 10074, 1, 'up_color', 'CE93D8');
INSERT INTO widget_field (widget_fieldid, widgetid, type, name, value_str) VALUES (905071, 10074, 1, 'down_color', '29B6F6');
INSERT INTO widget_field (widget_fieldid, widgetid, type, name, value_int) VALUES (905072, 10074, 0, 'value_v_pos', 0);
INSERT INTO widget_field (widget_fieldid, widgetid, type, name, value_int) VALUES (905073, 10074, 0, 'dynamic', 1);

-- Dashboard for Paste widgets in Copy widgets test
INSERT INTO dashboard (dashboardid, name, userid, private) VALUES (1310, 'Dashboard for Paste widgets', 1, 1);
INSERT INTO dashboard_page (dashboard_pageid, dashboardid) VALUES (1310, 1310);

INSERT INTO widget (widgetid, dashboard_pageid, type, name, x, y, width, height) VALUES (10090, 1310, 'navtree', 'Test copy Map navigation tree', 0, 0, 6, 4);
INSERT INTO widget_field (widget_fieldid, widgetid, type, name, value_int, value_str) VALUES (90479, 10090, 1, 'reference', 0, 'FYKXG');

INSERT INTO widget (widgetid, dashboard_pageid, type, name, x, y, width, height) VALUES (0174, 1310, 'clock', 'Test widget for replace', 6, 0, 13, 8);

-- Dashboard for Graph Prototype widget
INSERT INTO dashboard (dashboardid, name, userid, private) VALUES (1400, 'Dashboard for Graph Prototype widget', 1, 1);
INSERT INTO dashboard_page (dashboard_pageid, dashboardid) VALUES (1400, 1400);
INSERT INTO widget (widgetid, dashboard_pageid, type, name, x, y, width, height) VALUES (10099, 1400, 'graphprototype', 'Graph prototype widget for update', 0, 0, 16, 5);
INSERT INTO widget_field (widget_fieldid, widgetid, type, name, value_graphid) VALUES (905054, 10099, 7, 'graphid', 600003);

INSERT INTO widget (widgetid, dashboard_pageid, type, name, x, y, width, height) VALUES (12000, 1400, 'graphprototype', 'Graph prototype widget for delete', 0, 5, 16, 5);
INSERT INTO widget_field (widget_fieldid, widgetid, type, name, value_graphid) VALUES (905055, 12000, 7, 'graphid', 600002);

INSERT INTO dashboard (dashboardid, name, userid, private) VALUES (1410, 'Dashboard for Sceenshoting Graph Prototype widgets', 1, 1);
INSERT INTO dashboard_page (dashboard_pageid, dashboardid) VALUES (1410, 1410);

-- Overrides for LLD Overrides test
INSERT INTO lld_override (lld_overrideid, itemid, name, step, evaltype, stop) values (5000, 133800, 'Override for update 1', 1, 1, 0);
INSERT INTO lld_override (lld_overrideid, itemid, name, step, evaltype, stop) values (5001, 133800, 'Override for update 2', 2, 0, 0);

INSERT INTO lld_override_condition (lld_override_conditionid, lld_overrideid, operator, macro, value) values (3000, 5000, 8, '{#MACRO1}', 'test expression_1');
INSERT INTO lld_override_condition (lld_override_conditionid, lld_overrideid, operator, macro, value) values (3001, 5000, 9, '{#MACRO2}', 'test expression_2');
INSERT INTO lld_override_condition (lld_override_conditionid, lld_overrideid, operator, macro, value) values (3002, 5000, 12, '{#MACRO3}', '');
INSERT INTO lld_override_condition (lld_override_conditionid, lld_overrideid, operator, macro, value) values (3003, 5000, 13, '{#MACRO4}', '');

INSERT INTO lld_override_operation (lld_override_operationid, lld_overrideid, operationobject, operator, value) values (4000, 5000, 0, 0, 'test item pattern');
INSERT INTO lld_override_operation (lld_override_operationid, lld_overrideid, operationobject, operator, value) values (4001, 5000, 1, 1, 'test trigger pattern');
INSERT INTO lld_override_operation (lld_override_operationid, lld_overrideid, operationobject, operator, value) values (4002, 5001, 2, 8, 'test graph pattern');
INSERT INTO lld_override_operation (lld_override_operationid, lld_overrideid, operationobject, operator, value) values (4003, 5001, 3, 9, 'test host pattern');

INSERT INTO lld_override_opdiscover (lld_override_operationid, discover) values (4000, 0);
INSERT INTO lld_override_opdiscover (lld_override_operationid, discover) values (4002, 0);

INSERT INTO lld_override_ophistory (lld_override_operationid, history) values (4000, 0);

INSERT INTO lld_override_opinventory (lld_override_operationid, inventory_mode) values (4003, 1);

INSERT INTO lld_override_opperiod (lld_override_operationid, delay) values (4000, '1m;50s/1-7,00:00-24:00;wd1-5h9-18');

INSERT INTO lld_override_opseverity (lld_override_operationid, severity) values (4001, 2);

INSERT INTO lld_override_opstatus (lld_override_operationid, status) values (4000, 0);

INSERT INTO lld_override_optag (lld_override_optagid, lld_override_operationid, tag, value) values (3000, 4001, 'tag1', 'value1');
INSERT INTO lld_override_optag (lld_override_optagid, lld_override_operationid, tag, value) values (3001, 4003, 'name1', 'value1');
INSERT INTO lld_override_optag (lld_override_optagid, lld_override_operationid, tag, value) values (3002, 4003, 'name2', 'value2');

INSERT INTO lld_override_optemplate (lld_override_optemplateid, lld_override_operationid, templateid) values (3000, 4003, 99137);

INSERT INTO lld_override_optrends (lld_override_operationid, trends) values (4000, 0);

UPDATE config SET session_key='caf1c06dcf802728c4cfc24d645e1e73' WHERE configid = 1;

-- testFormHostMacros
INSERT INTO hostmacro (hostmacroid, hostid, macro, value, description, type) VALUES (99509, 99135, '{$SECRET_HOST_MACRO_REVERT}', 'Secret host value', 'Secret host macro description', 1);
INSERT INTO hostmacro (hostmacroid, hostid, macro, value, description, type) VALUES (99510, 99135, '{$SECRET_HOST_MACRO_2_TEXT_REVERT}', 'Secret host value 2 text', 'Secret host macro that will be changed to text', 1);
INSERT INTO hostmacro (hostmacroid, hostid, macro, value, description, type) VALUES (99511, 99135, '{$SECRET_HOST_MACRO_UPDATE_2_TEXT}', 'Secret host value 2 B updated', 'Secret host macro that is going to be updated', 1);
INSERT INTO hostmacro (hostmacroid, hostid, macro, value, description, type) VALUES (99512, 99135, '{$TEXT_HOST_MACRO_2_SECRET}', 'Text host macro value', 'Text host macro that is going to become secret', 0);
INSERT INTO hostmacro (hostmacroid, hostid, macro, value, description, type) VALUES (99513, 99135, '{$SECRET_HOST_MACRO_UPDATE}', 'Secret host macro value', 'Secret host macro that is going to stay secret', 1);
INSERT INTO hostmacro (hostmacroid, hostid, macro, value, description, type) VALUES (99514, 99135, '{$X_SECRET_HOST_MACRO_2_RESOLVE}', 'Value 2 B resolved', 'Host macro to be resolved', 0);
INSERT INTO hostmacro (hostmacroid, hostid, macro, value, description, type) VALUES (99515, 99011, '{$SECRET_HOST_MACRO}', 'some secret value', '', 1);
INSERT INTO hostmacro (hostmacroid, hostid, macro, value, description, type) VALUES (99516, 99011, '{$TEXT_HOST_MACRO}', 'some text value', '', 0);
INSERT INTO items (itemid, type, hostid, name, key_, interfaceid, params, description, posts, headers) VALUES (99112, 2, 99135, 'Macro value: {$X_SECRET_HOST_MACRO_2_RESOLVE}', 'trap[{$X_SECRET_HOST_MACRO_2_RESOLVE}]', NULL, '', '', '', '');

INSERT INTO hostmacro (hostmacroid, hostid, macro, value, description, type) VALUES (99525, 99011, '{$VAULT_HOST_MACRO3}', 'secret/path:key', 'Change name, value, description', 2);

-- testFormTemplateMacros
INSERT INTO hostmacro (hostmacroid, hostid, macro, value, description, type) VALUES (99517, 99137, '{$SECRET_TEMPLATE_MACRO_REVERT}', 'Secret template value', 'Secret template macro description', 1);
INSERT INTO hostmacro (hostmacroid, hostid, macro, value, description, type) VALUES (99518, 99137, '{$SECRET_TEMPLATE_MACRO_2_TEXT_REVERT}', 'Secret template value 2 text', 'Secret template macro that will be changed to text', 1);
INSERT INTO hostmacro (hostmacroid, hostid, macro, value, description, type) VALUES (99519, 99137, '{$SECRET_TEMPLATE_MACRO_UPDATE_2_TEXT}', 'Secret template value 2 B updated', 'Secret template macro that is going to be updated', 1);
INSERT INTO hostmacro (hostmacroid, hostid, macro, value, description, type) VALUES (99520, 99137, '{$TEXT_TEMPLATE_MACRO_2_SECRET}', 'Text template macro value', 'Text template macro that is going to become secret', 0);
INSERT INTO hostmacro (hostmacroid, hostid, macro, value, description, type) VALUES (99521, 99137, '{$SECRET_TEMPLATE_MACRO_UPDATE}', 'Secret template macro value', 'Secret template macro that is going to stay secret', 1);
INSERT INTO hostmacro (hostmacroid, hostid, macro, value, description, type) VALUES (99522, 99137, '{$X_SECRET_TEMPLATE_MACRO_2_RESOLVE}', 'Value 2 B resolved', 'Template macro to be resolved', 0);
INSERT INTO items (itemid, type, hostid, name, key_, interfaceid, params, description, posts, headers) VALUES (99113, 2, 99137, 'Macro value: {$X_SECRET_TEMPLATE_MACRO_2_RESOLVE}', 'trap', NULL, '', '', '', '');

INSERT INTO hostmacro (hostmacroid, hostid, macro, value, description, type) VALUES (99526, 99014, '{$VAULT_HOST_MACRO}', 'secret/path:key', 'Change name, value, description', 2);

-- testFormAdministrationGeneralMacros
INSERT INTO items (itemid, type, hostid, name, key_, interfaceid, params, description, posts, headers) VALUES (99114, 2, 99134, 'Macro value: {$Z_GLOBAL_MACRO_2_RESOLVE}', 'trap[{$Z_GLOBAL_MACRO_2_RESOLVE}]', NULL, '', '', '', '');

-- testPageHostPrototypes
INSERT INTO host_tag (hosttagid, hostid, tag, value) VALUES (9450, 90002, 'host_proto_tag_1', 'value1');
INSERT INTO host_tag (hosttagid, hostid, tag, value) VALUES (9451, 90002, 'host_proto_tag_2', 'value2');

-- testFormAdministrationScripts
INSERT INTO scripts (scriptid, type, name, command, host_access, usrgrpid, groupid, description, scope) VALUES (200, 5, 'Script for Update', 'test', 2, NULL, NULL, 'update description', 2);
INSERT INTO script_param (script_paramid, scriptid, name, value) VALUES (100, 200, 'update_name', 'update_value');
INSERT INTO script_param (script_paramid, scriptid, name, value) VALUES (101, 200, 'update_name2', 'update_value2');
INSERT INTO scripts (scriptid, type, name, command, host_access, usrgrpid, groupid, description, scope) VALUES (201, 5, 'Script for Clone','test', 2, NULL, NULL, 'clone description', 2);
INSERT INTO script_param (script_paramid, scriptid, name, value) VALUES (102, 201, 'name1', 'value1');
INSERT INTO script_param (script_paramid, scriptid, name, value) VALUES (103, 201, 'name2', 'value2');
INSERT INTO scripts (scriptid, type, name, command, host_access, usrgrpid, groupid, description, scope) VALUES (202, 5, 'Script for Delete','test', 2, NULL, NULL, 'delete description', 2);<|MERGE_RESOLUTION|>--- conflicted
+++ resolved
@@ -339,269 +339,6 @@
 INSERT INTO globalmacro (globalmacroid, macro, value, description, type) VALUES (17,'{$Y_SECRET_MACRO_REVERT}','Changes value and revert','' , 1);
 INSERT INTO globalmacro (globalmacroid, macro, value, description, type) VALUES (18,'{$Y_SECRET_MACRO_2_TEXT_REVERT}','Change value and type and revert','' , 1);
 INSERT INTO globalmacro (globalmacroid, macro, value, description, type) VALUES (19,'{$Z_GLOBAL_MACRO_2_RESOLVE}','Value 2 B resolved','' , 0);
-
-<<<<<<< HEAD
--- Adding records into Auditlog
-
--- add user
--- INSERT INTO auditlog (auditid, userid, clock, action, resourcetype, note, ip, resourceid) VALUES (500, 1, 1411543800, 0, 0, 'User alias [Admin] name [Admin] surname [Admin]', '192.168.3.38', 0);
--- -- update user
--- INSERT INTO auditlog (auditid, userid, clock, action, resourcetype, note, ip, resourceid) VALUES (501, 1, 1411543800, 1, 0, 'User alias [Admin2] name [Admin2] surname [Admin2]', '192.168.3.38', 0);
--- -- delete user
--- INSERT INTO auditlog (auditid, userid, clock, action, resourcetype, note, ip, resourceid) VALUES (502, 1, 1411543800, 2, 0, 'User alias [Admin2] name [Admin2] surname [Admin2]', '192.168.3.38', 0);
--- -- can check also block user (enable,disable)
-
--- -- add host
--- INSERT INTO auditlog (auditid, userid, clock, action, resourcetype, note, ip, resourceid, resourcename) VALUES (503, 1, 1411543800, 0, 4, '0', '192.168.3.32', 10054, 'H1');
---
--- -- update host
--- INSERT INTO auditlog (auditid, userid, clock, action, resourcetype, note, ip, resourceid, resourcename) VALUES (504, 1, 1411543800, 1, 4, '0', '192.168.3.32', 10054, 'H1 updated');
---
--- -- delete host
--- INSERT INTO auditlog (auditid, userid, clock, action, resourcetype, note, ip, resourceid, resourcename) VALUES (505, 1, 1411543800, 2, 4, '0', '192.168.3.32', 10054, 'H1 updated');
---
--- -- enable host, hosts.status: 1 => 0
--- INSERT INTO auditlog (auditid, userid, clock, action, resourcetype, note, ip, resourceid, resourcename) VALUES (506, 1, 1411543800, 1, 4, '0', '192.168.3.32', 10054, 'H1 updated');
--- INSERT INTO auditlog_details (auditdetailid, auditid, table_name, field_name, oldvalue, newvalue) VALUES (500, 506, 'hosts', 'status', '1', '0');
---
--- -- disable host, hosts.status: 0 => 1
--- INSERT INTO auditlog (auditid, userid, clock, action, resourcetype, note, ip, resourceid, resourcename) VALUES (507, 1, 1411543800, 1, 4, '0', '192.168.3.32', 10054, 'H1 updated');
--- INSERT INTO auditlog_details (auditdetailid, auditid, table_name, field_name, oldvalue, newvalue) VALUES (501, 507, 'hosts', 'status', '0', '1');
---
--- -- add hostgroup
--- INSERT INTO auditlog (auditid, userid, clock, action, resourcetype, note, ip, resourceid, resourcename) VALUES (508, 1, 1411543800, 0, 14, '0', '192.168.3.32', 6, 'HG1');
---
--- -- update hostgroup
--- INSERT INTO auditlog (auditid, userid, clock, action, resourcetype, note, ip, resourceid, resourcename) VALUES (509, 1, 1411543800, 1, 14, '0', '192.168.3.32', 6, 'HG1 updated');
--- INSERT INTO auditlog_details (auditdetailid, auditid, table_name, field_name, oldvalue, newvalue) VALUES (502, 509, 'groups', 'name', 'HG1', 'HG1 updated');
---
--- -- delete hostgroup
--- INSERT INTO auditlog (auditid, userid, clock, action, resourcetype, note, ip, resourceid, resourcename) VALUES (510, 1, 1411543800, 2, 14, '0', '192.168.3.32', 6, 'HG1 updated');
---
--- -- add item
--- INSERT INTO auditlog (auditid, userid, clock, action, resourcetype, note, ip, resourceid, resourcename) VALUES (511, 1, 1411543800, 0, 15, '0', '192.168.3.32', 22500, 'Item added');
---
--- -- update item
--- INSERT INTO auditlog (auditid, userid, clock, action, resourcetype, note, ip, resourceid, resourcename) VALUES (512, 1, 1411543800, 1, 15, '0', '192.168.3.32', 22500, 'Item updated');
---
--- -- disable item
--- INSERT INTO auditlog (auditid, userid, clock, action, resourcetype, note, ip, resourceid, resourcename) VALUES (513, 1, 1411543800, 1, 15, '0', '192.168.3.32', 22500, 'H1 updated:test_item');
--- INSERT INTO auditlog_details (auditdetailid, auditid, table_name, field_name, oldvalue, newvalue) VALUES (503, 513, 'items', 'status', '0', '1');
---
--- -- enable item
--- INSERT INTO auditlog (auditid, userid, clock, action, resourcetype, note, ip, resourceid, resourcename) VALUES (514, 1, 1411543800, 1, 15, '0', '192.168.3.32', 22500, 'H1 updated:test_item');
--- INSERT INTO auditlog_details (auditdetailid, auditid, table_name, field_name, oldvalue, newvalue) VALUES (504, 514, 'items', 'status', '1', '0');
---
--- -- delete item
--- INSERT INTO auditlog (auditid, userid, clock, action, resourcetype, note, ip, resourceid, resourcename) VALUES (515, 1, 1411543800, 2, 15, 'Item [agent.version] [22500] Host [H1]', '192.168.3.32', 22500, 'Item deleted');
---
--- -- add trigger
--- INSERT INTO auditlog (auditid, userid, clock, action, resourcetype, note, ip, resourceid, resourcename) VALUES (516, 1, 1411543800, 0, 13, '0', '192.168.3.32', 13000, 'Trigger1');
---
--- -- update trigger
--- INSERT INTO auditlog (auditid, userid, clock, action, resourcetype, note, ip, resourceid, resourcename) VALUES (517, 1, 1411543800, 0, 13, '0', '192.168.3.32', 13000, 'Trigger1');
--- INSERT INTO auditlog_details (auditdetailid, auditid, table_name, field_name, oldvalue, newvalue) VALUES (505, 517, '', 'description', 'Trigger1', 'Trigger1 updated');
---
--- -- disable trigger
--- INSERT INTO auditlog (auditid, userid, clock, action, resourcetype, note, ip, resourceid, resourcename) VALUES (518, 1, 1411543800, 1, 13, '0', '192.168.3.32', 13000, 'H1 updated:Trigger1');
--- INSERT INTO auditlog_details (auditdetailid, auditid, table_name, field_name, oldvalue, newvalue) VALUES (506, 518, 'triggers', 'status', '0', '1');
---
--- -- enable trigger
--- INSERT INTO auditlog (auditid, userid, clock, action, resourcetype, note, ip, resourceid, resourcename) VALUES (519, 1, 1411543800, 1, 13, '0', '192.168.3.32', 13000, 'H1 updated:Trigger1');
--- INSERT INTO auditlog_details (auditdetailid, auditid, table_name, field_name, oldvalue, newvalue) VALUES (507, 519, 'triggers', 'status', '1', '0');
-
--- TODO: delete trigger
-
--- -- add action
--- INSERT INTO auditlog (auditid, userid, clock, action, resourcetype, note, ip, resourceid, resourcename) VALUES (520, 1, 1411543800, 0, 5, 'Name: Action1', '192.168.3.32', 0, '');
---
--- -- update action
--- INSERT INTO auditlog (auditid, userid, clock, action, resourcetype, note, ip, resourceid, resourcename) VALUES (521, 1, 1411543800, 1, 5, 'Name: Action1 updated', '192.168.3.32', 0, '');
---
--- -- disable action
--- INSERT INTO auditlog (auditid, userid, clock, action, resourcetype, note, ip, resourceid, resourcename) VALUES (522, 1, 1411543800, 1, 5, 'Actions [11] disabled', '192.168.3.32', 0, '');
---
--- -- enable action
--- INSERT INTO auditlog (auditid, userid, clock, action, resourcetype, note, ip, resourceid, resourcename) VALUES (523, 1, 1411543800, 1, 5, 'Actions [11] enabled', '192.168.3.32', 0, '');
---
--- -- delete action
--- INSERT INTO auditlog (auditid, userid, clock, action, resourcetype, note, ip, resourceid, resourcename) VALUES (524, 1, 1411543800, 2, 5, 'Actions [11] deleted', '192.168.3.32', 11, 'Action deleted');
---
--- -- add graph
--- INSERT INTO auditlog (auditid, userid, clock, action, resourcetype, note, ip, resourceid, resourcename) VALUES (530, 1, 1411543800, 0, 6, 'Graph [graph1]', '192.168.3.32', 0, '');
---
--- -- update graph
--- INSERT INTO auditlog (auditid, userid, clock, action, resourcetype, note, ip, resourceid, resourcename) VALUES (531, 1, 1411543800, 1, 6, 'Graph [graph1 updated]', '192.168.3.32', 0, '');
---
--- -- delete graph, no records in the DB for this operation
--- INSERT INTO auditlog (auditid, userid, clock, action, resourcetype, note, ip, resourceid, resourcename) VALUES (532, 1, 1411543800, 2, 6, 'Graph ID [386] Graph [graph1]', '192.168.3.32', 0, '');
---
--- -- add image
--- INSERT INTO auditlog (auditid, userid, clock, action, resourcetype, note, ip, resourceid, resourcename) VALUES (533, 1, 1411543800, 0, 16, 'Image [1image] added', '192.168.3.32', 0, '');
---
--- -- update image
--- INSERT INTO auditlog (auditid, userid, clock, action, resourcetype, note, ip, resourceid, resourcename) VALUES (534, 1, 1411543800, 1, 16, 'Image [1image] updated', '192.168.3.32', 0, '');
---
--- -- delete image
--- INSERT INTO auditlog (auditid, userid, clock, action, resourcetype, note, ip, resourceid, resourcename) VALUES (535, 1, 1411543800, 2, 16, 'Image [1image] updated', '192.168.3.32', 0, '');
---
--- -- add globalmacro
--- INSERT INTO auditlog (auditid, userid, clock, action, resourcetype, note, ip, resourceid, resourcename) VALUES (536, 1, 1411543800, 0, 29, '0', '192.168.3.32', 9, '{$B}&nbsp;&rArr;&nbsp;abcd');
---
--- -- update globalmacro
--- INSERT INTO auditlog (auditid, userid, clock, action, resourcetype, note, ip, resourceid, resourcename) VALUES (537, 1, 1411543800, 1, 29, '0', '192.168.3.32', 9, '{$B}&nbsp;&rArr;&nbsp;xyz');
---
--- -- delete globalmacro
--- INSERT INTO auditlog (auditid, userid, clock, action, resourcetype, note, ip, resourceid, resourcename) VALUES (538, 1, 1411543800, 2, 29, '0', '192.168.3.32', 9, 'Array&nbsp;&rArr;&nbsp;xyz');
---
--- -- add valuemap
--- INSERT INTO auditlog (auditid, userid, clock, action, resourcetype, note, ip, resourceid, resourcename) VALUES (539, 1, 1411543800, 0, 17, 'Value map [testvaluemap1]', '192.168.3.32', 0, '');
---
--- -- update valuemap
--- INSERT INTO auditlog (auditid, userid, clock, action, resourcetype, note, ip, resourceid, resourcename) VALUES (540, 1, 1411543800, 1, 17, '0', '192.168.3.32', 0, '');
---
--- -- delete valuemap
--- INSERT INTO auditlog (auditid, userid, clock, action, resourcetype, note, ip, resourceid, resourcename) VALUES (541, 1, 1411543800, 2, 17, '0', '192.168.3.32', 0, '');
---
--- -- add maint period
--- INSERT INTO auditlog (auditid, userid, clock, action, resourcetype, note, ip, resourceid, resourcename) VALUES (542, 1, 1411543800, 0, 27, 'Name: Maintenance1', '192.168.3.32', 0, '');
---
--- -- update maint period
--- INSERT INTO auditlog (auditid, userid, clock, action, resourcetype, note, ip, resourceid, resourcename) VALUES (543, 1, 1411543800, 1, 27, 'Name: Maintenance2', '192.168.3.32', 0, '');
---
--- -- delete maint period
--- INSERT INTO auditlog (auditid, userid, clock, action, resourcetype, note, ip, resourceid, resourcename) VALUES (544, 1, 1411543800, 2, 27, 'Id [3] Name [Maintenance2]', '192.168.3.32', 0, '');
---
--- -- add service
--- INSERT INTO auditlog (auditid, userid, clock, action, resourcetype, note, ip, resourceid, resourcename) VALUES (545, 1, 1411543800, 0, 18, 'Name [service1] id [1]', '192.168.3.32', 0, '');
---
--- -- update service
--- INSERT INTO auditlog (auditid, userid, clock, action, resourcetype, note, ip, resourceid, resourcename) VALUES (546, 1, 1411543800, 1, 18, 'Name [service1] id [1]', '192.168.3.32', 0, '');
---
--- -- delete service
--- INSERT INTO auditlog (auditid, userid, clock, action, resourcetype, note, ip, resourceid, resourcename) VALUES (547, 1, 1411543800, 2, 18, 'Name [service1] id [1]', '192.168.3.32', 0, '');
---
--- -- add DRule
--- INSERT INTO auditlog (auditid, userid, clock, action, resourcetype, note, ip, resourceid, resourcename) VALUES (548, 1, 1411543800, 0, 23, '[10] drule1', '192.168.3.32', 0, '');
---
--- -- update DRule
--- INSERT INTO auditlog (auditid, userid, clock, action, resourcetype, note, ip, resourceid, resourcename) VALUES (549, 1, 1411543800, 1, 23, '[10] drule1-new', '192.168.3.32', 0, '');
---
--- -- delete DRule
--- INSERT INTO auditlog (auditid, userid, clock, action, resourcetype, note, ip, resourceid, resourcename) VALUES (550, 1, 1411543800, 2, 23, 'Discovery rule [10] drule1-new deleted', '192.168.3.32', 0, '');
---
--- -- disable DRule
--- INSERT INTO auditlog (auditid, userid, clock, action, resourcetype, note, ip, resourceid, resourcename) VALUES (551, 1, 1411543800, 1, 23, 'Discovery rule [10] disabled', '192.168.3.32', 0, '');
---
--- -- enable DRule
--- INSERT INTO auditlog (auditid, userid, clock, action, resourcetype, note, ip, resourceid, resourcename) VALUES (552, 1, 1411543800, 1, 23, 'Discovery rule [10] enabled', '192.168.3.32', 0, '');
---
--- -- add map
--- INSERT INTO auditlog (auditid, userid, clock, action, resourcetype, note, ip, resourceid, resourcename) VALUES (553, 1, 1411543800, 0, 19, 'Test Map1', '192.168.3.32', 20, '');
---
--- -- update map
--- INSERT INTO auditlog (auditid, userid, clock, action, resourcetype, note, ip, resourceid, resourcename) VALUES (554, 1, 1411543800, 1, 19, 'Test Map2', '192.168.3.32', 20, '');
---
--- -- delete map
--- INSERT INTO auditlog (auditid, userid, clock, action, resourcetype, note, ip, resourceid, resourcename) VALUES (555, 1, 1411543800, 2, 19, '0', '192.168.3.32', 20, 'Test Map2');
---
--- -- add media type
--- INSERT INTO auditlog (auditid, userid, clock, action, resourcetype, note, ip, resourceid, resourcename) VALUES (556, 1, 1411543800, 0, 3, 'Media type [Media1]', '192.168.3.32', 0, '');
---
--- -- update media type
--- INSERT INTO auditlog (auditid, userid, clock, action, resourcetype, note, ip, resourceid, resourcename) VALUES (557, 1, 1411543800, 1, 3, 'Media type [Media2]', '192.168.3.32', 0, '');
---
--- -- disable media type
--- INSERT INTO auditlog (auditid, userid, clock, action, resourcetype, note, ip, resourceid, resourcename) VALUES (558, 1, 1411543800, 1, 3, 'Media type [Media2]', '192.168.3.32', 0, '');
---
--- -- enable media type
--- INSERT INTO auditlog (auditid, userid, clock, action, resourcetype, note, ip, resourceid, resourcename) VALUES (559, 1, 1411543800, 1, 3, 'Media type [Media2]', '192.168.3.32', 0, '');
---
--- -- delete media type
--- INSERT INTO auditlog (auditid, userid, clock, action, resourcetype, note, ip, resourceid, resourcename) VALUES (560, 1, 1411543800, 2, 3, 'Media type [Media2]', '192.168.3.32', 0, '');
---
--- -- add proxy
--- INSERT INTO auditlog (auditid, userid, clock, action, resourcetype, note, ip, resourceid, resourcename) VALUES (564, 1, 1411543800, 0, 26, '[test_proxy1] [10054]', '192.168.3.32', 0, '');
---
--- -- update proxy
--- INSERT INTO auditlog (auditid, userid, clock, action, resourcetype, note, ip, resourceid, resourcename) VALUES (565, 1, 1411543800, 1, 26, '[test_proxy2] [10054]', '192.168.3.32', 0, '');
---
--- -- disable proxy - this will disable all hosts that are monitored by this proxy
--- INSERT INTO auditlog (auditid, userid, clock, action, resourcetype, note, ip, resourceid, resourcename) VALUES (566, 1, 1411543800, 1, 4, '0', '192.168.3.32', 10053, 'Test host');
--- INSERT INTO auditlog_details (auditdetailid, auditid, table_name, field_name, oldvalue, newvalue) VALUES (510, 566, 'hosts', 'status', '0', '1');
---
--- -- enable proxy - this will enable all hosts that are monitored by this proxy
--- INSERT INTO auditlog (auditid, userid, clock, action, resourcetype, note, ip, resourceid, resourcename) VALUES (567, 1, 1411543800, 1, 4, '0', '192.168.3.32', 10053, 'Test host');
--- INSERT INTO auditlog_details (auditdetailid, auditid, table_name, field_name, oldvalue, newvalue) VALUES (511, 567, 'hosts', 'status', '1', '0');
---
--- -- delete proxy
--- INSERT INTO auditlog (auditid, userid, clock, action, resourcetype, note, ip, resourceid, resourcename) VALUES (568, 1, 1411543800, 1, 4, '0', '192.168.3.32', 10053, 'Test host');
---
--- -- add web scenario
--- INSERT INTO auditlog (auditid, userid, clock, action, resourcetype, note, ip, resourceid, resourcename) VALUES (569, 1, 1411543800, 0, 22, 'Web scenario [Scenario1] [1] Host [Test host]', '192.168.3.32', 0, '');
---
--- -- update web scenario
--- INSERT INTO auditlog (auditid, userid, clock, action, resourcetype, note, ip, resourceid, resourcename) VALUES (570, 1, 1411543800, 1, 22, 'Web scenario [Scenario1] [1] Host [Test host]', '192.168.3.32', 0, '');
---
--- -- disable scenario
--- INSERT INTO auditlog (auditid, userid, clock, action, resourcetype, note, ip, resourceid, resourcename) VALUES (571, 1, 1411543800, 6, 22, 'Web scenario [Scenario1] [1] Host [Test host] disabled', '192.168.3.32', 0, '');
---
--- -- enable scenario
--- INSERT INTO auditlog (auditid, userid, clock, action, resourcetype, note, ip, resourceid, resourcename) VALUES (572, 1, 1411543800, 5, 22, 'Web scenario [Scenario1] [1] Host [Test host] activated', '192.168.3.32', 0, '');
---
--- -- delete scenario
--- INSERT INTO auditlog (auditid, userid, clock, action, resourcetype, note, ip, resourceid, resourcename) VALUES (573, 1, 1411543800, 2, 22, 'Web scenario [Scenario1] [1] Host [Test host]', '192.168.3.32', 0, '');
---
--- -- add screen
--- INSERT INTO auditlog (auditid, userid, clock, action, resourcetype, note, ip, resourceid, resourcename) VALUES (574, 1, 1411543800, 0, 20, 'Name [screen1]', '192.168.3.32', 0, '');
---
--- -- update screen
--- INSERT INTO auditlog (auditid, userid, clock, action, resourcetype, note, ip, resourceid, resourcename) VALUES (575, 1, 1411543800, 1, 20, 'Name [screen1]', '192.168.3.32', 0, '');
---
--- -- delete screen
--- INSERT INTO auditlog (auditid, userid, clock, action, resourcetype, note, ip, resourceid, resourcename) VALUES (576, 1, 1411543800, 2, 20, '0', '192.168.3.32', 24, 'screen1');
---
--- -- add script
--- INSERT INTO auditlog (auditid, userid, clock, action, resourcetype, note, ip, resourceid, resourcename) VALUES (577, 1, 1411543800, 0, 25, 'Name [script1] id [4]', '192.168.3.32', 0, '');
---
--- -- update script
--- INSERT INTO auditlog (auditid, userid, clock, action, resourcetype, note, ip, resourceid, resourcename) VALUES (578, 1, 1411543800, 1, 25, 'Name [script1] id [4]', '192.168.3.32', 0, '');
---
--- -- delete script
--- INSERT INTO auditlog (auditid, userid, clock, action, resourcetype, note, ip, resourceid, resourcename) VALUES (579, 1, 1411543800, 2, 25, 'Script [4]', '192.168.3.32', 0, '');
---
--- -- add slideshow
--- INSERT INTO auditlog (auditid, userid, clock, action, resourcetype, note, ip, resourceid, resourcename) VALUES (580, 1, 1411543800, 0, 24, 'Name Slideshow_4', '192.168.3.32', 0, '');
---
--- -- update slideshow
--- INSERT INTO auditlog (auditid, userid, clock, action, resourcetype, note, ip, resourceid, resourcename) VALUES (581, 1, 1411543800, 1, 24, 'Name Slideshow_4', '192.168.3.32', 0, '');
---
--- -- delete slideshow
--- INSERT INTO auditlog (auditid, userid, clock, action, resourcetype, note, ip, resourceid, resourcename) VALUES (582, 1, 1411543800, 2, 24, 'Name Slideshow_4', '192.168.3.32', 0, '');
---
--- -- add template
--- INSERT INTO auditlog (auditid, userid, clock, action, resourcetype, note, ip, resourceid, resourcename) VALUES (583, 1, 1411543800, 0, 30, '', '192.168.3.32', 10055, 'Test_template1');
---
--- -- update template
--- INSERT INTO auditlog (auditid, userid, clock, action, resourcetype, note, ip, resourceid, resourcename) VALUES (584, 1, 1411543800, 1, 30, '', '192.168.3.32', 10055, 'Test_template1');
---
--- -- delete template
--- INSERT INTO auditlog (auditid, userid, clock, action, resourcetype, note, ip, resourceid, resourcename) VALUES (585, 1, 1411543800, 2, 30, '0', '192.168.3.32', 10055, 'Test_template1');
---
--- -- updating record "Configuration of Zabbix" in the auditlog
--- INSERT INTO auditlog (auditid, userid, clock, action, resourcetype, note, ip, resourceid, resourcename) VALUES (700, 1, 1411543800, 1, 2, 'Default theme "originalblue".; Event acknowledges "1".; Dr...', '192.168.3.32', 0, '');
-=======
--- adding test data to the 'alerts' table for testing Audit->Actions report
-INSERT INTO events (eventid, source, object, objectid, clock, value, acknowledged, ns) VALUES (1, 0, 0, 13545, 1329724790, 1, 0, 0);
-
-INSERT INTO alerts (alertid, actionid, eventid, userid, clock, mediatypeid, sendto, subject, message, status, retries, error, esc_step, alerttype, parameters) VALUES (1, 12, 1, 1, 1329724800, 1, 'igor.danoshaites@zabbix.com', 'PROBLEM: Value of item key1 > 5', 'Event at 2012.02.20 10:00:00 Hostname: H1 Value of item key1 > 5: PROBLEM Last value: 6', 1, 0, '', 1, 0, '');
-INSERT INTO alerts (alertid, actionid, eventid, userid, clock, mediatypeid, sendto, subject, message, status, retries, error, esc_step, alerttype, parameters) VALUES (2, 12, 1, 1, 1329724810, 1, 'igor.danoshaites@zabbix.com', 'PROBLEM: Value of item key1 > 6', 'Event at 2012.02.20 10:00:10 Hostname: H1 Value of item key1 > 6: PROBLEM', 1, 0, '', 1, 0, '');
-INSERT INTO alerts (alertid, actionid, eventid, userid, clock, mediatypeid, sendto, subject, message, status, retries, error, esc_step, alerttype, parameters) VALUES (3, 12, 1, 1, 1329724820, 1, 'igor.danoshaites@zabbix.com', 'PROBLEM: Value of item key1 > 7', 'Event at 2012.02.20 10:00:20 Hostname: H1 Value of item key1 > 7: PROBLEM', 1, 0, '', 1, 0, '');
-INSERT INTO alerts (alertid, actionid, eventid, userid, clock, mediatypeid, sendto, subject, message, status, retries, error, esc_step, alerttype, parameters) VALUES (4, 12, 1, 1, 1329724830, 1, 'igor.danoshaites@zabbix.com', 'PROBLEM: Value of item key1 > 10', 'Event at 2012.02.20 10:00:30 Hostname: H1 Value of item key1 > 10: PROBLEM', 2, 0, 'Get value from agent failed: cannot connect to [[127.0.0.1]:10050]: [111] Connection refused', 1, 0, '');
-INSERT INTO alerts (alertid, actionid, eventid, userid, clock, mediatypeid, sendto, subject, message, status, retries, error, esc_step, alerttype, parameters) VALUES (5, 12, 1, 1, 1329724840, 1, 'igor.danoshaites@zabbix.com', 'PROBLEM: Value of item key1 > 20', 'Event at 2012.02.20 10:00:40 Hostname: H1 Value of item key1 > 20: PROBLEM', 0, 0, 'Get value from agent failed: cannot connect to [[127.0.0.1]:10050]: [111] Connection refused', 1, 0, '');
-INSERT INTO alerts (alertid, actionid, eventid, userid, clock, mediatypeid, sendto, subject, message, status, retries, error, esc_step, alerttype, parameters) VALUES (6, 12, 1, NULL, 1329724850, NULL, '', '', 'Command: H1:ls -la', 1, 0, '', 1, 1, '');
-INSERT INTO alerts (alertid, actionid, eventid, userid, clock, mediatypeid, sendto, subject, message, status, retries, error, esc_step, alerttype, parameters) VALUES (7, 12, 1, NULL, 1329724860, NULL, '', '', 'Command: H1:ls -la', 1, 0, '', 1, 1, '');
->>>>>>> 64721203
 
 -- deleting auditid from the ids table
 -- delete from ids where table_name='auditlog' and field_name='auditid'
