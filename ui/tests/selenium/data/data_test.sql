--- conflicted
+++ resolved
@@ -1117,13 +1117,12 @@
 INSERT INTO graphs_items (gitemid, graphid, itemid, drawtype, sortorder, color, yaxisside, calc_fnc, type) VALUES (300003, 300003, 99102, 1, 1, 'FF5555', 0, 2, 0);
 
 -- testFormDiscoveryRule.SimpleUpdate
-INSERT INTO items (name, key_, hostid, value_type, itemid, flags, delay, params, description, interfaceid, posts, headers) VALUES ('testFormDiscoveryRule1', 'discovery-rule-form1', 40001, 4, 133700, 1,  50, '', '', 40011, '', '');
-INSERT INTO items (name, key_, hostid, value_type, itemid, flags, delay, params, description, interfaceid, posts, headers) VALUES ('testFormDiscoveryRule2', 'discovery-rule-form2', 40001, 4, 133701, 1,  50, '', '', 40011, '', '');
-INSERT INTO items (name, key_, hostid, value_type, itemid, flags, delay, params, description, interfaceid, posts, headers) VALUES ('testFormDiscoveryRule3', 'discovery-rule-form3', 40001, 4, 133702, 1,  50, '', '', 40011, '', '');
-INSERT INTO items (name, key_, hostid, value_type, itemid, flags, delay, params, description, interfaceid, posts, headers) VALUES ('testFormDiscoveryRule4', 'discovery-rule-form4', 40001, 4, 133703, 1,  50, '', '', 40011, '', '');
+INSERT INTO items (name, key_, hostid, value_type, itemid, flags, delay, params, description, interfaceid, posts, headers) VALUES ('testFormDiscoveryRule1', 'discovery-rule-form1', 40001, 4, 33700, 1,  50, '', '', 40011, '', '');
+INSERT INTO items (name, key_, hostid, value_type, itemid, flags, delay, params, description, interfaceid, posts, headers) VALUES ('testFormDiscoveryRule2', 'discovery-rule-form2', 40001, 4, 33701, 1,  50, '', '', 40011, '', '');
+INSERT INTO items (name, key_, hostid, value_type, itemid, flags, delay, params, description, interfaceid, posts, headers) VALUES ('testFormDiscoveryRule3', 'discovery-rule-form3', 40001, 4, 33702, 1,  50, '', '', 40011, '', '');
+INSERT INTO items (name, key_, hostid, value_type, itemid, flags, delay, params, description, interfaceid, posts, headers) VALUES ('testFormDiscoveryRule4', 'discovery-rule-form4', 40001, 4, 33703, 1,  50, '', '', 40011, '', '');
 
 -- testFormItemPrototype.SimpleUpdate
-<<<<<<< HEAD
 INSERT INTO items (name, key_, hostid, value_type, itemid, flags, delay, params, description, interfaceid, posts, headers) VALUES ('testFormDiscoveryRule', 'discovery-rule-form', 40001, 4, 33800, 1,  50, '', '', 40011, '', '');
 
 -- testFormItemPrototype.SimpleUpdate
@@ -1139,23 +1138,6 @@
 -- testFormTriggerPrototype.SimpleCreate
 INSERT INTO items (name, key_, hostid, value_type, itemid, flags, delay, params, description, interfaceid, posts, headers) VALUES ('testFormItemReuse', 'item-prototype-reuse', 40001, 3, 23804, 2, 5, '', '', 40011, '', '');
 INSERT INTO item_discovery (itemdiscoveryid, itemid, parent_itemid) values (505, 23804, 33800);
-=======
-INSERT INTO items (name, key_, hostid, value_type, itemid, flags, delay, params, description, posts, headers) VALUES ('testFormDiscoveryRule', 'discovery-rule-form', 40001, 4, 133800, 1,  50, '', '', '', '');
-
--- testFormItemPrototype.SimpleUpdate
-INSERT INTO items (name, key_, hostid, value_type, itemid, flags, delay, params, description, posts, headers) VALUES ('testFormItemPrototype1', 'item-prototype-form1', 40001, 3, 23800, 2, 5, '', '', '', '');
-INSERT INTO item_discovery (itemdiscoveryid, itemid, parent_itemid) values (501, 23800, 133800);
-INSERT INTO items (name, key_, hostid, value_type, itemid, flags, delay, params, description, posts, headers) VALUES ('testFormItemPrototype2', 'item-prototype-form2', 40001, 3, 23801, 2, 5, '', '', '', '');
-INSERT INTO item_discovery (itemdiscoveryid, itemid, parent_itemid) values (502, 23801, 133800);
-INSERT INTO items (name, key_, hostid, value_type, itemid, flags, delay, params, description, posts, headers) VALUES ('testFormItemPrototype3', 'item-prototype-form3', 40001, 3, 23802, 2, 5, '', '', '', '');
-INSERT INTO item_discovery (itemdiscoveryid, itemid, parent_itemid) values (503, 23802, 133800);
-INSERT INTO items (name, key_, hostid, value_type, itemid, flags, delay, params, description, posts, headers) VALUES ('testFormItemPrototype4', 'item-prototype-form4', 40001, 3, 23803, 2, 5, '', '', '', '');
-INSERT INTO item_discovery (itemdiscoveryid, itemid, parent_itemid) values (504, 23803, 133800);
-
--- testFormTriggerPrototype.SimpleCreate
-INSERT INTO items (name, key_, hostid, value_type, itemid, flags, delay, params, description, posts, headers) VALUES ('testFormItemReuse', 'item-prototype-reuse', 40001, 3, 23804, 2, 5, '', '', '', '');
-INSERT INTO item_discovery (itemdiscoveryid, itemid, parent_itemid) values (505, 23804, 133800);
->>>>>>> 31531f70
 
 -- testFormTriggerPrototype.SimpleUpdate
 INSERT INTO triggers (triggerid,expression,description,url,status,value,priority,lastchange,comments,error,templateid,type,state,flags) VALUES (99518,'{99947}=0','testFormTriggerPrototype1','',0,0,0,0,'','',NULL,0,0,2);
