<?php
/*
** Zabbix
** Copyright (C) 2001-2022 Zabbix SIA
**
** This program is free software; you can redistribute it and/or modify
** it under the terms of the GNU General Public License as published by
** the Free Software Foundation; either version 2 of the License, or
** (at your option) any later version.
**
** This program is distributed in the hope that it will be useful,
** but WITHOUT ANY WARRANTY; without even the implied warranty of
** MERCHANTABILITY or FITNESS FOR A PARTICULAR PURPOSE. See the
** GNU General Public License for more details.
**
** You should have received a copy of the GNU General Public License
** along with this program; if not, write to the Free Software
** Foundation, Inc., 51 Franklin Street, Fifth Floor, Boston, MA  02110-1301, USA.
**/


require_once dirname(__FILE__).'/../include/CWebTest.php';

use Facebook\WebDriver\WebDriverKeys;

/**
 * @dataSource Proxies
 *
 * @backup profiles, module, services, token
 *
 * @onBefore prepareServiceData
 */
class testDocumentationLinks extends CWebTest {

	public function prepareServiceData() {
		self::$version = substr(ZABBIX_VERSION, 0, 3);

		// Create a service.
		CDataHelper::call('service.create', [
			[
				'name' => 'Service_1',
				'algorithm' => 1,
				'sortorder' => 1
			]
		]);

		// Create an API token.
		CDataHelper::call('token.create', [
			[
				'name' => 'Admin token',
				'userid' => 1
			]
		]);
	}

	/**
	 * Major version of Zabbix the test is executed on.
	 */
	private static $version;

	/**
	 * Static start of each documentation link.
	 */
	private static $path_start = 'https://www.zabbix.com/documentation/';

	public static function getGeneralDocumentationLinkData() {
		return [
			// #0 Dashboard list.
			[
				[
					'url' => 'zabbix.php?action=dashboard.list',
					'doc_link' => '/en/manual/web_interface/frontend_sections/dashboards'
				]
			],
			// #1 Certain dashboard in view mode.
			[
				[
					'url' => 'zabbix.php?action=dashboard.view&dashboardid=1',
					'doc_link' => '/en/manual/web_interface/frontend_sections/dashboards'
				]
			],
			// #2 Create dashboard popup.
			[
				[
					'url' => 'zabbix.php?action=dashboard.list',
					'actions' => [
						[
							'callback' => 'openFormWithLink',
							'element' => 'button:Create dashboard'
						]
					],
					'doc_link' => '/en/manual/web_interface/frontend_sections/dashboards#creating-a-dashboard'
				]
			],
			// #3 Widget Create popup.
			[
				[
					'url' => 'zabbix.php?action=dashboard.view&dashboardid=1',
					'actions' => [
						[
							'callback' => 'openFormWithLink',
							'element' => 'button:Edit dashboard'
						],
						[
							'callback' => 'openFormWithLink',
							'element' => 'id:dashboard-add-widget'
						]
					],
					'doc_link' => '/en/manual/web_interface/frontend_sections/dashboards/widgets'
				]
			],
			// #4 Widget edit form.
			[
				[
					'url' => 'zabbix.php?action=dashboard.view&dashboardid=1',
					'doc_link' => '/en/manual/web_interface/frontend_sections/dashboards/widgets',
					'actions' => [
						[
							'callback' => 'openFormWithLink',
							'element' => 'xpath:(//button[@class="btn-widget-edit"])[1]'
						]
					]
				]
			], // todo
			// #5 Add dashboard page configuration popup.
			[
				[
					'url' => 'zabbix.php?action=dashboard.view&dashboardid=1',
					'doc_link' => '/en/manual/web_interface/frontend_sections/dashboards#adding-pages',
					'actions' => [
						[
							'callback' => 'openFormWithLink',
							'element' => 'button:Edit dashboard'
						],
						[
							'callback' => 'openFormWithLink',
							'element' => 'xpath://button[@id="dashboard-add"]'
						],
						[
							'callback' => 'openFormWithLink',
							'element' => 'xpath://a[text()="Add page"]'
						]
					]
				]
			],
			// #6 Global search view.
			[
				[
					'url' => 'zabbix.php?action=search&search=zabbix',
					'doc_link' => '/en/manual/web_interface/global_search'
				]
			],
			// #7 Problems view.
			[
				[
					'url' => 'zabbix.php?action=problem.view',
					'doc_link' => '/en/manual/web_interface/frontend_sections/monitoring/problems'
				]
			],
			// #8 Event details view.
			[
				[
					'url' => 'tr_events.php?triggerid=100028&eventid=95',
					'doc_link' => '/en/manual/web_interface/frontend_sections/monitoring/problems#viewing-details'
				]
			],
			// #9 Problems Mass update popup.
			[
				[
					'url' => 'zabbix.php?action=problem.view',
					'actions' => [
						[
							'callback' => 'openMassUpdate'
						]
					],
					'doc_link' => '/en/manual/acknowledgment#updating-problems'
				]
			],
			// #10 Problems acknowledge popup.
			[
				[
					'url' => 'zabbix.php?action=problem.view',
					'actions' => [
						[
							'callback' => 'openFormWithLink',
							'element' => 'link:No'
						]
					],
					'doc_link' => '/en/manual/acknowledgment#updating-problems'
				]
			],
			// #11 Monitoring -> Hosts view.
			[
				[
					'url' => 'zabbix.php?action=host.view',
					'doc_link' => '/en/manual/web_interface/frontend_sections/monitoring/hosts'
				]
			],
			// #12 Create host popup in Monitoring -> Hosts view.
			[
				[
					'url' => 'zabbix.php?action=host.view',
					'actions' => [
						[
							'callback' => 'openFormWithLink',
							'element' => 'button:Create host'
						]
					],
					'doc_link' => '/en/manual/config/hosts/host#configuration'
				]
			],
			// #13 Monitoring -> Graphs view.
			[
				[
					'url' => 'zabbix.php?action=charts.view',
					'doc_link' => '/en/manual/web_interface/frontend_sections/monitoring/hosts/graphs'
				]
			],
			// #14 Monitoring -> Web monitoring view.
			[
				[
					'url' => 'zabbix.php?action=web.view',
					'doc_link' => '/en/manual/web_interface/frontend_sections/monitoring/hosts/web'
				]
			],
			// #15 Monitoring -> Host dashboards view (dashboards of Zabbix server host).
			[
				[
					'url' => 'zabbix.php?action=host.dashboard.view&hostid=10084',
					'doc_link' => '/en/manual/config/visualization/host_screens'
				]
			],
			// #16 Latest data view.
			[
				[
					'url' => 'zabbix.php?action=latest.view',
					'doc_link' => '/en/manual/web_interface/frontend_sections/monitoring/latest_data'
				]
			],
			// #17 Speccific item graph from latest data view.
			[
				[
					'url' => 'history.php?action=showgraph&itemids%5B%5D=42237',
					'doc_link' => '/en/manual/web_interface/frontend_sections/monitoring/latest_data#graphs'
				]
			],
			// #18 Specific item history from latest data view.
			[
				[
					'url' => 'history.php?action=showvalues&itemids%5B%5D=42242',
					'doc_link' => '/en/manual/web_interface/frontend_sections/monitoring/latest_data#graphs'
				]
			],
			// #19 Maps list view.
			[
				[
					'url' => 'sysmaps.php',
					'doc_link' => '/en/manual/web_interface/frontend_sections/monitoring/maps'
				]
			],
			// #20 Create map form.
			[
				[
					'url' => 'sysmaps.php?form=Create+map',
					'doc_link' => '/en/manual/config/visualization/maps/map#creating-a-map'
				]
			],
			// #21 Map import popup.
			[
				[
					'url' => 'sysmaps.php',
					'actions' => [
						[
							'callback' => 'openFormWithLink',
							'element' => 'button:Import'
						]
					],
					'doc_link' => '/en/manual/xml_export_import/maps#importing'
				]
			],
			// #22 View map view.
			[
				[
					'url' => 'zabbix.php?action=map.view&sysmapid=1',
					'doc_link' => '/en/manual/web_interface/frontend_sections/monitoring/maps#viewing-maps'
				]
			],
			// #23 Edit map view.
			[
				[
					'url' => 'sysmap.php?sysmapid=1',
					'doc_link' => '/en/manual/config/visualization/maps/map#overview'
				]
			],
			// #24 Monitoring -> Discovery view.
			[
				[
					'url' => 'zabbix.php?action=discovery.view',
					'doc_link' => '/en/manual/web_interface/frontend_sections/monitoring/discovery'
				]
			],
			// #25 Monitoring -> Services in view mode.
			[
				[
					'url' => 'zabbix.php?action=service.list',
					'doc_link' => '/en/manual/web_interface/frontend_sections/services/service#viewing-services'
				]
			],
			// #26 Monitoring -> Services in edit mode.
			[
				[
					'url' => 'zabbix.php?action=service.list.edit',
					'doc_link' => '/en/manual/web_interface/frontend_sections/services/service#editing-services'
				]
			],
			// #27 Service configuration form popup.
			[
				[
					'url' => 'zabbix.php?action=service.list.edit',
					'actions' => [
						[
							'callback' => 'openFormWithLink',
							'element' => 'button:Create service'
						]
					],
					'doc_link' => '/en/manual/web_interface/frontend_sections/services/service#editing-services'
				]
			],
			// #28 Service mass update popup.
			[
				[
					'url' => 'zabbix.php?action=service.list.edit',
					'actions' => [
						[
							'callback' => 'openMassUpdate'
						]
					],
					'doc_link' => '/en/manual/web_interface/frontend_sections/services/service#editing-services'
				]
			],
			// #29 List of service actions.
			[
				[
					'url' => 'actionconf.php?eventsource=4',
					'doc_link' => '/en/manual/web_interface/frontend_sections/alerts/actions'
				]
			],
			// #30 Service action configuration form.
			[
				[
					'url' => 'actionconf.php?eventsource=4&form=Create+action',
					'doc_link' => '/en/manual/config/notifications/action#configuring-an-action'
				]
			],
			// #31 SLA list view.
			[
				[
					'url' => 'zabbix.php?action=sla.list',
					'doc_link' => '/en/manual/web_interface/frontend_sections/services/sla#overview'
				]
			],
			// #32 SLA create form popup.
			[
				[
					'url' => 'zabbix.php?action=sla.list',
					'actions' => [
						[
							'callback' => 'openFormWithLink',
							'element' => 'button:Create SLA'
						]
					],
					'doc_link' => '/en/manual/it_services/sla#configuration'
				]
			],
			// #33 SLA report view.
			[
				[
					'url' => 'zabbix.php?action=slareport.list',
					'doc_link' => '/en/manual/web_interface/frontend_sections/services/sla_report#overview'
				]
			],
			// #34 Inventory overview view.
			[
				[
					'url' => 'hostinventoriesoverview.php',
					'doc_link' => '/en/manual/web_interface/frontend_sections/inventory/overview'
				]
			],
			// #35 Inventory hosts view.
			[
				[
					'url' => 'hostinventories.php',
					'doc_link' => '/en/manual/web_interface/frontend_sections/inventory/hosts'
				]
			],
			// #36 System information report view.
			[
				[
					'url' => 'zabbix.php?action=report.status',
					'doc_link' => '/en/manual/web_interface/frontend_sections/reports/status_of_zabbix'
				]
			],
			// #37 Scheduled reports list view.
			[
				[
					'url' => 'zabbix.php?action=scheduledreport.list',
					'doc_link' => '/en/manual/web_interface/frontend_sections/reports/scheduled'
				]
			],
			// #38 Scheduled report configuration form.
			[
				[
					'url' => 'zabbix.php?action=scheduledreport.edit',
					'doc_link' => '/en/manual/config/reports#configuration'
				]
			],
			// #39 Add scheduled report configuration popup from Dashboard view.
			[
				[
					'url' => 'zabbix.php?action=dashboard.view&dashboardid=1',
					'doc_link' => '/en/manual/config/reports#configuration',
					'actions' => [
						[
							'callback' => 'openFormWithLink',
							'element' => 'xpath://button[@class="btn-action"]'
						],
						[
							'callback' => 'openFormWithLink',
							'element' => 'xpath://a[text()="Create new report"]'
						]
					]
				]
			],
			// todo zi
			// #40 Availability report view.
			[
				[
					'url' => 'report2.php',
					'doc_link' => '/en/manual/web_interface/frontend_sections/reports/availability'
				]
			],
			// #41 Triggers top 100 report view.
			[
				[
					'url' => 'toptriggers.php',
					'doc_link' => '/en/manual/web_interface/frontend_sections/reports/triggers_top'
				]
			],
			// #42 Audit log view.
			[
				[
					'url' => 'zabbix.php?action=auditlog.list',
					'doc_link' => '/en/manual/web_interface/frontend_sections/reports/audit_log'
				]
			],
			// #43 Action log view.
			[
				[
					'url' => 'auditacts.php',
					'doc_link' => '/en/manual/web_interface/frontend_sections/reports/action_log'
				]
			],
			// #44 Notifications report view.
			[
				[
					'url' => 'report4.php',
					'doc_link' => '/en/manual/web_interface/frontend_sections/reports/notifications'
				]
			],
			// #45 Host groups list view.
			[
				[
					'url' => 'zabbix.php?action=hostgroup.list',
					'doc_link' => '/en/manual/web_interface/frontend_sections/data_collection/hostgroups'
				]
			],
			// #46 Create host group popup.
			[
				[
					'url' => 'zabbix.php?action=hostgroup.list',
					'actions' => [
						[
							'callback' => 'openFormWithLink',
							'element' => 'button:Create host group'
						]
					],
					'open_button' => 'button:Create host group',
					'doc_link' => '/en/manual/config/hosts/host#creating-a-host-group'
				]
			],
			// #47 Edit host group popup.
			[
				[
					'url' => 'zabbix.php?action=hostgroup.list',
					'actions' => [
						[
							'callback' => 'openFormWithLink',
							'element' => 'xpath://a[text()="Zabbix servers"]'
						]
					],
					'doc_link' => '/en/manual/config/hosts/host#creating-a-host-group'
				]
			],
			// #47.1 Create host group form view (standalone).
			[
				[
					'url' => 'zabbix.php?action=hostgroup.edit',
					'doc_link' => '/en/manual/config/hosts/host#creating-a-host-group'
				]
			],
			// #48 Template list view.
			[
				[
					'url' => 'templates.php',
					'doc_link' => '/en/manual/web_interface/frontend_sections/data_collection/templates'
				]
			],
			// #49 Create template view.
			[
				[
					'url' => 'templates.php?form=create',
					'doc_link' => '/en/manual/config/templates/template#creating-a-template'
				]
			],
			// #50 Update template view.
			[
				[
					'url' => 'templates.php?form=update&templateid=10050',
					'doc_link' => '/en/manual/config/templates/template#creating-a-template'
				]
			],
			// #51 Template import popup.
			[
				[
					'url' => 'templates.php',
					'actions' => [
						[
							'callback' => 'openFormWithLink',
							'element' => 'button:Import'
						]
					],
					'doc_link' => '/en/manual/xml_export_import/templates#importing'
				]
			],
			// #52 Template mass update popup.
			[
				[
					'url' => 'templates.php',
					'actions' => [
						[
							'callback' => 'openMassUpdate'
						]
					],
					'doc_link' => '/en/manual/config/templates/mass#using-mass-update'
				]
			],
			// #53 Template items list view.
			[
				[
					'url' => 'items.php?context=template',
					'doc_link' => '/en/manual/web_interface/frontend_sections/data_collection/templates/items'
				]
			],
			// #54 Template item create form.
			[
				[
					'url' => 'items.php?form=create&hostid=15000&context=template',
					'doc_link' => '/en/manual/config/items/item#configuration'
				]
			],
			// #55 Template item update form.
			[
				[
					'url' => 'items.php?form=update&hostid=15000&itemid=15000&context=template',
					'doc_link' => '/en/manual/config/items/item#configuration'
				]
			],
			// #56 Template item test form.
			[
				[
					'url' => 'items.php?form=update&hostid=15000&itemid=15000&context=template',
					'actions' => [
						[
							'callback' => 'openFormWithLink',
							'element' => 'button:Test'
						]
					],
					'doc_link' => '/en/manual/config/items/item#testing'
				]
			],
			// #57 Template item Mass update popup.
			[
				[
					'url' => 'items.php?filter_set=1&filter_hostids%5B0%5D=15000&context=template',
					'actions' => [
						[
							'callback' => 'openMassUpdate'
						]
					],
					'doc_link' => '/en/manual/config/items/itemupdate#using-mass-update'
				]
			],
			// #58 Template trigger list view.
			[
				[
					'url' => 'triggers.php?context=template',
					'doc_link' => '/en/manual/web_interface/frontend_sections/data_collection/templates/triggers'
				]
			],
			// #59 Template trigger create form.
			[
				[
					'url' => 'triggers.php?hostid=15000&form=create&context=template',
					'doc_link' => '/en/manual/config/triggers/trigger#configuration'
				]
			],
			// #60 Template trigger update form.
			[
				[
					'url' => 'triggers.php?form=update&triggerid=99000&context=template',
					'doc_link' => '/en/manual/config/triggers/trigger#configuration'
				]
			],
			// #61 Template trigger Mass update popup.
			[
				[
					'url' => 'triggers.php?filter_set=1&filter_hostids%5B0%5D=15000&context=template',
					'actions' => [
						[
							'callback' => 'openMassUpdate'
						]
					],
					'doc_link' => '/en/manual/config/triggers/update#using-mass-update'
				]
			],
			// #62 Template graph list view.
			[
				[
					'url' => 'graphs.php?context=template',
					'doc_link' => '/en/manual/web_interface/frontend_sections/data_collection/templates/graphs'
				]
			],
			// #63 Template graph create form.
			[
				[
					'url' => 'graphs.php?hostid=15000&form=create&context=template',
					'doc_link' => '/en/manual/config/visualization/graphs/custom#configuring-custom-graphs'
				]
			],
			// #64 Template graph update form.
			[
				[
					'url' => 'graphs.php?form=update&graphid=15000&context=template&filter_hostids%5B0%5D=15000',
					'doc_link' => '/en/manual/config/visualization/graphs/custom#configuring-custom-graphs'
				]
			],
			// #65 Template dashboards list view.
			[
				[
					'url' => 'zabbix.php?action=template.dashboard.list&templateid=10076&context=template',
					'doc_link' => '/en/manual/config/visualization/host_screens'
				]
			],
			// #66 Template dashboard create popup.
			[
				[
					'url' => 'zabbix.php?action=template.dashboard.list&templateid=10076&context=template',
					'actions' => [
						[
							'callback' => 'openFormWithLink',
							'element' => 'button:Create dashboard'
						]
					],
					'doc_link' => '/en/manual/web_interface/frontend_sections/dashboards#creating-a-dashboard'
				]
			],
			// #67 Template dashboards view mode.
			[
				[
					'url' => 'zabbix.php?action=template.dashboard.edit&dashboardid=50',
					'doc_link' => '/en/manual/web_interface/frontend_sections/dashboards#creating-a-dashboard'
				]
			],
			// #68 Template dashboard widget create popup.
<<<<<<< HEAD
			[
				[
					'url' => 'zabbix.php?action=template.dashboard.edit&dashboardid=50',
					'actions' => [
						[
							'callback' => 'openFormWithLink',
							'element' => 'xpath:(//button[@class="btn-widget-edit"])[1]'
						]
					],
					'doc_link' => '/en/manual/web_interface/frontend_sections/dashboards/widgets'
				]
			], // todo zi
=======
			// TODO: Uncomment the below case when ZBX-21929 will be merged.
//			[
//				[
//					'url' => 'zabbix.php?action=template.dashboard.edit&dashboardid=50',
//					'actions' => [
//						[
//							'callback' => 'openFormWithLink',
//							'element' => 'xpath:(//button[contains(@class, "btn-widget-edit")])[1]'
//						]
//					],
//					'doc_link' => '/en/manual/web_interface/frontend_sections/dashboards/widgets'
//				]
//			],
>>>>>>> 0a89fa93
			// #69 Template dashboard widget edit popup.
			[
				[
					'url' => 'zabbix.php?action=template.dashboard.edit&dashboardid=50',
					'actions' => [
						[
							'callback' => 'openFormWithLink',
							'element' => 'id:dashboard-add-widget'
						]
					],
					'doc_link' => '/en/manual/web_interface/frontend_sections/dashboards/widgets'
				]
			],
			// #70 Add Template dashboard page configuration popup.
			[
				[
					'url' => 'zabbix.php?action=template.dashboard.edit&dashboardid=50',
					'doc_link' => '/en/manual/web_interface/frontend_sections/dashboards#adding-pages',
					'actions' => [
						[
							'callback' => 'openFormWithLink',
							'element' => 'xpath://button[@id="dashboard-add"]'
						],
						[
							'callback' => 'openFormWithLink',
							'element' => 'xpath://a[text()="Add page"]'
						]
					]
				]
			],
			// #71 Template LLD rule list view.
			[
				[
					'url' => 'host_discovery.php?context=template',
					'doc_link' => '/en/manual/web_interface/frontend_sections/data_collection/templates/discovery'
				]
			],
			// #72 Template LLD rule configuration form.
			[
				[
					'url' => 'host_discovery.php?form=create&hostid=15000&context=template',
					'doc_link' => '/en/manual/discovery/low_level_discovery#discovery-rule'
				]
			],
			// #73 Template LLD rule test form.
			[
				[
					'url' => 'host_discovery.php?form=update&itemid=15011&context=template',
					'actions' => [
						[
							'callback' => 'openFormWithLink',
							'element' => 'button:Test'
						]
					],
					'doc_link' => '/en/manual/config/items/item#testing'
				]
			],
			// #74 Template LLD item prototype list view.
			[
				[
					'url' => 'disc_prototypes.php?parent_discoveryid=15011&context=template',
					'doc_link' => '/en/manual/web_interface/frontend_sections/data_collection/templates/discovery/item_prototypes'
				]
			],
			// #75 Template LLD item prototype create form.
			[
				[
					'url' => 'disc_prototypes.php?form=create&parent_discoveryid=15011&context=template',
					'doc_link' => '/en/manual/discovery/low_level_discovery/item_prototypes'
				]
			],
			// #76 Template LLD item prototype edit form.
			[
				[
					'url' => 'disc_prototypes.php?form=update&parent_discoveryid=15011&itemid=15021&context=template',
					'doc_link' => '/en/manual/discovery/low_level_discovery/item_prototypes'
				]
			],
			// #77 Template LLD item prototype test form.
			[
				[
					'url' => 'items.php?form=update&hostid=40001&itemid=99102&context=host',
					'actions' => [
						[
							'callback' => 'openFormWithLink',
							'element' => 'button:Test'
						]
					],
					'doc_link' => '/en/manual/config/items/item#testing'
				]
			],
			// #78 Template LLD item prototype mass update popup.
			[
				[
					'url' => 'disc_prototypes.php?parent_discoveryid=15011&context=template',
					'actions' => [
						[
							'callback' => 'openMassUpdate'
						]
					],
					'doc_link' => '/en/manual/config/items/itemupdate#using-mass-update'
				]
			],
			// #79 Template LLD trigger prototype list view.
			[
				[
					'url' => 'trigger_prototypes.php?parent_discoveryid=15011&context=template',
					'doc_link' => '/en/manual/web_interface/frontend_sections/data_collection/templates/discovery/trigger_prototypes'
				]
			],
			// #80 Template LLD trigger prototype create form.
			[
				[
					'url' => 'trigger_prototypes.php?parent_discoveryid=15011&form=create&context=template',
					'doc_link' => '/en/manual/discovery/low_level_discovery/trigger_prototypes'
				]
			],
			// #81 Template LLD trigger prototype edit form.
			[
				[
					'url' => 'trigger_prototypes.php?form=update&parent_discoveryid=15011&triggerid=99008&context=template',
					'doc_link' => '/en/manual/discovery/low_level_discovery/trigger_prototypes'
				]
			],
			// #82 Template LLD trigger prototype mass update popup.
			[
				[
					'url' => 'trigger_prototypes.php?parent_discoveryid=15011&context=template',
					'actions' => [
						[
							'callback' => 'openMassUpdate'
						]
					],
					'doc_link' => '/en/manual/config/triggers/update#using-mass-update'
				]
			],
			// #83 Template LLD graph prototype list view.
			[
				[
					'url' => 'graphs.php?parent_discoveryid=15011&context=template',
					'doc_link' => '/en/manual/web_interface/frontend_sections/data_collection/templates/discovery/graph_prototypes'
				]
			],
			// #84 Template LLD graph prototype create form.
			[
				[
					'url' => 'graphs.php?form=create&parent_discoveryid=15011&context=template',
					'doc_link' => '/en/manual/discovery/low_level_discovery/graph_prototypes'
				]
			],
			// #85 Template LLD graph prototype edit form.
			[
				[
					'url' => 'graphs.php?form=update&parent_discoveryid=15011&graphid=15008&context=template',
					'doc_link' => '/en/manual/discovery/low_level_discovery/graph_prototypes'
				]
			],
			// #86 Template LLD host prototype list view.
			[
				[
					'url' => 'host_prototypes.php?parent_discoveryid=15011&context=template',
					'doc_link' => '/en/manual/web_interface/frontend_sections/data_collection/templates/discovery/host_prototypes'
				]
			],
			// #87 Template LLD host prototype create form.
			[
				[
					'url' => 'host_prototypes.php?form=create&parent_discoveryid=15011&context=template',
					'doc_link' => '/en/manual/vm_monitoring#host-prototypes'
				]
			],
			// #88 Template LLD host prototype edit form.
			[
				[
					'url' => 'host_prototypes.php?form=update&parent_discoveryid=15011&hostid=99000&context=template',
					'doc_link' => '/en/manual/vm_monitoring#host-prototypes'
				]
			],
			// #89 Template Web scenario list view.
			[
				[
					'url' => 'httpconf.php?context=template',
					'doc_link' => '/en/manual/web_interface/frontend_sections/data_collection/templates/web'
				]
			],
			// #90 Template Web scenario create form.
			[
				[
					'url' => 'httpconf.php?form=create&hostid=15000&context=template',
					'doc_link' => '/en/manual/web_monitoring#configuring-a-web-scenario'
				]
			],
			// #91 Template Web scenario edit form.
			[
				[
					'url' => 'httpconf.php?form=update&hostid=15000&httptestid=15000&context=template',
					'doc_link' => '/en/manual/web_monitoring#configuring-a-web-scenario'
				]
			],
			// #92 Template Web scenario step configuration form popup.
			[
				[
					'url' => 'httpconf.php?form=update&hostid=15000&httptestid=15000&context=template',
					'actions' => [
						[
							'callback' => 'openFormWithLink',
							'element' => 'xpath://a[@id="tab_stepTab"]'
						],
						[
							'callback' => 'openFormWithLink',
							'element' => 'xpath://div[@id="stepTab"]//button[text()="Add"]'
						]
					],
					'doc_link' => '/en/manual/web_monitoring#configuring-steps'
				]
			],
			// #93 Host list view.
			[
				[
					'url' => 'zabbix.php?action=host.list',
					'doc_link' => '/en/manual/web_interface/frontend_sections/data_collection/hosts'
				]
			],
			// #94 Create host popup.
			[
				[
					'url' => 'zabbix.php?action=host.list',
					'actions' => [
						[
							'callback' => 'openFormWithLink',
							'element' => 'button:Create host'
						]
					],
					'open_button' => 'button:Create host',
					'doc_link' => '/en/manual/config/hosts/host#configuration'
				]
			],
			// #95 Edit host popup.
			[
				[
					'url' => 'zabbix.php?action=host.list',
					'actions' => [
						[
							'callback' => 'openFormWithLink',
							'element' => 'xpath://a[text()="Simple form test host"]'
						]
					],
					'doc_link' => '/en/manual/config/hosts/host#configuration'
				]
			],
			// #96 Create host form view (standalone).
			[
				[
					'url' => 'zabbix.php?action=host.edit',
					'doc_link' => '/en/manual/config/hosts/host#configuration'
				]
			],
			// #97 Host import popup.
			[
				[
					'url' => 'zabbix.php?action=host.list',
					'actions' => [
						[
							'callback' => 'openFormWithLink',
							'element' => 'button:Import'
						]
					],
					'doc_link' => '/en/manual/xml_export_import/hosts#importing'
				]
			],
			// #98 Host mass update popup.
			[
				[
					'url' => 'zabbix.php?action=host.list',
					'actions' => [
						[
							'callback' => 'openMassUpdate'
						]
					],
					'doc_link' => '/en/manual/config/hosts/hostupdate#using-mass-update'
				]
			],
			// #99 Host items list view.
			[
				[
					'url' => 'items.php?context=host',
					'doc_link' => '/en/manual/web_interface/frontend_sections/data_collection/hosts/items'
				]
			],
			// #100 Host item create form.
			[
				[
					'url' => 'items.php?form=create&hostid=40001&context=host',
					'doc_link' => '/en/manual/config/items/item#configuration'
				]
			],
			// #101 Host item update form.
			[
				[
					'url' => 'items.php?form=update&hostid=40001&itemid=99102&context=host',
					'doc_link' => '/en/manual/config/items/item#configuration'

				]
			],
			// #102 Host item test form.
			[
				[
					'url' => 'items.php?form=update&hostid=40001&itemid=99102&context=host',
					'actions' => [
						[
							'callback' => 'openFormWithLink',
							'element' => 'button:Test'
						]
					],
					'doc_link' => '/en/manual/config/items/item#testing'
				]
			],
			// #103 Host item Mass update popup.
			[
				[
					'url' => 'items.php?filter_set=1&filter_hostids%5B0%5D=40001&context=host',
					'actions' => [
						[
							'callback' => 'openMassUpdate'
						]
					],
					'doc_link' => '/en/manual/config/items/itemupdate#using-mass-update'
				]
			],
			// #104 Host trigger list view.
			[
				[
					'url' => 'triggers.php?context=host',
					'doc_link' => '/en/manual/web_interface/frontend_sections/data_collection/hosts/triggers'
				]
			],
			// #105 Host trigger create form.
			[
				[
					'url' => 'triggers.php?hostid=40001&form=create&context=host',
					'doc_link' => '/en/manual/config/triggers/trigger#configuration'
				]
			],
			// #106 Host trigger update form.
			[
				[
					'url' => 'triggers.php?form=update&triggerid=14000&context=host',
					'doc_link' => '/en/manual/config/triggers/trigger#configuration'
				]
			],
			// #107 Host trigger Mass update popup.
			[
				[
					'url' => 'triggers.php?filter_set=1&filter_hostids%5B0%5D=40001&context=host',
					'actions' => [
						[
							'callback' => 'openMassUpdate'
						]
					],
					'doc_link' => '/en/manual/config/triggers/update#using-mass-update'
				]
			],
			// #108 Host graph list view.
			[
				[
					'url' => 'graphs.php?context=host',
					'doc_link' => '/en/manual/web_interface/frontend_sections/data_collection/hosts/graphs'
				]
			],
			// #109 Host graph create form.
			[
				[
					'url' => 'graphs.php?hostid=40001&form=create&context=host',
					'doc_link' => '/en/manual/config/visualization/graphs/custom#configuring-custom-graphs'
				]
			],
			// #110 Host graph update form.
			[
				[
					'url' => 'graphs.php?form=update&graphid=300000&context=host&filter_hostids%5B0%5D=40001',
					'doc_link' => '/en/manual/config/visualization/graphs/custom#configuring-custom-graphs'
				]
			],
			// #111 Host LLD rule list view.
			[
				[
					'url' => 'host_discovery.php?context=host',
					'doc_link' => '/en/manual/web_interface/frontend_sections/data_collection/hosts/discovery'
				]
			],
			// #112 Host LLD rule configuration form.
			[
				[
					'url' => 'host_discovery.php?form=create&hostid=40001&context=host',
					'doc_link' => '/en/manual/discovery/low_level_discovery#discovery-rule'
				]
			],
			// #113 Host LLD rule test form.
			[
				[
					'url' => 'host_discovery.php?form=update&itemid=90001&context=host',
					'actions' => [
						[
							'callback' => 'openFormWithLink',
							'element' => 'button:Test'
						]
					],
					'doc_link' => '/en/manual/config/items/item#testing'
				]
			],
			// #114 Host LLD item prototype list view.
			[
				[
					'url' => 'disc_prototypes.php?parent_discoveryid=133800&context=host',
					'doc_link' => '/en/manual/web_interface/frontend_sections/data_collection/hosts/discovery/item_prototypes'
				]
			],
			// #115 Host LLD item prototype create form.
			[
				[
					'url' => 'disc_prototypes.php?form=create&parent_discoveryid=133800&context=host',
					'doc_link' => '/en/manual/discovery/low_level_discovery/item_prototypes'
				]
			],
			// #116 Host LLD item prototype edit form.
			[
				[
					'url' => 'disc_prototypes.php?form=update&parent_discoveryid=133800&itemid=23800&context=host',
					'doc_link' => '/en/manual/discovery/low_level_discovery/item_prototypes'
				]
			],
			// #117 Host LLD item prototype test form.
			[
				[
					'url' => 'disc_prototypes.php?form=update&parent_discoveryid=133800&itemid=23800&context=host',
					'actions' => [
						[
							'callback' => 'openFormWithLink',
							'element' => 'button:Test'
						]
					],
					'doc_link' => '/en/manual/config/items/item#testing'
				]
			],
			// #118 Host LLD item prototype mass update popup.
			[
				[
					'url' => 'disc_prototypes.php?cancel=1&parent_discoveryid=133800&context=host',
					'actions' => [
						[
							'callback' => 'openMassUpdate'
						]
					],
					'doc_link' => '/en/manual/config/items/itemupdate#using-mass-update'
				]
			],
			// #119 Host LLD trigger prototype list view.
			[
				[
					'url' => 'trigger_prototypes.php?parent_discoveryid=133800&context=host',
					'doc_link' => '/en/manual/web_interface/frontend_sections/data_collection/hosts/discovery/trigger_prototypes'
				]
			],
			// #120 Host LLD trigger prototype create form.
			[
				[
					'url' => 'trigger_prototypes.php?parent_discoveryid=133800&form=create&context=host',
					'doc_link' => '/en/manual/discovery/low_level_discovery/trigger_prototypes'
				]
			],
			// #121 Host LLD trigger prototype edit form.
			[
				[
					'url' => 'trigger_prototypes.php?form=update&parent_discoveryid=133800&triggerid=99518&context=host',
					'doc_link' => '/en/manual/discovery/low_level_discovery/trigger_prototypes'
				]
			],
			// #122 Host LLD trigger prototype mass update popup.
			[
				[
					'url' => 'trigger_prototypes.php?cancel=1&parent_discoveryid=133800&context=host',
					'actions' => [
						[
							'callback' => 'openMassUpdate'
						]
					],
					'doc_link' => '/en/manual/config/triggers/update#using-mass-update'
				]
			],
			// #123 Host LLD graph prototype list view.
			[
				[
					'url' => 'graphs.php?parent_discoveryid=133800&context=host',
					'doc_link' => '/en/manual/web_interface/frontend_sections/data_collection/hosts/discovery/graph_prototypes'
				]
			],
			// #124 Host LLD graph prototype create form.
			[
				[
					'url' => 'graphs.php?form=create&parent_discoveryid=133800&context=host',
					'doc_link' => '/en/manual/discovery/low_level_discovery/graph_prototypes'
				]
			],
			// #125 Host LLD graph prototype edit form.
			[
				[
					'url' => 'graphs.php?form=update&parent_discoveryid=133800&graphid=600000&context=host',
					'doc_link' => '/en/manual/discovery/low_level_discovery/graph_prototypes'
				]
			],
			// #126 Host LLD host prototype list view.
			[
				[
					'url' => 'host_prototypes.php?parent_discoveryid=90001&context=host',
					'doc_link' => '/en/manual/web_interface/frontend_sections/data_collection/hosts/discovery/host_prototypes'
				]
			],
			// #127 Host LLD host prototype create form.
			[
				[
					'url' => 'host_prototypes.php?form=create&parent_discoveryid=90001&context=host',
					'doc_link' => '/en/manual/vm_monitoring#host-prototypes'
				]
			],
			// #128 Host LLD host prototype edit form.
			[
				[
					'url' => 'host_prototypes.php?form=update&parent_discoveryid=90001&hostid=99200&context=host',
					'doc_link' => '/en/manual/vm_monitoring#host-prototypes'
				]
			],
			// #129 Host Web scenario list view.
			[
				[
					'url' => 'httpconf.php?filter_set=1&filter_hostids%5B0%5D=40001&context=host',
					'doc_link' => '/en/manual/web_interface/frontend_sections/data_collection/hosts/web'
				]
			],
			// #130 Host Web scenario create form.
			[
				[
					'url' => 'httpconf.php?form=create&hostid=40001&context=host',
					'doc_link' => '/en/manual/web_monitoring#configuring-a-web-scenario'
				]
			],
			// #131 Host Web scenario edit form.
			[
				[
					'url' => 'httpconf.php?form=update&hostid=40001&httptestid=94&context=host',
					'doc_link' => '/en/manual/web_monitoring#configuring-a-web-scenario'
				]
			],
			// #132 Host Web scenario step configuration form popup.
			[
				[
					'url' => 'httpconf.php?form=update&hostid=40001&httptestid=94&context=host',
					'actions' => [
						[
							'callback' => 'openFormWithLink',
							'element' => 'xpath://a[@id="tab_stepTab"]'
						],
						[
							'callback' => 'openFormWithLink',
							'element' => 'xpath://div[@id="stepTab"]//button[text()="Add"]'
						]
					],
					'doc_link' => '/en/manual/web_monitoring#configuring-steps'
				]
			],
			// #133 Maintenance list view.
			[
				[
					'url' => 'maintenance.php',
					'doc_link' => '/en/manual/web_interface/frontend_sections/data_collection/maintenance'
				]
			],
			// #134 Create maintenance form view.
			[
				[
					'url' => 'maintenance.php?form=create',
					'doc_link' => '/en/manual/maintenance#configuration'
				]
			],
			// #135 Edit maintenance form view.
			[
				[
					'url' => 'maintenance.php?form=update&maintenanceid=4',
					'doc_link' => '/en/manual/maintenance#configuration'
				]
			],
			// #136 Trigger actions list view.
			[
				[
					'url' => 'actionconf.php?eventsource=0',
					'doc_link' => '/en/manual/web_interface/frontend_sections/alerts/actions'
				]
			],
			// #137 Create trigger action form view.
			[
				[
					'url' => 'actionconf.php?eventsource=0&form=Create+action',
					'doc_link' => '/en/manual/config/notifications/action#configuring-an-action'
				]
			],
			// #138 Edit trigger action form view.
			[
				[
					'url' => 'actionconf.php?eventsource=0&form=update&actionid=3',
					'doc_link' => '/en/manual/config/notifications/action#configuring-an-action'
				]
			],
			// #139 Discovery actions list view.
			[
				[
					'url' => 'actionconf.php?eventsource=1',
					'doc_link' => '/en/manual/web_interface/frontend_sections/alerts/actions'
				]
			],
			// #140 Create discovery action form view.
			[
				[
					'url' => 'actionconf.php?eventsource=1&form=Create+action',
					'doc_link' => '/en/manual/config/notifications/action#configuring-an-action'
				]
			],
			// #141 Edit discovery action form view.
			[
				[
					'url' => 'actionconf.php?eventsource=1&form=update&actionid=2',
					'doc_link' => '/en/manual/config/notifications/action#configuring-an-action'
				]
			],
			// #142 Autoregistration actions list view.
			[
				[
					'url' => 'actionconf.php?eventsource=2',
					'doc_link' => '/en/manual/web_interface/frontend_sections/alerts/actions'
				]
			],
			// #143 Create autoregistration action form view.
			[
				[
					'url' => 'actionconf.php?eventsource=2&form=Create+action',
					'doc_link' => '/en/manual/config/notifications/action#configuring-an-action'
				]
			],
			// #144 Edit autoregistration action form view.
			[
				[
					'url' => 'actionconf.php?eventsource=2&form=update&actionid=9',
					'doc_link' => '/en/manual/config/notifications/action#configuring-an-action'
				]
			],
			// #145 Internal actions list view.
			[
				[
					'url' => 'actionconf.php?eventsource=3',
					'doc_link' => '/en/manual/web_interface/frontend_sections/alerts/actions'
				]
			],
			// #146 Create internal action form view.
			[
				[
					'url' => 'actionconf.php?eventsource=3&form=Create+action',
					'doc_link' => '/en/manual/config/notifications/action#configuring-an-action'
				]
			],
			// #147 Edit internal action form view.
			[
				[
					'url' => 'actionconf.php?eventsource=3&form=update&actionid=4',
					'doc_link' => '/en/manual/config/notifications/action#configuring-an-action'
				]
			],
			// #148 Event correlation list view.
			[
				[
					'url' => 'zabbix.php?action=correlation.list',
					'doc_link' => '/en/manual/web_interface/frontend_sections/data_collection/correlation'
				]
			],
			// #149 Create event correlation form view.
			[
				[
					'url' => 'zabbix.php?action=correlation.edit',
					'doc_link' => '/en/manual/config/event_correlation/global#configuration'
				]
			],
			// #150 Edit event correlation form view.
			[
				[
					'url' => 'zabbix.php?correlationid=99002&action=correlation.edit',
					'doc_link' => '/en/manual/config/event_correlation/global#configuration'
				]
			],
			// #151 Network discovery list view.
			[
				[
					'url' => 'zabbix.php?action=discovery.list',
					'doc_link' => '/en/manual/web_interface/frontend_sections/data_collection/discovery'
				]
			],
			// #152 Create network discovery form view.
			[
				[
					'url' => 'zabbix.php?action=discovery.edit',
					'doc_link' => '/en/manual/discovery/network_discovery/rule#rule-attributes'
				]
			],
			// #153 Edit network discovery form view.
			[
				[
					'url' => 'zabbix.php?action=discovery.edit&druleid=2',
					'doc_link' => '/en/manual/discovery/network_discovery/rule#rule-attributes'
				]
			],
			// #154 Administration -> General -> GUI view.
			[
				[
					'url' => 'zabbix.php?action=gui.edit',
					'doc_link' => '/en/manual/web_interface/frontend_sections/administration/general#gui'
				]
			],
			// #155 Administration -> General -> Autoregistration view.
			[
				[
					'url' => 'zabbix.php?action=autoreg.edit',
					'doc_link' => '/en/manual/web_interface/frontend_sections/administration/general#autoregistration'
				]
			],
			// #156 Administration -> General -> Housekeeping view.
			[
				[
					'url' => 'zabbix.php?action=housekeeping.edit',
					'doc_link' => '/en/manual/web_interface/frontend_sections/administration/housekeeping'
				]
			],
			// #157 Administration -> General -> Audit log view.
			[
				[
					'url' => 'zabbix.php?action=audit.settings.edit',
					'doc_link' => '/en/manual/web_interface/frontend_sections/administration/audit_log'
				]
			],
			// #158 Administration -> General -> Images -> Icon view.
			[
				[
					'url' => 'zabbix.php?action=image.list',
					'doc_link' => '/en/manual/web_interface/frontend_sections/administration/general#images'
				]
			],
			// #159 Administration -> General -> Images -> Background view.
			[
				[
					'url' => 'zabbix.php?action=image.list&imagetype=2',
					'doc_link' => '/en/manual/web_interface/frontend_sections/administration/general#images'
				]
			],
			// #160 Administration -> General -> Images -> Create image view.
			[
				[
					'url' => 'zabbix.php?action=image.edit&imagetype=1',
					'doc_link' => '/en/manual/web_interface/frontend_sections/administration/general#images'
				]
			],
			// #161 Administration -> General -> Images -> Edit image view.
			[
				[
					'url' => 'zabbix.php?action=image.edit&imageid=2',
					'doc_link' => '/en/manual/web_interface/frontend_sections/administration/general#images'
				]
			],
			// #162 Administration -> General -> Images -> Create background view.
			[
				[
					'url' => 'zabbix.php?action=image.list&imagetype=2',
					'actions' => [
						[
							'callback' => 'openFormWithLink',
							'element' => 'button:Create background'
						]
					],
					'doc_link' => '/en/manual/web_interface/frontend_sections/administration/general#images'
				]
			],
			// #163 Administration -> General -> Icon mapping list view.
			[
				[
					'url' => 'zabbix.php?action=iconmap.list',
					'doc_link' => '/en/manual/web_interface/frontend_sections/administration/general#icon-mapping'
				]
			],
			// #164 Administration -> General -> Icon mapping -> Create form view.
			[
				[
					'url' => 'zabbix.php?action=iconmap.edit',
					'doc_link' => '/en/manual/web_interface/frontend_sections/administration/general#icon-mapping'
				]
			],
			// #165 Administration -> General -> Icon mapping -> Edit form view.
			[
				[
					'url' => 'zabbix.php?action=iconmap.edit&iconmapid=101',
					'doc_link' => '/en/manual/web_interface/frontend_sections/administration/general#icon-mapping'
				]
			],
			// #166 Administration -> General -> Regular expressions list view.
			[
				[
					'url' => 'zabbix.php?action=regex.list',
					'doc_link' => '/en/manual/web_interface/frontend_sections/administration/general#regular-expressions'
				]
			],
			// #167 Administration -> General -> Regular expressions -> Create form view.
			[
				[
					'url' => 'zabbix.php?action=regex.edit',
					'doc_link' => '/en/manual/regular_expressions#global-regular-expressions'
				]
			],
			// #168 Administration -> General -> Regular expressions -> Edit form view.
			[
				[
					'url' => 'zabbix.php?action=regex.edit&regexid=3',
					'doc_link' => '/en/manual/regular_expressions#global-regular-expressions'
				]
			],
			// #169 Administration -> General -> Macros view.
			[
				[
					'url' => 'zabbix.php?action=macros.edit',
					'doc_link' => '/en/manual/web_interface/frontend_sections/administration/macros'
				]
			],
			// #170 Administration -> General -> Trigger displaying options view.
			[
				[
					'url' => 'zabbix.php?action=trigdisplay.edit',
					'doc_link' => '/en/manual/web_interface/frontend_sections/administration/general#trigger-displaying-options'
				]
			],
			// #171 Administration -> General -> Geographical maps view.
			[
				[
					'url' => 'zabbix.php?action=geomaps.edit',
					'doc_link' => '/en/manual/web_interface/frontend_sections/administration/general#geographical-maps'
				]
			],
			// #172 Administration -> General -> Modules list view.
			[
				[
					'url' => 'zabbix.php?action=module.list',
					'doc_link' => '/en/manual/web_interface/frontend_sections/administration/general#modules'
				]
			],
			// #173 Administration -> General -> Module edit view.
			[
				[
					'url' => 'zabbix.php?action=module.list',
					'actions' => [
						[
							'callback' => 'openFormWithLink',
							'element' => 'button:Scan directory'
						],
						[
							'callback' => 'openFormWithLink',
							'element' => 'link:1st Module name'
						]
					],
					'doc_link' => '/en/manual/modules#manifest-preparation'
				]
			],
			// #174 Administration -> General -> Api tokens list view.
			[
				[
					'url' => 'zabbix.php?action=token.list',
					'doc_link' => '/en/manual/web_interface/frontend_sections/users/api_tokens'
				]
			],
			// #175 Administration -> General -> Api tokens -> Create Api token popup.
			[
				[
					'url' => 'zabbix.php?action=token.list',
					'actions' => [
						[
							'callback' => 'openFormWithLink',
							'element' => 'button:Create API token'
						]
					],
					'doc_link' => '/en/manual/web_interface/frontend_sections/users/api_tokens'
				]
			],
			// #176 Administration -> General -> Api tokens -> Edit Api token popup.
			[
				[
					'url' => 'zabbix.php?action=token.list',
					'actions' => [
						[
							'callback' => 'openFormWithLink',
							'element' => 'link:Admin token'
						]
					],
					'doc_link' => '/en/manual/web_interface/frontend_sections/users/api_tokens'
				]
			],
			// #177 Administration -> General -> Other view.
			[
				[
					'url' => 'zabbix.php?action=miscconfig.edit',
					'doc_link' => '/en/manual/web_interface/frontend_sections/administration/general#other-parameters'
				]
			],
			// #178 Administration -> Proxy list view.
			[
				[
					'url' => 'zabbix.php?action=proxy.list',
					'doc_link' => '/en/manual/web_interface/frontend_sections/administration/proxies'
				]
			],
			// #179 Administration -> Create proxy view.
			[
				[
					'url' => 'zabbix.php?action=proxy.list',
					'actions' => [
						[
							'callback' => 'openFormWithLink',
							'element' => 'button:Create proxy'
						]
					],
					'doc_link' => '/en/manual/distributed_monitoring/proxies#configuration'
				]
			],
			// #180 Administration -> Proxies -> Edit proxy view.
			[
				[
					'url' => 'zabbix.php?action=proxy.list',
					'actions' => [
						[
							'callback' => 'openFormWithLink',
							'element' => 'link:Active proxy 1'
						]
					],
					'doc_link' => '/en/manual/distributed_monitoring/proxies#configuration'
				]
			],
			// #181 Administration -> Authentication view.
			[
				[
					'url' => 'zabbix.php?action=authentication.edit',
					'doc_link' => '/en/manual/web_interface/frontend_sections/users/authentication'
				]
			],
			// #182 Administration -> User groups list view.
			[
				[
					'url' => 'zabbix.php?action=usergroup.list',
					'doc_link' => '/en/manual/web_interface/frontend_sections/users/user_groups'
				]
			],
			// #183 Administration -> User groups -> Create user group view.
			[
				[
					'url' => 'zabbix.php?action=usergroup.edit',
					'doc_link' => '/en/manual/config/users_and_usergroups/usergroup#configuration'
				]
			],
			// #184 Administration -> User groups -> Edit user group view.
			[
				[
					'url' => 'zabbix.php?action=usergroup.edit&usrgrpid=7',
					'doc_link' => '/en/manual/config/users_and_usergroups/usergroup#configuration'
				]
			],
			// #185 Administration -> User roles list view.
			[
				[
					'url' => 'zabbix.php?action=userrole.list',
					'doc_link' => '/en/manual/web_interface/frontend_sections/users/user_roles'
				]
			],
			// #186 Administration -> User roles -> Create form view.
			[
				[
					'url' => '/zabbix.php?action=userrole.edit',
					'doc_link' => '/en/manual/web_interface/frontend_sections/users/user_roles#default-user-roles'
				]
			],
			// #187 Administration -> User roles -> Edit form view.
			[
				[
					'url' => 'zabbix.php?action=userrole.edit&roleid=3',
					'doc_link' => '/en/manual/web_interface/frontend_sections/users/user_roles#default-user-roles'
				]
			],
			// #188 Administration -> Users list view.
			[
				[
					'url' => 'zabbix.php?action=user.list',
					'doc_link' => '/en/manual/web_interface/frontend_sections/users/user_list'
				]
			],
			// #189 Administration -> Users -> Create form view.
			[
				[
					'url' => 'zabbix.php?action=user.edit',
					'doc_link' => '/en/manual/config/users_and_usergroups/user'
				]
			],
			// #190 Administration -> Users -> Edit form view.
			[
				[
					'url' => 'zabbix.php?action=user.edit&userid=1',
					'doc_link' => '/en/manual/config/users_and_usergroups/user'
				]
			],
			// #191 Administration -> Media type list view.
			[
				[
					'url' => 'zabbix.php?action=mediatype.list',
					'doc_link' => '/en/manual/web_interface/frontend_sections/alerts/mediatypes'
				]
			],
			// #192 Administration -> Media type -> Create form view.
			[
				[
					'url' => 'zabbix.php?action=mediatype.edit',
					'doc_link' => '/en/manual/config/notifications/media#common-parameters'
				]
			],
			// #193 Administration -> Media type -> Edit form view.
			[
				[
					'url' => 'zabbix.php?action=mediatype.edit&mediatypeid=1',
					'doc_link' => '/en/manual/config/notifications/media#common-parameters'
				]
			],
			// #194 Administration -> Media type -> Import view.
			[
				[
					'url' => 'zabbix.php?action=mediatype.list',
					'actions' => [
						[
							'callback' => 'openFormWithLink',
							'element' => 'button:Import'
						]
					],
					'doc_link' => '/en/manual/xml_export_import/media#importing'
				]
			],
			// #195 Administration -> Scripts list view.
			[
				[
					'url' => 'zabbix.php?action=script.list',
					'doc_link' => '/en/manual/web_interface/frontend_sections/alerts/scripts'
				]
			],
			// #196 Administration -> Scripts -> Create form view.
			[
				[
					'url' => 'zabbix.php?action=script.edit',
					'doc_link' => '/en/manual/web_interface/frontend_sections/alerts/scripts#configuring-a-global-script'
				]
			],
			// #197 Administration -> Scripts -> Edit form view.
			[
				[
					'url' => 'zabbix.php?action=script.edit&scriptid=2',
					'doc_link' => '/en/manual/web_interface/frontend_sections/alerts/scripts#configuring-a-global-script'
				]
			],
			// #198 Administration -> Queue overview view.
			[
				[
					'url' => 'zabbix.php?action=queue.overview',
					'doc_link' => '/en/manual/web_interface/frontend_sections/administration/queue#overview-by-item-type'
				]
			],
			// #199 Administration -> Queue overview by proxy view.
			[
				[
					'url' => 'zabbix.php?action=queue.overview.proxy',
					'doc_link' => '/en/manual/web_interface/frontend_sections/administration/queue#overview-by-proxy'
				]
			],
			// #200 Administration -> Queue details view.
			[
				[
					'url' => 'zabbix.php?action=queue.details',
					'doc_link' => '/en/manual/web_interface/frontend_sections/administration/queue#list-of-waiting-items'
				]
			],
			// #201 User profile view.
			[
				[
					'url' => 'zabbix.php?action=userprofile.edit',
					'doc_link' => '/en/manual/web_interface/user_profile#user-profile'
				]
			],
			// #202 User settings -> Api tokens list view.
			[
				[
					'url' => 'zabbix.php?action=user.token.list',
					'doc_link' => '/en/manual/web_interface/user_profile#api-tokens'
				]
			],
			// #203 User settings -> Api tokens -> Create Api token popup.
			[
				[
					'url' => 'zabbix.php?action=user.token.list',
					'actions' => [
						[
							'callback' => 'openFormWithLink',
							'element' => 'button:Create API token'
						]
					],
					'doc_link' => '/en/manual/web_interface/frontend_sections/users/api_tokens'
				]
			],
			// #204 User settings -> Api tokens -> Edit Api token popup.
			[
				[
					'url' => 'zabbix.php?action=user.token.list',
					'actions' => [
						[
							'callback' => 'openFormWithLink',
							'element' => 'link:Admin token'
						]
					],
					'doc_link' => '/en/manual/web_interface/frontend_sections/users/api_tokens'
				]
			],
			/** TODO: uncomment and change doc links after ZBXNEXT-2592
			// #205 Template groups list view.
			[
				[
					'url' => 'zabbix.php?action=templategroup.list',
					'doc_link' => '/en/manual/web_interface/frontend_sections/configuration/hostgroups'
				]
			],
			// #206 Create template group popup.
			[
				[
					'url' => 'zabbix.php?action=templategroup.list',
					'actions' => [
						[
							'callback' => 'openFormWithLink',
							'element' => 'button:Create template group'
						]
					],
					'open_button' => 'button:Create template group',
					'doc_link' => '/en/manual/config/hosts/host#creating-a-host-group'
				]
			],
			// #207 Edit template group popup.
			[
				[
					'url' => 'zabbix.php?action=templategroup.list',
					'actions' => [
						[
							'callback' => 'openFormWithLink',
							'element' => 'xpath://a[text()="Templates"]'
						]
					],
					'doc_link' => '/en/manual/config/hosts/host#creating-a-host-group'
				]
			],
			// #208 Create template group form view (standalone).
			[
				[
					'url' => 'zabbix.php?action=templategroup.edit',
					'doc_link' => '/en/manual/config/hosts/host#creating-a-host-group'
				]
			]
			 *
			 */
		];
	}

	/**
	 * @dataProvider getGeneralDocumentationLinkData
	 */
	public function testDocumentationLinks_checkGeneralLinks($data) {
		$this->page->login()->open($data['url'])->waitUntilReady();

		// Execute the corresponding callback function to open the form with doc link.
		if (array_key_exists('actions', $data)) {
			foreach ($data['actions'] as $action) {
				call_user_func_array([$this, $action['callback']], [CTestArrayHelper::get($action, 'element', null)]);
			}
		}

		$dialog = COverlayDialogElement::find()->one(false);
		$location = ($dialog->isValid()) ? $dialog->waitUntilReady() : $this;

		// Get the documentation link and compare it with expected result.
		$link = $location->query('class:icon-doc-link')->one(); // todo zi
		$this->assertEquals(self::$path_start.self::$version.$data['doc_link'], $link->getAttribute('href'));

		// If the link was located in a popup - close this popup.
		if ($dialog->isValid()) {
			$location->close();
		}

		// Cancel element creation/update if it impacts execution of next cases and close alert.
		$cancel_button = $this->query('id:dashboard-cancel')->one(false);
		if ($cancel_button->isClickable()) {
			$cancel_button->click();

			// Close alert if it prevents cancellation of element creation/update.
			if ($this->page->isAlertPresent()) {
				$this->page->acceptAlert();
			}
		}
	}

	/**
	 * Find and click on the element that leads to the form with the link.
	 *
	 * @param string  $locator		locator of the element that needs to be clicked to open form with doc link
	 */
	private function openFormWithLink($locator) {
		$this->query($locator)->waitUntilPresent()->one()->click();
	}

	/*
	 * Open the Mass update overlay dialog.
	 */
	private function openMassUpdate() {
		$this->query('xpath://input[contains(@id, "all_")]')->asCheckbox()->one()->set(true);
		$this->query('button:Mass update')->waitUntilClickable()->one()->click();
	}

	public static function getMapDocumentationLinkData() {
		return [
			// #0 Edit element form.
			[
				[
					'element' => 'xpath://div[@data-id="3"]',
					'doc_link' => '/en/manual/config/visualization/maps/map#adding-elements'
				]
			],
			// #1 Edit shape form.
			[
				[
					'element' => 'xpath://div[@data-id="101"]',
					'doc_link' => '/en/manual/config/visualization/maps/map#adding-shapes'
				]
			],
			// #2 Edit element selection.
			[
				[
					'element' => ['xpath://div[@data-id="7"]', 'xpath://div[@data-id="5"]'],
					'doc_link' => '/en/manual/config/visualization/maps/map#selecting-elements'
				]
			],
			// #3 Edit shape selection.
			[
				[
					'element' => ['xpath://div[@data-id="100"]', 'xpath://div[@data-id="101"]'],
					'doc_link' => '/en/manual/config/visualization/maps/map#adding-shapes'
				]
			]
		];
	}

	/**
	 * @dataProvider getMapDocumentationLinkData
	 */
	public function testDocumentationLinks_checkMapElementLinks($data) {
		$this->page->login()->open('sysmap.php?sysmapid=3')->waitUntilReady();

		// Checking element selection documentation links requires pressing control key when selecting elements.
		if (is_array($data['element'])) {
			$keyboard = CElementQuery::getDriver()->getKeyboard();
			$keyboard->pressKey(WebDriverKeys::LEFT_CONTROL);

			foreach ($data['element'] as $element) {
				$this->query($element)->one()->click();
			}

			$keyboard->releaseKey(WebDriverKeys::LEFT_CONTROL);
		}
		else {
			$this->query($data['element'])->one()->click();
		}

		$dialog = $this->query('id:map-window')->one()->waitUntilVisible();

		// Maps contain headers for all map elements, so only the visible one should be checked.
		$link = $dialog->query('class:icon-doc-link')->all()->filter(new CElementFilter(CElementFilter::VISIBLE))->first(); // todo zi

		$this->assertEquals(self::$path_start.self::$version.$data['doc_link'], $link->getAttribute('href'));
	}
}<|MERGE_RESOLUTION|>--- conflicted
+++ resolved
@@ -682,20 +682,6 @@
 				]
 			],
 			// #68 Template dashboard widget create popup.
-<<<<<<< HEAD
-			[
-				[
-					'url' => 'zabbix.php?action=template.dashboard.edit&dashboardid=50',
-					'actions' => [
-						[
-							'callback' => 'openFormWithLink',
-							'element' => 'xpath:(//button[@class="btn-widget-edit"])[1]'
-						]
-					],
-					'doc_link' => '/en/manual/web_interface/frontend_sections/dashboards/widgets'
-				]
-			], // todo zi
-=======
 			// TODO: Uncomment the below case when ZBX-21929 will be merged.
 //			[
 //				[
@@ -709,7 +695,6 @@
 //					'doc_link' => '/en/manual/web_interface/frontend_sections/dashboards/widgets'
 //				]
 //			],
->>>>>>> 0a89fa93
 			// #69 Template dashboard widget edit popup.
 			[
 				[
