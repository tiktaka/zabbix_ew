<?php
/*
** Zabbix
** Copyright (C) 2001-2023 Zabbix SIA
**
** This program is free software; you can redistribute it and/or modify
** it under the terms of the GNU General Public License as published by
** the Free Software Foundation; either version 2 of the License, or
** (at your option) any later version.
**
** This program is distributed in the hope that it will be useful,
** but WITHOUT ANY WARRANTY; without even the implied warranty of
** MERCHANTABILITY or FITNESS FOR A PARTICULAR PURPOSE. See the
** GNU General Public License for more details.
**
** You should have received a copy of the GNU General Public License
** along with this program; if not, write to the Free Software
** Foundation, Inc., 51 Franklin Street, Fifth Floor, Boston, MA  02110-1301, USA.
**/


require_once dirname(__FILE__).'/../include/CWebTest.php';

use Facebook\WebDriver\WebDriverKeys;

/**
 * @dataSource Proxies
 *
 * @backup profiles, module, services, token, connector
 *
 * @onBefore prepareData
 */
class testDocumentationLinks extends CWebTest {

	public function prepareData() {
		self::$version = substr(ZABBIX_VERSION, 0, 3);

		// Create a service.
		CDataHelper::call('service.create', [
			[
				'name' => 'Service_1',
				'algorithm' => 1,
				'sortorder' => 1
			]
		]);

		// Create an API token.
		CDataHelper::call('token.create', [
			[
				'name' => 'Admin token',
				'userid' => 1
			]
		]);

		// Create a Connector.
		CDataHelper::call('connector.create', [
			[
				'name' => 'Default connector',
				'url' => '{$URL}'
			]
		]);
	}

	/**
	 * Major version of Zabbix the test is executed on.
	 */
	private static $version;

	/**
	 * Static start of each documentation link.
	 */
	private static $path_start = 'https://www.zabbix.com/documentation/';

	public static function getGeneralDocumentationLinkData() {
		return [
			// #0 Dashboard list.
			[
				[
					'url' => 'zabbix.php?action=dashboard.list',
					'doc_link' => '/en/manual/web_interface/frontend_sections/dashboards'
				]
			],
			// #1 Certain dashboard in view mode.
			[
				[
					'url' => 'zabbix.php?action=dashboard.view&dashboardid=1',
					'doc_link' => '/en/manual/web_interface/frontend_sections/dashboards'
				]
			],
			// #2 Create dashboard popup.
			[
				[
					'url' => 'zabbix.php?action=dashboard.list',
					'actions' => [
						[
							'callback' => 'openFormWithLink',
							'element' => 'button:Create dashboard'
						]
					],
					'doc_link' => '/en/manual/web_interface/frontend_sections/dashboards#creating-a-dashboard'
				]
			],
			// #3 Widget Create popup.
			[
				[
					'url' => 'zabbix.php?action=dashboard.view&dashboardid=1',
					'actions' => [
						[
							'callback' => 'openFormWithLink',
							'element' => 'button:Edit dashboard'
						],
						[
							'callback' => 'openFormWithLink',
							'element' => 'id:dashboard-add-widget'
						]
					],
					'doc_link' => '/en/manual/web_interface/frontend_sections/dashboards/widgets/action_log'
				]
			],
			// #4 Widget edit form.
			[
				[
					'url' => 'zabbix.php?action=dashboard.view&dashboardid=1',
					'doc_link' => '/en/manual/web_interface/frontend_sections/dashboards/widgets/top_hosts',
					'actions' => [
						[
							'callback' => 'openFormWithLink',
							'element' => 'xpath:(//button[contains(@class, "js-widget-edit")])[1]'
						]
					]
				]
			],
			// #5 Add dashboard page configuration popup.
			[
				[
					'url' => 'zabbix.php?action=dashboard.view&dashboardid=1',
					'doc_link' => '/en/manual/web_interface/frontend_sections/dashboards#adding-pages',
					'actions' => [
						[
							'callback' => 'openFormWithLink',
							'element' => 'button:Edit dashboard'
						],
						[
							'callback' => 'openFormWithLink',
							'element' => 'xpath://button[@id="dashboard-add"]'
						],
						[
							'callback' => 'openFormWithLink',
							'element' => 'xpath://a[text()="Add page"]'
						]
					]
				]
			],
			// #6 Global search view.
			[
				[
					'url' => 'zabbix.php?action=search&search=zabbix',
					'doc_link' => '/en/manual/web_interface/global_search'
				]
			],
			// #7 Problems view.
			[
				[
					'url' => 'zabbix.php?action=problem.view',
					'doc_link' => '/en/manual/web_interface/frontend_sections/monitoring/problems'
				]
			],
			// #8 Event details view.
			[
				[
					'url' => 'tr_events.php?triggerid=100028&eventid=95',
					'doc_link' => '/en/manual/web_interface/frontend_sections/monitoring/problems#viewing-details'
				]
			],
			// #9 Problems Mass update popup.
			[
				[
					'url' => 'zabbix.php?action=problem.view',
					'actions' => [
						[
							'callback' => 'openMassUpdate'
						]
					],
					'doc_link' => '/en/manual/acknowledgment#updating-problems'
				]
			],
			// #10 Problems acknowledge popup.
			[
				[
					'url' => 'zabbix.php?action=problem.view',
					'actions' => [
						[
							'callback' => 'openFormWithLink',
							'element' => 'link:Update'
						]
					],
					'doc_link' => '/en/manual/acknowledgment#updating-problems'
				]
			],
			// #11 Monitoring -> Hosts view.
			[
				[
					'url' => 'zabbix.php?action=host.view',
					'doc_link' => '/en/manual/web_interface/frontend_sections/monitoring/hosts'
				]
			],
			// #12 Create host popup in Monitoring -> Hosts view.
			[
				[
					'url' => 'zabbix.php?action=host.view',
					'actions' => [
						[
							'callback' => 'openFormWithLink',
							'element' => 'button:Create host'
						]
					],
					'doc_link' => '/en/manual/config/hosts/host#configuration'
				]
			],
			// #13 Monitoring -> Graphs view.
			[
				[
					'url' => 'zabbix.php?action=charts.view',
					'doc_link' => '/en/manual/web_interface/frontend_sections/monitoring/hosts/graphs'
				]
			],
			// #14 Monitoring -> Web monitoring view.
			[
				[
					'url' => 'zabbix.php?action=web.view',
					'doc_link' => '/en/manual/web_interface/frontend_sections/monitoring/hosts/web'
				]
			],
			// #15 Monitoring -> Host dashboards view (dashboards of Zabbix server host).
			[
				[
					'url' => 'zabbix.php?action=host.dashboard.view&hostid=10084',
					'doc_link' => '/en/manual/config/visualization/host_screens'
				]
			],
			// #16 Latest data view.
			[
				[
					'url' => 'zabbix.php?action=latest.view',
					'doc_link' => '/en/manual/web_interface/frontend_sections/monitoring/latest_data'
				]
			],
			// #17 Speccific item graph from latest data view.
			[
				[
					'url' => 'history.php?action=showgraph&itemids%5B%5D=42237',
					'doc_link' => '/en/manual/web_interface/frontend_sections/monitoring/latest_data#graphs'
				]
			],
			// #18 Specific item history from latest data view.
			[
				[
					'url' => 'history.php?action=showvalues&itemids%5B%5D=42242',
					'doc_link' => '/en/manual/web_interface/frontend_sections/monitoring/latest_data#graphs'
				]
			],
			// #19 Maps list view.
			[
				[
					'url' => 'sysmaps.php',
					'doc_link' => '/en/manual/web_interface/frontend_sections/monitoring/maps'
				]
			],
			// #20 Create map form.
			[
				[
					'url' => 'sysmaps.php?form=Create+map',
					'doc_link' => '/en/manual/config/visualization/maps/map#creating-a-map'
				]
			],
			// #21 Map import popup.
			[
				[
					'url' => 'sysmaps.php',
					'actions' => [
						[
							'callback' => 'openFormWithLink',
							'element' => 'button:Import'
						]
					],
					'doc_link' => '/en/manual/xml_export_import/maps#importing'
				]
			],
			// #22 View map view.
			[
				[
					'url' => 'zabbix.php?action=map.view&sysmapid=1',
					'doc_link' => '/en/manual/web_interface/frontend_sections/monitoring/maps#viewing-maps'
				]
			],
			// #23 Edit map view.
			[
				[
					'url' => 'sysmap.php?sysmapid=1',
					'doc_link' => '/en/manual/config/visualization/maps/map#overview'
				]
			],
			// #24 Monitoring -> Discovery view.
			[
				[
					'url' => 'zabbix.php?action=discovery.view',
					'doc_link' => '/en/manual/web_interface/frontend_sections/monitoring/discovery'
				]
			],
			// #25 Monitoring -> Services in view mode.
			[
				[
					'url' => 'zabbix.php?action=service.list',
					'doc_link' => '/en/manual/web_interface/frontend_sections/services/service#viewing-services'
				]
			],
			// #26 Monitoring -> Services in edit mode.
			[
				[
					'url' => 'zabbix.php?action=service.list.edit',
					'doc_link' => '/en/manual/web_interface/frontend_sections/services/service#editing-services'
				]
			],
			// #27 Service configuration form popup.
			[
				[
					'url' => 'zabbix.php?action=service.list.edit',
					'actions' => [
						[
							'callback' => 'openFormWithLink',
							'element' => 'button:Create service'
						]
					],
					'doc_link' => '/en/manual/web_interface/frontend_sections/services/service#editing-services'
				]
			],
			// #28 Service mass update popup.
			[
				[
					'url' => 'zabbix.php?action=service.list.edit',
					'actions' => [
						[
							'callback' => 'openMassUpdate'
						]
					],
					'doc_link' => '/en/manual/web_interface/frontend_sections/services/service#editing-services'
				]
			],
			// #29 List of service actions.
			[
				[
					'url' => 'zabbix.php?action=action.list&eventsource=4',
					'doc_link' => '/en/manual/web_interface/frontend_sections/alerts/actions'
				]
			],
			// #30 Create service action form popup.
			[
				[
					'url' => 'zabbix.php?action=action.list&eventsource=4',
					'actions' => [
						[
							'callback' => 'openFormWithLink',
							'element' => 'button:Create action'
						]
					],
					'doc_link' => '/en/manual/config/notifications/action#configuring-an-action'
				]
			],
			// #31 SLA list view.
			[
				[
					'url' => 'zabbix.php?action=sla.list',
					'doc_link' => '/en/manual/web_interface/frontend_sections/services/sla#overview'
				]
			],
			// #32 SLA create form popup.
			[
				[
					'url' => 'zabbix.php?action=sla.list',
					'actions' => [
						[
							'callback' => 'openFormWithLink',
							'element' => 'button:Create SLA'
						]
					],
					'doc_link' => '/en/manual/it_services/sla#configuration'
				]
			],
			// #33 SLA report view.
			[
				[
					'url' => 'zabbix.php?action=slareport.list',
					'doc_link' => '/en/manual/web_interface/frontend_sections/services/sla_report#overview'
				]
			],
			// #34 Inventory overview view.
			[
				[
					'url' => 'hostinventoriesoverview.php',
					'doc_link' => '/en/manual/web_interface/frontend_sections/inventory/overview'
				]
			],
			// #35 Inventory hosts view.
			[
				[
					'url' => 'hostinventories.php',
					'doc_link' => '/en/manual/web_interface/frontend_sections/inventory/hosts'
				]
			],
			// #36 System information report view.
			[
				[
					'url' => 'zabbix.php?action=report.status',
					'doc_link' => '/en/manual/web_interface/frontend_sections/reports/status_of_zabbix'
				]
			],
			// #37 Scheduled reports list view.
			[
				[
					'url' => 'zabbix.php?action=scheduledreport.list',
					'doc_link' => '/en/manual/web_interface/frontend_sections/reports/scheduled'
				]
			],
			// #38 Scheduled report configuration form.
			[
				[
					'url' => 'zabbix.php?action=scheduledreport.edit',
					'doc_link' => '/en/manual/config/reports#configuration'
				]
			],
			// #39 Add scheduled report configuration popup from Dashboard view.
			[
				[
					'url' => 'zabbix.php?action=dashboard.view&dashboardid=1',
					'doc_link' => '/en/manual/config/reports#configuration',
					'actions' => [
						[
							'callback' => 'openFormWithLink',
							'element' => 'xpath://button[@class="btn-action"]'
						],
						[
							'callback' => 'openFormWithLink',
							'element' => 'xpath://a[text()="Create new report"]'
						]
					]
				]
			],
			// #40 Availability report view.
			[
				[
					'url' => 'report2.php',
					'doc_link' => '/en/manual/web_interface/frontend_sections/reports/availability'
				]
			],
			// #41 Triggers top 100 report view.
			[
				[
					'url' => 'toptriggers.php',
					'doc_link' => '/en/manual/web_interface/frontend_sections/reports/triggers_top'
				]
			],
			// #42 Audit log view.
			[
				[
					'url' => 'zabbix.php?action=auditlog.list',
					'doc_link' => '/en/manual/web_interface/frontend_sections/reports/audit_log'
				]
			],
			// #43 Action log view.
			[
				[
					'url' => 'zabbix.php?action=actionlog.list',
					'doc_link' => '/en/manual/web_interface/frontend_sections/reports/action_log'
				]
			],
			// #44 Notifications report view.
			[
				[
					'url' => 'report4.php',
					'doc_link' => '/en/manual/web_interface/frontend_sections/reports/notifications'
				]
			],
			// #45 Host groups list view.
			[
				[
					'url' => 'zabbix.php?action=hostgroup.list',
					'doc_link' => '/en/manual/web_interface/frontend_sections/data_collection/hostgroups'
				]
			],
			// #46 Create host group popup.
			[
				[
					'url' => 'zabbix.php?action=hostgroup.list',
					'actions' => [
						[
							'callback' => 'openFormWithLink',
							'element' => 'button:Create host group'
						]
					],
					'open_button' => 'button:Create host group',
					'doc_link' => '/en/manual/config/hosts/host#creating-a-host-group'
				]
			],
			// #47 Edit host group popup.
			[
				[
					'url' => 'zabbix.php?action=hostgroup.list',
					'actions' => [
						[
							'callback' => 'openFormWithLink',
							'element' => 'xpath://a[text()="Zabbix servers"]'
						]
					],
					'doc_link' => '/en/manual/config/hosts/host#creating-a-host-group'
				]
			],
			// #48 Create host group form view (standalone).
			[
				[
					'url' => 'zabbix.php?action=hostgroup.edit',
					'doc_link' => '/en/manual/config/hosts/host#creating-a-host-group'
				]
			],
			// #49 Template list view.
			[
				[
					'url' => 'templates.php',
					'doc_link' => '/en/manual/web_interface/frontend_sections/data_collection/templates'
				]
			],
			// #50 Create template view.
			[
				[
					'url' => 'templates.php?form=create',
					'doc_link' => '/en/manual/config/templates/template#creating-a-template'
				]
			],
			// #51 Update template view.
			[
				[
					'url' => 'templates.php?form=update&templateid=10047',
					'doc_link' => '/en/manual/config/templates/template#creating-a-template'
				]
			],
			// #52 Template import popup.
			[
				[
					'url' => 'templates.php',
					'actions' => [
						[
							'callback' => 'openFormWithLink',
							'element' => 'button:Import'
						]
					],
					'doc_link' => '/en/manual/xml_export_import/templates#importing'
				]
			],
			// #53 Template mass update popup.
			[
				[
					'url' => 'templates.php',
					'actions' => [
						[
							'callback' => 'openMassUpdate'
						]
					],
					'doc_link' => '/en/manual/config/templates/mass#using-mass-update'
				]
			],
			// #54 Template items list view.
			[
				[
					'url' => 'items.php?context=template',
					'doc_link' => '/en/manual/web_interface/frontend_sections/data_collection/templates/items'
				]
			],
			// #55 Template item create form.
			[
				[
					'url' => 'items.php?form=create&hostid=15000&context=template',
					'doc_link' => '/en/manual/config/items/item#configuration'
				]
			],
			// #56 Template item update form.
			[
				[
					'url' => 'items.php?form=update&hostid=15000&itemid=15000&context=template',
					'doc_link' => '/en/manual/config/items/item#configuration'
				]
			],
			// #57 Template item test form.
			[
				[
					'url' => 'items.php?form=update&hostid=15000&itemid=15000&context=template',
					'actions' => [
						[
							'callback' => 'openFormWithLink',
							'element' => 'button:Test'
						]
					],
					'doc_link' => '/en/manual/config/items/item#testing'
				]
			],
			// #58 Template item Mass update popup.
			[
				[
					'url' => 'items.php?filter_set=1&filter_hostids%5B0%5D=15000&context=template',
					'actions' => [
						[
							'callback' => 'openMassUpdate'
						]
					],
					'doc_link' => '/en/manual/config/items/itemupdate#using-mass-update'
				]
			],
			// #59 Template trigger list view.
			[
				[
					'url' => 'triggers.php?context=template',
					'doc_link' => '/en/manual/web_interface/frontend_sections/data_collection/templates/triggers'
				]
			],
			// #60 Template trigger create form.
			[
				[
					'url' => 'triggers.php?hostid=15000&form=create&context=template',
					'doc_link' => '/en/manual/config/triggers/trigger#configuration'
				]
			],
			// #61 Template trigger update form.
			[
				[
					'url' => 'triggers.php?form=update&triggerid=99000&context=template',
					'doc_link' => '/en/manual/config/triggers/trigger#configuration'
				]
			],
			// #62 Template trigger Mass update popup.
			[
				[
					'url' => 'triggers.php?filter_set=1&filter_hostids%5B0%5D=15000&context=template',
					'actions' => [
						[
							'callback' => 'openMassUpdate'
						]
					],
					'doc_link' => '/en/manual/config/triggers/update#using-mass-update'
				]
			],
			// #63 Template graph list view.
			[
				[
					'url' => 'graphs.php?context=template',
					'doc_link' => '/en/manual/web_interface/frontend_sections/data_collection/templates/graphs'
				]
			],
			// #64 Template graph create form.
			[
				[
					'url' => 'graphs.php?hostid=15000&form=create&context=template',
					'doc_link' => '/en/manual/config/visualization/graphs/custom#configuring-custom-graphs'
				]
			],
			// #65 Template graph update form.
			[
				[
					'url' => 'graphs.php?form=update&graphid=15000&context=template&filter_hostids%5B0%5D=15000',
					'doc_link' => '/en/manual/config/visualization/graphs/custom#configuring-custom-graphs'
				]
			],
			// #66 Template dashboards list view.
			[
				[
					'url' => 'zabbix.php?action=template.dashboard.list&templateid=10076&context=template',
					'doc_link' => '/en/manual/config/visualization/host_screens'
				]
			],
			// #67 Template dashboard create popup.
			[
				[
					'url' => 'zabbix.php?action=template.dashboard.list&templateid=10076&context=template',
					'actions' => [
						[
							'callback' => 'openFormWithLink',
							'element' => 'button:Create dashboard'
						]
					],
					'doc_link' => '/en/manual/web_interface/frontend_sections/dashboards#creating-a-dashboard'
				]
			],
			// #68 Template dashboards view mode.
			[
				[
					'url' => 'zabbix.php?action=template.dashboard.edit&dashboardid=50',
					'doc_link' => '/en/manual/web_interface/frontend_sections/dashboards#creating-a-dashboard'
				]
			],
<<<<<<< HEAD
			// #68 Template dashboard widget create popup.
			// TODO: Uncomment the below case when ZBX-21929 will be merged.
//			[
//				[
//					'url' => 'zabbix.php?action=template.dashboard.edit&dashboardid=50',
//					'actions' => [
//						[
//							'callback' => 'openFormWithLink',
//							'element' => 'xpath:(//button[contains(@class, "js-widget-edit")])[1]'
//						]
//					],
//					'doc_link' => '/en/manual/web_interface/frontend_sections/dashboards/widgets'
//				]
//			],
			// #69 Template dashboard widget edit popup.
=======
			// #69 Template dashboard widget create popup.
			[
				[
				'url' => 'zabbix.php?action=template.dashboard.edit&dashboardid=50',
					'actions' => [
						[
							'callback' => 'openFormWithLink',
							'element' => 'xpath:(//button[contains(@class, "btn-widget-edit")])[1]'
						]
					],
					'doc_link' => '/en/manual/web_interface/frontend_sections/dashboards/widgets/graph_classic'
				]
			],
			// #70 Template dashboard widget edit popup.
>>>>>>> 71c46694
			[
				[
					'url' => 'zabbix.php?action=template.dashboard.edit&dashboardid=50',
					'actions' => [
						[
							'callback' => 'openFormWithLink',
							'element' => 'id:dashboard-add-widget'
						]
					],
					'doc_link' => '/en/manual/web_interface/frontend_sections/dashboards/widgets/action_log'
				]
			],
			// #71 Add Template dashboard page configuration popup.
			[
				[
					'url' => 'zabbix.php?action=template.dashboard.edit&dashboardid=50',
					'doc_link' => '/en/manual/web_interface/frontend_sections/dashboards#adding-pages',
					'actions' => [
						[
							'callback' => 'openFormWithLink',
							'element' => 'xpath://button[@id="dashboard-add"]'
						],
						[
							'callback' => 'openFormWithLink',
							'element' => 'xpath://a[text()="Add page"]'
						]
					]
				]
			],
			// #72 Template LLD rule list view.
			[
				[
					'url' => 'host_discovery.php?context=template',
					'doc_link' => '/en/manual/web_interface/frontend_sections/data_collection/templates/discovery'
				]
			],
			// #73 Template LLD rule configuration form.
			[
				[
					'url' => 'host_discovery.php?form=create&hostid=15000&context=template',
					'doc_link' => '/en/manual/discovery/low_level_discovery#discovery-rule'
				]
			],
			// #74 Template LLD rule test form.
			[
				[
					'url' => 'host_discovery.php?form=update&itemid=15011&context=template',
					'actions' => [
						[
							'callback' => 'openFormWithLink',
							'element' => 'button:Test'
						]
					],
					'doc_link' => '/en/manual/config/items/item#testing'
				]
			],
			// #75 Template LLD item prototype list view.
			[
				[
					'url' => 'disc_prototypes.php?parent_discoveryid=15011&context=template',
					'doc_link' => '/en/manual/web_interface/frontend_sections/data_collection/templates/discovery/item_prototypes'
				]
			],
			// #76 Template LLD item prototype create form.
			[
				[
					'url' => 'disc_prototypes.php?form=create&parent_discoveryid=15011&context=template',
					'doc_link' => '/en/manual/discovery/low_level_discovery/item_prototypes'
				]
			],
			// #77 Template LLD item prototype edit form.
			[
				[
					'url' => 'disc_prototypes.php?form=update&parent_discoveryid=15011&itemid=15021&context=template',
					'doc_link' => '/en/manual/discovery/low_level_discovery/item_prototypes'
				]
			],
			// #78 Template LLD item prototype test form.
			[
				[
					'url' => 'items.php?form=update&hostid=40001&itemid=99102&context=host',
					'actions' => [
						[
							'callback' => 'openFormWithLink',
							'element' => 'button:Test'
						]
					],
					'doc_link' => '/en/manual/config/items/item#testing'
				]
			],
			// #79 Template LLD item prototype mass update popup.
			[
				[
					'url' => 'disc_prototypes.php?parent_discoveryid=15011&context=template',
					'actions' => [
						[
							'callback' => 'openMassUpdate'
						]
					],
					'doc_link' => '/en/manual/config/items/itemupdate#using-mass-update'
				]
			],
			// #80 Template LLD trigger prototype list view.
			[
				[
					'url' => 'trigger_prototypes.php?parent_discoveryid=15011&context=template',
					'doc_link' => '/en/manual/web_interface/frontend_sections/data_collection/templates/discovery/trigger_prototypes'
				]
			],
			// #81 Template LLD trigger prototype create form.
			[
				[
					'url' => 'trigger_prototypes.php?parent_discoveryid=15011&form=create&context=template',
					'doc_link' => '/en/manual/discovery/low_level_discovery/trigger_prototypes'
				]
			],
			// #82 Template LLD trigger prototype edit form.
			[
				[
					'url' => 'trigger_prototypes.php?form=update&parent_discoveryid=15011&triggerid=99008&context=template',
					'doc_link' => '/en/manual/discovery/low_level_discovery/trigger_prototypes'
				]
			],
			// #83 Template LLD trigger prototype mass update popup.
			[
				[
					'url' => 'trigger_prototypes.php?parent_discoveryid=15011&context=template',
					'actions' => [
						[
							'callback' => 'openMassUpdate'
						]
					],
					'doc_link' => '/en/manual/config/triggers/update#using-mass-update'
				]
			],
			// #84 Template LLD graph prototype list view.
			[
				[
					'url' => 'graphs.php?parent_discoveryid=15011&context=template',
					'doc_link' => '/en/manual/web_interface/frontend_sections/data_collection/templates/discovery/graph_prototypes'
				]
			],
			// #85 Template LLD graph prototype create form.
			[
				[
					'url' => 'graphs.php?form=create&parent_discoveryid=15011&context=template',
					'doc_link' => '/en/manual/discovery/low_level_discovery/graph_prototypes'
				]
			],
			// #86 Template LLD graph prototype edit form.
			[
				[
					'url' => 'graphs.php?form=update&parent_discoveryid=15011&graphid=15008&context=template',
					'doc_link' => '/en/manual/discovery/low_level_discovery/graph_prototypes'
				]
			],
			// #87 Template LLD host prototype list view.
			[
				[
					'url' => 'host_prototypes.php?parent_discoveryid=15011&context=template',
					'doc_link' => '/en/manual/web_interface/frontend_sections/data_collection/templates/discovery/host_prototypes'
				]
			],
			// #88 Template LLD host prototype create form.
			[
				[
					'url' => 'host_prototypes.php?form=create&parent_discoveryid=15011&context=template',
					'doc_link' => '/en/manual/vm_monitoring#host-prototypes'
				]
			],
			// #89 Template LLD host prototype edit form.
			[
				[
					'url' => 'host_prototypes.php?form=update&parent_discoveryid=15011&hostid=99000&context=template',
					'doc_link' => '/en/manual/vm_monitoring#host-prototypes'
				]
			],
			// #90 Template Web scenario list view.
			[
				[
					'url' => 'httpconf.php?context=template',
					'doc_link' => '/en/manual/web_interface/frontend_sections/data_collection/templates/web'
				]
			],
			// #91 Template Web scenario create form.
			[
				[
					'url' => 'httpconf.php?form=create&hostid=15000&context=template',
					'doc_link' => '/en/manual/web_monitoring#configuring-a-web-scenario'
				]
			],
			// #92 Template Web scenario edit form.
			[
				[
					'url' => 'httpconf.php?form=update&hostid=15000&httptestid=15000&context=template',
					'doc_link' => '/en/manual/web_monitoring#configuring-a-web-scenario'
				]
			],
			// #93 Template Web scenario step configuration form popup.
			[
				[
					'url' => 'httpconf.php?form=update&hostid=15000&httptestid=15000&context=template',
					'actions' => [
						[
							'callback' => 'openFormWithLink',
							'element' => 'xpath://a[@id="tab_stepTab"]'
						],
						[
							'callback' => 'openFormWithLink',
							'element' => 'xpath://div[@id="stepTab"]//button[text()="Add"]'
						]
					],
					'doc_link' => '/en/manual/web_monitoring#configuring-steps'
				]
			],
			// #94 Host list view.
			[
				[
					'url' => 'zabbix.php?action=host.list',
					'doc_link' => '/en/manual/web_interface/frontend_sections/data_collection/hosts'
				]
			],
			// #95 Create host popup.
			[
				[
					'url' => 'zabbix.php?action=host.list',
					'actions' => [
						[
							'callback' => 'openFormWithLink',
							'element' => 'button:Create host'
						]
					],
					'open_button' => 'button:Create host',
					'doc_link' => '/en/manual/config/hosts/host#configuration'
				]
			],
			// #96 Edit host popup.
			[
				[
					'url' => 'zabbix.php?action=host.list',
					'actions' => [
						[
							'callback' => 'openFormWithLink',
							'element' => 'xpath://a[text()="Simple form test host"]'
						]
					],
					'doc_link' => '/en/manual/config/hosts/host#configuration'
				]
			],
			// #97 Create host form view (standalone).
			[
				[
					'url' => 'zabbix.php?action=host.edit',
					'doc_link' => '/en/manual/config/hosts/host#configuration'
				]
			],
			// #98 Host import popup.
			[
				[
					'url' => 'zabbix.php?action=host.list',
					'actions' => [
						[
							'callback' => 'openFormWithLink',
							'element' => 'button:Import'
						]
					],
					'doc_link' => '/en/manual/xml_export_import/hosts#importing'
				]
			],
			// #99 Host mass update popup.
			[
				[
					'url' => 'zabbix.php?action=host.list',
					'actions' => [
						[
							'callback' => 'openMassUpdate'
						]
					],
					'doc_link' => '/en/manual/config/hosts/hostupdate#using-mass-update'
				]
			],
			// #100 Host items list view.
			[
				[
					'url' => 'items.php?context=host',
					'doc_link' => '/en/manual/web_interface/frontend_sections/data_collection/hosts/items'
				]
			],
			// #101 Host item create form.
			[
				[
					'url' => 'items.php?form=create&hostid=40001&context=host',
					'doc_link' => '/en/manual/config/items/item#configuration'
				]
			],
			// #102 Host item update form.
			[
				[
					'url' => 'items.php?form=update&hostid=40001&itemid=99102&context=host',
					'doc_link' => '/en/manual/config/items/item#configuration'

				]
			],
			// #103 Host item test form.
			[
				[
					'url' => 'items.php?form=update&hostid=40001&itemid=99102&context=host',
					'actions' => [
						[
							'callback' => 'openFormWithLink',
							'element' => 'button:Test'
						]
					],
					'doc_link' => '/en/manual/config/items/item#testing'
				]
			],
			// #104 Host item Mass update popup.
			[
				[
					'url' => 'items.php?filter_set=1&filter_hostids%5B0%5D=40001&context=host',
					'actions' => [
						[
							'callback' => 'openMassUpdate'
						]
					],
					'doc_link' => '/en/manual/config/items/itemupdate#using-mass-update'
				]
			],
			// #105 Host trigger list view.
			[
				[
					'url' => 'triggers.php?context=host',
					'doc_link' => '/en/manual/web_interface/frontend_sections/data_collection/hosts/triggers'
				]
			],
			// #106 Host trigger create form.
			[
				[
					'url' => 'triggers.php?hostid=40001&form=create&context=host',
					'doc_link' => '/en/manual/config/triggers/trigger#configuration'
				]
			],
			// #107 Host trigger update form.
			[
				[
					'url' => 'triggers.php?form=update&triggerid=14000&context=host',
					'doc_link' => '/en/manual/config/triggers/trigger#configuration'
				]
			],
			// #108 Host trigger Mass update popup.
			[
				[
					'url' => 'triggers.php?filter_set=1&filter_hostids%5B0%5D=40001&context=host',
					'actions' => [
						[
							'callback' => 'openMassUpdate'
						]
					],
					'doc_link' => '/en/manual/config/triggers/update#using-mass-update'
				]
			],
			// #109 Host graph list view.
			[
				[
					'url' => 'graphs.php?context=host',
					'doc_link' => '/en/manual/web_interface/frontend_sections/data_collection/hosts/graphs'
				]
			],
			// #110 Host graph create form.
			[
				[
					'url' => 'graphs.php?hostid=40001&form=create&context=host',
					'doc_link' => '/en/manual/config/visualization/graphs/custom#configuring-custom-graphs'
				]
			],
			// #111 Host graph update form.
			[
				[
					'url' => 'graphs.php?form=update&graphid=300000&context=host&filter_hostids%5B0%5D=40001',
					'doc_link' => '/en/manual/config/visualization/graphs/custom#configuring-custom-graphs'
				]
			],
			// #112 Host LLD rule list view.
			[
				[
					'url' => 'host_discovery.php?context=host',
					'doc_link' => '/en/manual/web_interface/frontend_sections/data_collection/hosts/discovery'
				]
			],
			// #113 Host LLD rule configuration form.
			[
				[
					'url' => 'host_discovery.php?form=create&hostid=40001&context=host',
					'doc_link' => '/en/manual/discovery/low_level_discovery#discovery-rule'
				]
			],
			// #114 Host LLD rule test form.
			[
				[
					'url' => 'host_discovery.php?form=update&itemid=90001&context=host',
					'actions' => [
						[
							'callback' => 'openFormWithLink',
							'element' => 'button:Test'
						]
					],
					'doc_link' => '/en/manual/config/items/item#testing'
				]
			],
			// #115 Host LLD item prototype list view.
			[
				[
					'url' => 'disc_prototypes.php?parent_discoveryid=133800&context=host',
					'doc_link' => '/en/manual/web_interface/frontend_sections/data_collection/hosts/discovery/item_prototypes'
				]
			],
			// #116 Host LLD item prototype create form.
			[
				[
					'url' => 'disc_prototypes.php?form=create&parent_discoveryid=133800&context=host',
					'doc_link' => '/en/manual/discovery/low_level_discovery/item_prototypes'
				]
			],
			// #117 Host LLD item prototype edit form.
			[
				[
					'url' => 'disc_prototypes.php?form=update&parent_discoveryid=133800&itemid=23800&context=host',
					'doc_link' => '/en/manual/discovery/low_level_discovery/item_prototypes'
				]
			],
			// #118 Host LLD item prototype test form.
			[
				[
					'url' => 'disc_prototypes.php?form=update&parent_discoveryid=133800&itemid=23800&context=host',
					'actions' => [
						[
							'callback' => 'openFormWithLink',
							'element' => 'button:Test'
						]
					],
					'doc_link' => '/en/manual/config/items/item#testing'
				]
			],
			// #119 Host LLD item prototype mass update popup.
			[
				[
					'url' => 'disc_prototypes.php?cancel=1&parent_discoveryid=133800&context=host',
					'actions' => [
						[
							'callback' => 'openMassUpdate'
						]
					],
					'doc_link' => '/en/manual/config/items/itemupdate#using-mass-update'
				]
			],
			// #120 Host LLD trigger prototype list view.
			[
				[
					'url' => 'trigger_prototypes.php?parent_discoveryid=133800&context=host',
					'doc_link' => '/en/manual/web_interface/frontend_sections/data_collection/hosts/discovery/trigger_prototypes'
				]
			],
			// #121 Host LLD trigger prototype create form.
			[
				[
					'url' => 'trigger_prototypes.php?parent_discoveryid=133800&form=create&context=host',
					'doc_link' => '/en/manual/discovery/low_level_discovery/trigger_prototypes'
				]
			],
			// #122 Host LLD trigger prototype edit form.
			[
				[
					'url' => 'trigger_prototypes.php?form=update&parent_discoveryid=133800&triggerid=99518&context=host',
					'doc_link' => '/en/manual/discovery/low_level_discovery/trigger_prototypes'
				]
			],
			// #123 Host LLD trigger prototype mass update popup.
			[
				[
					'url' => 'trigger_prototypes.php?cancel=1&parent_discoveryid=133800&context=host',
					'actions' => [
						[
							'callback' => 'openMassUpdate'
						]
					],
					'doc_link' => '/en/manual/config/triggers/update#using-mass-update'
				]
			],
			// #124 Host LLD graph prototype list view.
			[
				[
					'url' => 'graphs.php?parent_discoveryid=133800&context=host',
					'doc_link' => '/en/manual/web_interface/frontend_sections/data_collection/hosts/discovery/graph_prototypes'
				]
			],
			// #125 Host LLD graph prototype create form.
			[
				[
					'url' => 'graphs.php?form=create&parent_discoveryid=133800&context=host',
					'doc_link' => '/en/manual/discovery/low_level_discovery/graph_prototypes'
				]
			],
			// #126 Host LLD graph prototype edit form.
			[
				[
					'url' => 'graphs.php?form=update&parent_discoveryid=133800&graphid=600000&context=host',
					'doc_link' => '/en/manual/discovery/low_level_discovery/graph_prototypes'
				]
			],
			// #127 Host LLD host prototype list view.
			[
				[
					'url' => 'host_prototypes.php?parent_discoveryid=90001&context=host',
					'doc_link' => '/en/manual/web_interface/frontend_sections/data_collection/hosts/discovery/host_prototypes'
				]
			],
			// #128 Host LLD host prototype create form.
			[
				[
					'url' => 'host_prototypes.php?form=create&parent_discoveryid=90001&context=host',
					'doc_link' => '/en/manual/vm_monitoring#host-prototypes'
				]
			],
			// #129 Host LLD host prototype edit form.
			[
				[
					'url' => 'host_prototypes.php?form=update&parent_discoveryid=90001&hostid=99200&context=host',
					'doc_link' => '/en/manual/vm_monitoring#host-prototypes'
				]
			],
			// #130 Host Web scenario list view.
			[
				[
					'url' => 'httpconf.php?filter_set=1&filter_hostids%5B0%5D=40001&context=host',
					'doc_link' => '/en/manual/web_interface/frontend_sections/data_collection/hosts/web'
				]
			],
			// #131 Host Web scenario create form.
			[
				[
					'url' => 'httpconf.php?form=create&hostid=40001&context=host',
					'doc_link' => '/en/manual/web_monitoring#configuring-a-web-scenario'
				]
			],
			// #132 Host Web scenario edit form.
			[
				[
					'url' => 'httpconf.php?form=update&hostid=40001&httptestid=94&context=host',
					'doc_link' => '/en/manual/web_monitoring#configuring-a-web-scenario'
				]
			],
			// #133 Host Web scenario step configuration form popup.
			[
				[
					'url' => 'httpconf.php?form=update&hostid=40001&httptestid=94&context=host',
					'actions' => [
						[
							'callback' => 'openFormWithLink',
							'element' => 'xpath://a[@id="tab_stepTab"]'
						],
						[
							'callback' => 'openFormWithLink',
							'element' => 'xpath://div[@id="stepTab"]//button[text()="Add"]'
						]
					],
					'doc_link' => '/en/manual/web_monitoring#configuring-steps'
				]
			],
			// #134 Maintenance list view.
			[
				[
					'url' => 'zabbix.php?action=maintenance.list',
					'doc_link' => '/en/manual/web_interface/frontend_sections/data_collection/maintenance'
				]
			],
			// #135 Create maintenance form popup.
			[
				[
					'url' => 'zabbix.php?action=maintenance.list',
					'actions' => [
						[
							'callback' => 'openFormWithLink',
							'element' => 'button:Create maintenance period'
						]
					],
					'doc_link' => '/en/manual/maintenance#configuration'
				]
			],
			// #136 Edit maintenance form popup.
			[
				[
					'url' => 'zabbix.php?action=maintenance.list',
					'actions' => [
						[
							'callback' => 'openFormWithLink',
							'element' => 'xpath://a[text()="Maintenance for update (data collection)"]'
						]
					],
					'doc_link' => '/en/manual/maintenance#configuration'
				]
			],
			// #137 Trigger actions list view.
			[
				[
					'url' => 'zabbix.php?action=action.list&eventsource=0',
					'doc_link' => '/en/manual/web_interface/frontend_sections/alerts/actions'
				]
			],
			// #138 Create trigger action form popup.
			[
				[
					'url' => 'zabbix.php?action=action.list&eventsource=0',
					'actions' => [
						[
							'callback' => 'openFormWithLink',
							'element' => 'button:Create action'
						]
					],
					'doc_link' => '/en/manual/config/notifications/action#configuring-an-action'
				]
			],
			// #139 Edit trigger action form popup.
			[
				[
					'url' => 'zabbix.php?action=action.list&eventsource=0',
					'actions' => [
						[
							'callback' => 'openFormWithLink',
							'element' => 'xpath://a[text()="Report problems to Zabbix administrators"]'
						]
					],
					'doc_link' => '/en/manual/config/notifications/action#configuring-an-action'
				]
			],
			// #140 Discovery actions list view.
			[
				[
					'url' => 'zabbix.php?action=action.list&eventsource=1',
					'doc_link' => '/en/manual/web_interface/frontend_sections/alerts/actions'
				]
			],
			// #141 Create discovery action form popup.
			[
				[
					'url' => 'zabbix.php?action=action.list&eventsource=1',
					'actions' => [
						[
							'callback' => 'openFormWithLink',
							'element' => 'button:Create action'
						]
					],
					'doc_link' => '/en/manual/config/notifications/action#configuring-an-action'
				]
			],
			// #142 Edit discovery action form popup.
			[
				[
					'url' => 'zabbix.php?action=action.list&eventsource=1',
					'actions' => [
						[
							'callback' => 'openFormWithLink',
							'element' => 'xpath://a[text()="Auto discovery. Linux servers."]'
						]
					],
					'doc_link' => '/en/manual/config/notifications/action#configuring-an-action'
				]
			],
			// #143 Autoregistration actions list view.
			[
				[
					'url' => 'zabbix.php?action=action.list&eventsource=2',
					'doc_link' => '/en/manual/web_interface/frontend_sections/alerts/actions'
				]
			],
			// #144 Create autoregistration action form popup.
			[
				[
					'url' => 'zabbix.php?action=action.list&eventsource=2',
					'actions' => [
						[
							'callback' => 'openFormWithLink',
							'element' => 'button:Create action'
						]
					],
					'doc_link' => '/en/manual/config/notifications/action#configuring-an-action'
				]
			],
			// #145 Edit autoregistration action form popup.
			[
				[
					'url' => 'zabbix.php?action=action.list&eventsource=2',
					'actions' => [
						[
							'callback' => 'openFormWithLink',
							'element' => 'xpath://a[text()="Autoregistration action 1"]'
						]
					],
					'doc_link' => '/en/manual/config/notifications/action#configuring-an-action'
				]
			],
			// #146 Internal actions list view.
			[
				[
					'url' => 'zabbix.php?action=action.list&eventsource=3',
					'doc_link' => '/en/manual/web_interface/frontend_sections/alerts/actions'
				]
			],
			// #147 Create internal action form popup.
			[
				[
					'url' => 'zabbix.php?action=action.list&eventsource=3',
					'actions' => [
						[
							'callback' => 'openFormWithLink',
							'element' => 'button:Create action'
						]
					],
					'doc_link' => '/en/manual/config/notifications/action#configuring-an-action'
				]
			],
			// #148 Edit internal action form popup.
			[
				[
					'url' => 'zabbix.php?action=action.list&eventsource=3',
					'actions' => [
						[
							'callback' => 'openFormWithLink',
							'element' => 'xpath://a[text()="Report not supported items"]'
						]
					],
					'doc_link' => '/en/manual/config/notifications/action#configuring-an-action'
				]
			],
			// #149 Event correlation list view.
			[
				[
					'url' => 'zabbix.php?action=correlation.list',
					'doc_link' => '/en/manual/web_interface/frontend_sections/data_collection/correlation'
				]
			],
			// #150 Create event correlation form view.
			[
				[
					'url' => 'zabbix.php?action=correlation.edit',
					'doc_link' => '/en/manual/config/event_correlation/global#configuration'
				]
			],
			// #151 Edit event correlation form view.
			[
				[
					'url' => 'zabbix.php?correlationid=99002&action=correlation.edit',
					'doc_link' => '/en/manual/config/event_correlation/global#configuration'
				]
			],
			// #152 Network discovery list view.
			[
				[
					'url' => 'zabbix.php?action=discovery.list',
					'doc_link' => '/en/manual/web_interface/frontend_sections/data_collection/discovery'
				]
			],
			// #153 Create network discovery form view.
			[
				[
					'url' => 'zabbix.php?action=discovery.list',
					'actions' => [
						[
							'callback' => 'openFormWithLink',
							'element' => 'button:Create discovery rule'
						]
					],
					'doc_link' => '/en/manual/discovery/network_discovery/rule#rule-attributes'
				]
			],
			// #154 Edit network discovery form view.
			[
				[
					'url' => 'zabbix.php?action=discovery.list',
					'actions' => [
						[
							'callback' => 'openFormWithLink',
							'element' => 'link:Local network'
						]
					],
					'doc_link' => '/en/manual/discovery/network_discovery/rule#rule-attributes'
				]
			],
			// #155 Administration -> General -> GUI view.
			[
				[
					'url' => 'zabbix.php?action=gui.edit',
					'doc_link' => '/en/manual/web_interface/frontend_sections/administration/general#gui'
				]
			],
			// #156 Administration -> General -> Autoregistration view.
			[
				[
					'url' => 'zabbix.php?action=autoreg.edit',
					'doc_link' => '/en/manual/web_interface/frontend_sections/administration/general#autoregistration'
				]
			],
			// #157 Administration -> General -> Housekeeping view.
			[
				[
					'url' => 'zabbix.php?action=housekeeping.edit',
					'doc_link' => '/en/manual/web_interface/frontend_sections/administration/housekeeping'
				]
			],
			// #158 Administration -> General -> Audit log view.
			[
				[
					'url' => 'zabbix.php?action=audit.settings.edit',
					'doc_link' => '/en/manual/web_interface/frontend_sections/administration/audit_log'
				]
			],
			// #159 Administration -> General -> Images -> Icon view.
			[
				[
					'url' => 'zabbix.php?action=image.list',
					'doc_link' => '/en/manual/web_interface/frontend_sections/administration/general#images'
				]
			],
			// #160 Administration -> General -> Images -> Background view.
			[
				[
					'url' => 'zabbix.php?action=image.list&imagetype=2',
					'doc_link' => '/en/manual/web_interface/frontend_sections/administration/general#images'
				]
			],
			// #161 Administration -> General -> Images -> Create image view.
			[
				[
					'url' => 'zabbix.php?action=image.edit&imagetype=1',
					'doc_link' => '/en/manual/web_interface/frontend_sections/administration/general#images'
				]
			],
			// #162 Administration -> General -> Images -> Edit image view.
			[
				[
					'url' => 'zabbix.php?action=image.edit&imageid=2',
					'doc_link' => '/en/manual/web_interface/frontend_sections/administration/general#images'
				]
			],
			// #163 Administration -> General -> Images -> Create background view.
			[
				[
					'url' => 'zabbix.php?action=image.list&imagetype=2',
					'actions' => [
						[
							'callback' => 'openFormWithLink',
							'element' => 'button:Create background'
						]
					],
					'doc_link' => '/en/manual/web_interface/frontend_sections/administration/general#images'
				]
			],
			// #164 Administration -> General -> Icon mapping list view.
			[
				[
					'url' => 'zabbix.php?action=iconmap.list',
					'doc_link' => '/en/manual/web_interface/frontend_sections/administration/general#icon-mapping'
				]
			],
			// #165 Administration -> General -> Icon mapping -> Create form view.
			[
				[
					'url' => 'zabbix.php?action=iconmap.edit',
					'doc_link' => '/en/manual/web_interface/frontend_sections/administration/general#icon-mapping'
				]
			],
			// #166 Administration -> General -> Icon mapping -> Edit form view.
			[
				[
					'url' => 'zabbix.php?action=iconmap.edit&iconmapid=101',
					'doc_link' => '/en/manual/web_interface/frontend_sections/administration/general#icon-mapping'
				]
			],
			// #167 Administration -> General -> Regular expressions list view.
			[
				[
					'url' => 'zabbix.php?action=regex.list',
					'doc_link' => '/en/manual/web_interface/frontend_sections/administration/general#regular-expressions'
				]
			],
			// #168 Administration -> General -> Regular expressions -> Create form view.
			[
				[
					'url' => 'zabbix.php?action=regex.edit',
					'doc_link' => '/en/manual/regular_expressions#global-regular-expressions'
				]
			],
			// #169 Administration -> General -> Regular expressions -> Edit form view.
			[
				[
					'url' => 'zabbix.php?action=regex.edit&regexid=3',
					'doc_link' => '/en/manual/regular_expressions#global-regular-expressions'
				]
			],
			// #170 Administration -> General -> Macros view.
			[
				[
					'url' => 'zabbix.php?action=macros.edit',
					'doc_link' => '/en/manual/web_interface/frontend_sections/administration/macros'
				]
			],
			// #171 Administration -> General -> Trigger displaying options view.
			[
				[
					'url' => 'zabbix.php?action=trigdisplay.edit',
					'doc_link' => '/en/manual/web_interface/frontend_sections/administration/general#trigger-displaying-options'
				]
			],
			// #172 Administration -> General -> Geographical maps view.
			[
				[
					'url' => 'zabbix.php?action=geomaps.edit',
					'doc_link' => '/en/manual/web_interface/frontend_sections/administration/general#geographical-maps'
				]
			],
			// #173 Administration -> General -> Modules list view.
			[
				[
					'url' => 'zabbix.php?action=module.list',
					'doc_link' => '/en/manual/web_interface/frontend_sections/administration/general#modules'
				]
			],
			// #174 Administration -> General -> Module edit view.
			[
				[
					'url' => 'zabbix.php?action=module.list',
					'actions' => [
						[
							'callback' => 'openFormWithLink',
							'element' => 'button:Scan directory'
						],
						[
							'callback' => 'openFormWithLink',
							'element' => 'link:1st Module name'
						]
					],
					'doc_link' => '/en/manual/extensions/frontendmodules#manifest-preparation'
				]
			],
			// #175 Administration -> General -> Api tokens list view.
			[
				[
					'url' => 'zabbix.php?action=token.list',
					'doc_link' => '/en/manual/web_interface/frontend_sections/users/api_tokens'
				]
			],
			// #176 Administration -> General -> Api tokens -> Create Api token popup.
			[
				[
					'url' => 'zabbix.php?action=token.list',
					'actions' => [
						[
							'callback' => 'openFormWithLink',
							'element' => 'button:Create API token'
						]
					],
					'doc_link' => '/en/manual/web_interface/frontend_sections/users/api_tokens'
				]
			],
			// #177 Administration -> General -> Api tokens -> Edit Api token popup.
			[
				[
					'url' => 'zabbix.php?action=token.list',
					'actions' => [
						[
							'callback' => 'openFormWithLink',
							'element' => 'link:Admin token'
						]
					],
					'doc_link' => '/en/manual/web_interface/frontend_sections/users/api_tokens'
				]
			],
			// #178 Administration -> General -> Other view.
			[
				[
					'url' => 'zabbix.php?action=miscconfig.edit',
					'doc_link' => '/en/manual/web_interface/frontend_sections/administration/general#other-parameters'
				]
			],
			// #179 Administration -> Proxy list view.
			[
				[
					'url' => 'zabbix.php?action=proxy.list',
					'doc_link' => '/en/manual/web_interface/frontend_sections/administration/proxies'
				]
			],
			// #180 Administration -> Create proxy view.
			[
				[
					'url' => 'zabbix.php?action=proxy.list',
					'actions' => [
						[
							'callback' => 'openFormWithLink',
							'element' => 'button:Create proxy'
						]
					],
					'doc_link' => '/en/manual/distributed_monitoring/proxies#configuration'
				]
			],
			// #181 Administration -> Proxies -> Edit proxy view.
			[
				[
					'url' => 'zabbix.php?action=proxy.list',
					'actions' => [
						[
							'callback' => 'openFormWithLink',
							'element' => 'link:Proxy for Actions'
						]
					],
					'doc_link' => '/en/manual/distributed_monitoring/proxies#configuration'
				]
			],
			// #182 Administration -> Authentication view.
			[
				[
					'url' => 'zabbix.php?action=authentication.edit',
					'doc_link' => '/en/manual/web_interface/frontend_sections/users/authentication'
				]
			],
			// #183 Administration -> User groups list view.
			[
				[
					'url' => 'zabbix.php?action=usergroup.list',
					'doc_link' => '/en/manual/web_interface/frontend_sections/users/user_groups'
				]
			],
			// #184 Administration -> User groups -> Create user group view.
			[
				[
					'url' => 'zabbix.php?action=usergroup.edit',
					'doc_link' => '/en/manual/config/users_and_usergroups/usergroup#configuration'
				]
			],
			// #185 Administration -> User groups -> Edit user group view.
			[
				[
					'url' => 'zabbix.php?action=usergroup.edit&usrgrpid=7',
					'doc_link' => '/en/manual/config/users_and_usergroups/usergroup#configuration'
				]
			],
			// #186 Administration -> User roles list view.
			[
				[
					'url' => 'zabbix.php?action=userrole.list',
					'doc_link' => '/en/manual/web_interface/frontend_sections/users/user_roles'
				]
			],
			// #187 Administration -> User roles -> Create form view.
			[
				[
					'url' => '/zabbix.php?action=userrole.edit',
					'doc_link' => '/en/manual/web_interface/frontend_sections/users/user_roles#default-user-roles'
				]
			],
			// #188 Administration -> User roles -> Edit form view.
			[
				[
					'url' => 'zabbix.php?action=userrole.edit&roleid=3',
					'doc_link' => '/en/manual/web_interface/frontend_sections/users/user_roles#default-user-roles'
				]
			],
			// #189 Administration -> Users list view.
			[
				[
					'url' => 'zabbix.php?action=user.list',
					'doc_link' => '/en/manual/web_interface/frontend_sections/users/user_list'
				]
			],
			// #190 Administration -> Users -> Create form view.
			[
				[
					'url' => 'zabbix.php?action=user.edit',
					'doc_link' => '/en/manual/config/users_and_usergroups/user'
				]
			],
			// #191 Administration -> Users -> Edit form view.
			[
				[
					'url' => 'zabbix.php?action=user.edit&userid=1',
					'doc_link' => '/en/manual/config/users_and_usergroups/user'
				]
			],
			// #192 Administration -> Media type list view.
			[
				[
					'url' => 'zabbix.php?action=mediatype.list',
					'doc_link' => '/en/manual/web_interface/frontend_sections/alerts/mediatypes'
				]
			],
			// #193 Administration -> Media type -> Create form view.
			[
				[
					'url' => 'zabbix.php?action=mediatype.edit',
					'doc_link' => '/en/manual/config/notifications/media#common-parameters'
				]
			],
			// #194 Administration -> Media type -> Edit form view.
			[
				[
					'url' => 'zabbix.php?action=mediatype.edit&mediatypeid=1',
					'doc_link' => '/en/manual/config/notifications/media#common-parameters'
				]
			],
			// #195 Administration -> Media type -> Import view.
			[
				[
					'url' => 'zabbix.php?action=mediatype.list',
					'actions' => [
						[
							'callback' => 'openFormWithLink',
							'element' => 'button:Import'
						]
					],
					'doc_link' => '/en/manual/xml_export_import/media#importing'
				]
			],
			// #196 Administration -> Scripts list view.
			[
				[
					'url' => 'zabbix.php?action=script.list',
					'doc_link' => '/en/manual/web_interface/frontend_sections/alerts/scripts'
				]
			],
			// #197 Administration -> Scripts -> Create form view.
			[
				[
					'url' => 'zabbix.php?action=script.list',
					'actions' => [
						[
							'callback' => 'openFormWithLink',
							'element' => 'button:Create script'
						]
					],
					'doc_link' => '/en/manual/web_interface/frontend_sections/alerts/scripts#configuring-a-global-script'
				]
			],
			// #198 Administration -> Scripts -> Edit form view.
			[
				[
					'url' => 'zabbix.php?action=script.list',
					'actions' => [
						[
							'callback' => 'openFormWithLink',
							'element' => 'link:Detect operating system'
						]
					],
					'doc_link' => '/en/manual/web_interface/frontend_sections/alerts/scripts#configuring-a-global-script'
				]
			],
			// #199 Administration -> Queue overview view.
			[
				[
					'url' => 'zabbix.php?action=queue.overview',
					'doc_link' => '/en/manual/web_interface/frontend_sections/administration/queue#overview-by-item-type'
				]
			],
			// #200 Administration -> Queue overview by proxy view.
			[
				[
					'url' => 'zabbix.php?action=queue.overview.proxy',
					'doc_link' => '/en/manual/web_interface/frontend_sections/administration/queue#overview-by-proxy'
				]
			],
			// #201 Administration -> Queue details view.
			[
				[
					'url' => 'zabbix.php?action=queue.details',
					'doc_link' => '/en/manual/web_interface/frontend_sections/administration/queue#list-of-waiting-items'
				]
			],
			// #202 User profile view.
			[
				[
					'url' => 'zabbix.php?action=userprofile.edit',
					'doc_link' => '/en/manual/web_interface/user_profile#user-profile'
				]
			],
			// #203 User settings -> Api tokens list view.
			[
				[
					'url' => 'zabbix.php?action=user.token.list',
					'doc_link' => '/en/manual/web_interface/user_profile#api-tokens'
				]
			],
			// #204 User settings -> Api tokens -> Create Api token popup.
			[
				[
					'url' => 'zabbix.php?action=user.token.list',
					'actions' => [
						[
							'callback' => 'openFormWithLink',
							'element' => 'button:Create API token'
						]
					],
					'doc_link' => '/en/manual/web_interface/frontend_sections/users/api_tokens'
				]
			],
			// #205 User settings -> Api tokens -> Edit Api token popup.
			[
				[
					'url' => 'zabbix.php?action=user.token.list',
					'actions' => [
						[
							'callback' => 'openFormWithLink',
							'element' => 'link:Admin token'
						]
					],
					'doc_link' => '/en/manual/web_interface/frontend_sections/users/api_tokens'
				]
			],
			// #206 Template groups list view.
			[
				[
					'url' => 'zabbix.php?action=templategroup.list',
					'doc_link' => '/en/manual/web_interface/frontend_sections/data_collection/templategroups'
				]
			],
			// #207 Create template group popup.
			[
				[
					'url' => 'zabbix.php?action=templategroup.list',
					'actions' => [
						[
							'callback' => 'openFormWithLink',
							'element' => 'button:Create template group'
						]
					],
					'open_button' => 'button:Create template group',
					'doc_link' => '/en/manual/config/templates/template#creating-a-template-group'
				]
			],
			// #208 Edit template group popup.
			[
				[
					'url' => 'zabbix.php?action=templategroup.list',
					'actions' => [
						[
							'callback' => 'openFormWithLink',
							'element' => 'xpath://a[text()="Templates/Applications"]'
						]
					],
					'doc_link' => '/en/manual/config/templates/template#creating-a-template-group'
				]
			],
			// #209 Create template group form view (standalone).
			[
				[
					'url' => 'zabbix.php?action=templategroup.edit',
					'doc_link' => '/en/manual/config/templates/template#creating-a-template-group'
				]
			],
			// #210 Start creating Discovery status widget.
			[
				[
					'url' => 'zabbix.php?action=dashboard.view&dashboardid=1',
					'actions' => [
						[
							'callback' => 'openFormWithLink',
							'element' => 'button:Edit dashboard'
						],
						[
							'callback' => 'openFormWithLink',
							'element' => 'id:dashboard-add-widget'
						]
					],
					'widget_type' => 'Discovery status',
					'doc_link' => '/en/manual/web_interface/frontend_sections/dashboards/widgets/discovery_status'
				]
			],
			// #211 Start creating Favorite Graphs widget.
			[
				[
					'url' => 'zabbix.php?action=dashboard.view&dashboardid=1',
					'actions' => [
						[
							'callback' => 'openFormWithLink',
							'element' => 'button:Edit dashboard'
						],
						[
							'callback' => 'openFormWithLink',
							'element' => 'id:dashboard-add-widget'
						]
					],
					'widget_type' => 'Favorite graphs',
					'doc_link' => '/en/manual/web_interface/frontend_sections/dashboards/widgets/favorite_graphs'
				]
			],
			// #212 Start creating Favorite maps widget.
			[
				[
					'url' => 'zabbix.php?action=dashboard.view&dashboardid=1',
					'actions' => [
						[
							'callback' => 'openFormWithLink',
							'element' => 'button:Edit dashboard'
						],
						[
							'callback' => 'openFormWithLink',
							'element' => 'id:dashboard-add-widget'
						]
					],
					'widget_type' => 'Favorite maps',
					'doc_link' => '/en/manual/web_interface/frontend_sections/dashboards/widgets/favorite_maps'
				]
			],
			// #213 Start creating Geomap widget.
			[
				[
					'url' => 'zabbix.php?action=dashboard.view&dashboardid=1',
					'actions' => [
						[
							'callback' => 'openFormWithLink',
							'element' => 'button:Edit dashboard'
						],
						[
							'callback' => 'openFormWithLink',
							'element' => 'id:dashboard-add-widget'
						]
					],
					'widget_type' => 'Geomap',
					'doc_link' => '/en/manual/web_interface/frontend_sections/dashboards/widgets/geomap'
				]
			],
			// #214 Start creating Graph widget.
			[
				[
					'url' => 'zabbix.php?action=dashboard.view&dashboardid=1',
					'actions' => [
						[
							'callback' => 'openFormWithLink',
							'element' => 'button:Edit dashboard'
						],
						[
							'callback' => 'openFormWithLink',
							'element' => 'id:dashboard-add-widget'
						]
					],
					'widget_type' => 'Graph',
					'doc_link' => '/en/manual/web_interface/frontend_sections/dashboards/widgets/graph'
				]
			],
			// #215 Start creating Graph (Classic) widget.
			[
				[
					'url' => 'zabbix.php?action=dashboard.view&dashboardid=1',
					'actions' => [
						[
							'callback' => 'openFormWithLink',
							'element' => 'button:Edit dashboard'
						],
						[
							'callback' => 'openFormWithLink',
							'element' => 'id:dashboard-add-widget'
						]
					],
					'widget_type' => 'Graph (classic)',
					'doc_link' => '/en/manual/web_interface/frontend_sections/dashboards/widgets/graph_classic'
				]
			],
			// #216 Start creating Graph prototype widget.
			[
				[
					'url' => 'zabbix.php?action=dashboard.view&dashboardid=1',
					'actions' => [
						[
							'callback' => 'openFormWithLink',
							'element' => 'button:Edit dashboard'
						],
						[
							'callback' => 'openFormWithLink',
							'element' => 'id:dashboard-add-widget'
						]
					],
					'widget_type' => 'Graph prototype',
					'doc_link' => '/en/manual/web_interface/frontend_sections/dashboards/widgets/graph_prototype'
				]
			],
			// #217 Start creating Host availability widget.
			[
				[
					'url' => 'zabbix.php?action=dashboard.view&dashboardid=1',
					'actions' => [
						[
							'callback' => 'openFormWithLink',
							'element' => 'button:Edit dashboard'
						],
						[
							'callback' => 'openFormWithLink',
							'element' => 'id:dashboard-add-widget'
						]
					],
					'widget_type' => 'Host availability',
					'doc_link' => '/en/manual/web_interface/frontend_sections/dashboards/widgets/host_availability'
				]
			],
			// #218 Start creating Item value widget.
			[
				[
					'url' => 'zabbix.php?action=dashboard.view&dashboardid=1',
					'actions' => [
						[
							'callback' => 'openFormWithLink',
							'element' => 'button:Edit dashboard'
						],
						[
							'callback' => 'openFormWithLink',
							'element' => 'id:dashboard-add-widget'
						]
					],
					'widget_type' => 'Item value',
					'doc_link' => '/en/manual/web_interface/frontend_sections/dashboards/widgets/item_value'
				]
			],
			// #219 Start creating Map widget.
			[
				[
					'url' => 'zabbix.php?action=dashboard.view&dashboardid=1',
					'actions' => [
						[
							'callback' => 'openFormWithLink',
							'element' => 'button:Edit dashboard'
						],
						[
							'callback' => 'openFormWithLink',
							'element' => 'id:dashboard-add-widget'
						]
					],
					'widget_type' => 'Map',
					'doc_link' => '/en/manual/web_interface/frontend_sections/dashboards/widgets/map'
				]
			],
			// #220 Start creating Map tree widget.
			[
				[
					'url' => 'zabbix.php?action=dashboard.view&dashboardid=1',
					'actions' => [
						[
							'callback' => 'openFormWithLink',
							'element' => 'button:Edit dashboard'
						],
						[
							'callback' => 'openFormWithLink',
							'element' => 'id:dashboard-add-widget'
						]
					],
					'widget_type' => 'Map navigation tree',
					'doc_link' => '/en/manual/web_interface/frontend_sections/dashboards/widgets/map_tree'
				]
			],
			// #221 Start creating Plain text widget.
			[
				[
					'url' => 'zabbix.php?action=dashboard.view&dashboardid=1',
					'actions' => [
						[
							'callback' => 'openFormWithLink',
							'element' => 'button:Edit dashboard'
						],
						[
							'callback' => 'openFormWithLink',
							'element' => 'id:dashboard-add-widget'
						]
					],
					'widget_type' => 'Plain text',
					'doc_link' => '/en/manual/web_interface/frontend_sections/dashboards/widgets/plain_text'
				]
			],
			// #222 Start creating Problem hosts widget.
			[
				[
					'url' => 'zabbix.php?action=dashboard.view&dashboardid=1',
					'actions' => [
						[
							'callback' => 'openFormWithLink',
							'element' => 'button:Edit dashboard'
						],
						[
							'callback' => 'openFormWithLink',
							'element' => 'id:dashboard-add-widget'
						]
					],
					'widget_type' => 'Problem hosts',
					'doc_link' => '/en/manual/web_interface/frontend_sections/dashboards/widgets/problem_hosts'
				]
			],
			// #223 Start creating Problems widget.
			[
				[
					'url' => 'zabbix.php?action=dashboard.view&dashboardid=1',
					'actions' => [
						[
							'callback' => 'openFormWithLink',
							'element' => 'button:Edit dashboard'
						],
						[
							'callback' => 'openFormWithLink',
							'element' => 'id:dashboard-add-widget'
						]
					],
					'widget_type' => 'Problems',
					'doc_link' => '/en/manual/web_interface/frontend_sections/dashboards/widgets/problems'
				]
			],
			// #224 Start creating Problems severity widget.
			[
				[
					'url' => 'zabbix.php?action=dashboard.view&dashboardid=1',
					'actions' => [
						[
							'callback' => 'openFormWithLink',
							'element' => 'button:Edit dashboard'
						],
						[
							'callback' => 'openFormWithLink',
							'element' => 'id:dashboard-add-widget'
						]
					],
					'widget_type' => 'Problems by severity',
					'doc_link' => '/en/manual/web_interface/frontend_sections/dashboards/widgets/problems_severity'
				]
			],
			// #225 Start creating SLA report widget.
			[
				[
					'url' => 'zabbix.php?action=dashboard.view&dashboardid=1',
					'actions' => [
						[
							'callback' => 'openFormWithLink',
							'element' => 'button:Edit dashboard'
						],
						[
							'callback' => 'openFormWithLink',
							'element' => 'id:dashboard-add-widget'
						]
					],
					'widget_type' => 'SLA report',
					'doc_link' => '/en/manual/web_interface/frontend_sections/dashboards/widgets/sla_report'
				]
			],
			// #226 Start creating System widget.
			[
				[
					'url' => 'zabbix.php?action=dashboard.view&dashboardid=1',
					'actions' => [
						[
							'callback' => 'openFormWithLink',
							'element' => 'button:Edit dashboard'
						],
						[
							'callback' => 'openFormWithLink',
							'element' => 'id:dashboard-add-widget'
						]
					],
					'widget_type' => 'System information',
					'doc_link' => '/en/manual/web_interface/frontend_sections/dashboards/widgets/system'
				]
			],
			// #227 Start creating Top hosts widget.
			[
				[
					'url' => 'zabbix.php?action=dashboard.view&dashboardid=1',
					'actions' => [
						[
							'callback' => 'openFormWithLink',
							'element' => 'button:Edit dashboard'
						],
						[
							'callback' => 'openFormWithLink',
							'element' => 'id:dashboard-add-widget'
						]
					],
					'widget_type' => 'Top hosts',
					'doc_link' => '/en/manual/web_interface/frontend_sections/dashboards/widgets/top_hosts'
				]
			],
			// #228 Start creating Trigger overview widget.
			[
				[
					'url' => 'zabbix.php?action=dashboard.view&dashboardid=1',
					'actions' => [
						[
							'callback' => 'openFormWithLink',
							'element' => 'button:Edit dashboard'
						],
						[
							'callback' => 'openFormWithLink',
							'element' => 'id:dashboard-add-widget'
						]
					],
					'widget_type' => 'Trigger overview',
					'doc_link' => '/en/manual/web_interface/frontend_sections/dashboards/widgets/trigger_overview'
				]
			],
			// #229 Start creating URL widget.
			[
				[
					'url' => 'zabbix.php?action=dashboard.view&dashboardid=1',
					'actions' => [
						[
							'callback' => 'openFormWithLink',
							'element' => 'button:Edit dashboard'
						],
						[
							'callback' => 'openFormWithLink',
							'element' => 'id:dashboard-add-widget'
						]
					],
					'widget_type' => 'URL',
					'doc_link' => '/en/manual/web_interface/frontend_sections/dashboards/widgets/url'
				]
			],
			// #230 Start creating Web monitoring widget.
			[
				[
					'url' => 'zabbix.php?action=dashboard.view&dashboardid=1',
					'actions' => [
						[
							'callback' => 'openFormWithLink',
							'element' => 'button:Edit dashboard'
						],
						[
							'callback' => 'openFormWithLink',
							'element' => 'id:dashboard-add-widget'
						]
					],
					'widget_type' => 'Web monitoring',
					'doc_link' => '/en/manual/web_interface/frontend_sections/dashboards/widgets/web_monitoring'
				]
			],
			// #231 Start creating Data overview widget.
			[
				[
					'url' => 'zabbix.php?action=dashboard.view&dashboardid=1',
					'actions' => [
						[
							'callback' => 'openFormWithLink',
							'element' => 'button:Edit dashboard'
						],
						[
							'callback' => 'openFormWithLink',
							'element' => 'id:dashboard-add-widget'
						]
					],
					'widget_type' => 'Data overview',
					'doc_link' => '/en/manual/web_interface/frontend_sections/dashboards/widgets/data_overview'
				]
			],
			// #232 Connectors list view.
			[
				[
					'url' => 'zabbix.php?action=connector.list',
					'doc_link' => '/en/manual/web_interface/frontend_sections/administration/general#connectors'
				]
			],
			// #233 Create connectors popup.
			[
				[
					'url' => 'zabbix.php?action=connector.list',
					'actions' => [
						[
							'callback' => 'openFormWithLink',
							'element' => 'button:Create connector'
						]
					],
					'doc_link' => '/en/manual/config/export/streaming#configuration'
				]
			],
			// #234 Edit connectors popup.
			[
				[
					'url' => 'zabbix.php?action=connector.list',
					'actions' => [
						[
							'callback' => 'openFormWithLink',
							'element' => 'link:Default connector'
						]
					],
					'doc_link' => '/en/manual/config/export/streaming#configuration'

				]
			]
		];
	}

	/**
	 * @dataProvider getGeneralDocumentationLinkData
	 */
	public function testDocumentationLinks_checkGeneralLinks($data) {
		$this->page->login()->open($data['url'])->waitUntilReady();

		// Execute the corresponding callback function to open the form with doc link.
		if (array_key_exists('actions', $data)) {
			foreach ($data['actions'] as $action) {
				call_user_func_array([$this, $action['callback']], [CTestArrayHelper::get($action, 'element', null)]);
			}
		}

		$dialog = COverlayDialogElement::find()->one(false);
		$location = ($dialog->isValid()) ? $dialog->waitUntilReady() : $this;

		// Check all widget documentation links.
		if (array_key_exists('widget_type', $data)) {
			$form = $dialog->asForm();
			$form->fill(['Type' => CFormElement::RELOADABLE_FILL($data['widget_type'])]);
		}

		// Get the documentation link and compare it with expected result.
		$link = $location->query('class:zi-help')->one();
		$this->assertEquals(self::$path_start.self::$version.$data['doc_link'], $link->getAttribute('href'));

		// If the link was located in a popup - close this popup.
		if ($dialog->isValid()) {
			$location->close();
		}

		// Cancel element creation/update if it impacts execution of next cases and close alert.
		$cancel_button = $this->query('id:dashboard-cancel')->one(false);
		if ($cancel_button->isClickable()) {
			$cancel_button->click();

			// Close alert if it prevents cancellation of element creation/update.
			if ($this->page->isAlertPresent()) {
				$this->page->acceptAlert();
			}
		}
	}

	/**
	 * Find and click on the element that leads to the form with the link.
	 *
	 * @param string  $locator		locator of the element that needs to be clicked to open form with doc link
	 */
	private function openFormWithLink($locator) {
		$this->query($locator)->waitUntilPresent()->one()->click();
	}

	/*
	 * Open the Mass update overlay dialog.
	 */
	private function openMassUpdate() {
		$this->query('xpath://input[contains(@id, "all_")]')->asCheckbox()->one()->set(true);
		$this->query('button:Mass update')->waitUntilClickable()->one()->click();
	}

	public static function getMapDocumentationLinkData() {
		return [
			// #0 Edit element form.
			[
				[
					'element' => 'xpath://div[@data-id="3"]',
					'doc_link' => '/en/manual/config/visualization/maps/map#adding-elements'
				]
			],
			// #1 Edit shape form.
			[
				[
					'element' => 'xpath://div[@data-id="101"]',
					'doc_link' => '/en/manual/config/visualization/maps/map#adding-shapes'
				]
			],
			// #2 Edit element selection.
			[
				[
					'element' => ['xpath://div[@data-id="7"]', 'xpath://div[@data-id="5"]'],
					'doc_link' => '/en/manual/config/visualization/maps/map#selecting-elements'
				]
			],
			// #3 Edit shape selection.
			[
				[
					'element' => ['xpath://div[@data-id="100"]', 'xpath://div[@data-id="101"]'],
					'doc_link' => '/en/manual/config/visualization/maps/map#adding-shapes'
				]
			]
		];
	}

	/**
	 * @dataProvider getMapDocumentationLinkData
	 */
	public function testDocumentationLinks_checkMapElementLinks($data) {
		$this->page->login()->open('sysmap.php?sysmapid=3')->waitUntilReady();

		// Checking element selection documentation links requires pressing control key when selecting elements.
		if (is_array($data['element'])) {
			$keyboard = CElementQuery::getDriver()->getKeyboard();
			$keyboard->pressKey(WebDriverKeys::LEFT_CONTROL);

			foreach ($data['element'] as $element) {
				$this->query($element)->one()->click();
			}

			$keyboard->releaseKey(WebDriverKeys::LEFT_CONTROL);
		}
		else {
			$this->query($data['element'])->one()->click();
		}

		$dialog = $this->query('id:map-window')->one()->waitUntilVisible();

		// Maps contain headers for all map elements, so only the visible one should be checked.
		$link = $dialog->query('class:zi-help')->all()->filter(new CElementFilter(CElementFilter::VISIBLE))->first();

		$this->assertEquals(self::$path_start.self::$version.$data['doc_link'], $link->getAttribute('href'));
	}
}<|MERGE_RESOLUTION|>--- conflicted
+++ resolved
@@ -694,23 +694,6 @@
 					'doc_link' => '/en/manual/web_interface/frontend_sections/dashboards#creating-a-dashboard'
 				]
 			],
-<<<<<<< HEAD
-			// #68 Template dashboard widget create popup.
-			// TODO: Uncomment the below case when ZBX-21929 will be merged.
-//			[
-//				[
-//					'url' => 'zabbix.php?action=template.dashboard.edit&dashboardid=50',
-//					'actions' => [
-//						[
-//							'callback' => 'openFormWithLink',
-//							'element' => 'xpath:(//button[contains(@class, "js-widget-edit")])[1]'
-//						]
-//					],
-//					'doc_link' => '/en/manual/web_interface/frontend_sections/dashboards/widgets'
-//				]
-//			],
-			// #69 Template dashboard widget edit popup.
-=======
 			// #69 Template dashboard widget create popup.
 			[
 				[
@@ -725,7 +708,6 @@
 				]
 			],
 			// #70 Template dashboard widget edit popup.
->>>>>>> 71c46694
 			[
 				[
 					'url' => 'zabbix.php?action=template.dashboard.edit&dashboardid=50',
