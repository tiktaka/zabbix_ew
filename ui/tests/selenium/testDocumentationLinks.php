--- conflicted
+++ resolved
@@ -2598,8 +2598,14 @@
 					'doc_link' => '/en/manual/config/export/streaming#configuration'
 				]
 			],
-<<<<<<< HEAD
-			// #237 Create Pie chart.
+			// #237 Administration -> General -> Timeouts.
+			[
+				[
+					'url' => 'zabbix.php?action=timeouts.edit',
+					'doc_link' => '/en/manual/web_interface/frontend_sections/administration/general#timeouts'
+				]
+			],
+			// #238 Create Pie chart.
 			[
 				[
 					'url' => 'zabbix.php?action=dashboard.view&dashboardid=1',
@@ -2615,13 +2621,6 @@
 					],
 					'widget_type' => 'Pie chart',
 					'doc_link' => '/en/manual/web_interface/frontend_sections/dashboards/widgets/pie_chart'
-=======
-			// #237 Administration -> General -> Timeouts.
-			[
-				[
-					'url' => 'zabbix.php?action=timeouts.edit',
-					'doc_link' => '/en/manual/web_interface/frontend_sections/administration/general#timeouts'
->>>>>>> bda8345e
 				]
 			]
 		];
