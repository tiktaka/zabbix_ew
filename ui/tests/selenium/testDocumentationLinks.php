<?php
/*
** Zabbix
** Copyright (C) 2001-2022 Zabbix SIA
**
** This program is free software; you can redistribute it and/or modify
** it under the terms of the GNU General Public License as published by
** the Free Software Foundation; either version 2 of the License, or
** (at your option) any later version.
**
** This program is distributed in the hope that it will be useful,
** but WITHOUT ANY WARRANTY; without even the implied warranty of
** MERCHANTABILITY or FITNESS FOR A PARTICULAR PURPOSE. See the
** GNU General Public License for more details.
**
** You should have received a copy of the GNU General Public License
** along with this program; if not, write to the Free Software
** Foundation, Inc., 51 Franklin Street, Fifth Floor, Boston, MA  02110-1301, USA.
**/

require_once dirname(__FILE__).'/../include/CWebTest.php';

use Facebook\WebDriver\WebDriverKeys;

/**
 * @backup profiles, module, services, token
 *
 * @onBefore prepareServiceData
 */
class testDocumentationLinks extends CWebTest {

	public function prepareServiceData() {
		self::$version = substr(ZABBIX_VERSION, 0, 3);

		// Create a service.
		CDataHelper::call('service.create', [
			[
				'name' => 'Service_1',
				'algorithm' => 1,
				'sortorder' => 1
			]
		]);

		// Create an API token.
		CDataHelper::call('token.create', [
			[
				'name' => 'Admin token',
				'userid' => 1
			]
		]);
	}

	/**
	 * Major version of Zabbix the test is executed on.
	 */
	private static $version;

	/**
	 * Static start of each documentation link.
	 */
	private static $path_start = 'https://www.zabbix.com/documentation/';

	public static function getGeneralDocumentationLinkData() {
		return [
			// #0 Dashboard list.
			[
				[
					'url' => 'zabbix.php?action=dashboard.list',
					'doc_link' => '/en/manual/web_interface/frontend_sections/monitoring/dashboard'
				]
			],
			// #1 Certain dashboard in view mode.
			[
				[
					'url' => 'zabbix.php?action=dashboard.view&dashboardid=1',
					'doc_link' => '/en/manual/web_interface/frontend_sections/monitoring/dashboard'
				]
			],
			// #2 Create dashboard popup.
			[
				[
					'url' => 'zabbix.php?action=dashboard.list',
					'actions' => [
						[
							'callback' => 'openFormWithLink',
							'element' => 'button:Create dashboard'
						]
					],
					'doc_link' => '/en/manual/web_interface/frontend_sections/monitoring/dashboard#creating-a-dashboard'
				]
			],
			// #3 Widget Create popup.
			[
				[
					'url' => 'zabbix.php?action=dashboard.view&dashboardid=1',
					'actions' => [
						[
							'callback' => 'openFormWithLink',
							'element' => 'button:Edit dashboard'
						],
						[
							'callback' => 'openFormWithLink',
							'element' => 'id:dashboard-add-widget'
						]
					],
					'doc_link' => '/en/manual/web_interface/frontend_sections/monitoring/dashboard/widgets'
				]
			],
			// #4 Widget edit form.
			[
				[
					'url' => 'zabbix.php?action=dashboard.view&dashboardid=1',
					'doc_link' => '/en/manual/web_interface/frontend_sections/monitoring/dashboard/widgets',
					'actions' => [
						[
							'callback' => 'openFormWithLink',
							'element' => 'xpath:(//button[@class="btn-widget-edit"])[1]'
						]
					]
				]
			],
			// #5 Add dashboard page configuration popup.
			[
				[
					'url' => 'zabbix.php?action=dashboard.view&dashboardid=1',
					'doc_link' => '/en/manual/web_interface/frontend_sections/monitoring/dashboard#adding-pages',
					'actions' => [
						[
							'callback' => 'openFormWithLink',
							'element' => 'button:Edit dashboard'
						],
						[
							'callback' => 'openFormWithLink',
							'element' => 'xpath://button[@id="dashboard-add"]'
						],
						[
							'callback' => 'openFormWithLink',
							'element' => 'xpath://a[text()="Add page"]'
						]
					]
				]
			],
			// #6 Global search view.
			[
				[
					'url' => 'zabbix.php?action=search&search=zabbix',
					'doc_link' => '/en/manual/web_interface/global_search'
				]
			],
			// #7 Problems view.
			[
				[
					'url' => 'zabbix.php?action=problem.view',
					'doc_link' => '/en/manual/web_interface/frontend_sections/monitoring/problems'
				]
			],
			// #8 Event details view.
			[
				[
					'url' => 'tr_events.php?triggerid=100028&eventid=95',
					'doc_link' => '/en/manual/web_interface/frontend_sections/monitoring/problems#viewing-details'
				]
			],
			// #9 Problems Mass update popup.
			[
				[
					'url' => 'zabbix.php?action=problem.view',
					'actions' => [
						[
							'callback' => 'openMassUpdate'
						]
					],
					'doc_link' => '/en/manual/acknowledges#updating-problems'
				]
			],
			// #10 Problems acknowledge popup.
			[
				[
					'url' => 'zabbix.php?action=problem.view',
					'actions' => [
						[
							'callback' => 'openFormWithLink',
							'element' => 'link:No'
						]
					],
					'doc_link' => '/en/manual/acknowledges#updating-problems'
				]
			],
			// #11 Monitoring -> Hosts view.
			[
				[
					'url' => 'zabbix.php?action=host.view',
					'doc_link' => '/en/manual/web_interface/frontend_sections/monitoring/hosts'
				]
			],
			// #12 Create host popup in Monitoring -> Hosts view.
			[
				[
					'url' => 'zabbix.php?action=host.view',
					'actions' => [
						[
							'callback' => 'openFormWithLink',
							'element' => 'button:Create host'
						]
					],
					'doc_link' => '/en/manual/config/hosts/host#configuration'
				]
			],
			// #13 Monitoring -> Graphs view.
			[
				[
					'url' => 'zabbix.php?action=charts.view',
					'doc_link' => '/en/manual/web_interface/frontend_sections/monitoring/hosts/graphs'
				]
			],
			// #14 Monitoring -> Web monitoring view.
			[
				[
					'url' => 'zabbix.php?action=web.view',
					'doc_link' => '/en/manual/web_interface/frontend_sections/monitoring/hosts/web'
				]
			],
			// #15 Monitoring -> Host dashboards view (dashboards of Zabbix server host).
			[
				[
					'url' => 'zabbix.php?action=host.dashboard.view&hostid=10084',
					'doc_link' => '/en/manual/config/visualization/host_screens'
				]
			],
			// #16 Latest data view.
			[
				[
					'url' => 'zabbix.php?action=latest.view',
					'doc_link' => '/en/manual/web_interface/frontend_sections/monitoring/latest_data'
				]
			],
			// #17 Speccific item graph from latest data view.
			[
				[
					'url' => 'history.php?action=showgraph&itemids%5B%5D=42237',
					'doc_link' => '/en/manual/web_interface/frontend_sections/monitoring/latest_data#graphs'
				]
			],
			// #18 Specific item history from latest data view.
			[
				[
					'url' => 'history.php?action=showvalues&itemids%5B%5D=42242',
					'doc_link' => '/en/manual/web_interface/frontend_sections/monitoring/latest_data#graphs'
				]
			],
			// #19 Maps list view.
			[
				[
					'url' => 'sysmaps.php',
					'doc_link' => '/en/manual/web_interface/frontend_sections/monitoring/maps'
				]
			],
			// #20 Create map form.
			[
				[
					'url' => 'sysmaps.php?form=Create+map',
					'doc_link' => '/en/manual/config/visualization/maps/map#creating-a-map'
				]
			],
			// #21 Map import popup.
			[
				[
					'url' => 'sysmaps.php',
					'actions' => [
						[
							'callback' => 'openFormWithLink',
							'element' => 'button:Import'
						]
					],
					'doc_link' => '/en/manual/xml_export_import/maps#importing'
				]
			],
			// #22 View map view.
			[
				[
					'url' => 'zabbix.php?action=map.view&sysmapid=1',
					'doc_link' => '/en/manual/web_interface/frontend_sections/monitoring/maps#viewing-maps'
				]
			],
			// #23 Edit map view.
			[
				[
					'url' => 'sysmap.php?sysmapid=1',
					'doc_link' => '/en/manual/config/visualization/maps/map#overview'
				]
			],
			// #24 Monitoring -> Discovery view.
			[
				[
					'url' => 'zabbix.php?action=discovery.view',
					'doc_link' => '/en/manual/web_interface/frontend_sections/monitoring/discovery'
				]
			],
			// #25 Monitoring -> Services in view mode.
			[
				[
					'url' => 'zabbix.php?action=service.list',
					'doc_link' => '/en/manual/web_interface/frontend_sections/services/service#viewing-services'
				]
			],
			// #26 Monitoring -> Services in edit mode.
			[
				[
					'url' => 'zabbix.php?action=service.list.edit',
					'doc_link' => '/en/manual/web_interface/frontend_sections/services/service#editing-services'
				]
			],
			// #27 Service configuration form popup.
			[
				[
					'url' => 'zabbix.php?action=service.list.edit',
					'actions' => [
						[
							'callback' => 'openFormWithLink',
							'element' => 'button:Create service'
						]
					],
					'doc_link' => '/en/manual/web_interface/frontend_sections/services/service#service-configuration'
				]
			],
			// #28 Service mass update popup.
			[
				[
					'url' => 'zabbix.php?action=service.list.edit',
					'actions' => [
						[
							'callback' => 'openMassUpdate'
						]
					],
					'doc_link' => '/en/manual/web_interface/frontend_sections/services/service#editing-services'
				]
			],
			// #29 List of service actions.
			[
				[
					'url' => 'actionconf.php?eventsource=4',
					'doc_link' => '/en/manual/web_interface/frontend_sections/services/service_actions'
				]
			],
			// #30 Service action configuration form.
			[
				[
					'url' => 'actionconf.php?eventsource=4&form=Create+action',
					'doc_link' => '/en/manual/config/notifications/action#configuring-an-action'
				]
			],
			// #31 SLA list view.
			[
				[
					'url' => 'zabbix.php?action=sla.list',
					'doc_link' => '/en/manual/web_interface/frontend_sections/services/sla#overview'
				]
			],
			// #32 SLA create form popup.
			[
				[
					'url' => 'zabbix.php?action=sla.list',
					'actions' => [
						[
							'callback' => 'openFormWithLink',
							'element' => 'button:Create SLA'
						]
					],
					'doc_link' => '/en/manual/web_interface/frontend_sections/services/sla#configuration'
				]
			],
			// #33 SLA report view.
			[
				[
					'url' => 'zabbix.php?action=slareport.list',
					'doc_link' => '/en/manual/web_interface/frontend_sections/services/sla_report#overview'
				]
			],
			// #34 Inventory overview view.
			[
				[
					'url' => 'hostinventoriesoverview.php',
					'doc_link' => '/en/manual/web_interface/frontend_sections/inventory/overview'
				]
			],
			// #35 Inventory hosts view.
			[
				[
					'url' => 'hostinventories.php',
					'doc_link' => '/en/manual/web_interface/frontend_sections/inventory/hosts'
				]
			],
			// #36 System information report view.
			[
				[
					'url' => 'zabbix.php?action=report.status',
					'doc_link' => '/en/manual/web_interface/frontend_sections/reports/status_of_zabbix'
				]
			],
			// #37 Scheduled reports list view.
			[
				[
					'url' => 'zabbix.php?action=scheduledreport.list',
					'doc_link' => '/en/manual/web_interface/frontend_sections/reports/scheduled'
				]
			],
			// #38 Scheduled report configuration form.
			[
				[
					'url' => 'zabbix.php?action=scheduledreport.edit',
					'doc_link' => '/en/manual/config/reports#configuration'
				]
			],
			// #39 Add scheduled report configuration popup from Dashboard view.
			[
				[
					'url' => 'zabbix.php?action=dashboard.view&dashboardid=1',
					'doc_link' => '/en/manual/config/reports#configuration',
					'actions' => [
						[
							'callback' => 'openFormWithLink',
							'element' => 'xpath://button[@class="btn-action"]'
						],
						[
							'callback' => 'openFormWithLink',
							'element' => 'xpath://a[text()="Create new report"]'
						]
					],
				]
			],
			// #40 Availability report view.
			[
				[
					'url' => 'report2.php',
					'doc_link' => '/en/manual/web_interface/frontend_sections/reports/availability'
				]
			],
			// #41 Triggers top 100 report view.
			[
				[
					'url' => 'toptriggers.php',
					'doc_link' => '/en/manual/web_interface/frontend_sections/reports/triggers_top'
				]
			],
			// #42 Audit log view.
			[
				[
					'url' => 'zabbix.php?action=auditlog.list',
					'doc_link' => '/en/manual/web_interface/frontend_sections/reports/audit'
				]
			],
			// #43 Action log view.
			[
				[
					'url' => 'auditacts.php',
					'doc_link' => '/en/manual/web_interface/frontend_sections/reports/action_log'
				]
			],
			// #44 Notifications report view.
			[
				[
					'url' => 'report4.php',
					'doc_link' => '/en/manual/web_interface/frontend_sections/reports/notifications'
				]
			],
			// #45 Host groups list view.
			[
				[
					'url' => 'hostgroups.php',
					'doc_link' => '/en/manual/web_interface/frontend_sections/configuration/hostgroups'
				]
			],
			// #46 Create host group view.
			[
				[
					'url' => 'hostgroups.php?form=create',
					'doc_link' => '/en/manual/config/hosts/host#creating-a-host-group'
				]
			],
			// #47 Update host group view.
			[
				[
					'url' => 'hostgroups.php?form=update&groupid=5',
					'doc_link' => '/en/manual/config/hosts/host#creating-a-host-group'
				]
			],
			// #48 Template list view.
			[
				[
					'url' => 'templates.php',
					'doc_link' => '/en/manual/web_interface/frontend_sections/configuration/templates'
				]
			],
			// #49 Create template view.
			[
				[
					'url' => 'templates.php?form=create',
					'doc_link' => '/en/manual/config/templates/template#creating-a-template'
				]
			],
			// #50 Update template view.
			[
				[
					'url' => 'templates.php?form=update&templateid=10050',
					'doc_link' => '/en/manual/config/templates/template#creating-a-template'
				]
			],
			// #51 Template import popup.
			[
				[
					'url' => 'templates.php',
					'actions' => [
						[
							'callback' => 'openFormWithLink',
							'element' => 'button:Import'
						]
					],
					'doc_link' => '/en/manual/xml_export_import/templates#importing'
				]
			],
			// #52 Template mass update popup.
			[
				[
					'url' => 'templates.php',
					'actions' => [
						[
							'callback' => 'openMassUpdate'
						]
					],
					'doc_link' => '/en/manual/config/templates/mass#using-mass-update'
				]
			],
			// #53 Template items list view.
			[
				[
					'url' => 'items.php?context=template',
					'doc_link' => '/en/manual/web_interface/frontend_sections/configuration/templates/items'
				]
			],
			// #54 Template item create form.
			[
				[
					'url' => 'items.php?form=create&hostid=15000&context=template',
					'doc_link' => '/en/manual/config/items/item#configuration'
				]
			],
			// #55 Template item update form.
			[
				[
					'url' => 'items.php?form=update&hostid=15000&itemid=15000&context=template',
					'doc_link' => '/en/manual/config/items/item#configuration'
				]
			],
<<<<<<< HEAD
			// #56 Template item test form.
			[
				[
					'url' => 'items.php?form=update&hostid=15000&itemid=15000&context=template',
					'actions' => [
						[
							'callback' => 'openFormWithLink',
							'element' => 'button:Test'
						]
					],
					'doc_link' => '/en/manual/config/items/item#testing'
				]
			],
			// TODO: Uncomment this test case when ZBX-20782 is merged.
//			// #57 Template item Mass update popup.
//			[
//				[
//					'url' => 'items.php?filter_set=1&filter_hostids%5B0%5D=15000&context=template',
//					'actions' => [
//						[
//							'callback' => 'openMassUpdate'
//						]
//					],
//					'doc_link' => '/en/manual/config/items/itemupdate#using-mass-update'
//				]
//			],
			// #58 Template trigger list view.
=======
			// TODO: Uncomment this test case when ZBX-20773 is merged.
//			// #57 Template item test form.
//			[
//				[
//					'url' => 'items.php?form=update&hostid=15000&itemid=15000&context=template',
//					'actions' => [
//						[
//							'callback' => 'openFormWithLink',
//							'element' => 'button:Test'
//						]
//					],
//					'doc_link' => '/en/manual/config/items/item#testing'
//				]
//			],
			// #58 Template item Mass update popup.
			[
				[
					'url' => 'items.php?filter_set=1&filter_hostids%5B0%5D=15000&context=template',
					'actions' => [
						[
							'callback' => 'openMassUpdate'
						]
					],
					'doc_link' => '/en/manual/config/items/itemupdate#using-mass-update'
				]
			],
			// #59 Template trigger list view.
>>>>>>> d3380493
			[
				[
					'url' => 'triggers.php?context=template',
					'doc_link' => '/en/manual/web_interface/frontend_sections/configuration/templates/triggers'
				]
			],
			// #59 Template trigger create form.
			[
				[
					'url' => 'triggers.php?hostid=15000&form=create&context=template',
					'doc_link' => '/en/manual/config/triggers/trigger#configuration'
				]
			],
			// #60 Template trigger update form.
			[
				[
					'url' => 'triggers.php?form=update&triggerid=99000&context=template',
					'doc_link' => '/en/manual/config/triggers/trigger#configuration'
				]
			],
<<<<<<< HEAD
			// TODO: Uncomment this test case when ZBX-20782 is merged.
//			// #61 Template trigger Mass update popup.
//			[
//				[
//					'url' => 'triggers.php?filter_set=1&filter_hostids%5B0%5D=15000&context=template',
//					'actions' => [
//						[
//							'callback' => 'openMassUpdate'
//						]
//					],
//					'doc_link' => '/en/manual/config/triggers/update#using-mass-update'
//				]
//			],
			// #62 Template graph list view.
=======
			// #62 Template trigger Mass update popup.
			[
				[
					'url' => 'triggers.php?filter_set=1&filter_hostids%5B0%5D=15000&context=template',
					'actions' => [
						[
							'callback' => 'openMassUpdate'
						]
					],
					'doc_link' => '/en/manual/config/triggers/update#using-mass-update'
				]
			],
			// #63 Template graph list view.
>>>>>>> d3380493
			[
				[
					'url' => 'graphs.php?context=template',
					'doc_link' => '/en/manual/web_interface/frontend_sections/configuration/templates/graphs'
				]
			],
			// #63 Template graph create form.
			[
				[
					'url' => 'graphs.php?hostid=15000&form=create&context=template',
					'doc_link' => '/en/manual/config/visualization/graphs/custom#configuring-custom-graphs'
				]
			],
			// #64 Template graph update form.
			[
				[
					'url' => 'graphs.php?form=update&graphid=15000&context=template&filter_hostids%5B0%5D=15000',
					'doc_link' => '/en/manual/config/visualization/graphs/custom#configuring-custom-graphs'
				]
			],
			// #65 Template dashboards list view.
			[
				[
					'url' => 'zabbix.php?action=template.dashboard.list&templateid=10076&context=template',
					'doc_link' => '/en/manual/config/visualization/host_screens'
				]
			],
			// #66 Template dashboard create popup.
			[
				[
					'url' => 'zabbix.php?action=template.dashboard.list&templateid=10076&context=template',
					'actions' => [
						[
							'callback' => 'openFormWithLink',
							'element' => 'button:Create dashboard'
						]
					],
					'doc_link' => '/en/manual/web_interface/frontend_sections/monitoring/dashboard#creating-a-dashboard'
				]
			],
			// #67 Template dashboards view mode.
			[
				[
					'url' => 'zabbix.php?action=template.dashboard.edit&dashboardid=50',
					'doc_link' => '/en/manual/web_interface/frontend_sections/monitoring/dashboard#creating-a-dashboard'
				]
			],
			// #68 Template dashboard widget create popup.
			[
				[
					'url' => 'zabbix.php?action=template.dashboard.edit&dashboardid=50',
					'actions' => [
						[
							'callback' => 'openFormWithLink',
							'element' => 'xpath:(//button[@class="btn-widget-edit"])[1]'
						]
					],
					'doc_link' => '/en/manual/web_interface/frontend_sections/monitoring/dashboard/widgets'
				]
			],
			// #69 Template dashboard widget edit popup.
			[
				[
					'url' => 'zabbix.php?action=template.dashboard.edit&dashboardid=50',
					'actions' => [
						[
							'callback' => 'openFormWithLink',
							'element' => 'id:dashboard-add-widget'
						]
					],
					'doc_link' => '/en/manual/web_interface/frontend_sections/monitoring/dashboard/widgets'
				]
			],
			// #70 Add Template dashboard page configuration popup.
			[
				[
					'url' => 'zabbix.php?action=template.dashboard.edit&dashboardid=50',
					'doc_link' => '/en/manual/web_interface/frontend_sections/monitoring/dashboard#adding-pages',
					'actions' => [
						[
							'callback' => 'openFormWithLink',
							'element' => 'xpath://button[@id="dashboard-add"]'
						],
						[
							'callback' => 'openFormWithLink',
							'element' => 'xpath://a[text()="Add page"]'
						],
					]
				]
			],
			// #71 Template LLD rule list view.
			[
				[
					'url' => 'host_discovery.php?context=template',
					'doc_link' => '/en/manual/web_interface/frontend_sections/configuration/templates/discovery'
				]
			],
			// #72 Template LLD rule configuration form.
			[
				[
					'url' => 'host_discovery.php?form=create&hostid=15000&context=template',
					'doc_link' => '/en/manual/discovery/low_level_discovery#discovery-rule'
				]
			],
			// #73 Template LLD rule test form.
			[
				[
					'url' => 'host_discovery.php?form=update&itemid=15011&context=template',
					'actions' => [
						[
							'callback' => 'openFormWithLink',
							'element' => 'button:Test'
						]
					],
					'doc_link' => '/en/manual/config/items/item#testing'
				]
			],
			// #74 Template LLD item prototype list view.
			[
				[
					'url' => 'disc_prototypes.php?parent_discoveryid=15011&context=template',
					'doc_link' => '/en/manual/web_interface/frontend_sections/configuration/templates/discovery/item_prototypes'
				]
			],
			// #75 Template LLD item prototype create form.
			[
				[
					'url' => 'disc_prototypes.php?form=create&parent_discoveryid=15011&context=template',
					'doc_link' => '/en/manual/discovery/low_level_discovery/item_prototypes'
				]
			],
			// #76 Template LLD item prototype edit form.
			[
				[
					'url' => 'disc_prototypes.php?form=update&parent_discoveryid=15011&itemid=15021&context=template',
					'doc_link' => '/en/manual/discovery/low_level_discovery/item_prototypes'
				]
			],
<<<<<<< HEAD
			// #77 Template LLD item prototype test form.
			[
				[
					'url' => 'items.php?form=update&hostid=40001&itemid=99102&context=host',
					'actions' => [
						[
							'callback' => 'openFormWithLink',
							'element' => 'button:Test'
						]
					],
					'doc_link' => '/en/manual/config/items/item#testing'
				]
			],
			// TODO: Uncomment this test case when ZBX-20782 is merged.
//			// #78 Template LLD item prototype mass update popup.
//			[
//				[
//					'url' => 'disc_prototypes.php?parent_discoveryid=15011&context=template',
//					'actions' => [
//						[
//							'callback' => 'openMassUpdate'
//						]
//					],
//					'doc_link' => '/en/manual/config/items/itemupdate#using-mass-update'
//				]
//			],
			// #79 Template LLD trigger prototype list view.
=======
			// TODO: Uncomment this test case when ZBX-20773 is merged.
//			// #78 Template LLD item prototype test form.
//			[
//				[
//					'url' => 'items.php?form=update&hostid=40001&itemid=99102&context=host',
//					'actions' => [
//						[
//							'callback' => 'openFormWithLink',
//							'element' => 'button:Test'
//						]
//					],
//					'doc_link' => '/en/manual/config/items/item#testing'
//				]
//			],
			// #79 Template LLD item prototype mass update popup.
			[
				[
					'url' => 'disc_prototypes.php?parent_discoveryid=15011&context=template',
					'actions' => [
						[
							'callback' => 'openMassUpdate'
						]
					],
					'doc_link' => '/en/manual/config/items/itemupdate#using-mass-update'
				]
			],
			// #80 Template LLD trigger prototype list view.
>>>>>>> d3380493
			[
				[
					'url' => 'trigger_prototypes.php?parent_discoveryid=15011&context=template',
					'doc_link' => '/en/manual/web_interface/frontend_sections/configuration/templates/discovery/trigger_prototypes'
				]
			],
			// #80 Template LLD trigger prototype create form.
			[
				[
					'url' => 'trigger_prototypes.php?parent_discoveryid=15011&form=create&context=template',
					'doc_link' => '/en/manual/discovery/low_level_discovery/trigger_prototypes'
				]
			],
			// #81 Template LLD trigger prototype edit form.
			[
				[
					'url' => 'trigger_prototypes.php?form=update&parent_discoveryid=15011&triggerid=99008&context=template',
					'doc_link' => '/en/manual/discovery/low_level_discovery/trigger_prototypes'
				]
			],
<<<<<<< HEAD
			// TODO: Uncomment this test case when ZBX-20782 is merged.
//			// #82 Template LLD trigger prototype mass update popup.
//			[
//				[
//					'url' => 'trigger_prototypes.php?parent_discoveryid=15011&context=template',
//					'actions' => [
//						[
//							'callback' => 'openMassUpdate'
//						]
//					],
//					'doc_link' => '/en/manual/config/triggers/update#using-mass-update'
//				]
//			],
			// #83 Template LLD graph prototype list view.
=======
			// #83 Template LLD trigger prototype mass update popup.
			[
				[
					'url' => 'trigger_prototypes.php?parent_discoveryid=15011&context=template',
					'actions' => [
						[
							'callback' => 'openMassUpdate'
						]
					],
					'doc_link' => '/en/manual/config/triggers/update#using-mass-update'
				]
			],
			// #84 Template LLD graph prototype list view.
>>>>>>> d3380493
			[
				[
					'url' => 'graphs.php?parent_discoveryid=15011&context=template',
					'doc_link' => '/en/manual/web_interface/frontend_sections/configuration/templates/discovery/graph_prototypes'
				]
			],
			// #84 Template LLD graph prototype create form.
			[
				[
					'url' => 'graphs.php?form=create&parent_discoveryid=15011&context=template',
					'doc_link' => '/en/manual/discovery/low_level_discovery/graph_prototypes'
				]
			],
			// #85 Template LLD graph prototype edit form.
			[
				[
					'url' => 'graphs.php?form=update&parent_discoveryid=15011&graphid=15008&context=template',
					'doc_link' => '/en/manual/discovery/low_level_discovery/graph_prototypes'
				]
			],
			// #86 Template LLD host prototype list view.
			[
				[
					'url' => 'host_prototypes.php?parent_discoveryid=15011&context=template',
					'doc_link' => '/en/manual/web_interface/frontend_sections/configuration/templates/discovery/host_prototypes'
				]
			],
			// #87 Template LLD host prototype create form.
			[
				[
					'url' => 'host_prototypes.php?form=create&parent_discoveryid=15011&context=template',
					'doc_link' => '/en/manual/vm_monitoring#host-prototypes'
				]
			],
			// #88 Template LLD host prototype edit form.
			[
				[
					'url' => 'host_prototypes.php?form=update&parent_discoveryid=15011&hostid=99000&context=template',
					'doc_link' => '/en/manual/vm_monitoring#host-prototypes'
				]
			],
			// #89 Template Web scenario list view.
			[
				[
					'url' => 'httpconf.php?context=template',
					'doc_link' => '/en/manual/web_interface/frontend_sections/configuration/templates/web'
				]
			],
			// #90 Template Web scenario create form.
			[
				[
					'url' => 'httpconf.php?form=create&hostid=15000&context=template',
					'doc_link' => '/en/manual/web_monitoring#configuring-a-web-scenario'
				]
			],
			// #91 Template Web scenario edit form.
			[
				[
					'url' => 'httpconf.php?form=update&hostid=15000&httptestid=15000&context=template',
					'doc_link' => '/en/manual/web_monitoring#configuring-a-web-scenario'
				]
			],
			// #92 Template Web scenario step configuration form popup.
			[
				[
					'url' => 'httpconf.php?form=update&hostid=15000&httptestid=15000&context=template',
					'actions' => [
						[
							'callback' => 'openFormWithLink',
							'element' => 'xpath://a[@id="tab_stepTab"]'
						],
						[
							'callback' => 'openFormWithLink',
							'element' => 'xpath://div[@id="stepTab"]//button[text()="Add"]'
						],
					],
					'doc_link' => '/en/manual/web_monitoring#configuring-steps'
				]
			],
			// #93 Host list view.
			[
				[
					'url' => 'zabbix.php?action=host.list',
					'doc_link' => '/en/manual/web_interface/frontend_sections/configuration/hosts'
				]
			],
			// #94 Create host popup.
			[
				[
					'url' => 'zabbix.php?action=host.list',
					'actions' => [
						[
							'callback' => 'openFormWithLink',
							'element' => 'button:Create host'
						]
					],
					'open_button' => 'button:Create host',
					'doc_link' => '/en/manual/config/hosts/host#configuration'
				]
			],
			// #95 Edit host popup.
			[
				[
					'url' => 'zabbix.php?action=host.list',
					'actions' => [
						[
							'callback' => 'openFormWithLink',
							'element' => 'xpath://a[text()="Simple form test host"]'
						]
					],
					'doc_link' => '/en/manual/config/hosts/host#configuration'
				]
			],
			// #96 Create host form view (standalone).
			[
				[
					'url' => 'zabbix.php?action=host.edit',
					'doc_link' => '/en/manual/config/hosts/host#configuration'
				]
			],
			// #97 Host import popup.
			[
				[
					'url' => 'zabbix.php?action=host.list',
					'actions' => [
						[
							'callback' => 'openFormWithLink',
							'element' => 'button:Import'
						]
					],
					'doc_link' => '/en/manual/xml_export_import/hosts#importing'
				]
			],
<<<<<<< HEAD
			// TODO: Uncomment this test case when ZBX-20782 is merged.
//			// #98 Host mass update popup.
//			[
//				[
//					'url' => 'zabbix.php?action=host.list',
//					'actions' => [
//						[
//							'callback' => 'openMassUpdate'
//						]
//					],
//					'doc_link' => '/en/manual/config/hosts/hostupdate#using-mass-update'
//				]
//			],
			// #99 Host items list view.
=======
			// #99 Host mass update popup.
			[
				[
					'url' => 'zabbix.php?action=host.list',
					'actions' => [
						[
							'callback' => 'openMassUpdate'
						]
					],
					'doc_link' => '/en/manual/config/hosts/hostupdate#using-mass-update'
				]
			],
			// #100 Host items list view.
>>>>>>> d3380493
			[
				[
					'url' => 'items.php?context=host',
					'doc_link' => '/en/manual/web_interface/frontend_sections/configuration/hosts/items'
				]
			],
			// #100 Host item create form.
			[
				[
					'url' => 'items.php?form=create&hostid=40001&context=host',
					'doc_link' => '/en/manual/config/items/item#configuration'
				]
			],
			// #101 Host item update form.
			[
				[
					'url' => 'items.php?form=update&hostid=40001&itemid=99102&context=host',
					'doc_link' => '/en/manual/config/items/item#configuration'

				]
			],
<<<<<<< HEAD
			// #102 Host item test form.
			[
				[
					'url' => 'items.php?form=update&hostid=40001&itemid=99102&context=host',
					'actions' => [
						[
							'callback' => 'openFormWithLink',
							'element' => 'button:Test'
						]
					],
					'doc_link' => '/en/manual/config/items/item#testing'
				]
			],
			// TODO: Uncomment this test case when ZBX-20782 is merged.
//			// #103 Host item Mass update popup.
//			[
//				[
//					'url' => 'items.php?filter_set=1&filter_hostids%5B0%5D=40001&context=host',
//					'actions' => [
//						[
//							'callback' => 'openMassUpdate'
//						]
//					],
//					'doc_link' => '/en/manual/config/items/itemupdate#using-mass-update'
//				]
//			],
			// #104 Host trigger list view.
=======
			// TODO: Uncomment this test case when ZBX-20773 is merged.
//			// #103 Host item test form.
//			[
//				[
//					'url' => 'items.php?form=update&hostid=40001&itemid=99102&context=host',
//					'actions' => [
//						[
//							'callback' => 'openFormWithLink',
//							'element' => 'button:Test'
//						]
//					],
//					'doc_link' => '/en/manual/config/items/item#testing'
//				]
//			],
			// #104 Host item Mass update popup.
			[
				[
					'url' => 'items.php?filter_set=1&filter_hostids%5B0%5D=40001&context=host',
					'actions' => [
						[
							'callback' => 'openMassUpdate'
						]
					],
					'doc_link' => '/en/manual/config/items/itemupdate#using-mass-update'
				]
			],
			// #105 Host trigger list view.
>>>>>>> d3380493
			[
				[
					'url' => 'triggers.php?context=host',
					'doc_link' => '/en/manual/web_interface/frontend_sections/configuration/hosts/triggers'
				]
			],
			// #105 Host trigger create form.
			[
				[
					'url' => 'triggers.php?hostid=40001&form=create&context=host',
					'doc_link' => '/en/manual/config/triggers/trigger#configuration'
				]
			],
			// #106 Host trigger update form.
			[
				[
					'url' => 'triggers.php?form=update&triggerid=14000&context=host',
					'doc_link' => '/en/manual/config/triggers/trigger#configuration'
				]
			],
<<<<<<< HEAD
			// TODO: Uncomment this test case when ZBX-20782 is merged.
//			// #107 Host trigger Mass update popup.
//			[
//				[
//					'url' => 'triggers.php?filter_set=1&filter_hostids%5B0%5D=40001&context=host',
//					'actions' => [
//						[
//							'callback' => 'openMassUpdate'
//						]
//					],
//					'doc_link' => '/en/manual/config/triggers/update#using-mass-update'
//				]
//			],
			// #108 Host graph list view.
=======
			// #108 Host trigger Mass update popup.
			[
				[
					'url' => 'triggers.php?filter_set=1&filter_hostids%5B0%5D=40001&context=host',
					'actions' => [
						[
							'callback' => 'openMassUpdate'
						]
					],
					'doc_link' => '/en/manual/config/triggers/update#using-mass-update'
				]
			],
			// #109 Host graph list view.
>>>>>>> d3380493
			[
				[
					'url' => 'graphs.php?context=host',
					'doc_link' => '/en/manual/web_interface/frontend_sections/configuration/hosts/graphs'
				]
			],
			// #109 Host graph create form.
			[
				[
					'url' => 'graphs.php?hostid=40001&form=create&context=host',
					'doc_link' => '/en/manual/config/visualization/graphs/custom#configuring-custom-graphs'
				]
			],
			// #110 Host graph update form.
			[
				[
					'url' => 'graphs.php?form=update&graphid=300000&context=host&filter_hostids%5B0%5D=40001',
					'doc_link' => '/en/manual/config/visualization/graphs/custom#configuring-custom-graphs'
				]
			],
			// #111 Host LLD rule list view.
			[
				[
					'url' => 'host_discovery.php?context=host',
					'doc_link' => '/en/manual/web_interface/frontend_sections/configuration/hosts/discovery'
				]
			],
			// #112 Host LLD rule configuration form.
			[
				[
					'url' => 'host_discovery.php?form=create&hostid=40001&context=host',
					'doc_link' => '/en/manual/discovery/low_level_discovery#discovery-rule'
				]
			],
			// #113 Host LLD rule test form.
			[
				[
					'url' => 'host_discovery.php?form=update&itemid=90001&context=host',
					'actions' => [
						[
							'callback' => 'openFormWithLink',
							'element' => 'button:Test'
						]
					],
					'doc_link' => '/en/manual/config/items/item#testing'
				]
			],
			// #114 Host LLD item prototype list view.
			[
				[
					'url' => 'disc_prototypes.php?parent_discoveryid=133800&context=host',
					'doc_link' => '/en/manual/web_interface/frontend_sections/configuration/hosts/discovery/item_prototypes'
				]
			],
			// #115 Host LLD item prototype create form.
			[
				[
					'url' => 'disc_prototypes.php?form=create&parent_discoveryid=133800&context=host',
					'doc_link' => '/en/manual/discovery/low_level_discovery/item_prototypes'
				]
			],
			// #116 Host LLD item prototype edit form.
			[
				[
					'url' => 'disc_prototypes.php?form=update&parent_discoveryid=133800&itemid=23800&context=host',
					'doc_link' => '/en/manual/discovery/low_level_discovery/item_prototypes'
				]
			],
<<<<<<< HEAD
			// #117 Host LLD item prototype test form.
			[
				[
					'url' => 'disc_prototypes.php?form=update&parent_discoveryid=133800&itemid=23800&context=host',
					'actions' => [
						[
							'callback' => 'openFormWithLink',
							'element' => 'button:Test'
						]
					],
					'doc_link' => '/en/manual/config/items/item#testing'
				]
			],
			// TODO: Uncomment this test case when ZBX-20782 is merged.
//			// #118 Host LLD item prototype mass update popup.
//			[
//				[
//					'url' => 'disc_prototypes.php?cancel=1&parent_discoveryid=133800&context=host',
//					'actions' => [
//						[
//							'callback' => 'openMassUpdate'
//						]
//					],
//					'doc_link' => '/en/manual/config/items/itemupdate#using-mass-update'
//				]
//			],
			// #119 Host LLD trigger prototype list view.
=======
			// TODO: Uncomment this test case when ZBX-20773 is merged.
//			// #118 Host LLD item prototype test form.
//			[
//				[
//					'url' => 'disc_prototypes.php?form=update&parent_discoveryid=133800&itemid=23800&context=host',
//					'actions' => [
//						[
//							'callback' => 'openFormWithLink',
//							'element' => 'button:Test'
//						]
//					],
//					'doc_link' => '/en/manual/config/items/item#testing'
//				]
//			],
			// #119 Host LLD item prototype mass update popup.
			[
				[
					'url' => 'disc_prototypes.php?cancel=1&parent_discoveryid=133800&context=host',
					'actions' => [
						[
							'callback' => 'openMassUpdate'
						]
					],
					'doc_link' => '/en/manual/config/items/itemupdate#using-mass-update'
				]
			],
			// #120 Host LLD trigger prototype list view.
>>>>>>> d3380493
			[
				[
					'url' => 'trigger_prototypes.php?parent_discoveryid=133800&context=host',
					'doc_link' => '/en/manual/web_interface/frontend_sections/configuration/hosts/discovery/trigger_prototypes'
				]
			],
			// #120 Host LLD trigger prototype create form.
			[
				[
					'url' => 'trigger_prototypes.php?parent_discoveryid=133800&form=create&context=host',
					'doc_link' => '/en/manual/discovery/low_level_discovery/trigger_prototypes'
				]
			],
			// #121 Host LLD trigger prototype edit form.
			[
				[
					'url' => 'trigger_prototypes.php?form=update&parent_discoveryid=133800&triggerid=99518&context=host',
					'doc_link' => '/en/manual/discovery/low_level_discovery/trigger_prototypes'
				]
			],
<<<<<<< HEAD
			// TODO: Uncomment this test case when ZBX-20782 is merged.
//			// #122 Host LLD trigger prototype mass update popup.
//			[
//				[
//					'url' => 'trigger_prototypes.php?cancel=1&parent_discoveryid=133800&context=host',
//					'actions' => [
//						[
//							'callback' => 'openMassUpdate'
//						]
//					],
//					'doc_link' => '/en/manual/config/triggers/update#using-mass-update'
//				]
//			],
			// #123 Host LLD graph prototype list view.
=======
			// #123 Host LLD trigger prototype mass update popup.
			[
				[
					'url' => 'trigger_prototypes.php?cancel=1&parent_discoveryid=133800&context=host',
					'actions' => [
						[
							'callback' => 'openMassUpdate'
						]
					],
					'doc_link' => '/en/manual/config/triggers/update#using-mass-update'
				]
			],
			// #124 Host LLD graph prototype list view.
>>>>>>> d3380493
			[
				[
					'url' => 'graphs.php?parent_discoveryid=133800&context=host',
					'doc_link' => '/en/manual/web_interface/frontend_sections/configuration/hosts/discovery/graph_prototypes'
				]
			],
			// #124 Host LLD graph prototype create form.
			[
				[
					'url' => 'graphs.php?form=create&parent_discoveryid=133800&context=host',
					'doc_link' => '/en/manual/discovery/low_level_discovery/graph_prototypes'
				]
			],
			// #125 Host LLD graph prototype edit form.
			[
				[
					'url' => 'graphs.php?form=update&parent_discoveryid=133800&graphid=600000&context=host',
					'doc_link' => '/en/manual/discovery/low_level_discovery/graph_prototypes'
				]
			],
			// #126 Host LLD host prototype list view.
			[
				[
					'url' => 'host_prototypes.php?parent_discoveryid=90001&context=host',
					'doc_link' => '/en/manual/web_interface/frontend_sections/configuration/hosts/discovery/host_prototypes'
				]
			],
			// #127 Host LLD host prototype create form.
			[
				[
					'url' => 'host_prototypes.php?form=create&parent_discoveryid=90001&context=host',
					'doc_link' => '/en/manual/vm_monitoring#host-prototypes'
				]
			],
			// #128 Host LLD host prototype edit form.
			[
				[
					'url' => 'host_prototypes.php?form=update&parent_discoveryid=90001&hostid=99200&context=host',
					'doc_link' => '/en/manual/vm_monitoring#host-prototypes'
				]
			],
			// #129 Host Web scenario list view.
			[
				[
					'url' => 'httpconf.php?filter_set=1&filter_hostids%5B0%5D=40001&context=host',
					'doc_link' => '/en/manual/web_interface/frontend_sections/configuration/hosts/web'
				]
			],
			// #130 Host Web scenario create form.
			[
				[
					'url' => 'httpconf.php?form=create&hostid=40001&context=host',
					'doc_link' => '/en/manual/web_monitoring#configuring-a-web-scenario'
				]
			],
			// #131 Host Web scenario edit form.
			[
				[
					'url' => 'httpconf.php?form=update&hostid=40001&httptestid=94&context=host',
					'doc_link' => '/en/manual/web_monitoring#configuring-a-web-scenario'
				]
			],
			// #132 Host Web scenario step configuration form popup.
			[
				[
					'url' => 'httpconf.php?form=update&hostid=40001&httptestid=94&context=host',
					'actions' => [
						[
							'callback' => 'openFormWithLink',
							'element' => 'xpath://a[@id="tab_stepTab"]'
						],
						[
							'callback' => 'openFormWithLink',
							'element' => 'xpath://div[@id="stepTab"]//button[text()="Add"]'
						],
					],
					'doc_link' => '/en/manual/web_monitoring#configuring-steps'
				]
			],
			// #133 Maintenance list view.
			[
				[
					'url' => 'maintenance.php',
					'doc_link' => '/en/manual/web_interface/frontend_sections/configuration/maintenance'
				]
			],
			// #134 Create maintenance form view.
			[
				[
					'url' => 'maintenance.php?form=create',
					'doc_link' => '/en/manual/maintenance#configuration'
				]
			],
			// #135 Edit maintenance form view.
			[
				[
					'url' => 'maintenance.php?form=update&maintenanceid=4',
					'doc_link' => '/en/manual/maintenance#configuration'
				]
			],
			// #136 Trigger actions list view.
			[
				[
					'url' => 'actionconf.php?eventsource=0',
					'doc_link' => '/en/manual/web_interface/frontend_sections/configuration/actions'
				]
			],
			// #137 Create trigger action form view.
			[
				[
					'url' => 'actionconf.php?eventsource=0&form=Create+action',
					'doc_link' => '/en/manual/config/notifications/action#configuring-an-action'
				]
			],
			// #138 Edit trigger action form view.
			[
				[
					'url' => 'actionconf.php?eventsource=0&form=update&actionid=3',
					'doc_link' => '/en/manual/config/notifications/action#configuring-an-action'
				]
			],
			// #139 Discovery actions list view.
			[
				[
					'url' => 'actionconf.php?eventsource=1',
					'doc_link' => '/en/manual/web_interface/frontend_sections/configuration/actions'
				]
			],
			// #140 Create discovery action form view.
			[
				[
					'url' => 'actionconf.php?eventsource=1&form=Create+action',
					'doc_link' => '/en/manual/config/notifications/action#configuring-an-action'
				]
			],
			// #141 Edit discovery action form view.
			[
				[
					'url' => 'actionconf.php?eventsource=1&form=update&actionid=2',
					'doc_link' => '/en/manual/config/notifications/action#configuring-an-action'
				]
			],
			// #142 Autoregistration actions list view.
			[
				[
					'url' => 'actionconf.php?eventsource=2',
					'doc_link' => '/en/manual/web_interface/frontend_sections/configuration/actions'
				]
			],
			// #143 Create autoregistration action form view.
			[
				[
					'url' => 'actionconf.php?eventsource=2&form=Create+action',
					'doc_link' => '/en/manual/config/notifications/action#configuring-an-action'
				]
			],
			// #144 Edit autoregistration action form view.
			[
				[
					'url' => 'actionconf.php?eventsource=2&form=update&actionid=9',
					'doc_link' => '/en/manual/config/notifications/action#configuring-an-action'
				]
			],
			// #145 Internal actions list view.
			[
				[
					'url' => 'actionconf.php?eventsource=3',
					'doc_link' => '/en/manual/web_interface/frontend_sections/configuration/actions'
				]
			],
			// #146 Create internal action form view.
			[
				[
					'url' => 'actionconf.php?eventsource=3&form=Create+action',
					'doc_link' => '/en/manual/config/notifications/action#configuring-an-action'
				]
			],
			// #147 Edit internal action form view.
			[
				[
					'url' => 'actionconf.php?eventsource=3&form=update&actionid=4',
					'doc_link' => '/en/manual/config/notifications/action#configuring-an-action'
				]
			],
			// #148 Event correlation list view.
			[
				[
					'url' => 'zabbix.php?action=correlation.list',
					'doc_link' => '/en/manual/web_interface/frontend_sections/configuration/correlation'
				]
			],
			// #149 Create event correlation form view.
			[
				[
					'url' => 'zabbix.php?action=correlation.edit',
					'doc_link' => '/en/manual/config/event_correlation/global#configuration'
				]
			],
			// #150 Edit event correlation form view.
			[
				[
					'url' => 'zabbix.php?correlationid=99002&action=correlation.edit',
					'doc_link' => '/en/manual/config/event_correlation/global#configuration'
				]
			],
			// #151 Network discovery list view.
			[
				[
					'url' => 'zabbix.php?action=discovery.list',
					'doc_link' => '/en/manual/web_interface/frontend_sections/configuration/discovery'
				]
			],
			// #152 Create network discovery form view.
			[
				[
					'url' => 'zabbix.php?action=discovery.edit',
					'doc_link' => '/en/manual/discovery/network_discovery/rule#rule-attributes'
				]
			],
			// #153 Edit network discovery form view.
			[
				[
					'url' => 'zabbix.php?action=discovery.edit&druleid=2',
					'doc_link' => '/en/manual/discovery/network_discovery/rule#rule-attributes'
				]
			],
			// #154 Administration -> General -> GUI view.
			[
				[
					'url' => 'zabbix.php?action=gui.edit',
					'doc_link' => '/en/manual/web_interface/frontend_sections/administration/general#gui'
				]
			],
			// #155 Administration -> General -> Autoregistration view.
			[
				[
					'url' => 'zabbix.php?action=autoreg.edit',
					'doc_link' => '/en/manual/web_interface/frontend_sections/administration/general#autoregistration'
				]
			],
			// #156 Administration -> General -> Housekeeping view.
			[
				[
					'url' => 'zabbix.php?action=housekeeping.edit',
					'doc_link' => '/en/manual/web_interface/frontend_sections/administration/general#housekeeper'
				]
			],
			// #157 Administration -> General -> Audit log view.
			[
				[
					'url' => 'zabbix.php?action=audit.settings.edit',
					'doc_link' => '/en/manual/web_interface/frontend_sections/administration/general#audit-log'
				]
			],
			// #158 Administration -> General -> Images -> Icon view.
			[
				[
					'url' => 'zabbix.php?action=image.list',
					'doc_link' => '/en/manual/web_interface/frontend_sections/administration/general#images'
				]
			],
			// #159 Administration -> General -> Images -> Background view.
			[
				[
					'url' => 'zabbix.php?action=image.list&imagetype=2',
					'doc_link' => '/en/manual/web_interface/frontend_sections/administration/general#images'
				]
			],
			// #160 Administration -> General -> Images -> Create image view.
			[
				[
					'url' => 'zabbix.php?action=image.edit&imagetype=1',
					'doc_link' => '/en/manual/web_interface/frontend_sections/administration/general#images'
				]
			],
			// #161 Administration -> General -> Images -> Edit image view.
			[
				[
					'url' => 'zabbix.php?action=image.edit&imageid=2',
					'doc_link' => '/en/manual/web_interface/frontend_sections/administration/general#images'
				]
			],
			// #162 Administration -> General -> Images -> Create background view.
			[
				[
					'url' => 'zabbix.php?action=image.list&imagetype=2',
					'actions' => [
						[
							'callback' => 'openFormWithLink',
							'element' => 'button:Create background'
						]
					],
					'doc_link' => '/en/manual/web_interface/frontend_sections/administration/general#images'
				]
			],
			// #163 Administration -> General -> Icon mapping list view.
			[
				[
					'url' => 'zabbix.php?action=iconmap.list',
					'doc_link' => '/en/manual/web_interface/frontend_sections/administration/general#icon-mapping'
				]
			],
			// #164 Administration -> General -> Icon mapping -> Create form view.
			[
				[
					'url' => 'zabbix.php?action=iconmap.edit',
					'doc_link' => '/en/manual/web_interface/frontend_sections/administration/general#icon-mapping'
				]
			],
			// #165 Administration -> General -> Icon mapping -> Edit form view.
			[
				[
					'url' => 'zabbix.php?action=iconmap.edit&iconmapid=101',
					'doc_link' => '/en/manual/web_interface/frontend_sections/administration/general#icon-mapping'
				]
			],
			// #166 Administration -> General -> Regular expressions list view.
			[
				[
					'url' => 'zabbix.php?action=regex.list',
					'doc_link' => '/en/manual/web_interface/frontend_sections/administration/general#regular-expressions'
				]
			],
			// #167 Administration -> General -> Regular expressions -> Create form view.
			[
				[
					'url' => 'zabbix.php?action=regex.edit',
					'doc_link' => '/en/manual/regular_expressions#global-regular-expressions'
				]
			],
			// #168 Administration -> General -> Regular expressions -> Edit form view.
			[
				[
					'url' => 'zabbix.php?action=regex.edit&regexid=3',
					'doc_link' => '/en/manual/regular_expressions#global-regular-expressions'
				]
			],
			// #169 Administration -> General -> Macros view.
			[
				[
					'url' => 'zabbix.php?action=macros.edit',
					'doc_link' => '/en/manual/web_interface/frontend_sections/administration/general#macros'
				]
			],
			// #170 Administration -> General -> Trigger displaying options view.
			[
				[
					'url' => 'zabbix.php?action=trigdisplay.edit',
					'doc_link' => '/en/manual/web_interface/frontend_sections/administration/general#trigger-displaying-options'
				]
			],
			// #171 Administration -> General -> Geographical maps view.
			[
				[
					'url' => 'zabbix.php?action=geomaps.edit',
					'doc_link' => '/en/manual/web_interface/frontend_sections/administration/general#geographical-maps'
				]
			],
			// #172 Administration -> General -> Modules list view.
			[
				[
					'url' => 'zabbix.php?action=module.list',
					'doc_link' => '/en/manual/web_interface/frontend_sections/administration/general#modules'
				]
			],
			// #173 Administration -> General -> Module edit view.
			[
				[
					'url' => 'zabbix.php?action=module.list',
					'actions' => [
						[
							'callback' => 'openFormWithLink',
							'element' => 'button:Scan directory'
						],
						[
							'callback' => 'openFormWithLink',
							'element' => 'link:1st Module name'
						],
					],
					'doc_link' => '/en/manual/modules#manifest-preparation'
				]
			],
			// #174 Administration -> General -> Api tokens list view.
			[
				[
					'url' => 'zabbix.php?action=token.list',
					'doc_link' => '/en/manual/web_interface/frontend_sections/administration/general#api-tokens'
				]
			],
			// #175 Administration -> General -> Api tokens -> Create Api token popup.
			[
				[
					'url' => 'zabbix.php?action=token.list',
					'actions' => [
						[
							'callback' => 'openFormWithLink',
							'element' => 'button:Create API token'
						]
					],
					'doc_link' => '/en/manual/web_interface/frontend_sections/administration/general#api-tokens'
				]
			],
			// #176 Administration -> General -> Api tokens -> Edit Api token popup.
			[
				[
					'url' => 'zabbix.php?action=token.list',
					'actions' => [
						[
							'callback' => 'openFormWithLink',
							'element' => 'link:Admin token'
						]
					],
					'doc_link' => '/en/manual/web_interface/frontend_sections/administration/general#api-tokens'
				]
			],
			// #177 Administration -> General -> Other view.
			[
				[
					'url' => 'zabbix.php?action=miscconfig.edit',
					'doc_link' => '/en/manual/web_interface/frontend_sections/administration/general#other-parameters'
				]
			],
			// #178 Administration -> Proxy list view.
			[
				[
					'url' => 'zabbix.php?action=proxy.list',
					'doc_link' => '/en/manual/web_interface/frontend_sections/administration/proxies'
				]
			],
			// #179 Administration -> Create proxy view.
			[
				[
					'url' => 'zabbix.php?action=proxy.list',
					'actions' => [
						[
							'callback' => 'openFormWithLink',
							'element' => 'button:Create proxy'
						]
					],
					'doc_link' => '/en/manual/distributed_monitoring/proxies#configuration'
				]
			],
			// #180 Administration -> Proxies -> Edit proxy view.
			[
				[
					'url' => 'zabbix.php?action=proxy.list',
					'actions' => [
						[
							'callback' => 'openFormWithLink',
							'element' => 'link:Active proxy 1'
						]
					],
					'doc_link' => '/en/manual/distributed_monitoring/proxies#configuration'
				]
			],
			// #181 Administration -> Authentication view.
			[
				[
					'url' => 'zabbix.php?action=authentication.edit',
					'doc_link' => '/en/manual/web_interface/frontend_sections/administration/authentication'
				]
			],
			// #182 Administration -> User groups list view.
			[
				[
					'url' => 'zabbix.php?action=usergroup.list',
					'doc_link' => '/en/manual/web_interface/frontend_sections/administration/user_groups'
				]
			],
			// #183 Administration -> User groups -> Create user group view.
			[
				[
					'url' => 'zabbix.php?action=usergroup.edit',
					'doc_link' => '/en/manual/config/users_and_usergroups/usergroup#configuration'
				]
			],
			// #184 Administration -> User groups -> Edit user group view.
			[
				[
					'url' => 'zabbix.php?action=usergroup.edit&usrgrpid=7',
					'doc_link' => '/en/manual/config/users_and_usergroups/usergroup#configuration'
				]
			],
			// #185 Administration -> User roles list view.
			[
				[
					'url' => 'zabbix.php?action=userrole.list',
					'doc_link' => '/en/manual/web_interface/frontend_sections/administration/user_roles'
				]
			],
			// #186 Administration -> User roles -> Create form view.
			[
				[
					'url' => '/zabbix.php?action=userrole.edit',
					'doc_link' => '/en/manual/web_interface/frontend_sections/administration/user_roles#default-user-roles'
				]
			],
			// #187 Administration -> User roles -> Edit form view.
			[
				[
					'url' => 'zabbix.php?action=userrole.edit&roleid=3',
					'doc_link' => '/en/manual/web_interface/frontend_sections/administration/user_roles#default-user-roles'
				]
			],
			// #188 Administration -> Users list view.
			[
				[
					'url' => 'zabbix.php?action=user.list',
					'doc_link' => '/en/manual/web_interface/frontend_sections/administration/users'
				]
			],
			// #189 Administration -> Users -> Create form view.
			[
				[
					'url' => 'zabbix.php?action=user.edit',
					'doc_link' => '/en/manual/config/users_and_usergroups/user'
				]
			],
			// #190 Administration -> Users -> Edit form view.
			[
				[
					'url' => 'zabbix.php?action=user.edit&userid=1',
					'doc_link' => '/en/manual/config/users_and_usergroups/user'
				]
			],
			// #191 Administration -> Media type list view.
			[
				[
					'url' => 'zabbix.php?action=mediatype.list',
					'doc_link' => '/en/manual/web_interface/frontend_sections/administration/mediatypes'
				]
			],
			// #192 Administration -> Media type -> Create form view.
			[
				[
					'url' => 'zabbix.php?action=mediatype.edit',
					'doc_link' => '/en/manual/config/notifications/media#common-parameters'
				]
			],
			// #193 Administration -> Media type -> Edit form view.
			[
				[
					'url' => 'zabbix.php?action=mediatype.edit&mediatypeid=1',
					'doc_link' => '/en/manual/config/notifications/media#common-parameters'
				]
			],
			// #194 Administration -> Media type -> Import view.
			[
				[
					'url' => 'zabbix.php?action=mediatype.list',
					'actions' => [
						[
							'callback' => 'openFormWithLink',
							'element' => 'button:Import'
						]
					],
					'doc_link' => '/en/manual/xml_export_import/media#importing'
				]
			],
			// #195 Administration -> Scripts list view.
			[
				[
					'url' => 'zabbix.php?action=script.list',
					'doc_link' => '/en/manual/web_interface/frontend_sections/administration/scripts'
				]
			],
			// #196 Administration -> Scripts -> Create form view.
			[
				[
					'url' => 'zabbix.php?action=script.edit',
					'doc_link' => '/en/manual/web_interface/frontend_sections/administration/scripts#configuring-a-global-script'
				]
			],
			// #197 Administration -> Scripts -> Edit form view.
			[
				[
					'url' => 'zabbix.php?action=script.edit&scriptid=2',
					'doc_link' => '/en/manual/web_interface/frontend_sections/administration/scripts#configuring-a-global-script'
				]
			],
			// #198 Administration -> Queue overview view.
			[
				[
					'url' => 'zabbix.php?action=queue.overview',
					'doc_link' => '/en/manual/web_interface/frontend_sections/administration/queue#overview-by-item-type'
				]
			],
			// #199 Administration -> Queue overview by proxy view.
			[
				[
					'url' => 'zabbix.php?action=queue.overview.proxy',
					'doc_link' => '/en/manual/web_interface/frontend_sections/administration/queue#overview-by-proxy'
				]
			],
			// #200 Administration -> Queue details view.
			[
				[
					'url' => 'zabbix.php?action=queue.details',
					'doc_link' => '/en/manual/web_interface/frontend_sections/administration/queue#list-of-waiting-items'
				]
			],
			// #201 User profile view.
			[
				[
					'url' => 'zabbix.php?action=userprofile.edit',
					'doc_link' => '/en/manual/web_interface/user_profile#user-profile'
				]
			],
			// #202 User settings -> Api tokens list view.
			[
				[
					'url' => 'zabbix.php?action=user.token.list',
					'doc_link' => '/en/manual/web_interface/user_profile#api-tokens'
				]
			],
			// #203 User settings -> Api tokens -> Create Api token popup.
			[
				[
					'url' => 'zabbix.php?action=user.token.list',
					'actions' => [
						[
							'callback' => 'openFormWithLink',
							'element' => 'button:Create API token'
						]
					],
					'doc_link' => '/en/manual/web_interface/frontend_sections/administration/general#api-tokens'
				]
			],
			// #204 User settings -> Api tokens -> Edit Api token popup.
			[
				[
					'url' => 'zabbix.php?action=user.token.list',
					'actions' => [
						[
							'callback' => 'openFormWithLink',
							'element' => 'link:Admin token'
						]
					],
					'doc_link' => '/en/manual/web_interface/frontend_sections/administration/general#api-tokens'
				]
			]
		];
	}

	/**
	 * @dataProvider getGeneralDocumentationLinkData
	 */
	public function testDocumentationLinks_checkGeneralLinks($data) {
		$this->page->login()->open($data['url'])->waitUntilReady();

		// Execute the corresponding callback function to open the form with doc link.
		if (array_key_exists('actions', $data)) {
			foreach ($data['actions'] as $action) {
				call_user_func_array([$this, $action['callback']], [CTestArrayHelper::get($action, 'element', null)]);
			}
		}

		$dialog = COverlayDialogElement::find()->one(false);
		$location = ($dialog->isValid()) ? $dialog->waitUntilReady() : $this;

		// Get the documentation link and compare it with expected result.
		$link = $location->query('class:icon-doc-link')->one();
		$this->assertEquals(self::$path_start.self::$version.$data['doc_link'], $link->getAttribute('href'));

		// If the link was located in a popup - close this popup.
		if ($dialog->isValid()) {
			$location->close();
		}

		// Cancel element creation/update if it impacts execution of next cases and close alert.
		$cancel_button = $this->query('id:dashboard-cancel')->one(false);
		if ($cancel_button->isClickable()) {
			$cancel_button->click();

			// Close alert if it prevents cancellation of element creation/update.
			if ($this->page->isAlertPresent()) {
				$this->page->acceptAlert();
			}
		}
	}

	/**
	 * Find and click on the element that leads to the form with the link.
	 *
	 * @param string  $locator		locator of the element that needs to be clicked to open form with doc link
	 */
	private function openFormWithLink($locator) {
		$this->query($locator)->waitUntilPresent()->one()->click();
	}

	/*
	 * Open the Mass update overlay dialog.
	 */
	private function openMassUpdate() {
		$this->query('xpath://input[contains(@id, "all_")]')->asCheckbox()->one()->set(true);
		$this->query('button:Mass update')->waitUntilClickable()->one()->click();
	}

	public static function getMapDocumentationLinkData() {
		return [
			// #0 Edit element form.
			[
				[
					'element' => 'xpath://div[@data-id="3"]',
					'doc_link' => '/en/manual/config/visualization/maps/map#adding-elements'
				]
			],
			// #1 Edit shape form.
			[
				[
					'element' => 'xpath://div[@data-id="101"]',
					'doc_link' => '/en/manual/config/visualization/maps/map#adding-shapes'
				]
			],
			// #2 Edit element selection.
			[
				[
					'element' => ['xpath://div[@data-id="7"]', 'xpath://div[@data-id="5"]'],
					'doc_link' => '/en/manual/config/visualization/maps/map#selecting-elements'
				]
			],
			// #3 Edit shape selection.
			[
				[
					'element' => ['xpath://div[@data-id="100"]', 'xpath://div[@data-id="101"]'],
					'doc_link' => '/en/manual/config/visualization/maps/map#adding-shapes'
				]
			]
		];
	}

	/**
	 * @dataProvider getMapDocumentationLinkData
	 */
	public function testDocumentationLinks_checkMapElementLinks($data) {
		$this->page->login()->open('sysmap.php?sysmapid=3')->waitUntilReady();

		// Checking element selection documentation links requires pressing control key when selecting elements.
		if (is_array($data['element'])) {
			$keyboard = CElementQuery::getDriver()->getKeyboard();
			$keyboard->pressKey(WebDriverKeys::LEFT_CONTROL);

			foreach ($data['element'] as $element) {
				$this->query($element)->one()->click();
			}

			$keyboard->releaseKey(WebDriverKeys::LEFT_CONTROL);
		}
		else {
			$this->query($data['element'])->one()->click();
		}

		$dialog = $this->query('id:map-window')->one()->waitUntilVisible();

		// Maps contain headers for all map elements, so only the visible one should be checked.
		$link = $dialog->query('class:icon-doc-link')->all()->filter(new CElementFilter(CElementFilter::VISIBLE))->first();

		$this->assertEquals(self::$path_start.self::$version.$data['doc_link'], $link->getAttribute('href'));
	}
}<|MERGE_RESOLUTION|>--- conflicted
+++ resolved
@@ -551,7 +551,6 @@
 					'doc_link' => '/en/manual/config/items/item#configuration'
 				]
 			],
-<<<<<<< HEAD
 			// #56 Template item test form.
 			[
 				[
@@ -565,49 +564,19 @@
 					'doc_link' => '/en/manual/config/items/item#testing'
 				]
 			],
-			// TODO: Uncomment this test case when ZBX-20782 is merged.
-//			// #57 Template item Mass update popup.
-//			[
-//				[
-//					'url' => 'items.php?filter_set=1&filter_hostids%5B0%5D=15000&context=template',
-//					'actions' => [
-//						[
-//							'callback' => 'openMassUpdate'
-//						]
-//					],
-//					'doc_link' => '/en/manual/config/items/itemupdate#using-mass-update'
-//				]
-//			],
+			// #57 Template item Mass update popup.
+			[
+				[
+					'url' => 'items.php?filter_set=1&filter_hostids%5B0%5D=15000&context=template',
+					'actions' => [
+						[
+							'callback' => 'openMassUpdate'
+						]
+					],
+					'doc_link' => '/en/manual/config/items/itemupdate#using-mass-update'
+				]
+			],
 			// #58 Template trigger list view.
-=======
-			// TODO: Uncomment this test case when ZBX-20773 is merged.
-//			// #57 Template item test form.
-//			[
-//				[
-//					'url' => 'items.php?form=update&hostid=15000&itemid=15000&context=template',
-//					'actions' => [
-//						[
-//							'callback' => 'openFormWithLink',
-//							'element' => 'button:Test'
-//						]
-//					],
-//					'doc_link' => '/en/manual/config/items/item#testing'
-//				]
-//			],
-			// #58 Template item Mass update popup.
-			[
-				[
-					'url' => 'items.php?filter_set=1&filter_hostids%5B0%5D=15000&context=template',
-					'actions' => [
-						[
-							'callback' => 'openMassUpdate'
-						]
-					],
-					'doc_link' => '/en/manual/config/items/itemupdate#using-mass-update'
-				]
-			],
-			// #59 Template trigger list view.
->>>>>>> d3380493
 			[
 				[
 					'url' => 'triggers.php?context=template',
@@ -628,36 +597,19 @@
 					'doc_link' => '/en/manual/config/triggers/trigger#configuration'
 				]
 			],
-<<<<<<< HEAD
-			// TODO: Uncomment this test case when ZBX-20782 is merged.
-//			// #61 Template trigger Mass update popup.
-//			[
-//				[
-//					'url' => 'triggers.php?filter_set=1&filter_hostids%5B0%5D=15000&context=template',
-//					'actions' => [
-//						[
-//							'callback' => 'openMassUpdate'
-//						]
-//					],
-//					'doc_link' => '/en/manual/config/triggers/update#using-mass-update'
-//				]
-//			],
+			// #61 Template trigger Mass update popup.
+			[
+				[
+					'url' => 'triggers.php?filter_set=1&filter_hostids%5B0%5D=15000&context=template',
+					'actions' => [
+						[
+							'callback' => 'openMassUpdate'
+						]
+					],
+					'doc_link' => '/en/manual/config/triggers/update#using-mass-update'
+				]
+			],
 			// #62 Template graph list view.
-=======
-			// #62 Template trigger Mass update popup.
-			[
-				[
-					'url' => 'triggers.php?filter_set=1&filter_hostids%5B0%5D=15000&context=template',
-					'actions' => [
-						[
-							'callback' => 'openMassUpdate'
-						]
-					],
-					'doc_link' => '/en/manual/config/triggers/update#using-mass-update'
-				]
-			],
-			// #63 Template graph list view.
->>>>>>> d3380493
 			[
 				[
 					'url' => 'graphs.php?context=template',
@@ -796,7 +748,6 @@
 					'doc_link' => '/en/manual/discovery/low_level_discovery/item_prototypes'
 				]
 			],
-<<<<<<< HEAD
 			// #77 Template LLD item prototype test form.
 			[
 				[
@@ -810,49 +761,19 @@
 					'doc_link' => '/en/manual/config/items/item#testing'
 				]
 			],
-			// TODO: Uncomment this test case when ZBX-20782 is merged.
-//			// #78 Template LLD item prototype mass update popup.
-//			[
-//				[
-//					'url' => 'disc_prototypes.php?parent_discoveryid=15011&context=template',
-//					'actions' => [
-//						[
-//							'callback' => 'openMassUpdate'
-//						]
-//					],
-//					'doc_link' => '/en/manual/config/items/itemupdate#using-mass-update'
-//				]
-//			],
+			// #78 Template LLD item prototype mass update popup.
+			[
+				[
+					'url' => 'disc_prototypes.php?parent_discoveryid=15011&context=template',
+					'actions' => [
+						[
+							'callback' => 'openMassUpdate'
+						]
+					],
+					'doc_link' => '/en/manual/config/items/itemupdate#using-mass-update'
+				]
+			],
 			// #79 Template LLD trigger prototype list view.
-=======
-			// TODO: Uncomment this test case when ZBX-20773 is merged.
-//			// #78 Template LLD item prototype test form.
-//			[
-//				[
-//					'url' => 'items.php?form=update&hostid=40001&itemid=99102&context=host',
-//					'actions' => [
-//						[
-//							'callback' => 'openFormWithLink',
-//							'element' => 'button:Test'
-//						]
-//					],
-//					'doc_link' => '/en/manual/config/items/item#testing'
-//				]
-//			],
-			// #79 Template LLD item prototype mass update popup.
-			[
-				[
-					'url' => 'disc_prototypes.php?parent_discoveryid=15011&context=template',
-					'actions' => [
-						[
-							'callback' => 'openMassUpdate'
-						]
-					],
-					'doc_link' => '/en/manual/config/items/itemupdate#using-mass-update'
-				]
-			],
-			// #80 Template LLD trigger prototype list view.
->>>>>>> d3380493
 			[
 				[
 					'url' => 'trigger_prototypes.php?parent_discoveryid=15011&context=template',
@@ -873,36 +794,19 @@
 					'doc_link' => '/en/manual/discovery/low_level_discovery/trigger_prototypes'
 				]
 			],
-<<<<<<< HEAD
-			// TODO: Uncomment this test case when ZBX-20782 is merged.
-//			// #82 Template LLD trigger prototype mass update popup.
-//			[
-//				[
-//					'url' => 'trigger_prototypes.php?parent_discoveryid=15011&context=template',
-//					'actions' => [
-//						[
-//							'callback' => 'openMassUpdate'
-//						]
-//					],
-//					'doc_link' => '/en/manual/config/triggers/update#using-mass-update'
-//				]
-//			],
+			// #82 Template LLD trigger prototype mass update popup.
+			[
+				[
+					'url' => 'trigger_prototypes.php?parent_discoveryid=15011&context=template',
+					'actions' => [
+						[
+							'callback' => 'openMassUpdate'
+						]
+					],
+					'doc_link' => '/en/manual/config/triggers/update#using-mass-update'
+				]
+			],
 			// #83 Template LLD graph prototype list view.
-=======
-			// #83 Template LLD trigger prototype mass update popup.
-			[
-				[
-					'url' => 'trigger_prototypes.php?parent_discoveryid=15011&context=template',
-					'actions' => [
-						[
-							'callback' => 'openMassUpdate'
-						]
-					],
-					'doc_link' => '/en/manual/config/triggers/update#using-mass-update'
-				]
-			],
-			// #84 Template LLD graph prototype list view.
->>>>>>> d3380493
 			[
 				[
 					'url' => 'graphs.php?parent_discoveryid=15011&context=template',
@@ -1036,36 +940,19 @@
 					'doc_link' => '/en/manual/xml_export_import/hosts#importing'
 				]
 			],
-<<<<<<< HEAD
-			// TODO: Uncomment this test case when ZBX-20782 is merged.
-//			// #98 Host mass update popup.
-//			[
-//				[
-//					'url' => 'zabbix.php?action=host.list',
-//					'actions' => [
-//						[
-//							'callback' => 'openMassUpdate'
-//						]
-//					],
-//					'doc_link' => '/en/manual/config/hosts/hostupdate#using-mass-update'
-//				]
-//			],
+			// #98 Host mass update popup.
+			[
+				[
+					'url' => 'zabbix.php?action=host.list',
+					'actions' => [
+						[
+							'callback' => 'openMassUpdate'
+						]
+					],
+					'doc_link' => '/en/manual/config/hosts/hostupdate#using-mass-update'
+				]
+			],
 			// #99 Host items list view.
-=======
-			// #99 Host mass update popup.
-			[
-				[
-					'url' => 'zabbix.php?action=host.list',
-					'actions' => [
-						[
-							'callback' => 'openMassUpdate'
-						]
-					],
-					'doc_link' => '/en/manual/config/hosts/hostupdate#using-mass-update'
-				]
-			],
-			// #100 Host items list view.
->>>>>>> d3380493
 			[
 				[
 					'url' => 'items.php?context=host',
@@ -1087,7 +974,6 @@
 
 				]
 			],
-<<<<<<< HEAD
 			// #102 Host item test form.
 			[
 				[
@@ -1101,49 +987,19 @@
 					'doc_link' => '/en/manual/config/items/item#testing'
 				]
 			],
-			// TODO: Uncomment this test case when ZBX-20782 is merged.
-//			// #103 Host item Mass update popup.
-//			[
-//				[
-//					'url' => 'items.php?filter_set=1&filter_hostids%5B0%5D=40001&context=host',
-//					'actions' => [
-//						[
-//							'callback' => 'openMassUpdate'
-//						]
-//					],
-//					'doc_link' => '/en/manual/config/items/itemupdate#using-mass-update'
-//				]
-//			],
+			// #103 Host item Mass update popup.
+			[
+				[
+					'url' => 'items.php?filter_set=1&filter_hostids%5B0%5D=40001&context=host',
+					'actions' => [
+						[
+							'callback' => 'openMassUpdate'
+						]
+					],
+					'doc_link' => '/en/manual/config/items/itemupdate#using-mass-update'
+				]
+			],
 			// #104 Host trigger list view.
-=======
-			// TODO: Uncomment this test case when ZBX-20773 is merged.
-//			// #103 Host item test form.
-//			[
-//				[
-//					'url' => 'items.php?form=update&hostid=40001&itemid=99102&context=host',
-//					'actions' => [
-//						[
-//							'callback' => 'openFormWithLink',
-//							'element' => 'button:Test'
-//						]
-//					],
-//					'doc_link' => '/en/manual/config/items/item#testing'
-//				]
-//			],
-			// #104 Host item Mass update popup.
-			[
-				[
-					'url' => 'items.php?filter_set=1&filter_hostids%5B0%5D=40001&context=host',
-					'actions' => [
-						[
-							'callback' => 'openMassUpdate'
-						]
-					],
-					'doc_link' => '/en/manual/config/items/itemupdate#using-mass-update'
-				]
-			],
-			// #105 Host trigger list view.
->>>>>>> d3380493
 			[
 				[
 					'url' => 'triggers.php?context=host',
@@ -1164,36 +1020,19 @@
 					'doc_link' => '/en/manual/config/triggers/trigger#configuration'
 				]
 			],
-<<<<<<< HEAD
-			// TODO: Uncomment this test case when ZBX-20782 is merged.
-//			// #107 Host trigger Mass update popup.
-//			[
-//				[
-//					'url' => 'triggers.php?filter_set=1&filter_hostids%5B0%5D=40001&context=host',
-//					'actions' => [
-//						[
-//							'callback' => 'openMassUpdate'
-//						]
-//					],
-//					'doc_link' => '/en/manual/config/triggers/update#using-mass-update'
-//				]
-//			],
+			// #107 Host trigger Mass update popup.
+			[
+				[
+					'url' => 'triggers.php?filter_set=1&filter_hostids%5B0%5D=40001&context=host',
+					'actions' => [
+						[
+							'callback' => 'openMassUpdate'
+						]
+					],
+					'doc_link' => '/en/manual/config/triggers/update#using-mass-update'
+				]
+			],
 			// #108 Host graph list view.
-=======
-			// #108 Host trigger Mass update popup.
-			[
-				[
-					'url' => 'triggers.php?filter_set=1&filter_hostids%5B0%5D=40001&context=host',
-					'actions' => [
-						[
-							'callback' => 'openMassUpdate'
-						]
-					],
-					'doc_link' => '/en/manual/config/triggers/update#using-mass-update'
-				]
-			],
-			// #109 Host graph list view.
->>>>>>> d3380493
 			[
 				[
 					'url' => 'graphs.php?context=host',
@@ -1262,7 +1101,6 @@
 					'doc_link' => '/en/manual/discovery/low_level_discovery/item_prototypes'
 				]
 			],
-<<<<<<< HEAD
 			// #117 Host LLD item prototype test form.
 			[
 				[
@@ -1276,49 +1114,19 @@
 					'doc_link' => '/en/manual/config/items/item#testing'
 				]
 			],
-			// TODO: Uncomment this test case when ZBX-20782 is merged.
-//			// #118 Host LLD item prototype mass update popup.
-//			[
-//				[
-//					'url' => 'disc_prototypes.php?cancel=1&parent_discoveryid=133800&context=host',
-//					'actions' => [
-//						[
-//							'callback' => 'openMassUpdate'
-//						]
-//					],
-//					'doc_link' => '/en/manual/config/items/itemupdate#using-mass-update'
-//				]
-//			],
+			// #118 Host LLD item prototype mass update popup.
+			[
+				[
+					'url' => 'disc_prototypes.php?cancel=1&parent_discoveryid=133800&context=host',
+					'actions' => [
+						[
+							'callback' => 'openMassUpdate'
+						]
+					],
+					'doc_link' => '/en/manual/config/items/itemupdate#using-mass-update'
+				]
+			],
 			// #119 Host LLD trigger prototype list view.
-=======
-			// TODO: Uncomment this test case when ZBX-20773 is merged.
-//			// #118 Host LLD item prototype test form.
-//			[
-//				[
-//					'url' => 'disc_prototypes.php?form=update&parent_discoveryid=133800&itemid=23800&context=host',
-//					'actions' => [
-//						[
-//							'callback' => 'openFormWithLink',
-//							'element' => 'button:Test'
-//						]
-//					],
-//					'doc_link' => '/en/manual/config/items/item#testing'
-//				]
-//			],
-			// #119 Host LLD item prototype mass update popup.
-			[
-				[
-					'url' => 'disc_prototypes.php?cancel=1&parent_discoveryid=133800&context=host',
-					'actions' => [
-						[
-							'callback' => 'openMassUpdate'
-						]
-					],
-					'doc_link' => '/en/manual/config/items/itemupdate#using-mass-update'
-				]
-			],
-			// #120 Host LLD trigger prototype list view.
->>>>>>> d3380493
 			[
 				[
 					'url' => 'trigger_prototypes.php?parent_discoveryid=133800&context=host',
@@ -1339,36 +1147,19 @@
 					'doc_link' => '/en/manual/discovery/low_level_discovery/trigger_prototypes'
 				]
 			],
-<<<<<<< HEAD
-			// TODO: Uncomment this test case when ZBX-20782 is merged.
-//			// #122 Host LLD trigger prototype mass update popup.
-//			[
-//				[
-//					'url' => 'trigger_prototypes.php?cancel=1&parent_discoveryid=133800&context=host',
-//					'actions' => [
-//						[
-//							'callback' => 'openMassUpdate'
-//						]
-//					],
-//					'doc_link' => '/en/manual/config/triggers/update#using-mass-update'
-//				]
-//			],
+			// #122 Host LLD trigger prototype mass update popup.
+			[
+				[
+					'url' => 'trigger_prototypes.php?cancel=1&parent_discoveryid=133800&context=host',
+					'actions' => [
+						[
+							'callback' => 'openMassUpdate'
+						]
+					],
+					'doc_link' => '/en/manual/config/triggers/update#using-mass-update'
+				]
+			],
 			// #123 Host LLD graph prototype list view.
-=======
-			// #123 Host LLD trigger prototype mass update popup.
-			[
-				[
-					'url' => 'trigger_prototypes.php?cancel=1&parent_discoveryid=133800&context=host',
-					'actions' => [
-						[
-							'callback' => 'openMassUpdate'
-						]
-					],
-					'doc_link' => '/en/manual/config/triggers/update#using-mass-update'
-				]
-			],
-			// #124 Host LLD graph prototype list view.
->>>>>>> d3380493
 			[
 				[
 					'url' => 'graphs.php?parent_discoveryid=133800&context=host',
