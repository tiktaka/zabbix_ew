--- conflicted
+++ resolved
@@ -925,22 +925,12 @@
 						'settings.get', 'sla.create', 'sla.delete', 'sla.get', 'sla.getsli', 'sla.update', 'template.create',
 						'template.delete', 'template.get', 'template.massadd', 'template.massremove', 'template.massupdate',
 						'template.update', 'templatedashboard.create', 'templatedashboard.delete', 'templatedashboard.get',
-<<<<<<< HEAD
 						'templatedashboard.update', 'templategroup.delete', 'templategroup.get', 'templategroup.massadd', 'templategroup.massremove',
 						'templategroup.massupdate', 'templategroup.update', 'token.create', 'token.delete', 'token.generate', 'token.get',
-						'token.update', 'trend.get', 'trigger.adddependencies', 'trigger.create', 'trigger.delete', 'trigger.deletedependencies',
-						'trigger.get', 'trigger.update', 'triggerprototype.create', 'triggerprototype.delete', 'triggerprototype.get',
-						'triggerprototype.update', 'user.get', 'user.logout', 'user.update', 'usergroup.get', 'usermacro.create',
-						'usermacro.delete', 'usermacro.get', 'usermacro.update', 'valuemap.create', 'valuemap.delete', 'valuemap.get',
-						'valuemap.update'
-=======
-						'templatedashboard.update', 'token.create', 'token.delete', 'token.generate', 'token.get',
-						'token.update', 'trend.get', 'trigger.create', 'trigger.delete', 'trigger.get', 'trigger.update',
-						'triggerprototype.create', 'triggerprototype.delete', 'triggerprototype.get',
-						'triggerprototype.update', 'user.get', 'user.logout', 'user.update', 'usergroup.get',
-						'usermacro.create','usermacro.delete', 'usermacro.get', 'usermacro.update', 'valuemap.create',
+						'token.update', 'trend.get', 'trigger.create', 'trigger.delete', 'trigger.get', 'trigger.update', 'triggerprototype.create',
+						'triggerprototype.delete', 'triggerprototype.get', 'triggerprototype.update', 'user.get', 'user.logout', 'user.update',
+						'usergroup.get', 'usermacro.create', 'usermacro.delete', 'usermacro.get', 'usermacro.update', 'valuemap.create',
 						'valuemap.delete', 'valuemap.get', 'valuemap.update'
->>>>>>> 0959b17f
 					]
 				]
 			],
@@ -982,20 +972,9 @@
 						'sla.create', 'sla.delete', 'sla.get', 'sla.getsli', 'sla.update', 'task.create', 'task.get',
 						'template.create', 'template.delete', 'template.get', 'template.massadd', 'template.massremove',
 						'template.massupdate', 'template.update', 'templatedashboard.create', 'templatedashboard.delete',
-<<<<<<< HEAD
 						'templatedashboard.get', 'templatedashboard.update', 'templategroup.create', 'templategroup.delete',
 						'templategroup.get', 'templategroup.massadd', 'templategroup.massremove', 'templategroup.massupdate',
 						'templategroup.propagate', 'templategroup.update', 'token.create', 'token.delete', 'token.generate',
-						'token.get', 'token.update', 'trend.get', 'trigger.adddependencies', 'trigger.create', 'trigger.delete',
-						'trigger.deletedependencies', 'trigger.get', 'trigger.update', 'triggerprototype.create',
-						'triggerprototype.delete', 'triggerprototype.get', 'triggerprototype.update', 'user.create',
-						'user.delete', 'user.get', 'user.logout', 'user.unblock', 'user.update', 'userdirectory.create',
-						'userdirectory.delete', 'userdirectory.get', 'userdirectory.test', 'userdirectory.update', 'usergroup.create',
-						'usergroup.delete', 'usergroup.get', 'usergroup.update', 'usermacro.create', 'usermacro.createglobal',
-						'usermacro.delete', 'usermacro.deleteglobal', 'usermacro.get', 'usermacro.update', 'usermacro.updateglobal',
-						'valuemap.create', 'valuemap.delete', 'valuemap.get', 'valuemap.update'
-=======
-						'templatedashboard.get', 'templatedashboard.update', 'token.create', 'token.delete', 'token.generate',
 						'token.get', 'token.update', 'trend.get', 'trigger.create', 'trigger.delete', 'trigger.get',
 						'trigger.update', 'triggerprototype.create', 'triggerprototype.delete', 'triggerprototype.get',
 						'triggerprototype.update', 'user.create', 'user.delete', 'user.get', 'user.logout',
@@ -1005,7 +984,6 @@
 						'usermacro.createglobal', 'usermacro.delete', 'usermacro.deleteglobal', 'usermacro.get',
 						'usermacro.update', 'usermacro.updateglobal', 'valuemap.create', 'valuemap.delete',
 						'valuemap.get', 'valuemap.update'
->>>>>>> 0959b17f
 					]
 				]
 			]
