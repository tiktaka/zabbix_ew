<?php
/*
** Zabbix
** Copyright (C) 2001-2022 Zabbix SIA
**
** This program is free software; you can redistribute it and/or modify
** it under the terms of the GNU General Public License as published by
** the Free Software Foundation; either version 2 of the License, or
** (at your option) any later version.
**
** This program is distributed in the hope that it will be useful,
** but WITHOUT ANY WARRANTY; without even the implied warranty of
** MERCHANTABILITY or FITNESS FOR A PARTICULAR PURPOSE. See the
** GNU General Public License for more details.
**
** You should have received a copy of the GNU General Public License
** along with this program; if not, write to the Free Software
** Foundation, Inc., 51 Franklin Street, Fifth Floor, Boston, MA  02110-1301, USA.
**/

require_once dirname(__FILE__).'/../../include/CWebTest.php';
require_once dirname(__FILE__).'/../behaviors/CMessageBehavior.php';
require_once dirname(__FILE__).'/../../include/helpers/CDataHelper.php';
require_once dirname(__FILE__).'/../traits/TableTrait.php';

/**
 * @dataSource EntitiesTags
 *
 * @backup role, module, users
 *
<<<<<<< HEAD
 * @onBefore prepareRoleData, prepareUserData, prepareServiceData
=======
 * @dataSource Services
 *
 * @onBefore prepareRoleData
 * @onBefore prepareUserData
>>>>>>> bf4c2e5c
 */
class testFormUserRoles extends CWebTest {

	use TableTrait;

	const ROLE_SQL = 'SELECT * FROM role r INNER JOIN role_rule rr ON rr.roleid = r.roleid ORDER BY r.roleid, rr.role_ruleid';

	/**
	 * Attach MessageBehavior to the test.
	 */
	public function getBehaviors() {
		return [CMessageBehavior::class];
	}

	/**
	 * Id of role that created for future update.
	 *
	 * @var integer
	 */
	protected static $roleid;

	/**
	 * Id of role that created for future role change for Super admin.
	 *
	 * @var integer
	 */
	protected static $super_roleid;

	/**
	 * Id of role that created for future role delete and type update.
	 *
	 * @var integer
	 */
	protected static $delete_roleid;

	/**
	 * Function used to create roles.
	 */
	public function prepareRoleData() {
		$response = CDataHelper::call('role.create', [
			[
				'name' => 'role_for_update',
				'type' => 1,
				'rules' => [
					'api' => [
						'*.create',
						'host.*',
						'*.*'
					]
				]
			],
			[
				'name' => 'super_role',
				'type' => 3
			],
			[
				'name' => 'role_for_delete',
				'type' => 3
			]
		]);
		$this->assertArrayHasKey('roleids', $response);
		self::$roleid = $response['roleids'][0];
		self::$super_roleid = $response['roleids'][1];
		self::$delete_roleid = $response['roleids'][2];
	}

	public function prepareUserData() {
		CDataHelper::call('user.create', [
			[
				'username' => 'super_role_check',
				'passwd' => 'test5678',
				'roleid' => self::$super_roleid,
				'usrgrps' => [
					[
						'usrgrpid' => '7'
					]
				]
			]
		]);
	}

	public static function getCreateData() {
		return [
			// Same name for 3 types of roles.
			[
				[
					'expected' => TEST_BAD,
					'fields' => [
						'Name' => 'User role',
						'User type' => 'User'
					],
					'message_header' => 'Cannot create user role',
					'message_details' => 'User role "User role" already exists.'
				]
			],
			[
				[
					'expected' => TEST_BAD,
					'fields' => [
						'Name' => 'Admin role',
						'User type' => 'Admin'
					],
					'message_header' => 'Cannot create user role',
					'message_details' => 'User role "Admin role" already exists.'
				]
			],
			[
				[
					'expected' => TEST_BAD,
					'fields' => [
						'Name' => 'Super admin role',
						'User type' => 'Super admin'
					],
					'message_header' => 'Cannot create user role',
					'message_details' => 'User role "Super admin role" already exists.'
				]
			],
			// Empty name field.
			[
				[
					'expected' => TEST_BAD,
					'fields' => [
						'Name' => '',
						'User type' => 'User'
					],
					'message_header' => 'Cannot create user role',
					'message_details' => 'Incorrect value for field "name": cannot be empty.'
				]
			],
			[
				[
					'expected' => TEST_BAD,
					'fields' => [
						'Name' => '',
						'User type' => 'Admin'
					],
					'message_header' => 'Cannot create user role',
					'message_details' => 'Incorrect value for field "name": cannot be empty.'
				]
			],
			[
				[
					'expected' => TEST_BAD,
					'fields' => [
						'Name' => '',
						'User type' => 'Super admin'
					],
					'message_header' => 'Cannot create user role',
					'message_details' => 'Incorrect value for field "name": cannot be empty.'
				]
			],
			// Empty space in name field.
			[
				[
					'expected' => TEST_BAD,
					'fields' => [
						'Name' => ' ',
						'User type' => 'User'
					],
					'message_header' => 'Cannot create user role',
					'message_details' => 'Invalid parameter "/1/name": cannot be empty.'
				]
			],
			[
				[
					'expected' => TEST_BAD,
					'fields' => [
						'Name' => ' ',
						'User type' => 'Admin'
					],
					'message_header' => 'Cannot create user role',
					'message_details' => 'Invalid parameter "/1/name": cannot be empty.'
				]
			],
			[
				[
					'expected' => TEST_BAD,
					'fields' => [
						'Name' => ' ',
						'User type' => 'Super admin'
					],
					'message_header' => 'Cannot create user role',
					'message_details' => 'Invalid parameter "/1/name": cannot be empty.'
				]
			],
			// All UI elements unchecked.
			[
				[
					'expected' => TEST_BAD,
					'fields' => [
						'Name' => 'user_ui_checked_out',
						'User type' => 'User',
						'Dashboards' => false,
						'Monitoring' => [],
						'Services' => [],
						'Inventory' => [],
						'Reports' => []
					],
					'message_header' => 'Cannot create user role',
					'message_details' => 'At least one UI element must be enabled for user role "user_ui_checked_out".'
				]
			],
			[
				[
					'expected' => TEST_BAD,
					'fields' => [
						'Name' => 'admin_ui_checked_out',
						'User type' => 'Admin',
						'Dashboards' => false,
						'Monitoring' => [],
						'Services' => [],
						'Inventory' => [],
						'Reports' => [],
						'Data collection' => [],
						'Alerts' => []
					],
					'message_header' => 'Cannot create user role',
					'message_details' => 'At least one UI element must be enabled for user role "admin_ui_checked_out".'
				]
			],
			[
				[
					'expected' => TEST_BAD,
					'fields' => [
						'Name' => 'super_admin_ui_checked_out',
						'User type' => 'Super admin',
						'Dashboards' => false,
						'Monitoring' => [],
						'Services' => [],
						'Inventory' => [],
						'Reports' => [],
						'Data collection' => [],
						'Alerts' => [],
						'Users' => [],
						'Administration' => []
					],
					'message_header' => 'Cannot create user role',
					'message_details' => 'At least one UI element must be enabled for user role "super_admin_ui_checked_out".'
				]
			],
			// Remove everything.
			[
				[
					'expected' => TEST_BAD,
					'fields' => [
						'Name' => 'user_everything_removed',
						'User type' => 'User',
						'Dashboards' => false,
						'Monitoring' => [],
						'Services' => [],
						'Inventory' => [],
						'Reports' => [],
						'Default access to new UI elements' => false,
						'Default access to new modules' => false,
						'Enabled' => false,
						'Create and edit dashboards' => false,
						'Create and edit maps' => false,
						'Add problem comments' => false,
						'Change severity' => false,
						'Acknowledge problems' => false,
						'Close problems' => false,
						'Execute scripts' => false,
						'Manage API tokens' => false,
						'Default access to new actions' => false
					],
					'message_header' => 'Cannot create user role',
					'message_details' => 'At least one UI element must be enabled for user role "user_everything_removed".'
				]
			],
			[
				[
					'expected' => TEST_BAD,
					'fields' => [
						'Name' => 'admin_everything_removed',
						'User type' => 'Admin',
						'Dashboards' => false,
						'Monitoring' => [],
						'Services' => [],
						'Inventory' => [],
						'Reports' => [],
						'Data collection' => [],
						'Alerts' => [],
						'Default access to new UI elements' => false,
						'Default access to new modules' => false,
						'Enabled' => false,
						'Create and edit dashboards' => false,
						'Create and edit maps' => false,
						'Create and edit maintenance' => false,
						'Add problem comments' => false,
						'Change severity' => false,
						'Acknowledge problems' => false,
						'Close problems' => false,
						'Execute scripts' => false,
						'Manage API tokens' => false,
						'Manage scheduled reports' => false,
						'Manage SLA' => false,
						'Default access to new actions' => false
					],
					'message_header' => 'Cannot create user role',
					'message_details' => 'At least one UI element must be enabled for user role "admin_everything_removed".'
				]
			],
			[
				[
					'expected' => TEST_BAD,
					'fields' => [
						'Name' => 'super_admin_everything_removed',
						'User type' => 'Super admin',
						'Dashboards' => false,
						'Monitoring' => [],
						'Services' => [],
						'Inventory' => [],
						'Reports' => [],
						'Data collection' => [],
						'Alerts' => [],
						'Users' => [],
						'Administration' => [],
						'Default access to new UI elements' => false,
						'Default access to new modules' => false,
						'Enabled' => false,
						'Create and edit dashboards' => false,
						'Create and edit maps' => false,
						'Create and edit maintenance' => false,
						'Add problem comments' => false,
						'Change severity' => false,
						'Acknowledge problems' => false,
						'Close problems' => false,
						'Execute scripts' => false,
						'Manage API tokens' => false,
						'Manage scheduled reports' => false,
						'Manage SLA' => false,
						'Default access to new actions' => false
					],
					'message_header' => 'Cannot create user role',
					'message_details' => 'At least one UI element must be enabled for user role "super_admin_everything_removed".'
				]
			],
			// Read-write service tag name not specified.
			[
				[
					'expected' => TEST_BAD,
					'fields' => [
						'Name' => 'Missing Read-write service tag name',
						'User type' => 'Admin',
						'Read-write access to services' => 'Service list'
					],
					'write_services' => [
						'Read-write access to services with tag' => [
							'service_write_tag_value' => 'value'
						]
					],
					'message_header' => 'Cannot create user role',
					'message_details' => 'Cannot have non-empty tag value while having empty tag in rule "services.write.tag"'
							.' for user role "Missing Read-write service tag name".'
				]
			],
			// Read-only service tag name not specified.
			[
				[
					'expected' => TEST_BAD,
					'fields' => [
						'Name' => 'Missing Read-write service tag name',
						'User type' => 'Admin',
						'Read-only access to services' => 'Service list'
					],
					'write_services' => [
						'Read-only access to services with tag' => [
							'service_read_tag_value' => 'value'
						]
					],
					'message_header' => 'Cannot create user role',
					'message_details' => 'Cannot have non-empty tag value while having empty tag in rule "services.read.tag"'
							.' for user role "Missing Read-write service tag name".'
				]
			],
			// Special symbols in the name.
			[
				[
					'expected' => TEST_GOOD,
					'fields' => [
						'Name' => '!@#$%^^&*()_+',
						'User type' => 'User'
					],
					'message_header' => 'User role created'
				]
			],
			[
				[
					'expected' => TEST_GOOD,
					'fields' => [
						'Name' => '!@#$%^^&*()_=',
						'User type' => 'Admin'
					],
					'message_header' => 'User role created'
				]
			],
			[
				[
					'expected' => TEST_GOOD,
					'fields' => [
						'Name' => '!@#$%^^&*()_?',
						'User type' => 'Super admin'
					],
					'message_header' => 'User role created'
				]
			],
			// A lot of spaces in the name.
			[
				[
					'expected' => TEST_GOOD,
					'fields' => [
						'Name' => 'user          test          name',
						'User type' => 'User'
					],
					'message_header' => 'User role created'
				]
			],
			[
				[
					'expected' => TEST_GOOD,
					'fields' => [
						'Name' => 'admin          test          name',
						'User type' => 'Admin'
					],
					'message_header' => 'User role created'
				]
			],
			[
				[
					'expected' => TEST_GOOD,
					'fields' => [
						'Name' => 'super          admin          test          name',
						'User type' => 'Super admin'
					],
					'message_header' => 'User role created'
				]
			],
			// Trailing, leading space in name.
			[
				[
					'expected' => TEST_GOOD,
					'space' => true,
					'fields' => [
						'Name' => ' user_leading_trailing ',
						'User type' => 'User'
					],
					'message_header' => 'User role created'
				]
			],
			// All UI elements unchecked except one.
			[
				[
					'expected' => TEST_GOOD,
					'fields' => [
						'Name' => 'user_ui_one_left',
						'User type' => 'User',
						'Dashboards' => false,
						'Monitoring' => [],
						'Services' => ['Services'],
						'Inventory' => [],
						'Reports' => []
					],
					'message_header' => 'User role created'
				]
			],
			[
				[
					'expected' => TEST_GOOD,
					'fields' => [
						'Name' => 'admin_ui_one_left',
						'User type' => 'Admin',
						'Dashboards' => false,
						'Monitoring' => [],
						'Services' => ['Services'],
						'Inventory' => [],
						'Reports' => [],
						'Data collection' => [],
						'Alerts' => []
					],
					'message_header' => 'User role created'
				]
			],
			[
				[
					'expected' => TEST_GOOD,
					'fields' => [
						'Name' => 'super_admin_ui_one_left',
						'User type' => 'Super admin',
						'Dashboards' => false,
						'Monitoring' => [],
						'Services' => ['Services'],
						'Inventory' => [],
						'Reports' => [],
						'Data collection' => [],
						'Alerts' => [],
						'Users' => [],
						'Administration' => []
					],
					'message_header' => 'User role created'
				]
			],
			// Remove all Access to actions.
			[
				[
					'expected' => TEST_GOOD,
					'fields' => [
						'Name' => 'user_ui_no_actions',
						'User type' => 'User',
						'Create and edit dashboards' => false,
						'Create and edit maps' => false,
						'Add problem comments' => false,
						'Change severity' => false,
						'Acknowledge problems' => false,
						'Close problems' => false,
						'Execute scripts' => false,
						'Manage API tokens' => false,
						'Invoke "Execute now" on read-only hosts' => false,
						'Default access to new actions' => false
					],
					'message_header' => 'User role created'
				]
			],
			[
				[
					'expected' => TEST_GOOD,
					'fields' => [
						'Name' => 'admin_ui_no_actions',
						'User type' => 'Admin',
						'Create and edit dashboards' => false,
						'Create and edit maps' => false,
						'Create and edit maintenance' => false,
						'Add problem comments' => false,
						'Change severity' => false,
						'Acknowledge problems' => false,
						'Close problems' => false,
						'Execute scripts' => false,
						'Manage API tokens' => false,
						'Manage scheduled reports' => false,
						'Manage SLA' => false,
						'Invoke "Execute now" on read-only hosts' => false,
						'Default access to new actions' => false
					],
					'message_header' => 'User role created'
				]
			],
			[
				[
					'expected' => TEST_GOOD,
					'fields' => [
						'Name' => 'super_admin_ui_no_Actions',
						'User type' => 'Super admin',
						'Create and edit dashboards' => false,
						'Create and edit maps' => false,
						'Create and edit maintenance' => false,
						'Add problem comments' => false,
						'Change severity' => false,
						'Acknowledge problems' => false,
						'Close problems' => false,
						'Execute scripts' => false,
						'Manage API tokens' => false,
						'Manage scheduled reports' => false,
						'Manage SLA' => false,
						'Default access to new actions' => false
					],
					'message_header' => 'User role created'
				]
			],
			// API methods deny list.
			[
				[
					'expected' => TEST_GOOD,
					'fields' => [
						'Name' => 'user_ui_api_deny',
						'User type' => 'User'
					],
					'api_methods' => [
						'dashboard.create',
						'dashboard.*',
						'*.create'
					],
					'message_header' => 'User role created'
				]
			],
			[
				[
					'expected' => TEST_GOOD,
					'fields' => [
						'Name' => 'admin_ui_api_deny',
						'User type' => 'Admin'
					],
					'api_methods' => [
						'dashboard.create',
						'dashboard.*',
						'*.create'
					],
					'message_header' => 'User role created'
				]
			],
			[
				[
					'expected' => TEST_GOOD,
					'fields' => [
						'Name' => 'super_admin_ui_api_deny',
						'User type' => 'Super admin'
					],
					'api_methods' => [
						'dashboard.create',
						'dashboard.*',
						'*.create'
					],
					'message_header' => 'User role created'
				]
			],
			// API methods allow list.
			[
				[
					'expected' => TEST_GOOD,
					'fields' => [
						'Name' => 'user_ui_api_allow',
						'User type' => 'User',
						'API methods' => 'Allow list'
					],
					'api_methods' => [
						'dashboard.create',
						'dashboard.*',
						'*.create'
					],
					'message_header' => 'User role created'
				]
			],
			[
				[
					'expected' => TEST_GOOD,
					'fields' => [
						'Name' => 'admin_ui_api_allow',
						'User type' => 'Admin',
						'API methods' => 'Allow list'
					],
					'api_methods' => [
						'dashboard.create',
						'dashboard.*',
						'*.create'
					],
					'message_header' => 'User role created'
				]
			],
			[
				[
					'expected' => TEST_GOOD,
					'fields' => [
						'Name' => 'super_admin_ui_api_allow',
						'User type' => 'Super admin',
						'API methods' => 'Allow list'
					],
					'api_methods' => [
						'dashboard.create',
						'dashboard.*',
						'*.create'
					],
					'message_header' => 'User role created'
				]
			],
			[
				[
					'expected' => TEST_GOOD,
					'fields' => [
						'Name' => 'super_admin_role',
						'User type' => 'Super admin',
						'Default access to new modules' => false,
						'API methods' => 'Deny list',
						'Monitoring' => ['Maps'],
						'Reports' => [],
						'Create and edit dashboards' => false
					],
					'message_header' => 'User role created'
				]
			],
			// Access to services set to None.
			[
				[
					'expected' => TEST_GOOD,
					'fields' => [
						'Name' => 'No access to services',
						'User type' => 'Admin',
						'Read-write access to services' => 'None',
						'Read-write access to services' => 'None'
					],
					'message_header' => 'User role created'
				]
			],
			// Access to services set to All in both cases.
			[
				[
					'expected' => TEST_GOOD,
					'fields' => [
						'Name' => 'All access to services',
						'User type' => 'Admin',
						'Read-write access to services' => 'All',
						'Read-write access to services' => 'All'
					],
					'message_header' => 'User role created'
				]
			],
			// Access to services set to Service list.
			[
				[
					'expected' => TEST_GOOD,
					'fields' => [
						'Name' => 'Access to specific services',
						'User type' => 'Admin',
						'Read-write access to services' => 'Service list',
						'Read-only access to services' => 'Service list'
					],
					'write_services' => [
						'xpath:(//div[@class="multiselect-control"])[1]' => 'Update service',
						'Read-write access to services with tag' => [
							'service-write-tag-tag' => 'tag-write',
							'service_write_tag_value' => 'value-write'
						]
					],
					'read_services' => [
						'xpath:(//div[@class="multiselect-control"])[2]' => ['Update service', 'Service for delete 2'],
						'Read-only access to services with tag' => [
							'service-read-tag-tag' => 'tag-read',
							'service_read_tag_value' => 'value-read'
						]
					],
					'message_header' => 'User role created'
				]
			],
			// Access to services set to Service list.
			[
				[
					'expected' => TEST_GOOD,
					'fields' => [
						'Name' => 'Only read-only services',
						'User type' => 'Super admin',
						'Read-only access to services' => 'Service list',
						// added element 'API methods' with default value for page scroll
						'API methods' => 'Deny list'
					],
					'read_services' => [
						'xpath:(//div[@class="multiselect-control"])[2]' => ['Update service', 'Service for delete 2']
					],
					'message_header' => 'User role created'
				]
			],
			// Access to services set to Service list but the list is empty.
			[
				[
					'expected' => TEST_GOOD,
					'fields' => [
						'Name' => 'Services access with empty list and tags',
						'User type' => 'User',
						'Read-write access to services' => 'Service list',
						'Read-only access to services' => 'Service list'
					],
					'override_service_access' => 'None',
					'message_header' => 'User role created'
				]
			]
		];
	}

	/**
	 * @dataProvider getCreateData
	 */
	public function testFormUserRoles_Create($data) {
		$this->page->login()->open('zabbix.php?action=userrole.edit');
		$this->checkRoleAction($data, 'create');
	}

	public function testFormUserRoles_Layout() {
		$roles = ['User', 'Admin', 'Super admin'];
		$this->page->login()->open('zabbix.php?action=userrole.edit&roleid=1');
		$this->page->assertTitle('Configuration of user roles');
		$this->page->assertHeader('User roles');
		$form = $this->query('id:userrole-form')->waitUntilPresent()->asForm()->one();
		$this->assertEquals(255, $form->getField('Name')->getAttribute('maxlength'));
		$this->assertEquals($roles, $this->query('id:user-type')->one()->asDropdown()->getOptions()->asText());

		// Unchecking API, button and radio button becomes disabled.
		$form->fill(['Enabled' => false]);
		$this->assertFalse($form->getField('API methods')->isEnabled());
		$this->assertFalse($this->query('button:Select')->one()->isClickable());
		$this->assertTrue($this->query('xpath://div[@id="api_methods_" and @aria-disabled="true"]')->exists());
		$this->page->refresh()->waitUntilReady();
		$this->assertEquals(4, $form->query('button', ['Update', 'Clone', 'Delete', 'Cancel'])->all()
				->filter(new CElementFilter(CElementFilter::CLICKABLE))->count());

		// New role check with screenshots.
		$this->page->open('zabbix.php?action=userrole.edit')->waitUntilReady();
		$this->page->removeFocus();

		$screenshot_area = $this->query('id:user_role_tab')->one();
		foreach ($roles as $role) {
			$this->query('id:user-type')->one()->asDropdown()->select($role);

			if ($role === 'Super admin') {
				$form->invalidate();
				foreach (['Read-write access to services', 'Read-only access to services'] as $field) {
					$form->getField($field)->fill('Service list');
				}
			}
			$this->assertScreenshotExcept($screenshot_area, ['query' => 'xpath://input[@id="name"]'], $role);
		}

		// Screens for super admin.
		$this->page->open('zabbix.php?action=userrole.edit&roleid=3');
		$this->page->removeFocus();
		$this->assertScreenshotExcept($screenshot_area, ['query' => 'xpath://input[@id="name"]']);
		foreach (['Clone' => true, 'Cancel' => true, 'Update' => false, 'Delete' => false] as $button => $clickable) {
			$this->assertEquals($clickable, $this->query('button', $button)->one()->isClickable());
		}
	}

	public static function getApiListData() {
		return [
			// User role.
			[
				[
					'fields' => [
						'Name' => 'user_api',
						'User type' => 'User'
					],
					'api_list' => [
						'action.get', 'alert.get', 'configuration.export', 'configuration.import', 'configuration.importcompare',
						'correlation.get', 'dashboard.create', 'dashboard.delete', 'dashboard.get', 'dashboard.update',
						'dcheck.get', 'dhost.get', 'discoveryrule.get', 'drule.get', 'dservice.get', 'event.acknowledge',
						'event.get', 'graph.get', 'graphitem.get', 'graphprototype.get', 'hanode.get', 'history.get', 'host.get',
						'hostgroup.get', 'hostinterface.get', 'hostprototype.get', 'housekeeping.get', 'httptest.get',
						'iconmap.get', 'image.get', 'item.get', 'itemprototype.get', 'maintenance.get', 'map.create',
						'map.delete', 'map.get', 'map.update', 'mediatype.get', 'module.get', 'problem.get', 'proxy.get',
						'role.get', 'script.execute', 'script.get', 'script.getscriptsbyevents', 'script.getscriptsbyhosts',
						'service.create', 'service.delete', 'service.get', 'service.update', 'settings.get', 'sla.get',
						'sla.getsli', 'template.get', 'templatedashboard.get', 'templategroup.get', 'token.create',
						'token.delete', 'token.generate', 'token.get', 'token.update', 'trend.get', 'trigger.get',
						'triggerprototype.get', 'user.get', 'user.logout', 'user.update', 'usergroup.get', 'usermacro.get',
						'valuemap.get'
					]
				]
			],
			// Admin role.
			[
				[
					'fields' => [
						'Name' => 'admin_api',
						'User type' => 'Admin'
					],
					'api_list' => [
						'action.create', 'action.delete', 'action.get', 'action.update', 'alert.get', 'configuration.export',
						'configuration.import', 'configuration.importcompare', 'correlation.get', 'dashboard.create', 'dashboard.delete',
						'dashboard.get', 'dashboard.update', 'dcheck.get', 'dhost.get', 'discoveryrule.copy', 'discoveryrule.create',
						'discoveryrule.delete', 'discoveryrule.get', 'discoveryrule.update', 'drule.create', 'drule.delete', 'drule.get',
						'drule.update', 'dservice.get', 'event.acknowledge', 'event.get', 'graph.create', 'graph.delete', 'graph.get',
						'graph.update', 'graphitem.get', 'graphprototype.create', 'graphprototype.delete', 'graphprototype.get',
						'graphprototype.update', 'hanode.get', 'history.clear', 'history.get', 'host.create', 'host.delete', 'host.get', 'host.massadd',
						'host.massremove', 'host.massupdate', 'host.update', 'hostgroup.delete', 'hostgroup.get', 'hostgroup.massadd', 'hostgroup.massremove',
						'hostgroup.massupdate', 'hostgroup.update', 'hostinterface.create', 'hostinterface.delete', 'hostinterface.get',
						'hostinterface.massadd', 'hostinterface.massremove', 'hostinterface.replacehostinterfaces', 'hostinterface.update',
						'hostprototype.create', 'hostprototype.delete', 'hostprototype.get', 'hostprototype.update', 'housekeeping.get',
						'httptest.create', 'httptest.delete', 'httptest.get', 'httptest.update', 'iconmap.get', 'image.get', 'item.create',
						'item.delete', 'item.get', 'item.update', 'itemprototype.create', 'itemprototype.delete', 'itemprototype.get',
						'itemprototype.update', 'maintenance.create', 'maintenance.delete', 'maintenance.get', 'maintenance.update',
						'map.create', 'map.delete', 'map.get', 'map.update', 'mediatype.get', 'module.get', 'problem.get', 'proxy.get',
						'report.create', 'report.delete', 'report.get', 'report.update', 'role.get', 'script.execute', 'script.get',
						'script.getscriptsbyevents', 'script.getscriptsbyhosts', 'service.create', 'service.delete',
						'service.get', 'service.update', 'settings.get', 'sla.create', 'sla.delete', 'sla.get', 'sla.getsli',
						'sla.update', 'template.create', 'template.delete', 'template.get', 'template.massadd',
						'template.massremove', 'template.massupdate', 'template.update', 'templatedashboard.create',
						'templatedashboard.delete', 'templatedashboard.get', 'templatedashboard.update', 'templategroup.delete',
						'templategroup.get', 'templategroup.massadd', 'templategroup.massremove', 'templategroup.massupdate',
						'templategroup.update', 'token.create', 'token.delete', 'token.generate', 'token.get', 'token.update',
						'trend.get', 'trigger.create', 'trigger.delete', 'trigger.get', 'trigger.update', 'triggerprototype.create',
						'triggerprototype.delete', 'triggerprototype.get', 'triggerprototype.update', 'user.get', 'user.logout', 'user.update',
						'usergroup.get', 'usermacro.create', 'usermacro.delete', 'usermacro.get', 'usermacro.update', 'valuemap.create',
						'valuemap.delete', 'valuemap.get', 'valuemap.update'
					]
				]
			],
			// Super Admin role.
			[
				[
					'fields' => [
						'Name' => 'super_admin_api',
						'User type' => 'Super admin'
					],
					'api_list' => [
						'action.create', 'action.delete', 'action.get', 'action.update', 'alert.get', 'auditlog.get',
						'authentication.get', 'authentication.update', 'autoregistration.get', 'autoregistration.update',
						'configuration.export', 'configuration.import', 'configuration.importcompare', 'correlation.create',
						'correlation.delete', 'correlation.get', 'correlation.update', 'dashboard.create', 'dashboard.delete',
						'dashboard.get', 'dashboard.update', 'dcheck.get', 'dhost.get', 'discoveryrule.copy',
						'discoveryrule.create', 'discoveryrule.delete', 'discoveryrule.get', 'discoveryrule.update',
						'drule.create', 'drule.delete', 'drule.get', 'drule.update', 'dservice.get', 'event.acknowledge',
						'event.get', 'graph.create', 'graph.delete', 'graph.get', 'graph.update', 'graphitem.get',
						'graphprototype.create', 'graphprototype.delete', 'graphprototype.get', 'graphprototype.update',
						'hanode.get', 'history.clear', 'history.get', 'host.create', 'host.delete', 'host.get', 'host.massadd',
						'host.massremove', 'host.massupdate', 'host.update', 'hostgroup.create', 'hostgroup.delete',
						'hostgroup.get', 'hostgroup.massadd', 'hostgroup.massremove', 'hostgroup.massupdate', 'hostgroup.propagate',
						'hostgroup.update', 'hostinterface.create', 'hostinterface.delete', 'hostinterface.get', 'hostinterface.massadd',
						'hostinterface.massremove', 'hostinterface.replacehostinterfaces', 'hostinterface.update',
						'hostprototype.create', 'hostprototype.delete', 'hostprototype.get', 'hostprototype.update',
						'housekeeping.get', 'housekeeping.update', 'httptest.create', 'httptest.delete', 'httptest.get',
						'httptest.update', 'iconmap.create', 'iconmap.delete', 'iconmap.get', 'iconmap.update',
						'image.create', 'image.delete', 'image.get', 'image.update', 'item.create', 'item.delete',
						'item.get', 'item.update', 'itemprototype.create', 'itemprototype.delete', 'itemprototype.get',
						'itemprototype.update', 'maintenance.create', 'maintenance.delete', 'maintenance.get',
						'maintenance.update', 'map.create', 'map.delete', 'map.get', 'map.update', 'mediatype.create',
						'mediatype.delete', 'mediatype.get', 'mediatype.update', 'module.create', 'module.delete', 'module.get',
						'module.update', 'problem.get', 'proxy.create', 'proxy.delete', 'proxy.get', 'proxy.update', 'regexp.create',
						'regexp.delete', 'regexp.get', 'regexp.update', 'report.create', 'report.delete', 'report.get',
						'report.update', 'role.create', 'role.delete', 'role.get', 'role.update', 'script.create',
						'script.delete', 'script.execute', 'script.get', 'script.getscriptsbyevents', 'script.getscriptsbyhosts',
						'script.update', 'service.create', 'service.delete', 'service.get', 'service.update',
						'settings.get', 'settings.update', 'sla.create', 'sla.delete', 'sla.get', 'sla.getsli', 'sla.update',
						'task.create', 'task.get', 'template.create', 'template.delete', 'template.get', 'template.massadd',
						'template.massremove', 'template.massupdate', 'template.update', 'templatedashboard.create',
						'templatedashboard.delete', 'templatedashboard.get', 'templatedashboard.update', 'templategroup.create',
						'templategroup.delete', 'templategroup.get', 'templategroup.massadd', 'templategroup.massremove',
						'templategroup.massupdate', 'templategroup.propagate', 'templategroup.update', 'token.create',
						'token.delete', 'token.generate', 'token.get', 'token.update', 'trend.get', 'trigger.create',
						'trigger.delete', 'trigger.get', 'trigger.update', 'triggerprototype.create',
						'triggerprototype.delete', 'triggerprototype.get', 'triggerprototype.update', 'user.create',
						'user.delete', 'user.get', 'user.logout', 'user.unblock', 'user.update', 'userdirectory.create',
						'userdirectory.delete', 'userdirectory.get', 'userdirectory.test', 'userdirectory.update',
						'usergroup.create', 'usergroup.delete', 'usergroup.get', 'usergroup.update', 'usermacro.create',
						'usermacro.createglobal', 'usermacro.delete', 'usermacro.deleteglobal', 'usermacro.get',
						'usermacro.update', 'usermacro.updateglobal', 'valuemap.create', 'valuemap.delete',
						'valuemap.get', 'valuemap.update'
					]
				]
			]
		];
	}

	/**
	 * Check available API requests for each role type.
	 *
	 * @dataProvider getApiListData
	 */
	public function testFormUserRoles_ApiList($data) {
		$this->page->login()->open('zabbix.php?action=userrole.edit');
		$selector = 'xpath://div[@id="api_methods_"]/following::button[text()="Select"]';
		$form = $this->query('id:userrole-form')->waitUntilPresent()->asGridForm()->one();
		$form->fill($data['fields']);
		$this->query($selector)->one()->click();
		$overlay = COverlayDialogElement::find()->one()->waitUntilReady();
		$this->assertTableDataColumn($data['api_list']);
		$overlay->query('id:all_records')->asCheckbox()->one()->check();
		$overlay->query('button:Select')->one()->click();

		// Open the list of API methods and check that random method is selected and disabled.
		$this->query($selector)->one()->click();
		$overlay->waitUntilReady();
		$method = $data['api_list'][array_rand($data['api_list'])];
		$this->assertTrue($overlay->query('name:item['.$method.']')->one()->isAttributePresent(['checked', 'disabled']));
		$overlay->close();

		$form->submit();
		$sql_api = 'SELECT * FROM role_rule WHERE type=1 and roleid in (SELECT roleid FROM role WHERE name='
				.zbx_dbstr($data['fields']['Name']).')'.' ORDER BY value_str ASC';
		$role_rules = CDBHelper::getColumn($sql_api, 'value_str');
		sort($role_rules);
		$this->assertEquals($data['api_list'], $role_rules);
	}

	public function testFormUserRoles_SimpleUpdate() {
		$hash_before = CDBHelper::getHash(self::ROLE_SQL);
		$this->page->login()->open('zabbix.php?action=userrole.list');
		$this->query('link', 'Admin role')->one()->click();
		$this->query('button:Update')->one()->click();
		$this->assertMessage(TEST_GOOD, 'User role updated');
		$this->assertEquals($hash_before, CDBHelper::getHash(self::ROLE_SQL));
	}

	public static function getUpdateData() {
		return [
			// Empty name.
			[
				[
					'expected' => TEST_BAD,
					'fields' => [
						'Name' => ''
					],
					'message_header' => 'Cannot update user role',
					'message_details' => 'Incorrect value for field "name": cannot be empty.'
				]
			],
			// Empty space.
			[
				[
					'expected' => TEST_BAD,
					'fields' => [
						'Name' => ' '
					],
					'message_header' => 'Cannot update user role',
					'message_details' => 'Invalid parameter "/1/name": cannot be empty.'
				]
			],
			// Existing name.
			[
				[
					'expected' => TEST_BAD,
					'fields' => [
						'Name' => 'User role '
					],
					'message_header' => 'Cannot update user role',
					'message_details' => 'User role "User role" already exists.'
				]
			],
			// All UI elements disabled.
			[
				[
					'expected' => TEST_BAD,
					'fields' => [
						'Dashboards' => false,
						'Monitoring' => [],
						'Services' => [],
						'Inventory' => [],
						'Reports' => []
					],
					'message_header' => 'Cannot update user role',
					'message_details' => 'At least one UI element must be enabled for user role "role_for_update".'
				]
			],
			// Read-write service tag name not specified.
			[
				[
					'expected' => TEST_BAD,
					'fields' => [
						'Read-write access to services' => 'Service list'
					],
					'write_services' => [
						'Read-write access to services with tag' => [
							'service_write_tag_value' => 'value'
						]
					],
					'message_header' => 'Cannot update user role',
					'message_details' => 'Cannot have non-empty tag value while having empty tag in rule "services.write.tag"'
							.' for user role "role_for_update".'
				]
			],
			// Read-only service tag name not specified.
			[
				[
					'expected' => TEST_BAD,
					'fields' => [
						'Read-only access to services' => 'Service list'
					],
					'write_services' => [
						'Read-only access to services with tag' => [
							'service_read_tag_value' => 'value'
						]
					],
					'message_header' => 'Cannot update user role',
					'message_details' => 'Cannot have non-empty tag value while having empty tag in rule "services.read.tag"'
							.' for user role "role_for_update".'
				]
			],
			// Change name.
			[
				[
					'expected' => TEST_GOOD,
					'fields' => [
						'Name' => 'user_changed_name',
						'User type' => 'User'
					],
					'message_header' => 'User role updated'
				]
			],
			// Change type to admin.
			[
				[
					'expected' => TEST_GOOD,
					'fields' => [
						'User type' => 'Admin'
					],
					'message_header' => 'User role updated'
				]
			],
			// Change type to super admin.
			[
				[
					'expected' => TEST_GOOD,
					'fields' => [
						'User type' => 'Super admin'
					],
					'message_header' => 'User role updated'
				]
			],
			// Change type to user.
			[
				[
					'expected' => TEST_GOOD,
					'to_user' => true,
					'fields' => [
						'User type' => 'User'
					],
					'message_header' => 'User role updated'
				]
			],
			// Remove all API methods.
			[
				[
					'expected' => TEST_GOOD,
					'fields' => [],
					'api_methods' => '',
					'message_header' => 'User role updated'
				]
			],
			// Allow API list.
			[
				[
					'expected' => TEST_GOOD,
					'fields' => [
						'API methods' => 'Allow list'
					],
					'api_methods' => ['*.create'],
					'message_header' => 'User role updated'
				]
			],
			// Deny API list.
			[
				[
					'expected' => TEST_GOOD,
					'fields' => [
						'API methods' => 'Deny list'
					],
					'message_header' => 'User role updated'
				]
			],
			// Access to actions removed.
			[
				[
					'expected' => TEST_GOOD,
					'fields' => [
						'API methods' => 'Deny list',
						'Create and edit dashboards' => false,
						'Create and edit maps' => false,
						'Add problem comments' => false,
						'Change severity' => false,
						'Acknowledge problems' => false,
						'Close problems' => false,
						'Execute scripts' => false,
						'Manage API tokens' => false,
						'Default access to new actions' => false
					],
					'message_header' => 'User role updated'
				]
			],
			// Access to services set to None.
			[
				[
					'expected' => TEST_GOOD,
					'fields' => [
						'Read-write access to services' => 'None',
						'Read-only access to services' => 'None'
					],
					'message_header' => 'User role updated'
				]
			],
			// Access to services set to All in both cases.
			[
				[
					'expected' => TEST_GOOD,
					'fields' => [
						'Read-write access to services' => 'All',
						'Read-only access to services' => 'All'
					],
					'message_header' => 'User role updated'
				]
			],
			// Access to services set to Service list but the list is empty.
			[
				[
					'expected' => TEST_GOOD,
					'fields' => [
						'Read-write access to services' => 'Service list',
						'Read-only access to services' => 'Service list'
					],
					'override_service_access' => 'None',
					'message_header' => 'User role updated'
				]
			],
			// Access to services set to Service list.
			[
				[
					'expected' => TEST_GOOD,
					'fields' => [
						'Read-only access to services' => 'Service list',
						// added element 'API methods' with default value for page scroll
						'API methods' => 'Deny list'
					],
					'read_services' => [
						'xpath:(//div[@class="multiselect-control"])[2]' => ['Update service', 'Service for delete 2']
					],
					'message_header' => 'User role updated'
				]
			],
			// Access to services set to Service list.
			[
				[
					'expected' => TEST_GOOD,
					'fields' => [
						'Read-write access to services' => 'Service list',
						'Read-only access to services' => 'Service list',
						// added element 'API methods' with default value for page scroll
						'API methods' => 'Deny list'
					],
					'write_services' => [
						'xpath:(//div[@class="multiselect-control"])[1]' => ['Update service', 'Service for delete 2'],
						'Read-write access to services with tag' => [
							'service-write-tag-tag' => 'tag-write',
							'service_write_tag_value' => 'value-write'
						]
					],
					'read_services' => [
						'xpath:(//div[@class="multiselect-control"])[2]' => 'Update service',
						'Read-only access to services with tag' => [
							'service-read-tag-tag' => 'tag-read',
							'service_read_tag_value' => 'value-read'
						]
					],
					'message_header' => 'User role updated'
				]
			]
		];
	}

	/**
	 * @dataProvider getUpdateData
	 */
	public function testFormUserRoles_Update($data) {
		$id = (array_key_exists('to_user', $data)) ? self::$delete_roleid : self::$roleid;
		$this->page->login()->open('zabbix.php?action=userrole.edit&roleid='.$id);
		$this->checkRoleAction($data, 'update');
	}

	public function testFormUserRoles_Clone() {
		$this->page->login()->open('zabbix.php?action=userrole.edit&roleid=2');
		$form = $this->query('id:userrole-form')->waitUntilReady()->asForm()->one();
		$values = $form->getFields()->asValues();
		$role_name = $values['Name'];
		$this->query('button:Clone')->one()->click();
		$this->page->waitUntilReady();
		$form->invalidate();
		$form->fill(['Name' => 'Cloned_'.$role_name]);
		$form->submit();

		$this->assertMessage(TEST_GOOD, 'User role created');
		foreach([$role_name, 'Cloned_'.$role_name] as $role) {
			$this->assertEquals(1, CDBHelper::getCount('SELECT NULL FROM role WHERE name='.zbx_dbstr($role)));
		}

		$this->query('link', 'Cloned_'.$role_name)->one()->click();
		$cloned_values = $form->getFields()->asValues();
		$this->assertEquals('Cloned_'.$role_name, $cloned_values['Name']);

		// Field Name removed from arrays.
		unset($cloned_values['Name']);
		unset($values['Name']);
		$this->assertEquals($values, $cloned_values);
	}

	public function testFormUserRoles_Delete() {
		$this->page->login()->open('zabbix.php?action=userrole.list');
		foreach (['Admin role', 'role_for_delete'] as $role) {
			if ($role === 'Admin role') {
				$hash_before = CDBHelper::getHash(self::ROLE_SQL);
			}
			$this->query('link', $role)->one()->click();
			$this->query('button:Delete')->one()->click();
			$this->page->acceptAlert();
			$this->page->waitUntilReady();
			if ($role === 'Admin role') {
				$this->assertMessage(TEST_BAD, 'Cannot delete user role', 'Cannot delete assigned user role "Admin role".');
				$this->assertEquals($hash_before, CDBHelper::getHash(self::ROLE_SQL));
			}
			else {
				$this->assertMessage(TEST_GOOD, 'User role deleted');
				$this->assertEquals(0, CDBHelper::getCount('SELECT * FROM role WHERE name='. zbx_dbstr('role_for_delete')));
			}
		}
	}

	public function testFormUserRoles_Cancellation() {
		foreach(['userrole.edit', 'userrole.edit&roleid=2'] as $link) {
			$hash_before = CDBHelper::getHash(self::ROLE_SQL);
			$this->page->login()->open('zabbix.php?action='.$link);
			$form = $this->query('id:userrole-form')->waitUntilPresent()->asForm()->one();
			$form->fill(['Name' => 'cancellation_name_user']);
			$this->query('button:Cancel')->one()->click();
			$this->assertEquals($hash_before, CDBHelper::getHash(self::ROLE_SQL));
		}
	}

	/**
	 * Checking, that created super admin can't change it's own role.
	 */
	public function testFormUserRoles_SuperAdmin() {
		$this->page->userLogin('super_role_check', 'test5678');
		$this->page->open('zabbix.php?action=userrole.list')->waitUntilReady();
		$this->query('link:super_role')->one()->click();
		$form = $this->query('id:userrole-form')->waitUntilPresent()->asForm()->one();
		$this->assertEquals('User cannot change the user type of own role.',
				$this->query('xpath://input[@id="type"]/following::span')->one()->getText()
		);
		$this->assertEquals('true', $form->getField('User type')->getAttribute('readonly'));
	}

	/**
	 *  Checking layout after enabling modules.
	 */
	public function testFormUserRoles_Modules() {
		$this->page->login();
		foreach ([true, false] as $enable_modules) {
			$modules = ['4th Module', '5th Module'];
			$this->page->open('zabbix.php?action=userrole.edit&roleid=2')->waitUntilReady();
			$form = $this->query('id:userrole-form')->waitUntilPresent()->asForm()->one();
			if ($enable_modules === true) {
				$this->assertTrue($form->query('xpath://label[text()="No enabled modules found."]')->one()->isDisplayed());
				$this->page->open('zabbix.php?action=module.list')->waitUntilReady();
				$this->query('button:Scan directory')->one()->click();
				$table = $this->query('class:list-table')->asTable()->one();
				$table->findRows('Name', $modules)->select();
				$this->query('button:Enable')->one()->click();
				$this->page->acceptAlert();
				$this->page->waitUntilReady();
			}
			else {
				$this->assertFalse($form->query('xpath://label[text()="No enabled modules found."]')->one($enable_modules)->isDisplayed());
				foreach ($modules as $module) {
					$form->getField($module)->isChecked();
				}
			}
		}
	}

	/**
	 *  Checking layout with opened Add services dialog.
	 */
	public function testFormUserRoles_ServicesLayout() {
		$services_table = [
			[
				'Name' => 'Service for delete by checkbox',
				'Tags' => '',
				'Problem tags' => ''
			],
			[
				'Name' => 'Service for delete',
				'Tags' => ['remove_tag_2: remove_value_2'],
				'Problem tags' => ''
			],
			[
				'Name' => 'Service for delete 2',
				'Tags' => ['3rd_tag: 3rd_value', '4th_tag: 4th_value', 'remove_tag_1: remove_value_1', 'remove_tag_2: remove_value_2'],
				'Problem tags' => ['tag1: value1', 'tag2: value2', 'tag3: value3', 'tag4: value4']
			]
		];

		$this->page->login();
		$this->page->open('zabbix.php?action=userrole.edit&roleid=2')->waitUntilReady();
		$form = $this->query('id:userrole-form')->waitUntilPresent()->asForm()->one();

		foreach (['Read-write' => '[1]', 'Read-only' => '[2]'] as $field => $i) {
			$form->getField($field.' access to services')->fill('Service list');
			$multiselect = $this->query('xpath:(//div[@class="multiselect-control"])'.$i)->asMultiselect()->one();
			$this->assertTrue($multiselect->isVisible());
			$multiselect->edit();

			$dialog = COverlayDialogElement::find()->one()->waitUntilReady();
			$this->assertEquals('Add services', $dialog->getTitle());

			// Check filter form.
			$filter_form = $dialog->query('name:services_filter_form')->one();
			$this->assertEquals('Name', $filter_form->query('xpath:.//label')->one()->getText());
			$filter_input = $filter_form->query('name:filter_name')->one();
			$this->assertEquals(255, $filter_input->getAttribute('maxlength'));
			$this->assertEquals(4, $dialog->query('button', ['Filter', 'Reset', 'Select', 'Cancel'])->all()
					->filter(new CElementFilter(CElementFilter::CLICKABLE))->count());

			$table = $dialog->query('class:list-table')->asTable()->one();
			$this->assertEquals(['', 'Name', 'Tags', 'Problem tags'], $table->getHeadersText());

			// Check problem and service tags in hint if there are more than 3 tags for service.
			foreach ($services_table as &$service) {
				foreach (['Problem tags' => &$service['Problem tags'], 'Tags' => &$service['Tags']] as $tag_type => &$tags) {
					if (is_array($tags)) {
						if (count($tags) > 3) {
							$table->findRow('Name', $service['Name'])->getColumn($tag_type)
									->query('class:icon-wizard-action')->one()->click();
							$popup = $this->query('xpath://div[@data-hintboxid]')->one()->waitUntilReady();
							foreach ($tags as $tag) {
								$this->assertTrue($popup->query("xpath:.//div[text()=".CXPathHelper::escapeQuotes($tag)."]")
										->one(false)->isValid()
								);
							}
							$popup->query('class:overlay-close-btn')->one()->click();

							// Leave only 3 tags in array as it is the maximal number of tags displayed in table per row.
							array_splice($tags, 3);
						}
						// Combine all tags into a single string so that it would be valid for comparison.
						$tags = implode('',$tags);
					}
				}
				unset($tags);
			}

			// Filter out all unwanted services before checking table content.
			$filter_input->fill('Service for delete');
			$filter_button = $dialog->query('button:Filter')->one();
			$filter_button->click();
			$dialog->waitUntilReady();

			// Check the content of the services list with modified expected value in tags column.
			$this->assertTableData($services_table);

			// Check filtering of services by name.
			$searches = [
				'child 1' => ['Child 1', 'Clone child 1'],
				' 2 ' => ['Parent for 2 levels of child services'],
				'empty result' => null
			];

			foreach ($searches as $string => $result) {
				$filter_form->query('name:filter_name')->one()->fill($string);
				$filter_button->click();
				$dialog->waitUntilReady();

				/**
				 * After the filter is submitted, check that the expected services are returned in the list,
				 * or that 'No data found.' message is returned.
				 */
				if ($result !== null) {
					$this->assertTableDataColumn($result);
				}
				else {
					$this->assertTableData();
				}
			}

			// Select one of the Services and make sure its not displayed in the list anymore.
			$filter_form->query('button:Reset')->one()->click();
			$dialog->invalidate();
			$dialog->query('link:Service for delete by checkbox')->waitUntilClickable()->one()->click();
			$dialog->ensureNotPresent();

			$multiselect->edit();
			$dialog->invalidate();

			// Filter out all unwanted services befoce checking table content.
			$dialog->query('name:filter_name')->one()->fill('Service for delete');
			$dialog->query('button:Filter')->one()->click();
			$dialog->waitUntilReady();

			$this->assertTableDataColumn(['Service for delete', 'Service for delete 2']);
			$dialog->close();

			// Check the layout of tag related fields in Service section of user role config form.
			$tag_field = $form->getField($field.' access to services with tag');
			foreach (['tag', 'value'] as $input_type) {
				$input = $tag_field->query('xpath:.//input[contains(@name, '.CXPathHelper::escapeQuotes('tag_'.$input_type).')]')->one();
				$this->assertEquals($input_type, $input->getAttribute('placeholder'));
				$this->assertEquals(255, $input->getAttribute('maxlength'));
			}
		}
	}

	/**
	 * Create or update role.
	 *
	 * @param array $data		given data provider
	 * @param string $action	create or update
	 */
	private function checkRoleAction($data, $action) {
		// TODO: remove if ($action === 'create'), after ZBX-19246 fix
		if ($action === 'create') {
			if ($data['expected'] === TEST_BAD) {
				$hash_before = CDBHelper::getHash(self::ROLE_SQL);
			}
		}
		$form = $this->query('id:userrole-form')->waitUntilPresent()->asForm()->one();
		$form->fill($data['fields']);

		if (array_key_exists('write_services', $data) || array_key_exists('read_services', $data)) {
			$services = array_merge(CTestArrayHelper::get($data, 'write_services', []),
					CTestArrayHelper::get($data,'read_services', [])
			);
			$form->fill($services);
		}

		if (array_key_exists('api_methods', $data)) {
			$this->query('xpath:(//div[@class="multiselect-control"])[3]')->asMultiselect()->one()->fill($data['api_methods']);
		}
		$form->submit();

		if ($data['expected'] === TEST_BAD) {
			$this->assertMessage(TEST_BAD, $data['message_header'], $data['message_details']);

			// TODO: remove if ($action === 'create'), after ZBX-19246 fix
			if ($action === 'create') {
				$this->assertEquals($hash_before, CDBHelper::getHash(self::ROLE_SQL));
			}
		}
		else {
			$this->assertMessage(TEST_GOOD, $data['message_header']);

			if ($action === 'create') {
				$created_roleid = CDBHelper::getValue('SELECT roleid FROM role WHERE name='.zbx_dbstr(trim($data['fields']['Name'])));
				$this->assertNotEquals(null, $created_roleid);
				$this->page->open('zabbix.php?action=userrole.edit&roleid='.$created_roleid);
			}
			else {
				$id = (array_key_exists('to_user', $data)) ? self::$delete_roleid : self::$roleid;
				$this->page->login()->open('zabbix.php?action=userrole.edit&roleid='.$id);
			}

			$form = $this->query('id:userrole-form')->waitUntilPresent()->asForm()->one();

			if (array_key_exists('space', $data)) {
				$data['fields']['Name'] = trim($data['fields']['Name']);
			}

			if (array_key_exists('override_service_access', $data)) {
				foreach (['Read-write', 'Read-only'] as $field) {
					$data['fields'][$field.' access to services'] = $data['override_service_access'];
				}
			}

			$form->checkValue($data['fields']);

			if (array_key_exists('write_services', $data) || array_key_exists('read_services', $data)) {
				$form->checkValue($services);
			}

			if (array_key_exists('api_methods', $data)) {
				$api_methods = $this->query('xpath:(//div[@class="multiselect-control"])[3]')->asMultiselect()->one()->getValue();
				if (is_array($api_methods)) {
					rsort($api_methods);
				}
				$this->assertEquals($data['api_methods'], $api_methods);
			}
		}
	}
}<|MERGE_RESOLUTION|>--- conflicted
+++ resolved
@@ -24,18 +24,11 @@
 require_once dirname(__FILE__).'/../traits/TableTrait.php';
 
 /**
- * @dataSource EntitiesTags
+ * @dataSource EntitiesTags, Services
  *
  * @backup role, module, users
  *
-<<<<<<< HEAD
- * @onBefore prepareRoleData, prepareUserData, prepareServiceData
-=======
- * @dataSource Services
- *
- * @onBefore prepareRoleData
- * @onBefore prepareUserData
->>>>>>> bf4c2e5c
+ * @onBefore prepareRoleData, prepareUserData
  */
 class testFormUserRoles extends CWebTest {
 
