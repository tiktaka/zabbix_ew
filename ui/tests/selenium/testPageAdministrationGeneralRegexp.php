<?php
/*
** Zabbix
** Copyright (C) 2001-2021 Zabbix SIA
**
** This program is free software; you can redistribute it and/or modify
** it under the terms of the GNU General Public License as published by
** the Free Software Foundation; either version 2 of the License, or
** (at your option) any later version.
**
** This program is distributed in the hope that it will be useful,
** but WITHOUT ANY WARRANTY; without even the implied warranty of
** MERCHANTABILITY or FITNESS FOR A PARTICULAR PURPOSE. See the
** GNU General Public License for more details.
**
** You should have received a copy of the GNU General Public License
** along with this program; if not, write to the Free Software
** Foundation, Inc., 51 Franklin Street, Fifth Floor, Boston, MA  02110-1301, USA.
**/

require_once dirname(__FILE__).'/../include/CLegacyWebTest.php';

class testPageAdministrationGeneralRegexp extends CLegacyWebTest {

	private $sqlHashRegexps = '';
	private $oldHashRegexps = '';
	private $sqlHashExpressions = '';
	private $oldHashExpressions = '';

	private function calculateHash($conditions = null) {
		$this->sqlHashRegexps =
			'SELECT * FROM regexps'.
			($conditions ? ' WHERE '.$conditions : '').
			' ORDER BY regexpid';
		$this->oldHashRegexps = CDBHelper::getHash($this->sqlHashRegexps);

		$this->sqlHashExpressions =
			'SELECT * FROM expressions'.
			($conditions ? ' WHERE '.$conditions : '').
			' ORDER BY expressionid';
		$this->oldHashExpressions = CDBHelper::getHash($this->sqlHashExpressions);
	}

	private function verifyHash() {
		$this->assertEquals($this->oldHashRegexps, CDBHelper::getHash($this->sqlHashRegexps));
		$this->assertEquals($this->oldHashExpressions, CDBHelper::getHash($this->sqlHashExpressions));
	}

	public static function allRegexps() {
		return CDBHelper::getDataProvider('SELECT regexpid FROM regexps');
	}

	public function testPageAdministrationGeneralRegexp_CheckLayout() {
		$this->zbxTestLogin('zabbix.php?action=regex.list');
		$this->zbxTestCheckTitle('Configuration of regular expressions');
		$this->zbxTestCheckHeader('Regular expressions');
		$popup_menu = $this->query('id:page-title-general')->asPopupButton()->one()->getMenu();
		$this->assertEquals([
			'GUI', 'Autoregistration', 'Housekeeping', 'Images', 'Icon mapping', 'Regular expressions', 'Macros',
<<<<<<< HEAD
			'Trigger displaying options', 'Modules', 'Other'
=======
			'Value mapping','Trigger displaying options', 'Modules', 'API tokens', 'Other'
>>>>>>> b115a9e3
		], $popup_menu->getItems()->asText());

		$this->zbxTestAssertElementPresentXpath('//button[text()="New regular expression"]');

		$this->zbxTestTextPresent(['Name', 'Expressions']);

		$dbResult = DBselect('select name from regexps');

		while ($dbRow = DBfetch($dbResult)) {
			$this->zbxTestTextPresent($dbRow['name']);
		}

		$this->zbxTestAssertElementPresentXpath('//button[@value="regex.delete" and @disabled]');
	}

	public function testPageAdministrationGeneralRegexp_MassDeleteAllCancel() {
		$this->calculateHash();

		$this->zbxTestLogin('zabbix.php?action=regex.list');
		$this->zbxTestCheckboxSelect('all-regexes');
		$this->zbxTestClickButton('regex.delete');
		$this->zbxTestDismissAlert();
		$this->zbxTestCheckTitle('Configuration of regular expressions');
		$this->zbxTestTextNotPresent(['Regular expression deleted', 'Regular expressions deleted']);

		$this->verifyHash();
	}

	/**
	 * @dataProvider allRegexps
	 * @backup-once regexps
	 */
	public function testPageAdministrationGeneralRegexp_MassDelete($regexp) {
		$this->calculateHash('regexpid<>'.$regexp['regexpid']);

		$this->zbxTestLogin('zabbix.php?action=regex.list');
		$this->zbxTestCheckboxSelect('regexids_'.$regexp['regexpid']);
		$this->zbxTestClickButton('regex.delete');
		$this->zbxTestAcceptAlert();
		$this->zbxTestCheckTitle('Configuration of regular expressions');
		$this->zbxTestTextPresent('Regular expression deleted');

		$this->assertEquals(0, CDBHelper::getCount('SELECT NULL FROM regexps WHERE regexpid='.$regexp['regexpid']));

		$this->verifyHash();
	}

	/**
	 * @backup-once regexps
	 */
	public function testPageAdministrationGeneralRegexp_MassDeleteAll() {
		$this->zbxTestLogin('zabbix.php?action=regex.list');
		$this->zbxTestCheckboxSelect('all-regexes');
		$this->zbxTestClickButton('regex.delete');
		$this->zbxTestAcceptAlert();
		$this->zbxTestCheckTitle('Configuration of regular expressions');
		$this->zbxTestTextPresent('Regular expressions deleted');

		$this->assertEquals(0, CDBHelper::getCount('SELECT NULL FROM regexps'));
	}
}<|MERGE_RESOLUTION|>--- conflicted
+++ resolved
@@ -57,11 +57,7 @@
 		$popup_menu = $this->query('id:page-title-general')->asPopupButton()->one()->getMenu();
 		$this->assertEquals([
 			'GUI', 'Autoregistration', 'Housekeeping', 'Images', 'Icon mapping', 'Regular expressions', 'Macros',
-<<<<<<< HEAD
-			'Trigger displaying options', 'Modules', 'Other'
-=======
-			'Value mapping','Trigger displaying options', 'Modules', 'API tokens', 'Other'
->>>>>>> b115a9e3
+			'Trigger displaying options', 'Modules', 'API tokens', 'Other'
 		], $popup_menu->getItems()->asText());
 
 		$this->zbxTestAssertElementPresentXpath('//button[text()="New regular expression"]');
