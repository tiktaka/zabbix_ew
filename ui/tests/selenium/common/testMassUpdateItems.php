<?php
/*
** Zabbix
** Copyright (C) 2001-2022 Zabbix SIA
**
** This program is free software; you can redistribute it and/or modify
** it under the terms of the GNU General Public License as published by
** the Free Software Foundation; either version 2 of the License, or
** (at your option) any later version.
**
** This program is distributed in the hope that it will be useful,
** but WITHOUT ANY WARRANTY; without even the implied warranty of
** MERCHANTABILITY or FITNESS FOR A PARTICULAR PURPOSE. See the
** GNU General Public License for more details.
**
** You should have received a copy of the GNU General Public License
** along with this program; if not, write to the Free Software
** Foundation, Inc., 51 Franklin Street, Fifth Floor, Boston, MA  02110-1301, USA.
**/

require_once dirname(__FILE__) .'/../../include/CWebTest.php';
require_once dirname(__FILE__).'/../../include/helpers/CDataHelper.php';
require_once dirname(__FILE__).'/../behaviors/CMessageBehavior.php';
require_once dirname(__FILE__).'/../traits/PreprocessingTrait.php';
use Facebook\WebDriver\Exception\ElementClickInterceptedException;

/**
 * Test the mass update of items and item prototypes.
 *
 * @backup items, interface
 */
class testMassUpdateItems extends CWebTest{

	use PreprocessingTrait;

	const HOSTID = 40001;	// Simple form test host.
	const RULEID = 133800;	// testFormDiscoveryRule1 on Simple form test host.
	const HOST_NAME = 'Simple form test host';
	const AGENT_INTERFACE_ID = 40011;
	const SNMP2_INTERFACE_ID = 40012;
	const IPMI_INTERFACE_ID = 40013;

	const INTERVAL_MAPPING = [
		'Type' => [
			'name' => 'type',
			'class' => 'CSegmentedRadioElement',
			'selector' => 'xpath:./ul[contains(@class, "radio-list-control")]'.
					'|./ul/li/ul[contains(@class, "radio-list-control")]|./div/ul[contains(@class, "radio-list-control")]'
		],
		'Interval' => [
			'name' => 'delay',
			'class' => 'CElement',
			'selector' => 'xpath:./input[@name][not(@type) or @type="text" or @type="password"][not(@style) or '.
					'not(contains(@style,"display: none"))]|./textarea[@name]'
		],
		'Period' => [
			'name' => 'period',
			'class' => 'CElement',
			'selector' => 'xpath:./input[@name][not(@type) or @type="text" or @type="password"][not(@style) or '.
					'not(contains(@style,"display: none"))]|./textarea[@name]'
		]
	];

	/**
	 * Attach MessageBehavior to the test.
	 *
	 * @return array
	 */
	public function getBehaviors() {
		return ['class' => CMessageBehavior::class];
	}

	/**
	 * Add interface to host.
	 */
	public function prepareInterfaceData() {
		CDataHelper::call('hostinterface.create', [
			[
				'hostid' => self::HOSTID,
				'dns' => '',
				'ip' => '127.0.5.5',
				'main' => 0,
				'port' => '10055',
				'type' => 2,
				'useip' => 1,
				'details' => [
					'version' => 3,
					'bulk' => 1,
					'securityname' => 'zabbix',
					'securitylevel' => 0,
					'authprotocol' => 0,
					'privprotocol' => 0,
					'contextname' => 'zabbix'
				]
			]
		]);
	}

	/**
	 * Data for mass updating of items and item prototypes.
	 */
	public function getCommonChangeData() {
		return [
			[
				[
					'expected' => TEST_BAD,
					'names' => [
						'7_IPMI',
						'8_IPMI'
					],
					'change' => [
						'Type' => ['id' => 'type', 'value' => 'SNMP agent']
					],
					'details' => 'Invalid parameter "/1/snmp_oid": cannot be empty.'
				]
			],
			[
				[
					'expected' => TEST_BAD,
					'names' => [
						'7_IPMI',
						'8_IPMI'
					],
					'change' => [
						'Type' => ['id' => 'type', 'value' => 'SNMP trap']
					],
<<<<<<< HEAD
					'details' => 'Invalid parameter "/1/interfaceid": the host interface ID of type "SNMP" is expected.'
=======
					'details' => 'No authentication user name specified.'
>>>>>>> d6796509
				]
			],
			[
				[
					'expected' => TEST_BAD,
					'names' => [
						'1_Item',
						'2_Item'
					],
					'change' => [
						'Type' => ['id' => 'type', 'value' => 'TELNET agent'],
						'Host interface' => ['id' => 'interface-select', 'value' => '127.0.5.1:10051']
					],
					'details' => 'Invalid parameter "/1": the parameter "username" is missing.'
				]
			],
			[
				[
					'expected' => TEST_BAD,
					'names' => [
						'1_Item',
						'2_Item'
					],
					'change' => [
						'Type' => ['id' => 'type', 'value' => 'SSH agent'],
						'Authentication method' => ['id' => 'authtype', 'value' => 'Password'],
						'User name' => ['id' => 'username', 'value' => '']
					],
					'details' => 'Invalid parameter "/1/username": cannot be empty.'
				]
			],
			[
				[
					'expected' => TEST_BAD,
					'names' => [
						'1_Item',
						'2_Item'
					],
					'change' => [
						'Type' => ['id' => 'type', 'value' => 'SSH agent'],
						'Authentication method' => ['id' => 'authtype', 'value' => 'Public key'],
						'User name' => ['id' => 'username', 'value' => ''],
						'Public key file' => ['id' => 'publickey', 'value' => '/path/file1'],
						'Private key file' => ['id' => 'privatekey', 'value' => '/path/file2']
					],
					'details' => 'Invalid parameter "/1/username": cannot be empty.'
				]
			],
			[
				[
					'expected' => TEST_BAD,
					'names' => [
						'1_Item',
						'2_Item'
					],
					'change' => [
						'Type' => ['id' => 'type', 'value' => 'SSH agent'],
						'Authentication method' => ['id' => 'authtype', 'value' => 'Public key'],
						'User name' => ['id' => 'username', 'value' => 'new_test_name'],
						'Public key file' => ['id' => 'publickey', 'value' => ''],
						'Private key file' => ['id' => 'privatekey', 'value' => '/path/file2']
					],
					'details' => 'Invalid parameter "/1/publickey": cannot be empty.'
				]
			],
			[
				[
					'expected' => TEST_BAD,
					'names' => [
						'1_Item',
						'2_Item'
					],
					'change' => [
						'Type' => ['id' => 'type', 'value' => 'SSH agent'],
						'Authentication method' => ['id' => 'authtype', 'value' => 'Public key'],
						'User name' => ['id' => 'username', 'value' => 'new_test_name'],
						'Public key file' => ['id' => 'publickey', 'value' => '/path/file1'],
						'Private key file' => ['id' => 'privatekey', 'value' => '']
					],
					'details' => 'Invalid parameter "/1/privatekey": cannot be empty.'
				]
			],
			[
				[
					'expected' => TEST_BAD,
					'names' => [
						'1_Item',
						'2_Item'
					],
					'change' => [
						'Type' => ['id' => 'type', 'value' => 'Zabbix agent'],
						'Host interface' => ['id' => 'interface-select', 'value' => '127.0.5.1:10051'],
						'History storage period' => [
							'radio' => ['id' => 'history_mode', 'value' => 'Storage period'],
							'input' => ['id' => 'history', 'value' => '3599']
						]
					],
					'details' => 'Invalid parameter "/1/history": value must be one of 0, 3600-788400000.'
				]
			],
			[
				[
					'expected' => TEST_BAD,
					'names' => [
						'1_Item',
						'2_Item'
					],
					'change' => [
						'Type' => ['id' => 'type', 'value' => 'Zabbix agent'],
						'Host interface' => ['id' => 'interface-select', 'value' => '127.0.5.1:10051'],
						'History storage period' => [
							'radio' => ['id' => 'history_mode', 'value' => 'Storage period'],
							'input' => ['id' => 'history', 'value' => '1']
						]
					],
					'details' => 'Invalid parameter "/1/history": value must be one of 0, 3600-788400000.'
				]
			],
			[
				[
					'expected' => TEST_BAD,
					'names' => [
						'1_Item',
						'2_Item'
					],
					'change' => [
						'Type' => ['id' => 'type', 'value' => 'Zabbix agent'],
						'Host interface' => ['id' => 'interface-select', 'value' => '127.0.5.1:10051'],
						'History storage period' => [
							'radio' => ['id' => 'history_mode', 'value' => 'Storage period'],
							'input' => ['id' => 'history', 'value' => '']
						]
					],
					'details' => 'Invalid parameter "/1/history": cannot be empty.'
				]
			],
			[
				[
					'expected' => TEST_BAD,
					'names' => [
						'1_Item',
						'2_Item'
					],
					'change' => [
						'Type' => ['id' => 'type', 'value' => 'Zabbix agent'],
						'Host interface' => ['id' => 'interface-select', 'value' => '127.0.5.1:10051'],
						'History storage period' => [
							'radio' => ['id' => 'history_mode', 'value' => 'Storage period'],
							'input' => ['id' => 'history', 'value' => '25y']
						]
					],
					'details' => 'Invalid parameter "/1/history": a time unit is expected.'
				]
			],
			[
				[
					'expected' => TEST_BAD,
					'names' => [
						'1_Item',
						'2_Item'
					],
					'change' => [
						'Type' => ['id' => 'type', 'value' => 'Zabbix agent'],
						'Host interface' => ['id' => 'interface-select', 'value' => '127.0.5.1:10051'],
						'Trend storage period' => [
							'radio' => ['id' => 'trends_mode', 'value' => 'Storage period'],
							'input' => ['id' => 'trends', 'value' => '']
						]
					],
					'details' => 'Invalid parameter "/1/trends": cannot be empty.'
				]
			],
			[
				[
					'expected' => TEST_BAD,
					'names' => [
						'1_Item',
						'2_Item'
					],
					'change' => [
						'Type' => ['id' => 'type', 'value' => 'Zabbix agent'],
						'Host interface' => ['id' => 'interface-select', 'value' => '127.0.5.1:10051'],
						'Trend storage period' => [
							'radio' => ['id' => 'trends_mode', 'value' => 'Storage period'],
							'input' => ['id' => 'trends', 'value' => '3599']
						]
					],
					'details' => 'Invalid parameter "/1/trends": value must be one of 0, 3600-788400000.'
				]
			],
			[
				[
					'expected' => TEST_BAD,
					'names' => [
						'1_Item',
						'2_Item'
					],
					'change' => [
						'Type' => ['id' => 'type', 'value' => 'Zabbix agent'],
						'Host interface' => ['id' => 'interface-select', 'value' => '127.0.5.1:10051'],
						'Trend storage period' => [
							'radio' => ['id' => 'trends_mode', 'value' => 'Storage period'],
							'input' => ['id' => 'trends', 'value' => '788400001']
						]
					],
					'details' => 'Invalid parameter "/1/trends": value must be one of 0, 3600-788400000.'
				]
			],
			[
				[
					'expected' => TEST_BAD,
					'names' => [
						'1_Item',
						'2_Item'
					],
					'change' => [
						'Type' => ['id' => 'type', 'value' => 'Zabbix agent'],
						'Host interface' => ['id' => 'interface-select', 'value' => '127.0.5.1:10051'],
						'Type of information' =>  ['id' => 'value_type', 'value' => 'Text'],
						'Trend storage period' => [
							'radio' => ['id' => 'trends_mode', 'value' => 'Storage period'],
							'input' => ['id' => 'trends', 'value' => '788400000']
						]
					],
					'details' => 'Invalid parameter "/1": unexpected parameter "trends".'
				]
			],
			[
				[
					'expected' => TEST_BAD,
					'names' => [
						'1_Item',
						'2_Item'
					],
					'change' => [
						'Type' => ['id' => 'type', 'value' => 'Zabbix agent'],
						'Host interface' => ['id' => 'interface-select', 'value' => '127.0.5.1:10051'],
						'Trend storage period' => [
							'radio' => ['id' => 'trends_mode', 'value' => 'Storage period'],
							'input' => ['id' => 'trends', 'value' => '25y']
						]
					],
					'details' => 'Invalid parameter "/1/trends": a time unit is expected.'
				]
			],
			[
				[
					'expected' => TEST_BAD,
					'names' => [
						'1_Item',
						'2_Item'
					],
					'change' => [
						'Type' => ['id' => 'type', 'value' => 'Zabbix trapper'],
						'Allowed hosts' => ['id' => 'trapper_hosts', 'value' => 'Zabbix server']
					],
					'details' => 'Invalid parameter "/1/trapper_hosts": invalid address range "Zabbix server".'
				]
			],
			[
				[
					'expected' => TEST_BAD,
					'names' => [
						'1_Item',
						'2_Item'
					],
					'change' => [
						'Type' => ['id' => 'type', 'value' => 'Zabbix agent'],
						'Update interval' => ['Delay' => '']
					],
					'details' => 'Invalid parameter "/1/delay": cannot be empty.'
				]
			],
			[
				[
					'expected' => TEST_BAD,
					'names' => [
						'1_Item',
						'2_Item'
					],
					'change' => [
						'Type' => ['id' => 'type', 'value' => 'Zabbix agent'],
						'Update interval' => ['Delay' => '0']
					],
					'details' => 'Invalid parameter "/1/delay": cannot be equal to zero without custom intervals set.'
				]
			],
			[
				[
					'expected' => TEST_BAD,
					'names' => [
						'1_Item',
						'2_Item'
					],
					'change' => [
						'Type' => ['id' => 'type', 'value' => 'Zabbix agent'],
						'Update interval' => ['Delay' => '86401']
					],
					'details' => 'Invalid parameter "/1/delay": value must be one of 0:86400.'
				]
			],
			[
				[
					'expected' => TEST_BAD,
					'names' => [
						'1_Item',
						'2_Item'
					],
					'change' => [
						'Type' => ['id' => 'type', 'value' => 'Zabbix agent'],
						'Update interval' => [
							'Delay' => '1d',
							'Custom intervals' => [
								[
									'type' => 'Flexible',
									'delay' => '99s',
									'period' => ''
								]
							]
						]
					],
					'details' => 'Invalid interval "".'
				]
			],
			[
				[
					'expected' => TEST_BAD,
					'names' => [
						'1_Item',
						'2_Item'
					],
					'change' => [
						'Type' => ['id' => 'type', 'value' => 'Zabbix agent'],
						'Update interval' => [
							'Delay' => '1s',
							'Custom intervals' => [
								[
									'type' => 'Flexible',
									'delay' => '',
									'period' => '1-5,00:00-1:00'
								]
							]
						]
					],
					'details' => 'Invalid interval "".'
				]
			],
			[
				[
					'expected' => TEST_BAD,
					'names' => [
						'1_Item',
						'2_Item'
					],
					'change' => [
						'Type' => ['id' => 'type', 'value' => 'Zabbix agent'],
						'Update interval' => [
							'Delay' => '24h',
							'Custom intervals' => [
								[
									'type' => 'Scheduling',
									'delay' => 'test'
								]
							]
						]
					],
					'details' => 'Invalid interval "test".'
				]
			],
			[
				[
					'expected' => TEST_BAD,
					'names' => [
						'1_Item',
						'2_Item'
					],
					'change' => [
						'Type' => ['id' => 'type', 'value' => 'HTTP agent'],
						'Host interface' => ['id' => 'interface-select', 'value' => '127.0.5.1:10051'],
						'URL' => ['id' => 'url', 'value' => 'https//:zabbix.com'],
						'Headers' => [
							[
								'action' => USER_ACTION_UPDATE,
								'index' => 0,
								'name' => '',
								'value' => 'header value 1'
							]
						]
					],
					'details' => 'Invalid parameter "/1/headers": nonempty key and value pair expected.'
				]
			],
			[
				[
					'expected' => TEST_BAD,
					'names' => [
						'1_Item',
						'2_Item'
					],
					'change' => [
						'Type' => ['id' => 'type', 'value' => 'HTTP agent'],
						'Host interface' => ['id' => 'interface-select', 'value' => '127.0.5.1:10051'],
						'URL' => ['id' => 'url', 'value' => 'https//:zabbix.com'],
						'Headers' => [
							[
								'action' => USER_ACTION_UPDATE,
								'index' => 0,
								'name' => 'header name 1',
								'value' => ''
							]
						]
					],
					'details' => 'Invalid parameter "/1/headers": nonempty key and value pair expected.'
				]
			],
			[
				[
					'expected' => TEST_BAD,
					'names' => [
						'1_Item',
						'2_Item'
					],
					'change' => [
						'Type' => ['id' => 'type', 'value' => 'HTTP agent'],
						'Host interface' => ['id' => 'interface-select', 'value' => '127.0.5.1:10051'],
						'URL' => ['id' => 'url', 'value' => 'https//:zabbix.com'],
						'Request body type' => ['id' => 'post_type', 'value' => 'JSON data'],
						'Request body' => ['id' => 'posts', 'value' => '"request": "active checks", "host": "host"']
					],
					'details' => 'Invalid parameter "/1/posts": JSON is expected.'
				]
			],
			[
				[
					'expected' => TEST_BAD,
					'names' => [
						'1_Item',
						'2_Item'
					],
					'change' => [
						'Type' => ['id' => 'type', 'value' => 'HTTP agent'],
						'Host interface' => ['id' => 'interface-select', 'value' => '127.0.5.1:10051'],
						'URL' => ['id' => 'url', 'value' => 'https//:zabbix.com'],
						'Request body type' => ['id' => 'post_type', 'value' => 'XML data'],
						'Request body' => ['id' => 'posts', 'value' => 'xml version="1.0" encoding="UTF-8"?<zabbix_export></zabbix_export>']
					],
					'details' => 'Invalid parameter "/1/posts": (4) Start tag expected, \'<\' not found [Line: 1 | Column: 1].'
				]
			],
			[
				[
					'expected' => TEST_BAD,
					'names' => [
						'1_Item',
						'2_Item'
					],
					'change' => [
						'Type' => ['id' => 'type', 'value' => 'HTTP agent'],
						'Host interface' => ['id' => 'interface-select', 'value' => '127.0.5.1:10051'],
						'URL' => ['id' => 'url', 'value' => 'https//:zabbix.com'],
						'Request body type' => ['id' => 'post_type', 'value' => 'XML data'],
						'Request body' => ['id' => 'posts', 'value' => '']
					],
					'details' => 'Invalid parameter "/1/posts": cannot be empty.'
				]
			],
			[
				[
					'expected' => TEST_BAD,
					'names' => [
						'1_Item',
						'2_Item'
					],
					'change' => [
						'Type' => ['id' => 'type', 'value' => 'HTTP agent'],
						'Host interface' => ['id' => 'interface-select', 'value' => '127.0.5.1:10051'],
						'URL' => ['id' => 'url', 'value' => '']
					],
					'details' => 'Invalid parameter "/1/url": cannot be empty.'
				]
			],
			[
				[
					'expected' => TEST_BAD,
					'names' => [
						'1_Item',
						'2_Item'
					],
					'change' => [
						'Type' => ['id' => 'type', 'value' => 'JMX agent'],
						'Host interface' => ['id' => 'interface-select', 'value' => '127.0.5.4:10054'],
						'JMX endpoint' => ['id' => 'jmx_endpoint', 'value' => '']
					],
					'details' => 'Invalid parameter "/1/jmx_endpoint": cannot be empty.'
				]
			],
			[
				[
					'expected' => TEST_BAD,
					'names' => [
						'1_Item',
						'2_Item'
					],
					'change' => [
						'Type' => ['id' => 'type', 'value' => 'JMX agent'],
						'Host interface' => ['id' => 'interface-select', 'value' => '127.0.5.4:10054'],
						'JMX endpoint' => [
							'id' => 'jmx_endpoint',
							'value' => 'service:jmx:rmi:///jndi/rmi://{HOST.CONN}:{HOST.PORT}/jmxrmi'
						],
						'User name' => ['id' => 'username', 'value' => 'new_test_name'],
						'Password' => ['id' => 'password', 'value' => '']
					],
					'details' => 'Invalid parameter "/1": both username and password should be either present or empty.'
				]
			],
			[
				[
					'expected' => TEST_BAD,
					'names' => [
						'1_Item',
						'2_Item'
					],
					'change' => [
						'Type' => ['id' => 'type', 'value' => 'JMX agent'],
						'Host interface' => ['id' => 'interface-select', 'value' => '127.0.5.4:10054'],
						'JMX endpoint' => [
							'id' => 'jmx_endpoint',
							'value' => 'service:jmx:rmi:///jndi/rmi://{HOST.CONN}:{HOST.PORT}/jmxrmi'
						],
						'User name' => ['id' => 'username', 'value' => ''],
						'Password' => ['id' => 'password', 'value' => 'new_test_password']
					],
					'details' => 'Invalid parameter "/1": both username and password should be either present or empty.'
				]
			],
			[
				[
					'expected' => TEST_BAD,
					'names' => [
						'1_Item',
						'2_Item'
					],
					'change' => [
						'Type' => ['id' => 'type', 'value' => 'SNMP agent'],
						'Host interface' => ['id' => 'interface-select', 'value' => '127.0.5.5:10055']
					],
					'details' => 'Invalid parameter "/1": the parameter "snmp_oid" is missing.',
				]
			],
			[
				[
					'expected' => TEST_BAD,
					'names' => [
						'1_Item',
						'2_Item'
					],
					'change' => [
						'Type' => ['id' => 'type', 'value' => 'Dependent item']
					],
					'details' => 'Invalid parameter "/1/master_itemid": cannot be empty.'
				]
			],
			[
				[
					'expected' => TEST_BAD,
					'names' => [
						'17_Script',
						'18_Script'
					],
					'change' => [
						'Timeout' => ['id' => 'timeout', 'value' => '0']
					],
					'details' => 'Invalid parameter "/1/timeout": value must be one of 1-60.'
				]
			],
			[
				[
					'expected' => TEST_BAD,
					'names' => [
						'17_Script',
						'18_Script'
					],
					'change' => [
						'Timeout' => ['id' => 'timeout', 'value' => '61']
					],
					'details' => 'Invalid parameter "/1/timeout": value must be one of 1-60.'
				]
			],
			[
				[
					'expected' => TEST_BAD,
					'names' => [
						'17_Script',
						'18_Script'
					],
					'change' => [
						'Timeout' => ['id' => 'timeout', 'value' => '']
					],
					'details' => 'Invalid parameter "/1/timeout": cannot be empty.'
				]
			],
			[
				[
					'expected' => TEST_BAD,
					'names' => [
						'1_Item',
						'2_Item'
					],
					'change' => [
						'Type' => ['id' => 'type', 'value' => 'Calculated'],
						'Type of information' => ['id' => 'value_type', 'value' => 'Numeric (float)']
					],
					'details' => 'Invalid parameter "/1": the parameter "params" is missing.'
				]
			],
			[
				'expected' => TEST_BAD,
				[
					'names' => [
						'1_Item',
						'2_Item'
					],
					'change' => [
						'Type' => ['id' => 'type', 'value' => 'TELNET agent'],
						'User name' => ['id' => 'username', 'value' => 'telnet_name'],
						'Password' => ['id' => 'password', 'value' => 'telnet_password']
					],
					'details' => 'Invalid parameter "/1/params": cannot be empty.'
				]
			],

			[
				[
					'names' => [
						'13_DB_Monitor',
						'14_DB_Monitor'
					],
					'change' => [
						'Type' => ['id' => 'type', 'value' => 'TELNET agent'],
						'User name' => ['id' => 'username', 'value' => 'username1']
					]
				]
			],
			[
				[
					'names' => [
						'17_Script',
						'18_Script'
					],
					'change' => [
						'Timeout' => ['id' => 'timeout', 'value' => '60s']
					]
				]
			],
			[
				[
					'names' => [
						'1_Item',
						'2_Item'
					],
					'change' => [
						'Type' => ['id' => 'type', 'value' => 'Zabbix agent (active)'],
						'Type of information' => ['id' => 'value_type', 'value' => 'Numeric (float)'],
						'Units' => ['id' => 'units', 'value' => '$'],
						'Update interval' => [
							'Delay' => '99s',
							'Custom intervals' => [
								[
									'action' => USER_ACTION_UPDATE,
									'index' => 0,
									'type' => 'Flexible',
									'delay' => '60s',
									'period' => '2-5,3:00-17:00'
								],
								[
									'type' => 'Scheduling',
									'delay' => 'wd3-4h1-15'
								]
							]
						],
						'History storage period' => [
							'radio' => ['id' => 'history_mode', 'value' => 'Storage period'],
							'input' => ['id' => 'history', 'value' => '400d']
						],
						'Trend storage period' => [
							'radio' => ['id' => 'trends_mode', 'value' => 'Do not keep trends']
						],
						'Value mapping' => ['id' => 'valuemapid', 'value' => 'Reference valuemap'],
						'Description' => ['id' => 'description', 'value' => 'New mass updated description']
					]
				]
			],
			[
				[
					'names' => [
						'1_Item',
						'2_Item'
					],
					'change' => [
						'Type' => ['id' => 'type', 'value' => 'Zabbix agent'],
						'Host interface' => ['id' => 'interface-select', 'value' => '127.0.5.1:10051'],
						'History storage period' => [
							'radio' => ['id' => 'history_mode', 'value' => 'Storage period'],
							'input' => ['id' => 'history', 'value' => '0']
						],
						'Trend storage period' => [
							'radio' => ['id' => 'trends_mode', 'value' => 'Storage period'],
							'input' => ['id' => 'trends', 'value' => '0']
						]
					]
				]
			],
			[
				[
					'names' => [
						'1_Item',
						'2_Item'
					],
					'change' => [
						'Type' => ['id' => 'type', 'value' => 'Zabbix agent'],
						'Host interface' => ['id' => 'interface-select', 'value' => '127.0.5.1:10051'],
						'History storage period' => [
							'radio' => ['id' => 'history_mode', 'value' => 'Storage period'],
							'input' => ['id' => 'history', 'value' => '3600']
						],
						'Trend storage period' => [
							'radio' => ['id' => 'trends_mode', 'value' => 'Storage period'],
							'input' => ['id' => 'trends', 'value' => '86400']
						]
					]
				]
			],
			[
				[
					'names' => [
						'1_Item',
						'2_Item'
					],
					'change' => [
						'Type' => ['id' => 'type', 'value' => 'Zabbix agent'],
						'Host interface' => ['id' => 'interface-select', 'value' => '127.0.5.1:10051'],
						'History storage period' => [
							'radio' => ['id' => 'history_mode', 'value' => 'Storage period'],
							'input' => ['id' => 'history', 'value' => '9125d']
						],
						'Trend storage period' => [
							'radio' => ['id' => 'trends_mode', 'value' => 'Storage period'],
							'input' => ['id' => 'trends', 'value' => '9125d']
						]
					]
				]
			],
			[
				[
					'names' => [
						'1_Item',
						'2_Item'
					],
					'change' => [
						'Type' => ['id' => 'type', 'value' => 'Zabbix agent'],
						'Host interface' => ['id' => 'interface-select', 'value' => '127.0.5.1:10051'],
						'History storage period' => [
							'radio' => ['id' => 'history_mode', 'value' => 'Storage period'],
							'input' => ['id' => 'history', 'value' => '219000h']
						],
						'Trend storage period' => [
							'radio' => ['id' => 'trends_mode', 'value' => 'Storage period'],
							'input' => ['id' => 'trends', 'value' => '219000h']
						]
					]
				]
			],
			[
				[
					'names' => [
						'1_Item',
						'2_Item'
					],
					'change' => [
						'Type' => ['id' => 'type', 'value' => 'Zabbix agent'],
						'Host interface' => ['id' => 'interface-select', 'value' => '127.0.5.1:10051'],
						'History storage period' => [
							'radio' => ['id' => 'history_mode', 'value' => 'Storage period'],
							'input' => ['id' => 'history', 'value' => '13140000m']
						],
						'Trend storage period' => [
							'radio' => ['id' => 'trends_mode', 'value' => 'Storage period'],
							'input' => ['id' => 'trends', 'value' => '13140000m']
						]
					]
				]
			],
			[
				[
					'names' => [
						'1_Item',
						'2_Item'
					],
					'change' => [
						'Type' => ['id' => 'type', 'value' => 'Simple check'],
						'Type of information' => ['id' => 'value_type', 'value' => 'Log'],
						'Host interface' => ['id' => 'interface-select', 'value' => '127.0.5.2:10052'],
						'User name' => ['id' => 'username', 'value' => 'test_username'],
						'Password' => ['id' => 'password', 'value' => 'test_password'],
						'Log time format' => ['id' => 'logtimefmt', 'value' => 'PPPPPP:YYYYMMDD:HHMMSS.mmm']
					],
					'interface_text_part' => 'SNMPv2, Community: {$SNMP_COMMUNITY}'

				]
			],
			[
				[
					'names' => [
						'1_Item',
						'2_Item'
					],
					'change' => [
						'Type' => ['id' => 'type', 'value' => 'Zabbix internal'],
						'Type of information' => ['id' => 'value_type', 'value' => 'Text'],
						'Update interval' => [
							'Delay' => '1d',
							'Custom intervals' => [
								[
									'action' => USER_ACTION_UPDATE,
									'index' => 0,
									'type' => 'Scheduling',
									'delay' => 'wd3-4h1-15'
								],
								[
									'type' => 'Flexible',
									'delay' => '99s',
									'period' => '1-2,7:00-8:00'
								]
							]
						]
					]
				]
			],
			[
				[
					'names' => [
						'1_Item',
						'2_Item'
					],
					'change' => [
						'Type' => ['id' => 'type', 'value' => 'Zabbix trapper'],
						'Type of information' => ['id' => 'value_type', 'value' => 'Numeric (unsigned)'],
						'Allowed hosts' => ['id' => 'trapper_hosts', 'value' => '127.0.0.1']
					]
				]
			],
			[
				[
					'names' => [
						'1_Item',
						'2_Item'
					],
					'change' => [
						'Type' => ['id' => 'type', 'value' => 'Zabbix trapper'],
						'Allowed hosts' => ['id' => 'trapper_hosts', 'value' => '{HOST.HOST}']
					]
				]
			],
			[
				[
					'names' => [
						'1_Item',
						'2_Item'
					],
					'change' => [
						'Type' => ['id' => 'type', 'value' => 'Zabbix trapper'],
						'Allowed hosts' => [
							'id' => 'trapper_hosts',
							'value' => '192.168.1.0/24, 192.168.3.1-255, 192.168.1-10.1-255, ::1,2001:db8::/32, zabbix.domain'
						]
					]
				]
			],
			[
				[
					'names' => [
						'1_Item',
						'2_Item'
					],
					'change' => [
						'Type' => ['id' => 'type', 'value' => 'External check'],
						'Host interface' => ['id' => 'interface-select', 'value' => '127.0.5.1:10051'],
						'Update interval' => ['Delay' => '1440m']
					]
				]
			],
			[
				[
					'names' => [
						'1_Item',
						'2_Item'
					],
					'change' => [
						'Type' => ['id' => 'type', 'value' => 'HTTP agent'],
						'Host interface' => ['id' => 'interface-select', 'value' => '127.0.5.1:10051'],
						'URL' => ['id' => 'url', 'value' => 'https//:zabbix.com'],
						'Request body type' => ['id' => 'post_type', 'value' => 'JSON data'],
						'Request body' => ['id' => 'posts', 'value' => '{"request": "active checks", "host": "host"}'],
						'Headers' => [
							[
								'action' => USER_ACTION_UPDATE,
								'index' => 0,
								'name' => 'header name 1',
								'value' => 'header value 1'
							],
							[
								'name' => 'header name 2',
								'value' => 'header value 2'
							]
						],
						'Type of information' => ['id' => 'value_type', 'value' => 'Numeric (float)'],
						'Units' => ['id' => 'units', 'value' => 'kB'],
						'Update interval' => ['Delay' => '86400'],
						'Enable trapping' => ['id' => 'allow_traps', 'value' => 'Yes']
					]
				]
			],
			[
				[
					'names' => [
						'1_Item',
						'2_Item'
					],
					'change' => [
						'Type' => ['id' => 'type', 'value' => 'JMX agent'],
						'Host interface' => ['id' => 'interface-select', 'value' => '127.0.5.4:10054'],
						'JMX endpoint' => [
							'id' => 'jmx_endpoint',
							'value' => 'service:jmx:rmi:///jndi/rmi://{HOST.CONN}:{HOST.PORT}/jmxrmi'
						]
					]
				]
			],
			[
				[
					'names' => [
						'1_Item',
						'2_Item'
					],
					'change' => [
						'Type' => ['id' => 'type', 'value' => 'Zabbix agent'],
						'Host interface' => ['id' => 'interface-select', 'value' => '127.0.5.1:10051']
					]
				]
			],
			[
				[
					'names' => [
						'7_IPMI',
						'8_IPMI'
					],
					'change' => [
						'Type' => ['id' => 'type', 'value' => 'IPMI agent'],
						'Type of information' => ['id' => 'value_type', 'value' => 'Numeric (float)'],
						'Units' => ['id' => 'units', 'value' => 'kB'],
						'Host interface' => ['id' => 'interface-select', 'value' => '127.0.5.3:10053']
					]
				]
			],
			[
				[
					'names' => [
						'3_SNMP_trap',
						'4_SNMP_trap'
					],
					'change' => [
						'Type' => ['id' => 'type', 'value' => 'SNMP trap'],
						'Type of information' => ['id' => 'value_type', 'value' => 'Numeric (float)'],
						'Host interface' => ['id' => 'interface-select', 'value' => '127.0.5.5:10055'],
						'History storage period' => [
							'radio' => ['id' => 'history_mode', 'value' => 'Do not keep history']
						],
						'Trend storage period' => [
							'radio' => ['id' => 'trends_mode', 'value' => 'Storage period'],
							'input' => ['id' => 'trends', 'value' => '99d']
						]
					],
					'interface_text_part' => 'SNMPv3, Context name: zabbix'
				]
			],
			[
				[
					'names' => [
						'9_SNMP_Agent',
						'10_SNMP_Agent'
					],
					'change' => [
						'Type' => ['id' => 'type', 'value' => 'SNMP agent'],
						'Type of information' => ['id' => 'value_type', 'value' => 'Character'],
						'Host interface' => ['id' => 'interface-select', 'value' => '127.0.5.5:10055']
					],
					'interface_text_part' => 'SNMPv3, Context name: zabbix'
				]
			],
			[
				[
					'names' => [
						'11_SSH_Agent',
						'12_SSH_Agent'
					],
					'change' => [
						'Type' => ['id' => 'type', 'value' => 'SSH agent'],
						'Authentication method' => ['id' => 'authtype', 'value' => 'Public key'],
						'User name' => ['id' => 'username', 'value' => 'new_name'],
						'Public key file' => ['id' => 'publickey', 'value' => '/path/file1'],
						'Private key file' => ['id' => 'privatekey', 'value' => '/path/file2']
					]
				]
			],
			[
				[
					'names' => [
						'11_SSH_Agent',
						'12_SSH_Agent'
					],
					'change' => [
						'Type' => ['id' => 'type', 'value' => 'SSH agent'],
						'Authentication method' => ['id' => 'authtype', 'value' => 'Password'],
						'User name' => ['id' => 'username', 'value' => 'New_user_name'],
						'Password' => ['id' => 'password', 'value' => 'New_password']
					]
				]
			],
			[
				[
					'names' => [
						'13_DB_Monitor',
						'14_DB_Monitor'
					],
					'change' => [
						'Type' => ['id' => 'type', 'value' => 'Database monitor'],
						'User name' => ['id' => 'username', 'value' => 'db_monitor_name'],
						'Password' => ['id' => 'password', 'value' => 'db_monitor_password']
					],
					'expected_preprocessing' => [
						'13_DB_Monitor' => [
							[
								'type' => 'Regular expression',
								'parameter_1' => 'regular expression pattern',
								'parameter_2' => 'output template',
								'error_handler' => 'Set value to',
								'error_handler_params' => 'Error custom value'
							]
						],
						'14_DB_Monitor' => [
									[
								'type' => 'Custom multiplier',
								'parameter_1' => '2'
							]
						]
					]
				]
			],
			[
				[
					'names' => [
						'15_Calculated',
						'16_Calculated'
					],
					'change' => [
						'Type' => ['id' => 'type', 'value' => 'Dependent item'],
						'Master item' => ['id' => 'master_item', 'value' => '7_IPMI']
					],
					'expected_tags' => [
						'15_Calculated' => [
							[
								'tag' => 'Item_tag_name',
								'value' => 'Item_tag_value'
							]
						],
						'16_Calculated' =>[
							[
								'tag' => 'Item_tag_name_1',
								'value' => 'Item_tag_value_1'
							],
							[
								'tag' => 'Item_tag_name_2',
								'value' => 'Item_tag_value_2'
							]
						]
					]
				]
			]
		];
	}

	/**
	 * Mass update of form fields for items or item prototypes.
	 *
	 * @param    array      $data	      data provider
	 * @param    boolean    $prototypes   true if item prototype, false if item
	 */
	public function executeItemsMassUpdate($data, $prototypes = false) {
		if (CTestArrayHelper::get($data, 'expected', TEST_GOOD) === TEST_BAD) {
			$old_hash = CDBHelper::getHash('SELECT * FROM items ORDER BY itemid');
		}

		$form = $this->openMassUpdateForm($prototypes, $data['names'])->asForm();

		// Set field value.
		foreach ($data['change'] as $field => $value) {
			// Click on a label to show input control.
			$form->getLabel($field)->click();
			// Set field value.
			switch ($field) {
				case 'Type':
				case 'Type of information':
				case 'Authentication method':
					$form->query('id', $value['id'])->asDropdown()->one()->select($value['value']);
					break;

				case 'Host interface':
					/**
					 * The value of an SNMP interface option element contains not only the IP and port, but also the
					 * interface type and context name or community. In this case the address and details must be merged.
					 */
					$interface = $value['value'].CTestArrayHelper::get($data, 'interface_text_part', '');

					$form->query('id', $value['id'])->asDropdown()->one()->select($interface);
					break;

				case 'Units':
				case 'Description':
				case 'User name':
				case 'Password':
				case 'Log time format':
				case 'Allowed hosts':
				case 'Request body' :
				case 'URL':
				case 'JMX endpoint':
				case 'Public key file':
				case 'Private key file':
				case 'Timeout':
					$form->query('id', $value['id'])->one()->fill($value['value']);
					break;

				case 'Request body type':
				case 'Discover':
				case 'Enable trapping':
				case 'Create enabled':
				case 'Status':
					$form->query('id', $value['id'])->one()->asSegmentedRadio()->fill($value['value']);
					break;

				case 'Update interval':
					$container_table = $form->query('id:update_interval')->asTable()->one();
					$container_table->getRow(0)->getColumn(1)->query('id:delay')->one()->fill($value['Delay']);

					if (array_key_exists('Custom intervals', $value)) {
						$container_table->getRow(1)->getColumn(1)->query('id:custom_intervals')->asMultifieldTable(
								['mapping' => self::INTERVAL_MAPPING])->one()->fill($value['Custom intervals']);
					}
					break;

				case 'History storage period':
				case 'Trend storage period':
					$form->query('id', $value['radio']['id'])->one()->asSegmentedRadio()->fill($value['radio']['value']);

					if (array_key_exists('input', $value)) {
						$form->query('id', $value['input']['id'])->one()->fill($value['input']['value']);
					}

					if ($value['radio']['value'] === 'Do not keep history') {
						$this->assertFalse($form->query('id:history')->one()->isVisible());
					}
					break;

				case 'Headers':
					$form->query('xpath:.//div[@id="headers_pairs"]/table')->asMultifieldTable()->one()->fill($value);
					break;

				case 'Master item':
					if ($prototypes) {
						$form->query('button:Select prototype')->one()->click();
						$master_dialog = COverlayDialogElement::find()->all()->last()->waitUntilReady();
						$master_dialog->query('link', $value['value'])->one()->waitUntilClickable()->click();
					}
					else {
						$form->query('id', $value['id'])->one()->asMultiselect()
								->setFillMode(CMultiselectElement::MODE_SELECT)->fill($value['value']);
					}
					break;

				case 'Value mapping':
					$form->getField('Value mapping')->edit();
					COverlayDialogElement::find()->one()->waitUntilReady()->query('xpath://a[text()="'.$value['value'].'"]')
							->one()->waitUntilClickable()->click();
					break;
			}
		}
		$this->query('button:Update')->one()->waitUntilClickable()->click();
		$this->page->waitUntilReady();

		if (CTestArrayHelper::get($data, 'expected', TEST_GOOD) === TEST_BAD) {
			$this->assertMessage(TEST_BAD, ($prototypes ? 'Cannot update item prototypes' : 'Cannot update items'),
					$data['details']
			);
			$this->assertEquals($old_hash, CDBHelper::getHash('SELECT * FROM items ORDER BY itemid'));
		}
		else {
			$this->assertMessage(TEST_GOOD, ($prototypes ? 'Item prototypes updated' : 'Items updated'));

			// Check changed fields in saved item form.
			foreach ($data['names'] as $name) {
				$table = $this->query('xpath://form[@name="items"]/table[@class="list-table"]')->asTable()->one();
				$table->query('link', $name)->one()->waitUntilClickable()->click();
				$form = $this->query('name:itemForm')->waitUntilPresent()->asForm()->one();

				foreach ($data['change'] as $field => $value) {
					switch ($field) {
						case 'Type':
						case 'Host interface':
						case 'Type of information':
						case 'Show value':
						case 'Units':
						case 'Description':
						case 'Allowed hosts':
						case 'Request body':
						case 'URL':
						case 'JMX endpoint':
						case 'Authentication method':
						case 'Public key file':
						case 'Private key file':
						case 'Request body type':
						case 'User name':
						case 'Password':
						case 'Log time format':
						case 'Timeout':
							$this->assertEquals($value['value'], $form->getField($field)->getValue());
							break;

						case 'History storage period':
						case 'Trend storage period':
							if (CTestArrayHelper::get($value, 'input.value', 'null') === '0') {
								$this->assertEquals('Do not keep '.$value['input']['id'],
										$form->query('id',$value['radio']['id'])->one()->asSegmentedRadio()->getValue()
								);
							}
							else {
								$this->assertEquals($value['radio']['value'],
										$form->query('id', $value['radio']['id'])->one()->asSegmentedRadio()->getValue()
								);

								if ($value['radio']['value'] === 'Do not keep history') {
									$this->assertFalse($form->query('id:history')->one()->isVisible());
								}

								if (array_key_exists('input', $value)) {
									$this->assertEquals($value['input']['value'],
											$form->query('id', $value['input']['id'])->one()->getValue()
									);
								}
							}
							break;

						case 'Status':
						case 'Discover':
						case 'Create enabled':
						case 'Enable trapping':
							$status = ($value['value'] === 'Enabled' || $value['value'] === 'Yes') ? true : false;
							$label = ($field === 'Status') ? 'Enabled' : $field;
							$this->assertEquals($status, $form->getField($label)->getValue());
							break;

						case 'Update interval':
							$this->assertEquals($value['Delay'], $form->getField($field)->getValue());
							if (array_key_exists('Custom intervals', $value)) {
								// Remove action and index fields.
								foreach($value['Custom intervals'] as &$interval) {
									unset($interval['action'], $interval['index']);
								}
								unset($interval);
								$this->assertEquals($value['Custom intervals'], $form->query('id:delayFlexTable')
											->asMultifieldTable(['mapping' => self::INTERVAL_MAPPING])->one()->getValue()
								);
							}
							break;

						case 'Headers':
							// Remove action and index fields.
							foreach ($value as &$header) {
								unset($header['action'], $header['index']);
							}
							unset($header);

							$this->assertEquals($value, $form->query('xpath:.//div[@id="headers_pairs"]/table')
										->asMultifieldTable()->one()->getValue()
							);
							break;

						case 'Master item':
							if ($prototypes) {
								$this->assertEquals(self::HOST_NAME.': '.$value['value'],
										$form->query('xpath://input[@id="master_itemname"]')->one()->getValue()
								);
							}
							else {
								$this->assertEquals([self::HOST_NAME.': '.$value['value']],
										$form->query('xpath://*[@id="master_itemid"]/..')->asMultiselect()->one()->getValue()
								);
							}
							break;
						case 'Value mapping':
							$this->assertEquals([$value['value']],
									$form->query('xpath://*[@id="'.$value['id'].'"]/..')->asMultiselect()->one()->getValue()
							);
							break;
					}
				}

				// Check that preprocessing is not changed after other fields are mass updated.
				if (CTestArrayHelper::get($data, 'expected_preprocessing')) {
					$form->selectTab('Preprocessing');
					$this->assertPreprocessingSteps($data['expected_preprocessing'][$name]);
				}

				// Check that tags are not changed after other fields are mass updated.
				if (CTestArrayHelper::get($data, 'expected_tags')) {
					$form->selectTab('Tags');
					$this->query('id:tags-table')->asMultifieldTable()->one()->checkValue($data['expected_tags'][$name]);
				}

				$form->query('button:Cancel')->one()->waitUntilClickable()->click();
				$this->page->waitUntilReady();
			}
		}
	}

	/**
	 * Add items with preprocessing for mass updating.
	 */
	public function prepareItemPreprocessingData() {
		CDataHelper::call('item.create', [
			[
				'hostid' => self::HOSTID,
				'name' => '1_Item_Preprocessing',
				'key_' => '1agent.preproc',
				'type' => 0,
				'value_type' => 0,
				'interfaceid' => self::AGENT_INTERFACE_ID,
				'delay' => '1m',
				'preprocessing' => [
					[
						'type' => '4',
						'params' => '123'
					],
					[
						'type' => '25',
						'params' => "error\nmistake"
					]
				]
			],
			[
				'hostid' => self::HOSTID,
				'name' => '2_Item_Preprocessing',
				'key_' => '2agent.preproc',
				'type' => 0,
				'value_type' => 1,
				'interfaceid' => self::AGENT_INTERFACE_ID,
				'delay' => '2m',
				'preprocessing' => [
					[
						'type' => '5',
						'params' => "pattern\noutput",
						'error_handler' => 2,
						'error_handler_params' => 'custom_value'
					],
					[
						'type' => '16',
						'params' => '$path',
						'error_handler' => 3,
						'error_handler_params' => 'custom_error'
					]
				]
			],
			[
				'hostid' => self::HOSTID,
				'name' => '1_Item_No_Preprocessing',
				'key_' => '1agent.no.preproc',
				'type' => 0,
				'value_type' => 0,
				'interfaceid' => self::AGENT_INTERFACE_ID,
				'delay' => '1m'
			],
			[
				'hostid' => self::HOSTID,
				'name' => '2_Item_No_Preprocessing',
				'key_' => '2agent.no.preproc',
				'type' => 0,
				'value_type' => 1,
				'interfaceid' => self::AGENT_INTERFACE_ID,
				'delay' => '2m'
			]
		]);
	}

	public function getCommonPreprocessingChangeData() {
		return [
			[
				[
					'expected' => TEST_BAD,
					'names' => [
						'1_Item_Tags_Preprocessing',
						'1_Item_No_Tags_Preprocessing'
					],
					'Preprocessing steps' => [
						['type' => 'Custom multiplier', 'parameter_1' => 'abc']
					],
					'details' => 'Invalid parameter "/1/preprocessing/1/params/1": a floating point value is expected.'
				]
			],
			[
				[
					'expected' => TEST_BAD,
					'names' => [
						'1_Item_Tags_Preprocessing',
						'1_Item_No_Tags_Preprocessing'
					],
					'Preprocessing steps' => [
						['type' => 'Simple change'],
						['type' => 'Simple change']
					],
					'details' => 'Invalid parameter "/1/preprocessing/2": only one object can exist within the combinations of (type)=((9, 10)).'
				]
			],
			[
				[
					'expected' => TEST_BAD,
					'names' => [
						'1_Item_Tags_Preprocessing',
						'1_Item_No_Tags_Preprocessing'
					],
					'Preprocessing steps' => [
						['type' => 'In range', 'parameter_1' => '8', 'parameter_2' => '-8']
					],
					'details' => 'Invalid parameter "/1/preprocessing/1/params/2": cannot be less than or equal to the value of parameter "/1/preprocessing/1/params/1".'
				]
			],
			[
				[
					'expected' => TEST_BAD,
					'names' => [
						'1_Item_Tags_Preprocessing',
						'1_Item_No_Tags_Preprocessing'
					],
					'Preprocessing steps' => [
						['type' => 'Check for error using regular expression', 'parameter_1' => 'test']
					],
					'details' => 'Invalid parameter "/1/preprocessing/1/params/2": cannot be empty.'
				]
			],
			[
				[
					'expected' => TEST_BAD,
					'names' => [
						'1_Item_Tags_Preprocessing',
						'1_Item_No_Tags_Preprocessing'
					],
					'Preprocessing steps' => [
						['type' => 'Discard unchanged'],
						['type' => 'Discard unchanged with heartbeat', 'parameter_1' => '1']
					],
					'details' => 'Invalid parameter "/1/preprocessing/2": only one object can exist within the combinations of (type)=((19, 20)).'
				]
			],
			[
				[
					'expected' => TEST_BAD,
					'names' => [
						'1_Item_Tags_Preprocessing',
						'1_Item_No_Tags_Preprocessing'
					],
					'Preprocessing steps' => [
						['type' => 'Regular expression']
					],
					'details' => 'Invalid parameter "/1/preprocessing/1/params/1": cannot be empty.'
				]
			],
			[
				[
					'expected' => TEST_BAD,
					'names' => [
						'2_Item_Tags_Preprocessing',
						'2_Item_No_Tags_Preprocessing'
					],
					'Preprocessing steps' => [
						[
							'type' => 'XML XPath',
							'parameter_1' => "//path/one",
							'on_fail' => true,
							'error_handler' => 'Set error to'
						]
					],
					'details' => 'Invalid parameter "/1/preprocessing/1/error_handler_params": cannot be empty.'
				]
			],
			[
				[
					'names' => [
						'1_Item_Tags_Preprocessing',
						'2_Item_Tags_Preprocessing'
					],
					'Preprocessing steps' => []
				]
			],
			[
				[
					'names' => [
						'1_Item_Tags_Preprocessing',
						'1_Item_No_Tags_Preprocessing'
					],
					'Preprocessing steps' => [
						[
							'type' => 'Custom multiplier',
							'parameter_1' => '3',
							'on_fail' => true,
							'error_handler' => 'Set error to',
							'error_handler_params' => 'New_error1'
						],
						[
							'type' => 'In range',
							'parameter_1' => '10',
							'parameter_2' => '20',
							'on_fail' => true,
							'error_handler' => 'Set value to',
							'error_handler_params' => 'New_value_2'
						],
						[
							'type' => 'JSONPath',
							'parameter_1' => '$path',
							'on_fail' => true,
							'error_handler' => 'Discard value'
						],
						[
							'type' => 'Discard unchanged'
						]
					]
				]
			],
			[
				[
					'names' => [
						'1_Item_Tags_Preprocessing',
						'2_Item_Tags_Preprocessing'
					],
					'Preprocessing steps' => [
						['type' => 'Replace', 'parameter_1' => 'text', 'parameter_2' => 'REPLACEMENT'],
						['type' => 'Right trim', 'parameter_1' => 'abc'],
						['type' => 'Left trim', 'parameter_1' => 'def'],
						['type' => 'Trim', 'parameter_1' => '1a2b3c'],
						['type' => 'CSV to JSON','parameter_1' => ' ', 'parameter_2' => '\\', 'parameter_3' => true],
						['type' => 'Custom multiplier', 'parameter_1' => '123'],
						['type' => 'Regular expression', 'parameter_1' => 'expression', 'parameter_2' => 'test output'],
						['type' => 'Boolean to decimal'],
						['type' => 'Octal to decimal'],
						['type' => 'Hexadecimal to decimal'],
						['type' => 'JavaScript', 'parameter_1' => 'Test JavaScript'],
						['type' => 'Simple change'],
						['type' => 'In range', 'parameter_1' => '-5', 'parameter_2' => '9.5'],
						['type' => 'Discard unchanged with heartbeat', 'parameter_1' => '5'],
						['type' => 'Prometheus pattern', 'parameter_1' => 'cpu_usage_system', 'parameter_2' => 'label',
								'parameter_3' => 'label_name']
					]
				]
			]
		];
	}

	/**
	 * Mass update of preprocessing steps for items or item prototypes.
	 *
	 * @param    array      $data	      data provider
	 * @param    boolean    $prototypes   true if item prototype, false if item
	 */
	public function executeItemsPreprocessingMassUpdate($data, $prototypes = false) {
		if (CTestArrayHelper::get($data, 'expected', TEST_GOOD) === TEST_BAD) {
			$old_hash = CDBHelper::getHash('SELECT * FROM items ORDER BY itemid');
		}

		$dialog = $this->openMassUpdateForm($prototypes, $data['names']);
		$form = $dialog->asForm();
		$form->selectTab('Preprocessing');
		$form->getLabel('Preprocessing steps')->click();

		if ($data['Preprocessing steps'] !== []) {
			$this->addPreprocessingSteps($data['Preprocessing steps']);
		}

		$dialog->query('button:Update')->one()->waitUntilClickable()->click();
		$this->page->waitUntilReady();

		if (CTestArrayHelper::get($data, 'expected', TEST_GOOD) === TEST_BAD) {
			$error = $prototypes ? 'Cannot update item prototypes' : 'Cannot update items';
			$this->assertMessage(TEST_BAD, $error, $data['details']);
			$this->assertEquals($old_hash, CDBHelper::getHash('SELECT * FROM items ORDER BY itemid'));
		}
		else {
			$this->assertMessage(TEST_GOOD, ($prototypes ? 'Item prototypes updated' : 'Items updated'));

			// Check changed fields in saved item form.
			foreach ($data['names'] as $name) {
				$table = $this->query('xpath://form[@name="items"]/table[@class="list-table"]')->asTable()->one();
				// TODO: not stable test testPageMassUpdateItems_ChangePreprocessing#8 on Jenkins, failed to properly waitUntilReady for page
				try {
					$table->query('link', $name)->one()->waitUntilClickable()->click();
				}
				catch (ElementClickInterceptedException $e) {
					$table->query('link', $name)->one()->waitUntilClickable()->click();
				}
				$form = $this->query('name:itemForm')->waitUntilPresent()->asForm()->one();
				$form->selectTab('Preprocessing');
				$this->assertPreprocessingSteps($data['Preprocessing steps']);
				$form->query('button:Cancel')->one()->waitUntilClickable()->click();
				$this->page->waitUntilReady();
			}
		}
	}

	public function getCommonTagsChangeData() {
		return [
			// Empty tag name.
			[
				[
					'expected' => TEST_BAD,
					'names' => [
						'1_Item_Tags_Preprocessing',
						'1_Item_No_Tags_Preprocessing'
					],
					'Tags' => [
						'action' => 'Add',
						'tags' => [
							[
								'action' => USER_ACTION_UPDATE,
								'index' => 0,
								'value' => 'value1'
							]
						]
					],
					'details' => 'Invalid parameter "/1/tags/1/tag": cannot be empty.'
				]
			],
			// TODO: Uncomment this case when ZBX-19263 is fixed.
			// Equal tags.
			/*
			[
				[
					'expected' => TEST_BAD,
					'names' => [
						'2_Item_Tags_Preprocessing',
						'2_Item_No_Tags_Preprocessing'
					],
					'Tags' => [
						[
							'action' => USER_ACTION_UPDATE,
							'index' => 0,
							'tag' => 'tag',
							'value' => 'value'
						],
						[
							'tag' => 'tag',
							'value' => 'value'
						]
					],
					'details' => 'Invalid parameter "/1/tags/2": value (tag, value)=(tag, value) already exists.'
				]
			],
			*/
			[
				[
					'names' => [
						'1_Item_Tags_Preprocessing',
						'2_Item_Tags_Preprocessing'
					],
					'Tags' => [
						'action' => 'Add',
						'tags' => []
					],
					'expected_tags' => [
						'1_Item_Tags_Preprocessing' => [
							[
								'tag' => 'old_tag_1',
								'value' => 'old_value_1'
							]
						],
						'2_Item_Tags_Preprocessing' => [
							[
								'tag' => 'old_tag_2',
								'value' => 'old_value_2'
							],
							[
								'tag' => 'old_tag_3',
								'value' => 'old_value_3'
							]
						]
					]
				]
			],
			[
				[
					'names' => [
						'1_Item_Tags_Preprocessing',
						'2_Item_Tags_Preprocessing'
					],
					'Tags' => [
						'action' => 'Add',
						'tags' => [
							[
								'action' => USER_ACTION_UPDATE,
								'index' => 0,
								'tag' => 'added_tag_1',
								'value' => 'added_value_1'
							]
						]
					],
					'expected_tags' => [
						'1_Item_Tags_Preprocessing' => [
							[
								'tag' => 'added_tag_1',
								'value' => 'added_value_1'
							],
							[
								'tag' => 'old_tag_1',
								'value' => 'old_value_1'
							]
						],
						'2_Item_Tags_Preprocessing' => [
							[
								'tag' => 'added_tag_1',
								'value' => 'added_value_1'
							],
							[
								'tag' => 'old_tag_2',
								'value' => 'old_value_2'
							],
							[
								'tag' => 'old_tag_3',
								'value' => 'old_value_3'
							]
						]
					]
				]
			],
			[
				[
					'names' => [
						'1_Item_Tags_replace',
						'2_Item_Tags_replace'
					],
					'Tags' => [
						'action' => 'Replace',
						'tags' => []
					],
					'expected_tags' => [
						'1_Item_Tags_replace' => [
							[
								'tag' => '',
								'value' => ''
							]
						],
						'2_Item_Tags_replace' => [
							[
								'tag' => '',
								'value' => ''
							]
						]
					]
				]
			],
			[
				[
					'names' => [
						'1_Item_Tags_replace',
						'2_Item_Tags_replace'
					],
					'Tags' => [
						'action' => 'Replace',
						'tags' => [
							[
								'action' => USER_ACTION_UPDATE,
								'index' => 0,
								'tag' => 'replaced_tag',
								'value' => 'replaced_value'
							]
						]
					],
					'expected_tags' => [
						'1_Item_Tags_replace' => [
							[
								'tag' => 'replaced_tag',
								'value' => 'replaced_value'
							]
						],
						'2_Item_Tags_replace' => [
							[
								'tag' => 'replaced_tag',
								'value' => 'replaced_value'
							]
						]
					]
				]
			],
			[
				[
					'names' => [
						'1_Item_Tags_remove',
						'2_Item_Tags_remove'
					],
					'Tags' => [
						'action' => 'Remove',
						'tags' => [
							[
								'tag' => '',
								'value' => ''
							]
						]
					],
					'expected_tags' => [
						'1_Item_Tags_remove' => [
							[
								'tag' => 'remove_tag_1',
								'value' => 'remove_value_1'
							],
							[
								'tag' => 'remove_tag_2',
								'value' => 'remove_value_2'
							]
						],
						'2_Item_Tags_remove' => [
							[
								'tag' => 'remove_tag_2',
								'value' => 'remove_value_2'
							]
						]
					]
				]
			],
			[
				[
					'names' => [
						'1_Item_Tags_remove',
						'2_Item_Tags_remove',
						'3_Item_Tags_remove'
					],
					'Tags' => [
						'action' => 'Remove',
						'tags' => [
							[
								'action' => USER_ACTION_UPDATE,
								'index' => 0,
								'tag' => 'remove_tag_2',
								'value' => 'remove_value_2'
							]
						]
					],
					'expected_tags' => [
						'1_Item_Tags_remove' => [
							[
								'tag' => 'remove_tag_1',
								'value' => 'remove_value_1'
							]
						],
						'2_Item_Tags_remove' => [
							[
								'tag' => '',
								'value' => ''
							]
						],
						'3_Item_Tags_remove' => [
							[
								'tag' => 'remove_tag_3',
								'value' => 'remove_value_3'
							]
						]
					]
				]
			],
			// Different symbols in tag names and values.
			[
				[
					'names' => [
						'1_Item_No_Tags_Preprocessing',
						'2_Item_No_Tags_Preprocessing'
					],
					'Tags' => [
						'action' => 'Add',
						'tags' => [
							[
								'action' => USER_ACTION_UPDATE,
								'index' => 0,
								'tag' => '!@#$%^&*()_+<>,.\/',
								'value' => '!@#$%^&*()_+<>,.\/'
							],
							[
								'tag' => 'tag1',
								'value' => 'value1'
							],
							[
								'tag' => 'tag2'
							],
							[
								'tag' => '{$MACRO:A}',
								'value' => '{$MACRO:A}'
							],
							[
								'tag' => '{$MACRO}',
								'value' => '{$MACRO}'
							],
							[
								'tag' => 'Таг',
								'value' => 'Значение'
							]
						]
					]
				]
			],
			// Two tags with equal tag names.
			[
				[
					'names' => [
						'1_Item_No_Tags_Preprocessing',
						'2_Item_No_Tags_Preprocessing'
					],
					'Tags' => [
						'action' => 'Replace',
						'tags' => [
							[
								'action' => USER_ACTION_UPDATE,
								'index' => 0,
								'tag' => 'tag3',
								'value' => '3'
							],
							[
								'tag' => 'tag3',
								'value' => '4'
							]
						]
					]
				]
			],
			// Two tags with equal tag values.
			[
				[
					'names' => [
						'1_Item_No_Tags_Preprocessing',
						'2_Item_No_Tags_Preprocessing'
					],
					'Tags' => [
						'action' => 'Replace',
						'tags' => [
							[
								'action' => USER_ACTION_UPDATE,
								'index' => 0,
								'tag' => 'tag4',
								'value' => '5'
							],
							[
								'tag' => 'tag5',
								'value' => '5'
							]
						]
					]
				]
			],
			// Tag with trailing spaces.
			[
				[
					'names' => [
						'1_Item_No_Tags_Preprocessing',
						'2_Item_No_Tags_Preprocessing'
					],
					'Tags' => [
						'action' => 'Replace',
						'tags' => [
							[
								'action' => USER_ACTION_UPDATE,
								'index' => 0,
								'tag' => '    trimmed tag    ',
								'value' => '   trimmed value    '
							]
						]
					],
					'trim' => true
				]
			],
			// Tag with long name and value.
			[
				[
					'names' => [
						'1_Item_No_Tags_Preprocessing',
						'2_Item_No_Tags_Preprocessing'
					],
					'Tags' => [
						'action' => 'Replace',
						'tags' => [
							[
								'action' => USER_ACTION_UPDATE,
								'index' => 0,
								'tag' => 'Long tag name. Long tag name. Long tag name. Long tag name. Long tag name.'.
										' Long tag name. Long tag name. Long tag name.',
								'value' => 'Long tag value. Long tag value. Long tag value. Long tag value. Long tag value.'.
										' Long tag value. Long tag value. Long tag value. Long tag value.'
							]
						]
					]
				]
			]
		];
	}

	/**
	 * Mass update of items or item prototypes tags.
	 *
	 * @param    array      $data	      data provider
	 * @param    boolean    $prototypes   true if item prototype, false if item
	 */
	public function executeItemsTagsMassUpdate($data, $prototypes = false) {
		if (CTestArrayHelper::get($data, 'expected', TEST_GOOD) === TEST_BAD) {
			$old_hash = CDBHelper::getHash('SELECT * FROM items ORDER BY itemid');
		}

		$dialog = $this->openMassUpdateForm($prototypes, $data['names']);
		$form = $dialog->asForm();
		$form->selectTab('Tags');
		$form->getLabel('Tags')->click();

		$form->query('id:mass_update_tags')->asSegmentedRadio()->one()->fill($data['Tags']['action']);

		if ($data['Tags']['tags'] !== []) {
			$this->query('id:tags-table')->asMultifieldTable()->one()->fill($data['Tags']['tags']);
		}

		$dialog->query('button:Update')->one()->waitUntilClickable()->click();
		$this->page->waitUntilReady();

		if (CTestArrayHelper::get($data, 'expected', TEST_GOOD) === TEST_BAD) {
			$error = $prototypes ? 'Cannot update item prototypes' : 'Cannot update items';
			$this->assertMessage(TEST_BAD, $error, $data['details']);
			$this->assertEquals($old_hash, CDBHelper::getHash('SELECT * FROM items ORDER BY itemid'));
		}
		else {
			$this->assertMessage(TEST_GOOD, ($prototypes ? 'Item prototypes updated' : 'Items updated'));

			// Check changed fields in saved item form.
			foreach ($data['names'] as $name) {
				$table = $this->query('xpath://form[@name="items"]/table[@class="list-table"]')->asTable()->one();
				$table->query('link', $name)->one()->waitUntilClickable()->click();
				$form = $this->query('name:itemForm')->waitUntilPresent()->asForm()->one();
				$form->selectTab('Tags');

				$expected = $data['Tags']['tags'];
				if (!array_key_exists('expected_tags', $data)) {
					// Remove action and index fields for asserting expected result.
					foreach ($expected as &$tag) {
						unset($tag['action'], $tag['index']);

						if (CTestArrayHelper::get($data, 'trim', false) === false) {
							continue;
						}

						// Remove trailing spaces from tag and value for asserting expected result.
						foreach ($expected as $i => &$options) {
							foreach (['tag', 'value'] as $parameter) {
								if (array_key_exists($parameter, $options)) {
									$options[$parameter] = trim($options[$parameter]);
								}
							}
						}
						unset($options);
					}
					unset($tag);
				}

				$expected_tags = array_key_exists('expected_tags', $data) ? $data['expected_tags'][$name] : $expected;
				$this->query('id:tags-table')->asMultifieldTable()->one()->checkValue($expected_tags);

				$form->query('button:Cancel')->one()->waitUntilClickable()->click();
				$this->page->waitUntilReady();
			}
		}
	}

	/**
	 * Cancel Mass updating of items or item prototypes.
	 *
	 * @param    boolean    $prototypes   true if item prototype, false if item
	 */
	public function executeMassUpdateCancel($prototypes = false) {
		$old_hash = CDBHelper::getHash('SELECT * FROM items ORDER BY itemid');

		$items  = [
			'1_Item_Tags_Preprocessing',
			'2_Item_Tags_Preprocessing',
			'1_Item_No_Tags_Preprocessing',
			'2_Item_No_Tags_Preprocessing'
		];
		$dialog = $this->openMassUpdateForm($prototypes, $items);
		$dialog->query('button:Cancel')->one()->waitUntilClickable()->click();

		// Check that UI returned to previous page and hash remained unchanged.
		$this->page->waitUntilReady();
		$this->page->assertHeader($prototypes ? 'Item prototypes' : 'Items');
		$this->assertEquals($old_hash, CDBHelper::getHash('SELECT * FROM items ORDER BY itemid'));
	}

	/**
	 * Select items or item prototypes in list and open Mass update form.
	 *
	 * @param    boolean    $prototypes   true if item prototype, false if item
	 * @param    array      $data	      items to be mass updated
	 *
	 * @return CElement
	 */
	private function openMassUpdateForm($prototypes, $data) {
		$link = ($prototypes)
			? 'disc_prototypes.php?parent_discoveryid='.self::RULEID.'&context=host'
			: 'items.php?filter_set=1&filter_hostids%5B0%5D='.self::HOSTID.'&context=host';
		$this->page->login()->open($link);

		// Get item table.
		$table = $this->query('xpath://form[@name="items"]/table[@class="list-table"]')->asTable()->one();
		$table->findRows('Name', $data)->select();

		// Open mass update form.
		$this->query('button:Mass update')->one()->click();

		return COverlayDialogElement::find()->one()->waitUntilReady();
	}
}<|MERGE_RESOLUTION|>--- conflicted
+++ resolved
@@ -118,17 +118,13 @@
 				[
 					'expected' => TEST_BAD,
 					'names' => [
-						'7_IPMI',
-						'8_IPMI'
-					],
-					'change' => [
-						'Type' => ['id' => 'type', 'value' => 'SNMP trap']
-					],
-<<<<<<< HEAD
-					'details' => 'Invalid parameter "/1/interfaceid": the host interface ID of type "SNMP" is expected.'
-=======
-					'details' => 'No authentication user name specified.'
->>>>>>> d6796509
+						'13_DB_Monitor',
+						'14_DB_Monitor'
+					],
+					'change' => [
+						'Type' => ['id' => 'type', 'value' => 'TELNET agent']
+					],
+					'details' => 'Invalid parameter "/1": the parameter "username" is missing.'
 				]
 			],
 			[
