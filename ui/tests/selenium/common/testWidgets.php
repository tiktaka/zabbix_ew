<?php
/*
** Copyright (C) 2001-2024 Zabbix SIA
**
** This program is free software: you can redistribute it and/or modify it under the terms of
** the GNU Affero General Public License as published by the Free Software Foundation, version 3.
**
** This program is distributed in the hope that it will be useful, but WITHOUT ANY WARRANTY;
** without even the implied warranty of MERCHANTABILITY or FITNESS FOR A PARTICULAR PURPOSE.
** See the GNU Affero General Public License for more details.
**
** You should have received a copy of the GNU Affero General Public License along with this program.
** If not, see <https://www.gnu.org/licenses/>.
**/


class testWidgets extends CWebTest {
	const HOST_ALL_ITEMS = 'Host for all item value types';
	const TABLE_SELECTOR = 'xpath://form[@name="itemform"]//table';

	/**
	 * Gets widget and widget_field tables to compare hash values, excludes widget_fieldid because it can change.
	 */
	const SQL = 'SELECT wf.widgetid, wf.type, wf.name, wf.value_int, wf.value_str, wf.value_groupid, wf.value_hostid,'.
			' wf.value_itemid, wf.value_graphid, wf.value_sysmapid, w.widgetid, w.dashboard_pageid, w.type, w.name, w.x, w.y,'.
			' w.width, w.height'.
			' FROM widget_field wf'.
			' INNER JOIN widget w'.
			' ON w.widgetid=wf.widgetid'.
			' ORDER BY wf.widgetid, wf.name, wf.value_int, wf.value_str, wf.value_groupid, wf.value_itemid,'.
			' wf.value_graphid, wf.value_hostid';

	/**
	 * Function which checks that only permitted item types are accessible for widgets.
	 *
	 * @param string    $url       url provided which needs to be opened
	 * @param string    $widget    name of widget type
	 */
	public function checkAvailableItems($url, $widget) {
		$this->page->login()->open($url)->waitUntilReady();

		// Open widget form dialog.
		$widget_dialog = CDashboardElement::find()->one()->waitUntilReady()->edit()->addWidget();
		$widget_form = $widget_dialog->asForm();
		$widget_form->fill(['Type' => CFormElement::RELOADABLE_FILL($widget)]);

		// Assign the form from where the last Select button will be clicked.
		$select_form = $widget_form;

		// Item types expected in items table. For the most cases theses are all items except of Binary and dependent.
		$item_types = ($widget === 'Item navigator' || $widget === 'Item history')

			? ['Binary item', 'Character item', 'Float item', 'Log item', 'Text item', 'Unsigned item', 'Unsigned_dependent item']
			: ['Character item', 'Float item', 'Log item', 'Text item', 'Unsigned item', 'Unsigned_dependent item'];

		switch ($widget) {
			case 'Top hosts':
<<<<<<< HEAD
			case 'Item history':
				$widget_dialog->getFieldContainer('Columns')->query('button:Add')->one()->waitUntilClickable()->click();
				$column_dialog = COverlayDialogElement::find()->all()->last()->waitUntilReady();
=======
				$widget_form->getFieldContainer('Columns')->query('button:Add')->one()->waitUntilClickable()->click();
>>>>>>> 1b3e9339

				// For Top hosts widget final dialog is New column dialog.
				$select_form = COverlayDialogElement::find()->all()->last()->waitUntilReady();
				break;

			case 'Clock':
				$widget_form->fill(['Time type' => CFormElement::RELOADABLE_FILL('Host time')]);
				$this->assertTrue($widget_form->getField('Item')->isVisible());
				break;

			case 'Graph':
			case 'Gauge':
			case 'Pie chart':
				// For Graph, Gauge and Pie chart only numeric items are available.
				$item_types = ['Float item', 'Unsigned item', 'Unsigned_dependent item'];
				break;

			case 'Graph prototype':
				$widget_form->fill(['Source' => 'Simple graph prototype']);
				$this->assertTrue($widget_form->getField('Item prototype')->isVisible());

				// For Graph prototype only numeric item prototypes are available.
				$item_types = ['Float item prototype', 'Unsigned item prototype', 'Unsigned_dependent item prototype'];
				break;
		}

		if ($widget === 'Item navigator') {
			$select_button = 'xpath:(.//button[text()="Select"])[3]';
		}
		else {
			$select_button = ($widget === 'Graph' || $widget === 'Pie chart')
				? 'xpath:(.//button[text()="Select"])[2]'
				: 'button:Select';
		}

		$select_form->query($select_button)->one()->waitUntilClickable()->click();

		// Open the dialog where items will be tested.
		$items_dialog = COverlayDialogElement::find()->all()->last()->waitUntilReady();
		$this->assertEquals($widget === 'Graph prototype' ? 'Item prototypes' : 'Items', $items_dialog->getTitle());

		// Find the table where items will be expected.
		$table = $items_dialog->query(self::TABLE_SELECTOR)->asTable()->one()->waitUntilVisible();

		// Fill the host name and check the table.
		$items_dialog->query('class:multiselect-control')->asMultiselect()->one()->fill(self::HOST_ALL_ITEMS);
		$table->waitUntilReloaded();
		$this->assertTableDataColumn($item_types, 'Name', self::TABLE_SELECTOR);

		$items_dialog->close();

		if ($widget === 'Top hosts') {
			$select_form->close();
		}

		$widget_dialog->close();
	}

	/**
	 * Replace macro {date} with specified date in YYYY-MM-DD format for specified fields and for item data to be inserted in DB.
	 *
	 * @param array		$data				data provider
	 * @param string	$new_date			dynamic date that is converted into YYYY-MM-DD format and replaces the {date} macro
	 * @param array		$impacted_fields	array of fields that require to replace the {date} macro with a static date
	 *
	 * return array
	 */
	public function replaceDateMacroInData ($data, $new_date, $impacted_fields) {
		$new_date = date('Y-m-d', strtotime($new_date));

		if (array_key_exists('column_fields', $data)) {
			foreach ($data['column_fields'] as &$column) {
				foreach ($impacted_fields as $field) {
					$column[$field] = str_replace('{date}', $new_date, $column[$field]);
				}
			}
		}
		else {
			foreach ($impacted_fields as $field) {
				$data['fields'][$field] = str_replace('{date}', $new_date, $data['fields'][$field]);
			}
		}

		foreach ($data['item_data'] as &$item_value) {
			$item_value['time'] = str_replace('{date}', $new_date, $item_value['time']);
		}
		unset($item_value);

		return $data;
	}

	/**
	 * Check if row with entity name is highlighted on click.
	 *
	 * @param string		$widget_name		widget name
	 * @param string		$entity_name		name of item or host
	 * @param boolean 		$dashboard_edit		true if dashboard is in edit mode
	 */
	public function checkRowHighlight($widget_name, $entity_name, $dashboard_edit = false) {
		$widget = $dashboard_edit
			? CDashboardElement::find()->one()->edit()->getWidget($widget_name)
			: CDashboardElement::find()->one()->getWidget($widget_name);

		$widget->waitUntilReady();
		$locator = 'xpath://div[contains(@class,"node-is-selected")]';
		$this->assertFalse($widget->query($locator)->one(false)->isValid());
		$widget->query('xpath://span[@title="'.$entity_name.'"]')->waitUntilReady()->one()->click();
		$this->assertTrue($widget->query($locator)->one()->isVisible());
	}

	/**
	 * Opens widget edit form and fills in data.
	 *
	 * @param string		$dashboardid		dashboard id
	 * @param string		$widget_name		widget name
	 * @param array			$configuration    	widget parameter(s)
	 */
	public function setWidgetConfiguration($dashboardid, $widget_name, $configuration = []) {
		$this->page->login()->open('zabbix.php?action=dashboard.view&dashboardid='.$dashboardid)->waitUntilReady();
		$dashboard = CDashboardElement::find()->one()->edit();
		$form = $dashboard->getWidget($widget_name)->edit()->asForm();
		$form->fill($configuration);
		$form->submit();
	}
}<|MERGE_RESOLUTION|>--- conflicted
+++ resolved
@@ -55,13 +55,7 @@
 
 		switch ($widget) {
 			case 'Top hosts':
-<<<<<<< HEAD
-			case 'Item history':
-				$widget_dialog->getFieldContainer('Columns')->query('button:Add')->one()->waitUntilClickable()->click();
-				$column_dialog = COverlayDialogElement::find()->all()->last()->waitUntilReady();
-=======
 				$widget_form->getFieldContainer('Columns')->query('button:Add')->one()->waitUntilClickable()->click();
->>>>>>> 1b3e9339
 
 				// For Top hosts widget final dialog is New column dialog.
 				$select_form = COverlayDialogElement::find()->all()->last()->waitUntilReady();
