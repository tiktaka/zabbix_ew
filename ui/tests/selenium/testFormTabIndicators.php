<?php
/*
** Zabbix
** Copyright (C) 2001-2022 Zabbix SIA
**
** This program is free software; you can redistribute it and/or modify
** it under the terms of the GNU General Public License as published by
** the Free Software Foundation; either version 2 of the License, or
** (at your option) any later version.
**
** This program is distributed in the hope that it will be useful,
** but WITHOUT ANY WARRANTY; without even the implied warranty of
** MERCHANTABILITY or FITNESS FOR A PARTICULAR PURPOSE. See the
** GNU General Public License for more details.
**
** You should have received a copy of the GNU General Public License
** along with this program; if not, write to the Free Software
** Foundation, Inc., 51 Franklin Street, Fifth Floor, Boston, MA  02110-1301, USA.
**/


require_once dirname(__FILE__) . '/../include/CWebTest.php';
require_once dirname(__FILE__).'/common/testFormPreprocessing.php';
require_once dirname(__FILE__).'/../include/helpers/CDataHelper.php';

/**
<<<<<<< HEAD
 * @dataSource EntitiesTags
 *
=======
 * @dataSource Services
 *
 * @backup services
>>>>>>> bf4c2e5c
 * @backup profiles
 */
class testFormTabIndicators extends CWebTest {

	use PreprocessingTrait;

	public function getTabData() {
		return [
			// Template configuration form tab data.
			[
				[
					'url' => 'templates.php?form=create',
					'form' => 'name:templatesForm',
					'tabs' => [
						[
							'name' => 'Tags',
							'entries' => [
								[
									'tag' => '!@#$%^&*()_+<>,.\/',
									'value' => '!@#$%^&*()_+<>,.\/'
								],
								[
									'tag' => 'tag1',
									'value' => 'value1'
								],
								[
									'tag' => 'tag2'
								]
							],
							'table_selector' => 'class:tags-table',
							'field_type' => 'multifield_table',
							'count' => 3
						],
						[
							'name' => 'Macros',
							'entries' => [
								[
									'macro' => '{$123}',
									'Value' => '123'
								],
								[
									'macro' => '{$ABC}'
								],
								[
									'macro' => '{$ABC123}',
									'Value' => 'ABC123',
									'description' => 'ABC-123'
								]
							],
							'table_selector' => 'id:tbl_macros',
							'field_type' => 'multifield_table',
							'count' => 3
						],
						[
							'name' => 'Value mapping',
							'entries' => ['1st value mapping', '2nd value mapping', '3rd value mapping'],
							'field_type' => 'value_mapping',
							'count' => 3
						]
					]
				]
			],
			// Host configuration form tab data.
			[
				[
					'url' => 'zabbix.php?action=host.edit',
					'form' => 'id:host-form',
					'tabs' => [
						[
							'name' => 'Tags',
							'entries' => [
								[
									'tag' => '!@#$%^&*()_+<>,.\/',
									'value' => '!@#$%^&*()_+<>,.\/'
								],
								[
									'tag' => 'tag1',
									'value' => 'value1'
								],
								[
									'tag' => 'tag2'
								],
								[
									'tag' => ' '
								]
							],
							'table_selector' => 'class:tags-table',
							'field_type' => 'multifield_table',
							'count' => 4
						],
						[
							'name' => 'Macros',
							'entries' => [
								[
									'macro' => '{$123}',
									'Value' => '123'
								],
								[
									'macro' => '{$ABC}'
								],
								[
									'macro' => '{$ABC123}',
									'Value' => 'ABC123',
									'description' => 'ABC-123'
								],
								[
									'macro' => ' '
								]
							],
							'table_selector' => 'id:tbl_macros',
							'field_type' => 'multifield_table',
							'count' => 4
						],
						[
							'name' => 'Inventory',
							'entries' => [
								'selector' => 'id:inventory_mode',
								'value' => 'Manual',
								'old_value' => 'Disabled'
							],
							'field_type' => 'general_field'
						],
						[
							'name' => 'Encryption',
							'entries' => [
								'selector' => 'id:tls_connect',
								'value' => 'PSK',
								'old_value' => 'No encryption'
							],
							'field_type' => 'general_field'
						],
						[
							'name' => 'Value mapping',
							'entries' => ['1st value mapping', '2nd value mapping', '3rd value mapping'],
							'field_type' => 'value_mapping',
							'count' => 3
						]
					]
				]
			],
			// Host prototype configuration form tab data.
			[
				[
					'url' => 'host_prototypes.php?form=create&parent_discoveryid=42275&context=host',
					'form' => 'name:hostPrototypeForm',
					'tabs' => [
						[
							'name' => 'Tags',
							'entries' => [
								[
									'tag' => 'tag1'
								],
								[
									'tag' => ' '
								]
							],
							'table_selector' => 'class:tags-table',
							'field_type' => 'multifield_table',
							'count' => 2
						],
						[
							'name' => 'Macros',
							'entries' => [
								[
									'macro' => '{$123}',
									'Value' => '123'
								],
								[
									'macro' => ' '
								]
							],
							'table_selector' => 'id:tbl_macros',
							'field_type' => 'multifield_table',
							'count' => 2
						],
						[
							'name' => 'Inventory',
							'entries' => [
								'selector' => 'id:inventory_mode',
								'value' => 'Automatic',
								'old_value' => 'Disabled'
							],
							'field_type' => 'general_field'
						]
					]
				]
			],
			// Item configuration form tab data.
			[
				[
					'url' => 'items.php?form=create&context=host&hostid=10084',
					'form' => 'name:itemForm',
					'tabs' => [
						[
							'name' => 'Preprocessing',
							'entries' => [
								[
									'type' => 'Right trim',
									'parameter_1' => 'trim me'
								],
								[
									'type' => 'Left trim',
									'parameter_1' => 'trim me'
								],
								[
									'type' => 'Regular expression'
								]
							],
							'field_type' => 'preprocessing_steps',
							'count' => 3
						]
					]
				]
			],
			// Item prototype configuration form tab data.
			[
				[
					'url' => 'disc_prototypes.php?form=create&parent_discoveryid=42275&context=host',
					'form' => 'name:itemForm',
					'tabs' => [
						[
							'name' => 'Preprocessing',
							'entries' => [
								[
									'type' => 'Right trim',
									'parameter_1' => 'trim me'
								],
								[
									'type' => 'Left trim',
									'parameter_1' => 'trim me'
								],
								[
									'type' => 'Regular expression'
								]
							],
							'field_type' => 'preprocessing_steps',
							'count' => 3
						]
					]
				]
			],
			// Trigger configuration form tab data.
			[
				[
					'url' => 'triggers.php?hostid=40001&context=host&form=create',
					'form' => 'name:triggersForm',
					'tabs' => [
						[
							'name' => 'Tags',
							'entries' => [
								[
									'tag' => 'trigger tag1'
								],
								[
									'tag' => ' '
								]
							],
							'table_selector' => 'class:tags-table',
							'field_type' => 'multifield_table',
							'count' => 2
						],
						[
							'name' => 'Dependencies',
							'entries' => [
								[
									'selector' => 'id:all_records',
									'value' => true
								]
							],
							'field_type' => 'overlay_dialogue',
							'count' => 4
						]
					]
				]
			],
			// Trigger prototype configuration form tab data.
			[
				[
					'url' => 'trigger_prototypes.php?parent_discoveryid=133800&context=host&form=create',
					'form' => 'name:triggersForm',
					'tabs' => [
						[
							'name' => 'Tags',
							'entries' => [
								[
									'tag' => 'prototype tag1'
								],
								[
									'tag' => 'prototype tag2'
								],
								[
									'tag' => ' '
								]
							],
							'table_selector' => 'class:tags-table',
							'field_type' => 'multifield_table',
							'count' => 3
						],
						[
							'name' => 'Dependencies',
							'entries' => [
								[
									'selector' => 'id:all_records',
									'value' => true
								]
							],
							'field_type' => 'overlay_dialogue',
							'count' => 4
						]
					]
				]
			],
			// LLD rule configuration form tab data.
			[
				[
					'url' => 'host_discovery.php?form=create&context=host&hostid=10084',
					'form' => 'name:itemForm',
					'tabs' => [
						[
							'name' => 'Preprocessing',
							'entries' => [
								[
									'type' => 'JSONPath'
								],
								[
									'type' => 'Replace',
									'parameter_1' => 'replace me',
									'parameter_2' => 'the replacement'
								],
								[
									'type' => 'Regular expression'
								]
							],
							'field_type' => 'preprocessing_steps',
							'count' => 3
						],
						[
							'name' => 'LLD macros',
							'entries' => [
									[
										'lld_macro' => '{#LLD_MACRO}'
									],
									[
										'lld_macro' => ' '
									]
							],
							'table_selector' => 'id:lld_macro_paths',
							'field_type' => 'multifield_table',
							'count' => 2
						],
						[
							'name' => 'Filters',
							'entries' => [
								[
									'macro' => '{#MACRO}'
								],
								[
									'macro' => ' '
								]
							],
							'table_selector' => 'id:conditions',
							'field_type' => 'multifield_table',
							'count' => 2
						],
						[
							'name' => 'Overrides',
							'entries' => [
								[
									'Name' => '1st override name'
								],
								[
									'Name' => '2nd override name'
								]
							],
							'field_type' => 'overlay_dialogue',
							'count' => 2
						]
					]
				]
			],
			// Web scenarios configuration form tab data.
			[
				[
					'url' => 'httpconf.php?form=create&context=host&hostid=10084',
					'form' => 'name:httpForm',
					'tabs' => [
						[
							'name' => 'Steps',
							'entries' => [
								[
									'Name' => '1st step'
								],
								[
									'Name' => '2nd step'
								]
							],
							'field_type' => 'overlay_dialogue',
							'count' => 2
						],
						[
							'name' => 'Authentication',
							'entries' => [
								'selector' => 'id:authentication',
								'value' => 'Basic',
								'old_value' => 'None'
							],
							'field_type' => 'general_field'
						]
					]
				]
			],
			// Proxy configuration form tab data.
			[
				[
					'url' => 'zabbix.php?action=proxy.list',
					'create_button' => 'Create proxy',
					'form' => 'id:proxy-form',
					'tabs' => [
						[
							'name' => 'Encryption',
							'entries' => [
								'selector' => 'id:tls_accept_psk',
								'value' => true,
								'old_value' => false
							],
							'field_type' => 'general_field'
						]
					]
				]
			],
			// Authentication configuration form tab data.
			[
				[
					'url' => 'zabbix.php?action=authentication.edit',
					'form' => 'id:authentication-form',
					'tabs' => [
						[
							'name' => 'HTTP settings',
							'entries' => [
								'selector' => 'id:http_auth_enabled',
								'value' => true,
								'old_value' => false
							],
							'field_type' => 'general_field'
						],
						[
							'name' => 'LDAP settings',
							'entries' => [
								'selector' => 'id:ldap_configured',
								'value' => true,
								'old_value' => false
							],
							'field_type' => 'general_field'
						],
						[
							'name' => 'SAML settings',
							'entries' => [
								'selector' => 'id:saml_auth_enabled',
								'value' => true,
								'old_value' => false
							],
							'field_type' => 'general_field'
						]
					]
				]
			],
			// User configuration form tab data.
			[
				[
					'url' => 'zabbix.php?action=user.edit',
					'form' => 'name:user_form',
					'tabs' => [
						[
							'name' => 'Media',
							'entries' => [
								[
									'Send to' => '123'
								],
								[
									'Send to' => 'ABC'
								]
							],
							'field_type' => 'overlay_dialogue',
							'count' => 2
						]
					]
				]
			],
			// Media type configuration form tab data.
			[
				[
					'url' => 'zabbix.php?action=mediatype.edit',
					'form' => 'id:media-type-form',
					'tabs' => [
						[
							'name' => 'Message templates',
							'table_selector' => 'id:messageTemplatesFormlist',
							'entries' => [
								[
									'Message type' => 'Problem'
								],
								[
									'Message type' => 'Discovery'
								],
								[
									'Message type' => 'Internal problem'
								]
							],
							'field_type' => 'overlay_dialogue',
							'count' => 3
						]
					]
				]
			],
			// Graph widget configuration form tab data.
			[
				[
					'url' => 'zabbix.php?action=dashboard.view',
					'form' => 'id:widget-dialogue-form',
					'tabs' => [
						[
							'name' => 'Data set',
							'button' => 'button:Add new data set',
							'new_entries' => 3,
							'field_type' => 'data_set',
							'initial_count' => 1,
							'count' => 4
						],
						[
							'name' => 'Displaying options',
							'entries' => [
								'selector' => 'id:source',
								'value' => 'History',
								'old_value' => 'Auto'
							],
							'field_type' => 'general_field'
						],
						[
							'name' => 'Time period',
							'entries' => [
								'selector' => 'id:graph_time',
								'value' => true,
								'old_value' => false
							],
							'field_type' => 'general_field'
						],
						// There is no tab indicator if the default values are set.
						[
							'name' => 'Legend',
							'entries' => [
								'selector' => 'id:legend',
								'value' => false,
								'old_value' => true
							],
							'field_type' => 'general_field'
						],
						[
							'name' => 'Problems',
							'entries' => [
								'selector' => 'id:show_problems',
								'value' => true,
								'old_value' => false
							],
							'field_type' => 'general_field'
						],
						[
							'name' => 'Overrides',
							'button' => 'button:Add new override',
							'new_entries' => 3,
							'field_type' => 'data_set',
							'count' => 3
						]
					]
				]
			],
			// Map configuration form tab data.
			[
				[
					'url' => 'sysmaps.php?form=Create+map',
					'form' => 'id:sysmap-form',
					'tabs' => [
						[
							'name' => 'Sharing',
							'entries' => [
								'selector' => 'id:private',
								'value' => 'Public',
								'old_value' => 'Private'
							],
							'field_type' => 'general_field'
						]
					]
				]
			],
			// User profile configuration form tab data.
			[
				[
					'url' => 'zabbix.php?action=userprofile.edit',
					'form' => 'name:user_form',
					'tabs' => [
						[
							'name' => 'Media',
							'table_selector' => 'id:userMediaFormList',
							'entries' => [
								[
									'Send to' => '123'
								],
								[
									'Send to' => 'ABC'
								]
							],
							'field_type' => 'overlay_dialogue',
							'initial_count' => 5,
							'count' => 7
						],
						[
							'name' => 'Messaging',
							'entries' => [
								'selector' => 'id:messages_enabled',
								'value' => true,
								'old_value' => false
							],
							'field_type' => 'general_field'
						]
					]
				]
			]
		];
	}

	/**
	 * @dataProvider getTabData
	 */
	public function testFormTabIndicators_CheckGeneralForms($data) {
		$this->page->login()->open($data['url'])->waitUntilReady();

		// Open widget configuration form if indicator check is performed on dachboard.
		if ($data['url'] === 'zabbix.php?action=dashboard.view') {
			$this->query('class:btn-widget-edit')->one()->click();
			COverlayDialogElement::find()->asForm()->one()->waitUntilReady();
			$form = $this->query($data['form'])->asForm()->one()->waitUntilVisible();
			$form->getField('Type')->fill('Graph');
			$form->invalidate();
		}
		elseif (CTestArrayHelper::get($data, 'create_button')) {
			$this->query('button', $data['create_button'])->one()->click();
			$form = COverlayDialogElement::find()->asForm()->one()->waitUntilReady();
		}
		else {
			$form = $this->query($data['form'])->asForm()->one()->waitUntilVisible();
		}
		// Determine the expected indicator values according to the flags in data provider.
		foreach ($data['tabs'] as $tab) {
			$form->selectTab($tab['name']);

			if (array_key_exists('count', $tab)) {
				$new_value = $tab['count'];
				$old_value = CTestArrayHelper::get($tab, 'initial_count', 0);
			}
			else {
				// There is no tab indicator if the default values are set.
				$old_value = false;
				$new_value = !$old_value;
			}

			$tab_selector = $form->query('xpath:.//a[text()="'.$tab['name'].'"]')->one();
			$this->assertTabIndicator($tab_selector, $old_value);

			// Populate fields in tab and check indicator value.
			$this->updateTabFields($tab, $form);
			// Input elements change their attribute values only after focus is removed from the element.
			$this->page->removeFocus();
			$this->assertTabIndicator($tab_selector, $new_value);

			// Clear the popullatedfields and check indicator value.
			$this->updateTabFields($tab, $form, USER_ACTION_REMOVE);
			$old_value = (CTestArrayHelper::get($tab, 'count', false)) ? 0 : $old_value;
			$this->assertTabIndicator($tab_selector, $old_value);
		}

		if (CTestArrayHelper::get($data, 'create_button')) {
			COverlayDialogElement::find()->one()->waitUntilReady()->close();
		}
	}

	public function testFormTabIndicators_CheckActionOperationsCounter() {
		$this->page->login()->open('actionconf.php?eventsource=0&form=Create+action')->waitUntilReady();

		// Open Operations tab and check indicator value.
		$form = $this->query('id:action-form')->asForm()->one();
		$form->selectTab('Operations');
		$tab_selector = $form->query('xpath:.//a[text()="Operations"]')->one();
		$this->assertTabIndicator($tab_selector, 0);

		// Specify an operation of each type and check indicator value.
		foreach (['Operations', 'Recovery operations', 'Update operations'] as $operation) {
			$form->getField($operation)->query('button:Add')->one()->waitUntilClickable()->click();
			$operations_overlay = COverlayDialogElement::find()->asForm()->one()->waitUntilReady();
			$operations_overlay->getField('Send to users')->query('button:Add')->one()->click();

			$users_overlay = COverlayDialogElement::find()->all()->asForm()->last();
			$users_overlay->query('id:item_1')->asCheckbox()->one()->check();
			$users_overlay->submit();
			$operations_overlay->submit();

			COverlayDialogElement::ensureNotPresent();
		}
		$this->assertTabIndicator($tab_selector, 3);

		// Remove the previously created operations and check indicator value.
		$form->query('button:Remove')->all()->click();
		$this->assertTabIndicator($tab_selector, 0);
	}

	public function testFormTabIndicators_CheckUserGroupIndicators() {
		$data = [
			[
				'tab_name' => 'Host permissions',
				'group_table' => 'group-right-table',
				'multiselect' => 'new_group_right_groupids_',
				'segmentedradio' => 'new_group_right_permission',
				'add_group_table' => 'new-group-right-table',
				'group_name' => 'Discovered hosts'
			],
			[
				'tab_name' => 'Template permissions',
				'group_table' => 'templategroup-right-table',
				'multiselect' => 'new_templategroup_right_groupids_',
				'segmentedradio' => 'new_templategroup_right_permission',
				'add_group_table' => 'new-templategroup-right-table',
				'group_name' => 'Templates/Power'
			]
		];

		$this->page->login()->open('zabbix.php?action=usergroup.edit')->waitUntilReady();
		$tag_table = $this->query('id:tag-filter-table')->one();

		// Check status indicator in Permissions tab.
		$form = $this->query('id:user-group-form')->asForm()->one();
		foreach ($data as $permissions) {
			$permissions_table = $this->query('id', $permissions['group_table'])->one();
			$form->selectTab($permissions['tab_name']);
			$tab_selector = $form->query('xpath:.//a[text()='.CXPathHelper::escapeQuotes($permissions['tab_name']).']')->one();
			$this->assertTabIndicator($tab_selector, false);

			// Add read permissions to Discovered hosts group and check indicator.
			$group_selector = $form->query('xpath:.//div[@id="'.$permissions['multiselect'].'"]/..')->asMultiselect()->one();
			$group_selector->fill($permissions['group_name']);
			$permission_level = $form->query('id', $permissions['segmentedradio'])->asSegmentedRadio()->one();
			$permission_level->fill('Read');
			$add_button = $form->query('id', $permissions['add_group_table'])->query('button:Add')->one();
			$add_button->click();
			$permissions_table->waitUntilReloaded();
			$tab_selector->waitUntilReady();
			$this->assertTabIndicator($tab_selector, true);

			// Remove read permissions from Discovered hosts group and check indicator.
			$group_selector->fill($permissions['group_name']);
			$permission_level->fill('None');
			$add_button->click();
			$permissions_table->waitUntilReloaded();
			$tab_selector->waitUntilReady();
			$this->assertTabIndicator($tab_selector, false);
		}

		// Check status indicator in Tag filter tab.
		$form->selectTab('Problem tag filter');
		$tab_selector = $form->query('xpath:.//a[text()="Problem tag filter"]')->one();
		$this->assertTabIndicator($tab_selector, false);

		// Add tag filter for Discovered hosts group and check indicator.
		$form->query('xpath:.//div[@id="new_tag_filter_groupids_"]/..')->asMultiselect()->one()->fill('Discovered hosts');
		$form->query('id:new-tag-filter-table')->query('button:Add')->one()->click();
		$tag_table->waitUntilReloaded();
		$this->assertTabIndicator($tab_selector, true);

		// Remove the tag filter for Discovered hosts group and check indicator.
		$form->query('id:tag-filter-table')->query('button:Remove')->one()->click();
		$this->assertTabIndicator($tab_selector, false);
	}

	public function testFormTabIndicators_CheckServiceIndicators() {
		$this->page->login()->open('zabbix.php?action=service.list.edit')->waitUntilReady();

		// Check status indicator in Child services tab.
		$this->query('button:Create service')->one()->waitUntilClickable()->click();
		COverlayDialogElement::find()->one()->waitUntilReady();
		$form = $this->query('id:service-form')->asForm()->one();
		$form->selectTab('Child services');
		$tab_selector = $form->query('xpath:.//a[text()="Child services"]')->one();
		$this->assertTabIndicator($tab_selector, 0);

		// Add child services and check child service count indicator.
		$child_services_tab = $form->query('id:child-services-tab')->one();
		$child_services_tab->query('button:Add')->one()->click();
		$overlay = COverlayDialogElement::find()->all()->last()->waitUntilReady();
		$overlay->query('id:serviceid_all')->asCheckbox()->one()->check();
		$overlay->query('button:Select')->one()->click();
		$overlay->waitUntilNotVisible();
<<<<<<< HEAD
		$this->assertTabIndicator($tab_selector, 5);
=======
		$this->assertTabIndicator($tab_selector, count(CDataHelper::get('Services.serviceids')));
>>>>>>> bf4c2e5c

		// Remove all child services and check count indicator.
		$child_services_tab->query('button:Remove')->all()->click();
		$this->assertTabIndicator($tab_selector, 0);

		// Open Tags tab and check count indicator.
		$form->selectTab('Tags');
		$tab_selector = $form->query('id:tab_tags-tab')->one();
		$this->assertTabIndicator($tab_selector, 0);

		// Add Tags and check count indicator.
		$tags = [
			[
				'tag' => '!@#$%^&*()_+<>,.\/',
				'value' => '!@#$%^&*()_+<>,.\/'
			],
			[
				'tag' => 'tag1',
				'value' => 'value1'
			],
			[
				'tag' => 'tag2'
			]
		];
		$form->query('class:tags-table')->asMultifieldTable()->one()->fill($tags);
		$this->assertTabIndicator($tab_selector, 3);

		// Remove the tags and check count indicator.
		$form->query('class:tags-table')->one()->query('button:Remove')->all()->click();
		$this->assertTabIndicator($tab_selector, 0);
	}

	/*
	 * Function updates configuration fields according to the type of field to be updated.
	 */
	private function updateTabFields($tab, $form, $action = USER_ACTION_ADD) {
		switch ($tab['field_type']) {
			case 'multifield_table':
				foreach ($tab['entries'] as &$parameter) {
					$parameter['action'] = CTestArrayHelper::get($parameter, 'action', $action);
				}
				unset($parameter);

				$form->query($tab['table_selector'])->asMultifieldTable()->one()->fill($tab['entries']);

				break;

			case 'multiselect':
				if ($action === USER_ACTION_REMOVE) {
					foreach (array_keys($tab['entries']) as $field) {
						$form->getField($field)->clear();
					}
				}
				else {
					$form->fill($tab['entries']);
				}
				break;

				// REMOVE this case after DEV-1671 is Merged.
			case 'DEV-1671':
				$templates_field = $form->query('xpath:.//div[@id="add_templates_"]/..')->asMultiselect()->one();
				if ($action === USER_ACTION_REMOVE) {
					foreach (array_keys($tab['entries']) as $field) {
						$templates_field->clear();
					}
				}
				else {
					$templates_field->fill($tab['entries']);
				}
				break;

			case 'general_field':
				$value = ($action === USER_ACTION_REMOVE) ? $tab['entries']['old_value'] : $tab['entries']['value'];
				$form->query($tab['entries']['selector'])->one()->detect()->fill($value);
				break;

			case 'preprocessing_steps':
				if ($action === USER_ACTION_REMOVE) {
					$form->query('id:preprocessing')->query('button:Remove')->all()->click();
				}
				else {
					$this->addPreprocessingSteps($tab['entries']);
				}
				break;

			case 'overlay_dialogue':
				if ($action === USER_ACTION_REMOVE) {
					if (array_key_exists('table_selector', $tab)) {
						$form->query($tab['table_selector'])->query('button:Remove')->all()->click();
					}
					else {
						$form->getFieldContainer($tab['name'])->query('button:Remove')->all()->click();
					}
				}
				else {
					foreach($tab['entries'] as $entry) {
						if (array_key_exists('table_selector', $tab)) {
							$form->query($tab['table_selector'])->query('button:Add')->one()->click();
						}
						else {
							$form->getFieldContainer($tab['name'])->query('button:Add')->one()->click();
						}
						$overlay = COverlayDialogElement::find()->asForm()->one()->waitUntilReady();
						if (array_key_exists('selector', $entry)) {
							$overlay->query($entry['selector'])->one()->detect()->fill($entry['value']);
						}
						else {
							$overlay->fill($entry);
							if ($tab['name'] === 'Steps') {
								$overlay->query('id:url')->one()->fill('http://zabbix.com');
							}
						}
						$overlay->submit();

						COverlayDialogElement::ensureNotPresent();
					}
				}
				break;

			case 'data_set':
				if ($action === USER_ACTION_REMOVE) {
					// In graph widget form the 1st row is covered by header with tabs if scroll is not in top position.
					COverlayDialogElement::find()->one()->scrollToTop();
					$form->query('class:btn-remove')->all()->click();
				}
				else {
					for ($i = 0; $i < $tab['new_entries']; $i++) {
						$form->query($tab['button'])->one()->click();
					}
				}
				break;

			case 'value_mapping':
				if ($action === USER_ACTION_REMOVE) {
					$form->query('xpath://table[@id="valuemap-table"]//button[text()="Remove"]')->all()->click();
				}
				else {
					foreach ($tab['entries'] as $field_value) {
						$form->query('id:valuemap_add')->one()->click();
						$valuemap_form = COverlayDialogElement::find()->asForm()->one()->waitUntilReady();
						$valuemap_form->query('xpath:.//input[@type="text"]')->all()->fill($field_value);
						$valuemap_form->submit();
						COverlayDialogElement::ensureNotPresent();
					}
				}
				break;
		}
	}

	/*
	 * Function checks count attribute or status attribute value of the specified tab.
	 */
	private function assertTabIndicator($element, $expected) {
		if (is_bool($expected)) {
			$value = (bool) $element->getAttribute('data-indicator-value');
			$indicator = 'mark';
		}
		else {
			$value = $element->getAttribute('data-indicator-value');
			$indicator = 'count';
		}

		$this->assertEquals($indicator, $element->getAttribute('data-indicator'));
		$this->assertEquals($expected, $value);
	}
}<|MERGE_RESOLUTION|>--- conflicted
+++ resolved
@@ -24,14 +24,8 @@
 require_once dirname(__FILE__).'/../include/helpers/CDataHelper.php';
 
 /**
-<<<<<<< HEAD
- * @dataSource EntitiesTags
+ * @dataSource Services, EntitiesTags
  *
-=======
- * @dataSource Services
- *
- * @backup services
->>>>>>> bf4c2e5c
  * @backup profiles
  */
 class testFormTabIndicators extends CWebTest {
@@ -830,11 +824,7 @@
 		$overlay->query('id:serviceid_all')->asCheckbox()->one()->check();
 		$overlay->query('button:Select')->one()->click();
 		$overlay->waitUntilNotVisible();
-<<<<<<< HEAD
-		$this->assertTabIndicator($tab_selector, 5);
-=======
 		$this->assertTabIndicator($tab_selector, count(CDataHelper::get('Services.serviceids')));
->>>>>>> bf4c2e5c
 
 		// Remove all child services and check count indicator.
 		$child_services_tab->query('button:Remove')->all()->click();
