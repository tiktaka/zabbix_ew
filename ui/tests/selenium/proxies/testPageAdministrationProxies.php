--- conflicted
+++ resolved
@@ -75,7 +75,7 @@
 
 		$table = $this->query('class:list-table')->asTable()->one()->waitUntilPresent();
 		$this->assertEquals(['', 'Name', 'Mode', 'Encryption', 'Version', 'Last seen (age)', 'Host count', 'Item count',
-				'Required vps', 'Hosts'], $table->getHeadersText()
+			'Required vps', 'Hosts'], $table->getHeadersText()
 		);
 
 		// Check versions and hints.
@@ -83,10 +83,10 @@
 			'active_current' => ['version' => '6.4.0'],
 			'active_unknown' => ['version' => ''],
 			'passive_outdated' => ['version' => '6.2.0 ', 'color' => 'red', 'icon_color' => 'yellow', 'hint_text' =>
-					'Proxy version is outdated, only data collection and remote execution is available with server version 6.4.0.'
+				'Proxy version is outdated, only data collection and remote execution is available with server version 6.4.0.'
 			],
 			'passive_unsupported' => ['version' => '5.4.1 ', 'color' => 'red', 'icon_color' => 'red', 'hint_text' =>
-					'Proxy version is not supported by server version 6.4.0.', 'hint_color' => 'red'
+				'Proxy version is not supported by server version 6.4.0.', 'hint_color' => 'red'
 			]
 		];
 
@@ -97,12 +97,12 @@
 			if (array_key_exists('color', $parameters)) {
 				// Check version text color.
 				$this->assertTrue($column->query("xpath:.//span[@class=".
-						CXPathHelper::escapeQuotes($parameters['color'])."]")->exists()
+					CXPathHelper::escapeQuotes($parameters['color'])."]")->exists()
 				);
 
 				// Check info-icon color.
 				$this->assertTrue($column->query("xpath:.//a[@class=".
-						CXPathHelper::escapeQuotes("icon-info status-".$parameters['icon_color'])."]")->exists()
+					CXPathHelper::escapeQuotes("icon-info status-".$parameters['icon_color'])."]")->exists()
 				);
 
 				// Check version hint.
@@ -112,7 +112,7 @@
 
 				if (array_key_exists('hint_color', $parameters)) {
 					$this->assertTrue($hint->query("xpath:.//div[@class=".
-							CXPathHelper::escapeQuotes("hintbox-wrap ".$parameters['hint_color'])."]")->exists()
+						CXPathHelper::escapeQuotes("hintbox-wrap ".$parameters['hint_color'])."]")->exists()
 					);
 				}
 
@@ -505,12 +505,8 @@
 					],
 					'alert' => 'Delete selected proxies?',
 					'title' => 'Cannot delete proxies',
-<<<<<<< HEAD
 					'error' => "Proxy \"Delete Proxy used in Network discovery rule\" is used by discovery rule ".
 							"\"Discovery rule for proxy delete test\"."
-=======
-					'error' => "Proxy \"Proxy for Discovery rule\" is used by action \"Autoregistration action 1\"."
->>>>>>> d31cbd08
 				]
 			],
 			// Delete one proxy with host.
@@ -536,12 +532,8 @@
 					],
 					'alert' => 'Delete selected proxy?',
 					'title' => 'Cannot delete proxy',
-<<<<<<< HEAD
 					'error' => "Proxy \"Delete Proxy used in Network discovery rule\" is used by discovery rule ".
 							"\"Discovery rule for proxy delete test\"."
-=======
-					'error' => "Proxy \"Proxy for Discovery rule\" is used by action \"Autoregistration action 1\"."
->>>>>>> d31cbd08
 				]
 			]
 		];
