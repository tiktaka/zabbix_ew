--- conflicted
+++ resolved
@@ -23,15 +23,6 @@
 
 /**
  * @backup users
-<<<<<<< HEAD
- *
- * @dataSource LoginUsers, UserPermissions
- */
-class testFormUser extends CWebTest {
-
-	const UPDATE_USER = 'Tag-user';
-	const UPDATE_PASSWORD = 'Zabbix_Test_123';
-=======
  * @dataSource LoginUsers
  * @onBefore prepareData
  */
@@ -39,7 +30,6 @@
 
 	const SQL = 'SELECT * FROM users';
 	const ZABBIX_LDAP_USER = 'John Zabbix';
->>>>>>> 944ce10a
 
 	/**
 	 * Attach MessageBehavior to the test.
@@ -1013,9 +1003,6 @@
 
 	public function getUpdateData() {
 		return [
-<<<<<<< HEAD
-			// #0 Username is already taken by another user.
-=======
 			// Incorrect current password.
 			[
 				[
@@ -1071,7 +1058,6 @@
 				]
 			],
 			// Username is already taken by another user.
->>>>>>> 944ce10a
 			[
 				[
 					'expected' => TEST_BAD,
@@ -1115,9 +1101,6 @@
 					'error_details' => 'Both passwords must be equal.'
 				]
 			],
-<<<<<<< HEAD
-			// #4 'Password' and 'Password (once again)' do not match.
-=======
 			// LDAP user with empty repeated password.
 			[
 				[
@@ -1143,7 +1126,6 @@
 				]
 			],
 			// 'Password' and 'Password (once again)' do not match.
->>>>>>> 944ce10a
 			[
 				[
 					'expected' => TEST_BAD,
@@ -1349,9 +1331,6 @@
 					'error_details' => 'Invalid parameter "/1/url": unacceptable URL.'
 				]
 			],
-<<<<<<< HEAD
-			// #21 Updating all fields (except password) of an existing user.
-=======
 			// Updating LDAP user with empty password fields.
 			[
 				[
@@ -1387,7 +1366,6 @@
 				]
 			],
 			// Updating all fields (except password) of an existing user.
->>>>>>> 944ce10a
 			[
 				[
 					'expected' => TEST_GOOD,
@@ -1440,17 +1418,11 @@
 	 * @dataProvider getUpdateData
 	 */
 	public function testFormUser_Update($data) {
-<<<<<<< HEAD
-		$update_user = CTestArrayHelper::get($data, 'user_to_update', self::UPDATE_USER);
-		$sql = 'SELECT * FROM users';
-		$old_hash = CDBHelper::getHash($sql);
-=======
 		$update_user = CTestArrayHelper::get($data, 'user_to_update', 'Tag-user');
 
 		if ($data['expected'] === TEST_BAD) {
 			$old_hash = CDBHelper::getHash(self::SQL);
 		}
->>>>>>> 944ce10a
 
 		$this->page->login()->open('zabbix.php?action=user.list');
 		$this->query('link', $update_user)->waitUntilVisible()->one()->click();
