<?php
/*
** Zabbix
** Copyright (C) 2001-2023 Zabbix SIA
**
** This program is free software; you can redistribute it and/or modify
** it under the terms of the GNU General Public License as published by
** the Free Software Foundation; either version 2 of the License, or
** (at your option) any later version.
**
** This program is distributed in the hope that it will be useful,
** but WITHOUT ANY WARRANTY; without even the implied warranty of
** MERCHANTABILITY or FITNESS FOR A PARTICULAR PURPOSE. See the
** GNU General Public License for more details.
**
** You should have received a copy of the GNU General Public License
** along with this program; if not, write to the Free Software
** Foundation, Inc., 51 Franklin Street, Fifth Floor, Boston, MA  02110-1301, USA.
**/


require_once dirname(__FILE__).'/../../include/CWebTest.php';
require_once dirname(__FILE__).'/../traits/TableTrait.php';
require_once dirname(__FILE__).'/../behaviors/CMessageBehavior.php';

/**
 * @dataSource DiscoveredHosts, HostGroups
 *
 * @backup items
 */
class testPageLowLevelDiscovery extends CWebTest {

	use TableTrait;

	const HOST_ID = 90001;

	private $selector = 'xpath://form[@name="discovery"]/table[@class="list-table"]';

	/**
	 * Attach MessageBehavior to the test.
	 *
	 * @return array
	 */
	public function getBehaviors() {
		return [CMessageBehavior::class];
	}

	public function testPageLowLevelDiscovery_CheckLayout() {
		$this->page->login()->open('host_discovery.php?filter_set=1&filter_hostids%5B0%5D='.self::HOST_ID.'&context=host');
		$form = $this->query('name:zbx_filter')->one()->asForm();

		// Check all field names.
		$fields = ['Host groups', 'Hosts', 'Name', 'Key', 'Type', 'Update interval',
				'Keep lost resources period', 'SNMP OID', 'State', 'Status'];
		$this->assertEquals($fields, $form->getLabels()->asText());

		// Check filter collapse/expand.
		foreach (['true', 'false'] as $status) {
			$filter_space = $this->query('xpath://div['.CXPathHelper::fromClass('filter-space').']')->one();
			$filter_tab = $this->query('xpath://a[contains(@class, "filter-trigger")]')->one();
			$filter_tab->parents('xpath:/li[@aria-expanded="'.$status.'"]')->one()->click();

			if ($status === 'true') {
				$filter_space->query('id:tab_0')->one()->waitUntilNotVisible();
			}
			else {
				$filter_space->query('id:tab_0')->one()->waitUntilVisible();
			}
		}

		// Check all dropdowns.
		$dropdowns = [
				'Type' => ['Zabbix agent', 'Zabbix agent (active)', 'Simple check',
						'SNMP agent', 'Zabbix internal','Zabbix trapper', 'External check',
						'Database monitor', 'HTTP agent', 'IPMI agent', 'SSH agent',
						'TELNET agent', 'JMX agent', 'Dependent item', 'all'],
				'State' => ['Normal', 'Not supported', 'all'],
				'Status' => ['all', 'Enabled', 'Disabled']
		];
		foreach ($dropdowns as $name => $values) {
			foreach ($values as $value) {
				$form->fill([$name => $value]);
				$this->assertEquals($form->getField($name)->getValue(), $value);
				switch ($value) {
					case 'SNMP agent':
						$this->assertTrue($form->getField('SNMP OID')->isVisible());
						break;
					case 'Zabbix trapper':
						$this->assertFalse($form->getField('Update interval')->isVisible());
						break;
					case 'Normal':
					case 'Not supported':
						$this->assertFalse($form->getField('Status')->isEnabled());
						$this->assertEquals('all', $form->getField('Status')->getText());
						break;
				}
			}
		}

		// Check filter buttons.
		foreach (['Apply', 'Reset'] as $button) {
			$this->assertTrue($form->query('button', $button)->one()->isPresent());
		}

		// Checking Title, Header and Column names.
		$headers = ['', 'Host', 'Name', 'Items', 'Triggers', 'Graphs', 'Hosts',
				'Key', 'Interval', 'Type', 'Status', 'Info'];
		$this->page->assertTitle('Configuration of discovery rules');
		$this->page->assertHeader('Discovery rules');
		$table = $this->query($this->selector)->asTable()->one();
		$this->assertSame($headers, $table->getHeadersText());

		// Check table buttons.
		foreach (['Enable', 'Disable', 'Execute now', 'Delete'] as $button) {
			$this->assertTrue($this->query('button', $button)->one()->isPresent());
		}
	}

	public function testPageLowLevelDiscovery_ResetButton() {
		$this->page->login()->open('host_discovery.php?filter_set=1&filter_hostids%5B0%5D='.self::HOST_ID.'&context=host');
		$table = $this->query($this->selector)->asTable()->one();
		$form = $this->query('name:zbx_filter')->one()->asForm();

		// Check table contents before filtering.
		$start_rows_count = $table->getRows()->count();
		$this->assertTableStats($start_rows_count);
		$start_contents = $this->getTableData();

		// Filling fields with needed discovery rule info.
		$form->fill(['Name' => 'Discovery rule 3']);
		$form->submit();

		// Check that filtered count matches expected.
		$this->assertEquals(1, $table->getRows()->count());
		$this->assertTableStats(1);

		// Checking that filtered discovery rule matches expected.
		$this->assertEquals(['Discovery rule 3'], $this->getTableData());

		// After pressing reset button, check that previous discovery rules are displayed again.
		$form->query('button:Reset')->one()->click();
		$this->assertEquals($start_rows_count, $table->getRows()->count());
		$this->assertTableStats($table->getRows()->count());
		$this->assertEquals($start_contents, $this->getTableData());
	}

	/**
	 * @backup items
	 */
	public function testPageLowLevelDiscovery_EnableDisableSingle() {
		$this->page->login()->open('host_discovery.php?filter_set=1&filter_hostids%5B0%5D='.self::HOST_ID.'&context=host');
		$table = $this->query($this->selector)->asTable()->one();
		$row = $table->findRow('Name', 'Discovery rule 2');

		// Clicking Enabled/Disabled link
		$discovery_status = ['Enabled' => 1, 'Disabled' => 0];
		foreach ($discovery_status as $action => $expected_status) {
			$row->query('link', $action)->one()->click();
			$status = CDBHelper::getValue('SELECT status FROM items WHERE name='.zbx_dbstr('Discovery rule 2').' and hostid='
				.self::HOST_ID);
			$this->assertEquals($expected_status, $status);
			$message_action = ($action === 'Enabled') ? 'disabled' : 'enabled';
			$this->assertEquals('Discovery rule '.$message_action, CMessageElement::find()->one()->getTitle());
			$link_color = ($action === 'Enabled') ? 'red' : 'green';
			$this->assertTrue($row->query('xpath://td/a[@class="link-action '.$link_color.'"]')->one()->isPresent());
		}
	}

	public function testPageLowLevelDiscovery_EnableDisableAll() {
		$lld_names = ['Discovery rule 1', 'Discovery rule 2', 'Discovery rule 3'];
		$this->page->login()->open('host_discovery.php?filter_set=1&filter_hostids%5B0%5D='.self::HOST_ID.'&context=host');

		// Press Enable or Disable buttons and check the result.
		foreach (['Disable', 'Enable'] as $action) {
			$this->massChangeStatus($action);
			$expected_status = ($action === 'Disable') ? 1 : 0;
			foreach ($lld_names as $name) {
				$status = CDBHelper::getValue('SELECT status FROM items WHERE name='.zbx_dbstr($name).
					' and hostid='.self::HOST_ID);
				$this->assertEquals($expected_status, $status);
			}
		}
	}

	public static function getCheckNowData() {
		return [
			[
				[
					'expected' => TEST_GOOD,
					'names' => [
						'Discovery rule 1',
						'Discovery rule 2',
						'Discovery rule 3'
					],
					'message' => 'Request sent successfully',
					'hostid' => self::HOST_ID
				]
			],
			[
				[
					'expected' => TEST_GOOD,
					'names' => [
						'Discovery rule 2'
					],
					'message' => 'Request sent successfully',
					'hostid' => self::HOST_ID
				]
			],
			[
				[
					'expected' => TEST_BAD,
					'names' => [
						'Discovery rule 2'
					],
					'disabled' => true,
					'message' => 'Cannot send request',
					'details' => 'Cannot send request: discovery rule "Discovery rule 2" on host "Host for host prototype tests" is not monitored.',
					'hostid' => self::HOST_ID
				]
			],
			[
				[
					'expected' => TEST_BAD,
					'names' => [
						'Discovery rule for triggers filtering'
					],
					'message' => 'Cannot send request',
					'details' => 'Cannot send request: wrong discovery rule type.',
					'hostid' => 99062
				]
			],
			[
				[
					'expected' => TEST_BAD,
					'names' => [
						'Temp Status Discovery'
					],
					'template' => true,
					'hostid' => 10250
				]
			]
		];
	}

	/**
	 * @backup items
	 *
	 * @dataProvider getCheckNowData
	 */
	public function testPageLowLevelDiscovery_CheckNow($data) {
		$context = array_key_exists('template', $data) ? '&context=template' : '&context=host';
		$this->page->login()->open('host_discovery.php?filter_set=1&filter_hostids%5B0%5D='.$data['hostid'].$context);
		// Enable all LLDs, so Check now can be sent successfully.
		$this->massChangeStatus('Enable');
		$this->selectTableRows($data['names'], 'Name', $this->selector);

		if (CTestArrayHelper::get($data, 'disabled')) {
			$this->query('button:Disable')->one()->click();
			$this->page->acceptAlert();
			$this->selectTableRows($data['names'], 'Name', $this->selector);
		}

		if (CTestArrayHelper::get($data, 'template', false)) {
			$this->assertFalse($this->query('button:Execute now')->one(false)->isValid());
		}
		else {
			$this->query('button:Execute now')->one()->click();
			$this->assertMessage($data['expected'], $data['message'], CTestArrayHelper::get($data, 'details'));
		}
		$this->page->logout();
	}

	/**
	 * Return table data by Name
	 *
	 * @return array
	 */
	private function getTableData() {
		$result = [];

		foreach ($this->query($this->selector)->asTable()->one()->getRows() as $row) {
			$result[] = $row->getColumn('Name')->getText();
		}

		return $result;
	}

	public static function getFilterData() {
		return [
			[
				[
					'filter' => [
						'Host groups' => 'Templates/Databases'
					],
					'context' => 'template',
					'rows' => 86
				]
			],
			[
				[
					'filter' => [
						'Type' => 'Zabbix agent',
						'Name' => 'Containers discovery'
					],
					'context' => 'template',
					'expected' => [
						'Containers discovery'
					]
				]
			],
			[
				[
					'filter' => [
						'Hosts' => [
							'Simple form test host'
						]
					],
					'expected' => [
						'testFormDiscoveryRule',
						'testFormDiscoveryRule1',
						'testFormDiscoveryRule2',
						'testFormDiscoveryRule3',
						'testFormDiscoveryRule4'
					]
				]
			],
			[
				[
					'filter' => [
						'Name' => 'testFormDiscoveryRule2'
					],
					'expected' => [
						'testFormDiscoveryRule2'
					]
				]
			],
			[
				[
					'filter' => [
						'Update interval' => '0'
					],
					'expected' => [
						'Test discovery rule'
					]
				]
			],
			[
				[
					'filter' => [
						'Hosts' => [
							'Visible host for template linkage',
							'Test item host'
						]
					],
					'expected' => [
						'delete Discovery Rule',
						'Test discovery rule'
					]
				]
			],
			[
				[
					'filter' => [
						'Hosts' => [
							'Visible host for template linkage',
							'Test item host'
						],
						'Key' => 'key'
					],
					'expected' => [
						'delete Discovery Rule'
					]
				]
			],
			[
				[
					'filter' => [
						'Host groups' => [
							'Inheritance test'
						],
						'Templates' => [
							'Inheritance test template with host prototype'
						]
					],
					'context' => 'template',
					'expected' => [
						'Discovery rule for host prototype test'
					]
				]
			],
			[
				[
					'filter' => [
						'Host groups' => [
							'Zabbix servers'
						],
						'Name' => 'DiscoveryRule ZBX6663'
					],
					'expected' => [
						'DiscoveryRule ZBX6663',
						'Template ZBX6663 Second: DiscoveryRule ZBX6663 Second'
					]
				]
			],
			[
				[
					'filter' => [
						'Key' => 'array.cache.discovery',
						'Type' => 'HTTP agent'
					],
					'context' => 'template',
					'expected' => [
						'Array controller cache discovery',
						'Array controller cache discovery',
						'Array controller cache discovery',
						'Array controller cache discovery'
					]
				]
			],
			[
				[
					'filter' => [
						'State' => 'Normal'
					],
					'expected' => [
						'Linux by Zabbix agent: Block devices discovery',
<<<<<<< HEAD
						'Zabbix server health: Zabbix stats cluster: High availability cluster node discovery',
						'LLD for Discovered host tests',
						'LLD for host group test',
=======
						'Zabbix server health: Zabbix server: Zabbix stats cluster: High availability cluster node discovery',
>>>>>>> 6dc429a3
						'Linux by Zabbix agent: Mounted filesystem discovery',
						'Linux by Zabbix agent: Network interface discovery'
					]
				]
			],
			[
				[
					'filter' => [
						'Name' => 'Block',
						'State' => 'Normal'
					],
					'expected' => [
						'Linux by Zabbix agent: Block devices discovery'
					]
				]
			],
			[
				[
					'filter' => [
						'Host groups' => 'Templates/Operating systems',
						'Type' => 'Dependent item'
					],
					'context' => 'template',
					'rows' => 6
				]
			],
			[
				[
					'filter' => [
						'Type' => 'Database monitor',
						'Update interval' => '1h',
						'Name'=> 'Non-local database'
					],
					'context' => 'template',
					'expected' => [
						'Non-local database discovery'
					]
				]
			],
			[
				[
					'filter' => [
						'Status' => 'Disabled'
					],
					'context' => 'template',
					'expected' => [
						'Discovery-rule-layout-test-001'
					]
				]
			],
			[
				[
					'filter' => [
						'Status' => 'Enabled',
						'Name' => 'Discovery-rule'
					],
					'expected' => [
						'Discovery-rule-layout-test-002'
					]
				]
			],
			[
				[
					'filter' => [
						'Keep lost resources period' => '50d'
					],
					'context' => 'template',
					'expected' => [
						'Discovery-rule-layout-test-001'
					]
				]
			],
			[
				[
					'filter' => [
						'Name' => 'empty try'
					],
					'expected' => []
				]
			],
			[
				[
					'filter' => [
						'Host groups' => 'Zabbix servers',
						'Hosts' => 'Test item host',
						'Name' => 'Test discovery rule',
						'Key' => 'test',
						'Type' => 'Zabbix agent',
						'Update interval' => '0',
						'Keep lost resources period' => '30d',
						'State' => 'all',
						'Status' => 'Enabled'
					],
					'expected' => [
						'Test discovery rule'
					]
				]
			]
		];
	}

	/**
	 * @dataProvider getFilterData
	 */
	public function testPageLowLevelDiscovery_Filter($data) {
		$context = CTestArrayHelper::get($data, 'context', 'host');
		$this->page->login()->open('host_discovery.php?filter_name=&filter_key='.
				'&filter_type=-1&filter_delay=&filter_lifetime=&filter_snmp_oid='.
				'&filter_state=-1&filter_status=-1&filter_set=1&context='.$context);
		$form = $this->query('name:zbx_filter')->one()->asForm();
		$form->fill($data['filter']);
		$form->submit();
		$this->page->waitUntilReady();
		$table = $this->query($this->selector)->asTable()->one();

		if (array_key_exists('expected', $data)) {
			$this->assertTableDataColumn($data['expected'], 'Name', $this->selector);
		}

		if (array_key_exists('rows', $data)) {
			$this->assertEquals($data['rows'], $table->getRows()->count());
		}
	}

	private function massChangeStatus($action) {
		$table = $this->query($this->selector)->asTable()->one();
		$this->query('id:all_items')->asCheckbox()->one()->check();
		$this->query('button', $action)->one()->click();
		$this->page->acceptAlert();
		$string = ($table->getRows()->count() == 1) ? 'Discovery rule ' : 'Discovery rules ';
		$this->assertEquals($string.lcfirst($action).'d', CMessageElement::find()->one()->getTitle());
	}

	public static function getDeleteAllButtonData() {
		return [
			[
				[
					'expected' => TEST_GOOD,
					'hostid' => self::HOST_ID,
					'filter' => [
						'Hosts' => 'Host for host prototype tests',
						'Keep lost resources period' => ''
					],
					'keys' => [
						'key1',
						'key2',
						'key3'
					],
					'message' => 'Discovery rules deleted',
					'db_count' => 0
				]
			],
			[
				[
					'expected' => TEST_BAD,
					'hostid' => 50001,
					'filter' => [
						'Hosts' => 'Host ZBX6663',
						'Key' => 'drule-ZBX6663-second'
					],
					'keys' => [
						'drule-ZBX6663-second'
					],
					'message' => 'Cannot delete discovery rules',
					'details' => 'Cannot delete templated items.',
					'db_count' => 1
				]
			]
		];
	}

	/**
	 * @dataProvider getDeleteAllButtonData
	 */
	public function testPageLowLevelDiscovery_DeleteAllButton($data) {
		$this->page->login()->open('host_discovery.php?filter_set=1&filter_hostids%5B0%5D='.$data['hostid'].'&context=host');
		// Delete all discovery rules.
		$form = $this->query('name:zbx_filter')->one()->asForm();
		$form->fill($data['filter']);
		$form->submit();
		$this->selectTableRows($data['keys'], 'Key', $this->selector);
		$this->query('button:Delete')->one()->click();
		$this->page->acceptAlert();
		$this->assertMessage($data['expected'], $data['message'], CTestArrayHelper::get($data, 'details'));

		foreach ($data['keys'] as $key) {
			$count = CDBHelper::getCount('SELECT status FROM items WHERE key_='
					.zbx_dbstr($key).' and hostid='.zbx_dbstr($data['hostid']));
			$this->assertEquals($data['db_count'], $count);
		}
	}
}<|MERGE_RESOLUTION|>--- conflicted
+++ resolved
@@ -424,13 +424,9 @@
 					],
 					'expected' => [
 						'Linux by Zabbix agent: Block devices discovery',
-<<<<<<< HEAD
-						'Zabbix server health: Zabbix stats cluster: High availability cluster node discovery',
+						'Zabbix server health: Zabbix server: Zabbix stats cluster: High availability cluster node discovery',
 						'LLD for Discovered host tests',
 						'LLD for host group test',
-=======
-						'Zabbix server health: Zabbix server: Zabbix stats cluster: High availability cluster node discovery',
->>>>>>> 6dc429a3
 						'Linux by Zabbix agent: Mounted filesystem discovery',
 						'Linux by Zabbix agent: Network interface discovery'
 					]
