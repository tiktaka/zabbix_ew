--- conflicted
+++ resolved
@@ -126,14 +126,10 @@
 		$form->fill(['Type' => 'Problems']);
 		$dialog->waitUntilReady();
 
-<<<<<<< HEAD
-		$this->assertEquals(['Type', 'Name', 'Refresh interval', 'Show', 'Host groups', 'Exclude host groups', 'Hosts', 'Problem',
-				'Severity', 'Problem tags', 'Show tags', 'Tag name', 'Tag display priority', 'Show operational data', 'Show symptoms',
-=======
-		$this->assertEquals(['Type', 'Show header', 'Name', 'Refresh interval', 'Show', 'Host groups', 'Exclude host groups', 'Hosts', 'Problem',
-				'Severity', 'Tags', 'Show tags', 'Tag name', 'Tag display priority', 'Show operational data', 'Show symptoms',
->>>>>>> 4408cd27
-				'Show suppressed problems', 'Show unacknowledged only', 'Sort entries by', 'Show timeline', 'Show lines'],
+		$this->assertEquals(['Type', 'Show header', 'Name', 'Refresh interval', 'Show', 'Host groups',
+				'Exclude host groups', 'Hosts', 'Problem', 'Severity', 'Problem tags', 'Show tags', 'Tag name',
+				'Tag display priority', 'Show operational data', 'Show symptoms', 'Show suppressed problems',
+				'Show unacknowledged only', 'Sort entries by', 'Show timeline', 'Show lines'],
 				$form->getLabels()->asText()
 		);
 
@@ -801,4 +797,4 @@
 					' WHERE w.name='.zbx_dbstr($name)
 		));
 	}
-}
+}