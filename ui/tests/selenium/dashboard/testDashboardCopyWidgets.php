--- conflicted
+++ resolved
@@ -229,14 +229,8 @@
 			$copied_widget_form->submit();
 		}
 
-<<<<<<< HEAD
-		$copied_widget->waitUntilReady();
-		$this->assertEquals($name, $copied_widget->getHeaderText());
-		$copied_form = $copied_widget->edit()->getFields()->asValues();
-=======
 		$this->assertEquals($widget_name, $copied_widget->getHeaderText());
 		$copied_fields = $copied_widget->edit()->getFields();
->>>>>>> 56c31b56
 
 		// Check tags of original and copied widget.
 		if (stristr($widget_name, 'Problem')) {
