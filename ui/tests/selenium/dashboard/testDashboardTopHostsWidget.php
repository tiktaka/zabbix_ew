<?php
/*
** Zabbix
** Copyright (C) 2001-2023 Zabbix SIA
**
** This program is free software; you can redistribute it and/or modify
** it under the terms of the GNU General Public License as published by
** the Free Software Foundation; either version 2 of the License, or
** (at your option) any later version.
**
** This program is distributed in the hope that it will be useful,
** but WITHOUT ANY WARRANTY; without even the implied warranty of
** MERCHANTABILITY or FITNESS FOR A PARTICULAR PURPOSE. See the
** GNU General Public License for more details.
**
** You should have received a copy of the GNU General Public License
** along with this program; if not, write to the Free Software
** Foundation, Inc., 51 Franklin Street, Fifth Floor, Boston, MA  02110-1301, USA.
**/


require_once dirname(__FILE__).'/../../include/CWebTest.php';
require_once dirname(__FILE__).'/../behaviors/CMessageBehavior.php';
require_once dirname(__FILE__).'/../behaviors/CTagBehavior.php';
require_once dirname(__FILE__).'/../../include/helpers/CDataHelper.php';
require_once dirname(__FILE__).'/../common/testWidgets.php';

/**
 * @dataSource TopHostsWidget, AllItemValueTypes
 *
 * @backup widget, profiles
 *
 * @onAfter clearData
 */
class testDashboardTopHostsWidget extends testWidgets {

	/**
	 * Attach MessageBehavior and TagBehavior to the test.
	 */
	public function getBehaviors() {
		return [
			CMessageBehavior::class,
			[
				'class' => CTagBehavior::class,
				'tag_selector' => 'id:tags_table_tags'
			],
			CTableBehavior::class
		];
	}

	/**
	 * Widget name for update.
	 */
	protected static $updated_name = 'Top hosts update';

	/**
	 * SQL query to get widget and widget_field tables to compare hash values, but without widget_fieldid
	 * because it can change.
	 */
	protected $sql = 'SELECT wf.widgetid, wf.type, wf.name, wf.value_int, wf.value_str, wf.value_groupid, wf.value_hostid,'.
			' wf.value_itemid, wf.value_graphid, wf.value_sysmapid, w.widgetid, w.dashboard_pageid, w.type, w.name, w.x, w.y,'.
			' w.width, w.height'.
			' FROM widget_field wf'.
			' INNER JOIN widget w'.
			' ON w.widgetid=wf.widgetid ORDER BY wf.widgetid, wf.name, wf.value_int, wf.value_str, wf.value_groupid, wf.value_hostid,'.
			' wf.value_itemid, wf.value_graphid';

	/**
	 * Get threshold table element with mapping set.
	 *
	 * @return CMultifieldTable
	 */
	protected function getTreshholdTable() {
		return $this->query('id:thresholds_table')->asMultifieldTable([
			'mapping' => [
				'' => [
					'name' => 'color',
					'selector' => 'class:color-picker',
					'class' => 'CColorPickerElement'
				],
				'Threshold' => [
					'name' => 'threshold',
					'selector' => 'xpath:./input',
					'class' => 'CElement'
				]
			]
		])->waitUntilVisible()->one();
	}

	public function testDashboardTopHostsWidget_Layout() {
		$this->page->login()->open('zabbix.php?action=dashboard.view&dashboardid='.
				CDataHelper::get('TopHostsWidget.dashboardids.top_host_create')
		);
		$dialog = CDashboardElement::find()->one()->edit()->addWidget();
		$form = $dialog->asForm();
		$this->assertEquals('Add widget', $dialog->getTitle());
		$form->fill(['Type' => CFormElement::RELOADABLE_FILL('Top hosts')]);
		$this->assertEquals(['Type', 'Show header', 'Name', 'Refresh interval', 'Host groups', 'Hosts', 'Host tags',
				'Show hosts in maintenance', 'Columns', 'Order by', 'Order', 'Host limit'], $form->getLabels()->asText()
		);
		$form->getRequiredLabels(['Columns', 'Order by', 'Host limit']);

		// Check default fields.
		$fields = [
			'Name' => ['value' => '', 'placeholder' => 'default', 'maxlength' => 255],
			'Refresh interval' => ['value' => 'Default (1 minute)'],
			'Show header' => ['value' => true],
			'id:groupids__ms' => ['value' => '', 'placeholder' => 'type here to search'],
			'id:evaltype' => ['value' => 'And/Or', 'labels' => ['And/Or', 'Or']],
			'id:tags_0_tag' => ['value' => '', 'placeholder' => 'tag', 'maxlength' => 255],
			'id:tags_0_operator' => ['value' => 'Contains', 'options' => ['Exists', 'Equals', 'Contains',
					'Does not exist', 'Does not equal', 'Does not contain']
			],
			'id:tags_0_value' => ['value' => '', 'placeholder' => 'value', 'maxlength' => 255],
			'Order' => ['value' => 'Top N', 'labels' => ['Top N', 'Bottom N']],
			'Host limit' => ['value' => 10, 'maxlength' => 3]
		];
		$this->checkFieldsAttributes($fields, $form);

		// Check Columns table.
		$this->assertEquals(['', 'Name', 'Data', 'Action'], $form->getFieldContainer('Columns')->asTable()->getHeadersText());

		// Check clickable buttons.
		$dialog_buttons = [
			['count' => 2, 'query' => $dialog->getFooter()->query('button', ['Add', 'Cancel'])],
			['count' => 2, 'query' => $form->query('id:tags_table_tags')->one()->query('button', ['Add', 'Remove'])],
			['count' => 1, 'query' => $form->getFieldContainer('Columns')->query('button:Add')]
		];

		foreach ($dialog_buttons as $field) {
			$this->assertEquals($field['count'], $field['query']->all()->filter(CElementFilter::CLICKABLE)->count());
		}

		// Check Columns popup.
		$form->getFieldContainer('Columns')->query('button:Add')->one()->waitUntilClickable()->click();
		$column_dialog = COverlayDialogElement::find()->all()->last()->waitUntilReady();
		$column_form = $column_dialog->asForm();

		$this->assertEquals('New column', $column_dialog->getTitle());
		$this->assertEquals(['Name', 'Data', 'Text', 'Item', 'Display', 'Min', 'Max','Base colour', 'Thresholds',
				'Decimal places', 'Aggregation function', 'Time period', 'Widget', 'From', 'To', 'History data'],
				$column_form->getLabels()->asText()
		);
		$form->getRequiredLabels(['Name', 'Item', 'Aggregation interval']);

		$column_default_fields = [
			'Name' => ['value' => '', 'maxlength' => 255],
			'Data' => ['value' => 'Item value', 'options' => ['Item value', 'Host name', 'Text']],
			'Text' => ['value' => '', 'placeholder' => 'Text, supports {INVENTORY.*}, {HOST.*} macros','maxlength' => 255,
					'visible' => false, 'enabled' => false
			],
			'Item' => ['value' => ''],
			'Display' => ['value' => 'As is', 'labels' => ['As is', 'Bar', 'Indicators']],
			'Min' => ['value' => '', 'placeholder' => 'calculated', 'maxlength' => 255, 'visible' => false, 'enabled' => false],
			'Max' => ['value' => '', 'placeholder' => 'calculated', 'maxlength' => 255, 'visible' => false, 'enabled' => false],
			'xpath:.//input[@id="base_color"]/..' => ['color' => ''],
			'Thresholds' => ['visible' => true],
			'Decimal places' => ['value' => 2, 'maxlength' => 2],
			'Aggregation function' => ['value' => 'not used', 'options' => ['not used', 'min', 'max', 'avg', 'count', 'sum',
					'first', 'last']
			],
			'Time period' => ['value' => 'Dashboard', 'labels' => ['Dashboard', 'Widget', 'Custom'], 'visible' => false, 'enabled' => false],
			'Widget' => ['value' => '', 'visible' => false, 'enabled' => false],
			'id:time_period_from' => ['value' => 'now-1h', 'placeholder' => 'YYYY-MM-DD hh:mm:ss', 'maxlength' => 255, 'visible' => false, 'enabled' => false],
			'id:time_period_to' => ['value' => 'now', 'placeholder' => 'YYYY-MM-DD hh:mm:ss', 'maxlength' => 255, 'visible' => false, 'enabled' => false],
			'History data' => ['value' => 'Auto', 'labels' => ['Auto', 'History', 'Trends']]
		];
		$this->checkFieldsAttributes($column_default_fields, $column_form);

		// Reassign new fields' values for comparing them in other 'Data' values.
		foreach (['Aggregation function', 'Item', 'Display', 'History data', 'Min',
				'Max', 'Decimal places', 'Thresholds' ] as $field) {
			$column_default_fields[$field]['visible'] = false;
			$column_default_fields[$field]['enabled'] = false;
		}

		foreach (['Host name', 'Text'] as $data) {
			$column_form->fill(['Data' => CFormElement::RELOADABLE_FILL($data)]);

			$column_default_fields['Data']['value'] = ($data === 'Host name') ? 'Host name' : 'Text';
			$column_default_fields['Text']['visible'] = $data === 'Text';
			$column_default_fields['Text']['enabled'] = $data === 'Text';
			$this->checkFieldsAttributes($column_default_fields, $column_form);
		}

		// Check hintboxes.
		$column_form->fill(['Data' => CFormElement::RELOADABLE_FILL('Item value')]);

		// Adding those fields new info icons appear.
		$warning_visibility = [
			'Aggregation function' => ['not used' => false, 'min' => true, 'max' => true, 'avg' => true, 'count' => false,
					'sum' => true, 'first' => false, 'last' => false
			],
			'Display' => ['As is' => false, 'Bar' => true, 'Indicators' => true],
			'History data' => ['Auto' => false, 'History' => false, 'Trends' => true]
		];

		// Check warning and hintbox message, as well as Aggregation function, Min/Max and Thresholds fields visibility.
		foreach ($warning_visibility as $warning_label => $options) {
			$hint_text = ($warning_label === 'History data')
				? 'This setting applies only to numeric data. Non-numeric data will always be taken from history.'
				: 'With this setting only numeric items will be displayed.';
			$warning_button = $column_form->getLabel($warning_label)->query('xpath:.//button[@data-hintbox]')->one();

			foreach ($options as $option => $visible) {
				$column_form->fill([$warning_label => $option]);
				$this->assertTrue($warning_button->isVisible($visible));

				if ($visible) {
					$warning_button->click();

					// Check hintbox text.
					$hint_dialog = $this->query('xpath://div[@class="overlay-dialogue"]')->one()->waitUntilVisible();
					$this->assertEquals($hint_text, $hint_dialog->getText());

					// Close the hintbox.
					$hint_dialog->query('xpath:.//button[@class="btn-overlay-close"]')->one()->click();
					$hint_dialog->waitUntilNotPresent();
				}

				if ($warning_label === 'Aggregation function' && $option !== 'not used') {
					$this->assertTrue($column_form->getLabel('Time period')->isDisplayed());
				}

				if ($warning_label === 'Display') {
					foreach (['Min', 'Max'] as $field) {
						$this->assertTrue($column_form->getField($field)->isVisible($visible));
					}
				}
			}
		}

		// Check Thresholds table.
		$thresholds_container = $column_form->getFieldContainer('Thresholds');
		$this->assertEquals(['', 'Threshold', 'Action'], $thresholds_container->asTable()->getHeadersText());
		$thresholds_icon = $column_form->getLabel('Thresholds')->query('xpath:.//button[@data-hintbox]')->one();
		$this->assertTrue($thresholds_icon->isVisible());
		$thresholds_container->query('button:Add')->one()->waitUntilClickable()->click();

		$this->checkFieldsAttributes([
				'xpath:.//input[@id="thresholds_0_color"]/..' => ['color' => 'FF465C'],
				'id:thresholds_0_threshold' => ['value' => '', 'maxlength' => 255]
				], $column_form
		);

		$this->assertEquals(2, $thresholds_container->query('button', ['Add', 'Remove'])->all()
				->filter(CElementFilter::CLICKABLE)->count()
		);

		$thresholds_icon->click();
		$hint_dialog = $this->query('xpath://div[@class="overlay-dialogue"]')->one()->waitUntilVisible();
		$this->assertEquals('This setting applies only to numeric data.', $hint_dialog->getText());
		$hint_dialog->query('xpath:.//button[@class="btn-overlay-close"]')->one()->click();
		$hint_dialog->waitUntilNotPresent();
	}

	public static function getCreateData() {
		return [
			// #0 Minimum needed values to create and submit widget.
			[
				[
					'main_fields' => [],
					'column_fields' => [
						[
							'Name' => 'Min values',
							'Data' => 'Item value',
							'Item' => 'Available memory'
						]
					]
				]
			],
			// #1 All fields filled for main form with all tags.
			[
				[
					'main_fields' => [
						'Name' => 'Name of Top hosts widget 😅',
						'Refresh interval' => 'Default (1 minute)',
						'Host groups' => 'Zabbix servers',
						'Hosts' => 'ЗАББИКС Сервер',
						'Show hosts in maintenance' => true,
						'Order' => 'Bottom N',
						'Host limit' => '99'
					],
					'tags' => [
						['name' => 'value', 'value' => '12345', 'operator' => 'Contains'],
						['name' => '@#$%@', 'value' => 'a1b2c3d4', 'operator' => 'Equals'],
						['name' => 'AvF%21', 'operator' => 'Exists'],
						['name' => '_', 'operator' => 'Does not exist'],
						['name' => 'кириллица', 'value' => 'BcDa', 'operator' => 'Does not equal'],
						['name' => 'aaa6 😅', 'value' => 'bbb6 😅', 'operator' => 'Does not contain']
					],
					'column_fields' => [
						[
							'Name' => 'All fields 😅',
							'Data' => 'Item value',
							'Item' => 'Available memory'
						]
					]
				]
			],
			// #2 Change order column for several items.
			[
				[
					'main_fields' => [
						'Name' => 'Several item columns',
						'Order by' => 'duplicated colum name'
					],
					'column_fields' => [
						[
							'Name' => 'duplicated colum name',
							'Data' => 'Item value',
							'Item' => 'Available memory'
						],
						[
							'Name' => 'duplicated colum name',
							'Data' => 'Item value',
							'Item' => 'Available memory in %'
						]
					]
				]
			],
			// #3 Several item columns with different Aggregation function and custom "From" time period.
			[
				[
					'main_fields' => [
						'Name' => 'All available aggregation function'
					],
					'column_fields' => [
						[
							'Data' => 'Item value',
							'Name' => 'min',
							'Aggregation function' => 'min',
							'Time period' => 'Custom',
							'id:time_period_from' => 'now-1m', // minimum time period to display is 1 minute.
							'Item' => 'Available memory'
						],
						[
							'Data' => 'Item value',
							'Name' => 'max',
							'Aggregation function' => 'max',
							'Time period' => 'Custom',
							'id:time_period_from' => 'now-20m',
							'Item' => 'Available memory'
						],
						[
							'Data' => 'Item value',
							'Name' => 'avg',
							'Aggregation function' => 'avg',
							'Time period' => 'Custom',
							'id:time_period_from' => 'now-20h',
							'Item' => 'Available memory'
						],
						[
							'Data' => 'Item value',
							'Name' => 'count',
							'Aggregation function' => 'count',
							'Time period' => 'Custom',
							'id:time_period_from' => 'now-20d',
							'Item' => 'Available memory'
						],
						[
							'Data' => 'Item value',
							'Name' => 'sum',
							'Aggregation function' => 'sum',
							'Time period' => 'Custom',
							'id:time_period_from' => 'now-20w',
							'Item' => 'Available memory'
						],
						[
							'Data' => 'Item value',
							'Name' => 'first',
							'Aggregation function' => 'first',
							'Time period' => 'Custom',
							'id:time_period_from' => 'now-20M',
							'Item' => 'Available memory'
						],
						[
							'Data' => 'Item value',
							'Name' => 'last',
							'Aggregation function' => 'last',
							'Time period' => 'Custom',
							'id:time_period_from' => 'now-730d', // maximum time period to display is 730 days.
							'Item' => 'Available memory'
						]
					],
					'screenshot' => true
				]
			],
			// #4 Several item columns with different display, custom "From" time period, min/max and history data.
			[
				[
					'main_fields' => [
						'Name' => 'Different display and history data fields'
					],
					'column_fields' => [
						[
							'Name' => 'Column_1',
							'Data' => 'Item value',
							'Item' => 'Available memory',
							'Display' => 'As is',
							'History data' => 'History',
							'Aggregation function' => 'min',
							'Time period' => 'Custom',
							'id:time_period_to' => 'now-30m'
						],
						[
							'Name' => 'Column_2',
							'Data' => 'Item value',
							'Item' => 'Available memory',
							'Display' => 'As is',
							'Aggregation function' => 'max',
							'Time period' => 'Custom',
							'id:time_period_from' => 'now-2h',
							'id:time_period_to' => 'now-1h',
							'History data' => 'Trends'
						],
						[
							'Name' => 'Column_3',
							'Data' => 'Item value',
							'Item' => 'Available memory',
							'Display' => 'Bar',
							'History data' => 'Auto',
							'Min' => '2',
							'Max' => ''
						],
						[
							'Name' => 'Column_4',
							'Data' => 'Item value',
							'Item' => 'Available memory',
							'Display' => 'Bar',
							'History data' => 'History',
							'Min' => '',
							'Max' => '100'
						],
						[
							'Name' => 'Column_5',
							'Data' => 'Item value',
							'Item' => 'Available memory',
							'Display' => 'Bar',
							'History data' => 'Trends',
							'Min' => '50',
							'Max' => '100'
						],
						[
							'Name' => 'Column_6',
							'Data' => 'Item value',
							'Item' => 'Available memory',
							'Display' => 'Indicators',
							'History data' => 'Auto',
							'Min' => '2',
							'Max' => ''
						],
						[
							'Name' => 'Column_7',
							'Data' => 'Item value',
							'Item' => 'Available memory',
							'Display' => 'Indicators',
							'History data' => 'History',
							'Min' => '',
							'Max' => '100'
						],
						[
							'Name' => 'Column_8',
							'Data' => 'Item value',
							'Item' => 'Available memory',
							'Display' => 'Indicators',
							'History data' => 'Trends',
							'Min' => '50',
							'Max' => '100'
						]
					]
				]
			],
			// #5 Add column with different Base color.
			[
				[
					'main_fields' => [
						'Name' => 'Another base color'
					],
					'column_fields' => [
						[
							'Name' => 'Column name',
							'Data' => 'Item value',
							'Item' => 'Available memory',
							'Base colour' => '039BE5'
						]
					]
				]
			],
			// #6 Add column with Threshold without color change.
			[
				[
					'main_fields' => [
						'Name' => 'One Threshold'
					],
					'column_fields' => [
						[
							'Name' => 'Column with threshold',
							'Data' => 'Item value',
							'Item' => 'Available memory',
							'Thresholds' => [
								[
									'threshold' => '5'
								]
							]
						]
					]
				]
			],
			// #7 Add several columns with Threshold without color change.
			[
				[
					'main_fields' => [
						'Name' => 'Several Threshold'
					],
					'column_fields' => [
						[
							'Name' => 'Column with some thresholds',
							'Data' => 'Item value',
							'Item' => 'Available memory',
							'Thresholds' => [
								[
									'threshold' => '1'
								],
								[
									'threshold' => '100'
								],
								[
									'threshold' => '1000'
								]
							]
						]
					]
				]
			],
			// #8 Add several columns with Threshold with color change and without color.
			[
				[
					'main_fields' => [
						'Name' => 'Several Thresholds with colors'
					],
					'column_fields' => [
						[
							'Name' => 'Thresholds with colors',
							'Data' => 'Item value',
							'Item' => 'Available memory',
							'Thresholds' => [
								[
									'threshold' => '1',
									'color' => 'FFEB3B'
								],
								[
									'threshold' => '100',
									'color' => 'AAAAAA'
								],
								[
									'threshold' => '1000',
									'color' => 'AAAAAA'
								],
								[
									'threshold' => '10000',
									'color' => ''
								]
							]
						]
					]
				]
			],
			// #9 Add Host name columns.
			[
				[
					'main_fields' => [
						'Name' => 'Host name columns'
					],
					'column_fields' => [
						[
							'Data' => 'Host name',
							'Name' => 'This is host name',
							'Base colour' => '039BE5'
						],
						[
							'Name' => 'Host name column 2',
							'Data' => 'Host name'
						],
						[
							'Name' => 'Host name column 3',
							'Data' => 'Item value',
							'Item' => 'Available memory'
						]
					]
				]
			],
			// #10 Add Text columns.
			[
				[
					'main_fields' => [
						'Name' => 'Text columns'
					],
					'column_fields' => [
						[
							'Name' => 'Text column name 1',
							'Data' => 'Text',
							'Text' => 'Here is some text 😅'
						],
						[
							'Data' => 'Text',
							'Text' => 'Here is some text 2',
							'Name' => 'Text column name 2'
						],
						[
							'Data' => 'Text',
							'Text' => 'Here is some text 3',
							'Name' => 'Text column name 3',
							'Base colour' => '039BE5'
						],
						[
							'Name' => 'Text column name 4',
							'Data' => 'Item value',
							'Item' => 'Available memory'
						]
					]
				]
			],
			// #11 Error message adding widget without any column.
			[
				[
					'expected' => TEST_BAD,
					'main_fields' => [
						'Name' => 'Widget without columns'
					],
					'main_error' => [
						'Invalid parameter "Columns": cannot be empty.',
						'Invalid parameter "Order by": an integer is expected.'
					]
				]
			],
			// #12 error message adding widget without item column.
			[
				[
					'expected' => TEST_BAD,
					'main_fields' => [
						'Name' => 'Widget without item column name'
					],
					'column_fields' => [
						[
							'Data' => 'Host name'
						]
					],
					'column_error' => [
						'Invalid parameter "/1/name": cannot be empty.'
					]
				]
			],
			// #13 Add characters in host limit field.
			[
				[
					'expected' => TEST_BAD,
<<<<<<< HEAD
					'main_fields' => [
						'Name' => 'Host count error with item column',
						'Host count' => 'zzz'
=======
					'main_fields' =>  [
						'Name' => 'Host limit error with item column',
						'Host limit' => 'zzz'
>>>>>>> a595bbbf
					],
					'column_fields' => [
						[
							'Name' => 'test name',
							'Data' => 'Item value',
							'Item' => 'Available memory'
						]
					],
					'main_error' => [
						'Invalid parameter "Host limit": value must be one of 1-100.'
					]
				]
			],
			// #14 Add incorrect value to host limit field without item column.
			[
				[
					'expected' => TEST_BAD,
<<<<<<< HEAD
					'main_fields' => [
						'Name' => 'Host count error without item column',
						'Host count' => '333'
=======
					'main_fields' =>  [
						'Name' => 'Host limit error without item column',
						'Host limit' => '333'
>>>>>>> a595bbbf
					],
					'column_fields' => [
						[
							'Name' => 'test name',
							'Data' => 'Host name'
						]
					],
					'main_error' => [
						'Invalid parameter "Host limit": value must be one of 1-100.'
					]
				]
			],
			// #15 Color error in host name column.
			[
				[
					'expected' => TEST_BAD,
					'main_fields' => [
						'Name' => 'Color error in Host name column'
					],
					'column_fields' => [
						[
							'Name' => 'test name',
							'Data' => 'Host name',
							'Base colour' => '!@#$%^'
						]
					],
					'column_error' => [
						'Invalid parameter "/1/base_color": a hexadecimal colour code (6 symbols) is expected.'
					]
				]
			],
			// #16 Check error adding text column without any value.
			[
				[
					'expected' => TEST_BAD,
					'main_fields' => [
						'Name' => 'Error in empty text column'
					],
					'column_fields' => [
						[
							'Name' => 'test name',
							'Data' => 'Text'
						]
					],
					'column_error' => [
						'Invalid parameter "/1/text": cannot be empty.'
					]
				]
			],
			// #17 Color error in text column.
			[
				[
					'expected' => TEST_BAD,
					'main_fields' => [
						'Name' => 'Error in text column color'
					],
					'column_fields' => [
						[
							'Name' => 'test name',
							'Data' => 'Text',
							'Text' => 'Here is some text',
							'Base colour' => '!@#$%^'
						]
					],
					'column_error' => [
						'Invalid parameter "/1/base_color": a hexadecimal colour code (6 symbols) is expected.'
					]
				]
			],
			// #18 Error when there is no item in item column.
			[
				[
					'expected' => TEST_BAD,
					'main_fields' => [
						'Name' => 'Error without item in item column'
					],
					'column_fields' => [
						[
							'Name' => 'test name',
							'Data' => 'Item value'
						]
					],
					'column_error' => [
						'Invalid parameter "/1": the parameter "item" is missing.'
					]
				]
			],
			// #19 Error when time period "From" is below minimum time period.
			[
				[
					'expected' => TEST_BAD,
					'main_fields' => [
						'Name' => 'Incorrect time period'
					],
					'column_fields' => [
						[
							'Name' => 'test name',
							'Data' => 'Item value',
							'Item' => 'Available memory',
							'Aggregation function' => 'min',
							'Time period' => 'Custom',
							'id:time_period_from' => 'now-58s'
						]
					],
					'column_error' => [
						'Minimum time period to display is 1 minute.'
					]
				]
			],
			// #20 Error when time period "From" is above maximum time period.
			[
				[
					'expected' => TEST_BAD,
					'main_fields' => [
						'Name' => 'Maximum time period in From field'
					],
					'column_fields' => [
						[
							'Name' => 'test name',
							'Data' => 'Item value',
							'Item' => 'Available memory',
							'Aggregation function' => 'max',
							'Time period' => 'Custom',
							'id:time_period_from' => 'now-2y-2s'
						]
					],
					'column_error' => [
						'Maximum time period to display is 730 days.'
					]
				]
			],
			// #21 Error when time period "From" is empty.
			[
				[
					'expected' => TEST_BAD,
					'main_fields' => [
						'Name' => 'From field is empty'
					],
					'column_fields' => [
						[
							'Name' => 'test name',
							'Data' => 'Item value',
							'Item' => 'Available memory',
							'Aggregation function' => 'avg',
							'Time period' => 'Custom',
							'id:time_period_from' => ''
						]
					],
					'column_error' => [
						'Invalid parameter "/1/From": cannot be empty.'
					]
				]
			],
			// #22 Incorrect value in "From" field.
			[
				[
					'expected' => TEST_BAD,
					'main_fields' => [
						'Name' => 'From field is with incorrect value'
					],
					'column_fields' => [
						[
							'Name' => 'test name',
							'Data' => 'Item value',
							'Item' => 'Available memory',
							'Aggregation function' => 'count',
							'Time period' => 'Custom',
							'id:time_period_from' => 'a'
						]
					],
					'column_error' => [
						'Invalid parameter "/1/From": a time is expected.'
					]
				]
			],
			// #23 Error when time period "To" is below minimum time period.
			[
				[
					'expected' => TEST_BAD,
					'main_fields' => [
						'Name' => 'Incorrect time period'
					],
					'column_fields' => [
						[
							'Name' => 'test name',
							'Data' => 'Item value',
							'Item' => 'Available memory',
							'Aggregation function' => 'sum',
							'Time period' => 'Custom',
							'id:time_period_to' => 'now-59m-2s'
						]
					],
					'column_error' => [
						'Minimum time period to display is 1 minute.'
					]
				]
			],
			// #24 Error when time period fields values "From" and "To" are changed and maximum time period is > 730 days.
			[
				[
					'expected' => TEST_BAD,
					'main_fields' => [
						'Name' => 'Incorrect time period'
					],
					'column_fields' => [
						[
							'Name' => 'test name',
							'Data' => 'Item value',
							'Item' => 'Available memory',
							'Aggregation function' => 'first',
							'Time period' => 'Custom',
							'id:time_period_from' => 'now-3y-2s',
							'id:time_period_to' => 'now-1y'
						]
					],
					'column_error' => [
						'Maximum time period to display is 730 days.'
					]
				]
			],
			// #25 Error when time period "To" is empty.
			[
				[
					'expected' => TEST_BAD,
					'main_fields' => [
						'Name' => 'To field is empty'
					],
					'column_fields' => [
						[
							'Name' => 'test name',
							'Data' => 'Item value',
							'Item' => 'Available memory',
							'Aggregation function' => 'last',
							'Time period' => 'Custom',
							'id:time_period_to' => ''
						]
					],
					'column_error' => [
						'Invalid parameter "/1/To": cannot be empty.'
					]
				]
			],
			// #26 Incorrect value passed in "To" field.
			[
				[
					'expected' => TEST_BAD,
					'main_fields' => [
						'Name' => 'To field is with incorrect value'
					],
					'column_fields' => [
						[
							'Name' => 'test name',
							'Data' => 'Item value',
							'Item' => 'Available memory',
							'Aggregation function' => 'sum',
							'Time period' => 'Custom',
							'id:time_period_to' => 'b'
						]
					],
					'column_error' => [
						'Invalid parameter "/1/To": a time is expected.'
					]
				]
			],
			// #27 Error when both time period selectors have invalid values.
			[
				[
					'expected' => TEST_BAD,
					'main_fields' => [
						'Name' => 'Both time selectors have invalid values'
					],
					'column_fields' => [
						[
							'Name' => 'test name',
							'Data' => 'Item value',
							'Item' => 'Available memory',
							'Aggregation function' => 'sum',
							'Time period' => 'Custom',
							'id:time_period_from' => 'b',
							'id:time_period_to' => 'b'
						]
					],
					'column_error' => [
						'Invalid parameter "/1/From": a time is expected.',
						'Invalid parameter "/1/To": a time is expected.'
					]
				]
			],
			// #28 Error when both time period selectors are empty.
			[
				[
					'expected' => TEST_BAD,
					'main_fields' => [
						'Name' => 'Both time selectors have invalid values'
					],
					'column_fields' => [
						[
							'Name' => 'test name',
							'Data' => 'Item value',
							'Item' => 'Available memory',
							'Aggregation function' => 'sum',
							'Time period' => 'Custom',
							'id:time_period_from' => '',
							'id:time_period_to' => ''
						]
					],
					'column_error' => [
						'Invalid parameter "/1/From": cannot be empty.',
						'Invalid parameter "/1/To": cannot be empty.'
					]
				]
			],
			// #29 Error when widget field is empty.
			[
				[
					'expected' => TEST_BAD,
					'main_fields' => [
						'Name' => 'Both time selectors have invalid values'
					],
					'column_fields' => [
						[
							'Name' => 'test name',
							'Data' => 'Item value',
							'Item' => 'Available memory',
							'Aggregation function' => 'sum',
							'Time period' => 'Widget'
						]
					],
					'column_error' => [
						'Invalid parameter "/1/Widget": cannot be empty.'
					]
				]
			],
			// #30 Error when incorrect min value added.
			[
				[
					'expected' => TEST_BAD,
					'main_fields' => [
						'Name' => 'Incorrect min value'
					],
					'column_fields' => [
						[
							'Name' => 'test name',
							'Data' => 'Item value',
							'Item' => 'Available memory',
							'Display' => 'Bar',
							'Min' => 'zzz'
						]
					],
					'column_error' => [
						'Invalid parameter "/1/min": a number is expected.'
					]
				]
			],
			// #31 Error when incorrect max value added.
			[
				[
					'expected' => TEST_BAD,
					'main_fields' => [
						'Name' => 'Incorrect max value'
					],
					'column_fields' => [
						[
							'Name' => 'test name',
							'Data' => 'Item value',
							'Item' => 'Available memory',
							'Display' => 'Bar',
							'Max' => 'zzz'
						]
					],
					'column_error' => [
						'Invalid parameter "/1/max": a number is expected.'
					]
				]
			],
			// #32 Color error in item column.
			[
				[
					'expected' => TEST_BAD,
					'main_fields' => [
						'Name' => 'Error in item column color'
					],
					'column_fields' => [
						[
							'Name' => 'test name',
							'Data' => 'Item value',
							'Item' => 'Available memory',
							'Base colour' => '!@#$%^'
						]
					],
					'column_error' => [
						'Invalid parameter "/1/base_color": a hexadecimal colour code (6 symbols) is expected.'
					]
				]
			],
			// #33 Color error when incorrect hexadecimal added in first threshold.
			[
				[
					'expected' => TEST_BAD,
					'main_fields' => [
						'Name' => 'Error in item column threshold color'
					],
					'column_fields' => [
						[
							'Name' => 'test name',
							'Data' => 'Item value',
							'Item' => 'Available memory',
							'Thresholds' => [
								[
									'threshold' => '1',
									'color' => '!@#$%^'
								]
							]
						]
					],
					'column_error' => [
						'Invalid parameter "/1/thresholds/1/color": a hexadecimal colour code (6 symbols) is expected.'
					]
				]
			],
			// #34 Color error when incorrect hexadecimal added in second threshold.
			[
				[
					'expected' => TEST_BAD,
					'main_fields' => [
						'Name' => 'Error in item column second threshold color'
					],
					'column_fields' => [
						[
							'Name' => 'test name',
							'Data' => 'Item value',
							'Item' => 'Available memory',
							'Thresholds' => [
								[
									'threshold' => '1',
									'color' => '4000FF'
								],
								[
									'threshold' => '2',
									'color' => '!@#$%^'
								]
							]
						]
					],
					'column_error' => [
						'Invalid parameter "/1/thresholds/2/color": a hexadecimal colour code (6 symbols) is expected.'
					]
				]
			],
			// #35 Error message when incorrect value added to threshold.
			[
				[
					'expected' => TEST_BAD,
					'main_fields' => [
						'Name' => 'Error in item column second threshold color'
					],
					'column_fields' => [
						[
							'Name' => 'test name',
							'Data' => 'Item value',
							'Item' => 'Available memory',
							'Thresholds' => [
								[
									'threshold' => 'zzz',
									'color' => '4000FF'
								]
							]
						]
					],
					'column_error' => [
						'Invalid parameter "/1/thresholds/1/threshold": a number is expected.'
					]
				]
			],
			// #36 Spaces in fields' values.
			[
				[
					'trim' => true,
					'main_fields' => [
						'Name' => '            Spaces            ',
						'Host limit' => ' 1 '
					],
					'tags' => [
						['name' => '   tag     ', 'value' => '     value       ', 'operator' => 'Equals']
					],
					'column_fields' => [
						[
							'Name' => '     Text column name with spaces 1     ',
							'Data' => 'Text',
							'Text' => '          Spaces in text          ',
							'Base colour' => 'A5D6A7'
						],
						[
							'Name' => '     Text column name with spaces 2     ',
							'Data' => 'Host name',
							'Base colour' => '0040FF'
						],
						[
							'Name' => '     Text column name with spaces 3     ',
							'Data' => 'Item value',
							'Item' => 'Available memory',
							'Aggregation function' => 'avg',
							'Time period' => 'Custom',
							'id:time_period_from' => '         now-2h         ',
							'id:time_period_to' => '         now-1h         ',
							'Display' => 'Bar',
							'Min' => '         2       ',
							'Max' => '         200     ',
							'Decimal places' => ' 2',
							'Thresholds' => [
								[
									'threshold' => '    5       '
								]
							],
							'History data' => 'Trends'
						]
					]
				]
			],
			// #37 User macros in fields' values.
			[
				[
					'trim' => true,
					'main_fields' => [
						'Name' => '{$USERMACRO}'
					],
					'tags' => [
						['name' => '{$USERMACRO}', 'value' => '{$USERMACRO}', 'operator' => 'Equals']
					],
					'column_fields' => [
						[
							'Name' => '{$USERMACRO1}',
							'Data' => 'Text',
							'Text' => '{$USERMACRO2}'
						],
						[
							'Name' => '{$USERMACRO2}',
							'Data' => 'Host name',
							'Base colour' => '0040DD'
						],
						[
							'Name' => '{$USERMACRO3}',
							'Data' => 'Item value',
							'Item' => 'Available memory'
						]
					]
				]
			],
			// #38 Global macros in fields' values.
			[
				[
					'trim' => true,
					'main_fields' => [
						'Name' => '{HOST.HOST}'
					],
					'tags' => [
						['name' => '{HOST.NAME}', 'value' => '{ITEM.NAME}', 'operator' => 'Equals']
					],
					'column_fields' => [
						[
							'Name' => '{INVENTORY.ALIAS}',
							'Data' => 'Text',
							'Text' => '{HOST.DNS}'
						],
						[
							'Name' => '{INVENTORY.ALIAS}',
							'Data' => 'Host name',
							'Base colour' => '0040DD'
						],
						[
							'Name' => '{HOST.IP}',
							'Data' => 'Item value',
							'Item' => 'Available memory'
						]
					]
				]
			]
		];
	}

	/**
	 * Create Top Hosts widget.
	 *
	 * @dataProvider getCreateData
	 */
	public function testDashboardTopHostsWidget_Create($data) {
		$this->page->login()->open('zabbix.php?action=dashboard.view&dashboardid='.
				CDataHelper::get('TopHostsWidget.dashboardids.top_host_create')
		);
		$dashboard = CDashboardElement::find()->one();
		$old_widget_count = $dashboard->getWidgets()->count();
		$form = $dashboard->edit()->addWidget()->asForm();
		$form->fill(['Type' => 'Top hosts']);
		COverlayDialogElement::find()->waitUntilReady()->one();

		// Add new column.
		if (array_key_exists('column_fields', $data)) {
			$this->fillColumnForm($data, 'create');
		}

		if (array_key_exists('tags', $data)) {
			$this->setTags($data['tags']);
		}

		// Take a screenshot to test draggable object position of columns.
		if (array_key_exists('screenshot', $data)) {
			$this->page->removeFocus();
			$this->assertScreenshot($form->query('id:list_columns')->waitUntilPresent()->one(), 'Top hosts columns');
		}

		$form->fill($data['main_fields']);
		$form->submit();
		$this->page->waitUntilReady();

		// Trim trailing and leading spaces in expected values before comparison.
		if (CTestArrayHelper::get($data, 'trim', false)) {
			CTestArrayHelper::trimArray($data);
		}

		// Check error message in main widget form.
		if (array_key_exists('main_error', $data)) {
			$this->assertMessage(TEST_BAD, null, $data['main_error']);
		}

		if (CTestArrayHelper::get($data, 'expected', TEST_GOOD) === TEST_BAD) {
			COverlayDialogElement::find()->one()->close();
			$dashboard->save();

			// Check message that widget added.
			$this->assertMessage(TEST_GOOD, 'Dashboard updated');
			$this->assertEquals($old_widget_count, $dashboard->getWidgets()->count());
		}
		else {
			// Make sure that the widget is present before saving the dashboard.
			$header = CTestArrayHelper::get($data['main_fields'], 'Name', 'Top hosts');
			$dashboard->getWidget($header);
			$dashboard->save();

			// Check message that dashboard saved.
			$this->assertMessage(TEST_GOOD, 'Dashboard updated');

			// Check widget amount that it is added.
			$this->assertEquals($old_widget_count + 1, $dashboard->getWidgets()->count());
			$this->checkWidget($header, $data, 'create');
		}
	}

	/**
	 * Top Hosts widget simple update without any field change.
	 */
	public function testDashboardTopHostsWidget_SimpleUpdate() {
		// Hash before simple update.
		$old_hash = CDBHelper::getHash($this->sql);

		$this->page->login()->open('zabbix.php?action=dashboard.view&dashboardid='.
				CDataHelper::get('TopHostsWidget.dashboardids.top_host_update')
		);
		$dashboard = CDashboardElement::find()->one();
		$dashboard->edit()->getWidget(self::$updated_name)->edit()->submit();
		$dashboard->save();
		$this->page->waitUntilReady();
		$this->assertMessage(TEST_GOOD, 'Dashboard updated');

		// Compare old hash and new one.
		$this->assertEquals($old_hash, CDBHelper::getHash($this->sql));
	}

	public static function getUpdateData() {
		return [
			// #0 Incorrect threshold color.
			[
				[
					'expected' => TEST_BAD,
					'column_fields' => [
						[
							'Name' => 'Incorrect threshold color',
							'Data' => 'Item value',
							'Item' => 'Available memory',
							'Thresholds' => [
								[
									'action' => USER_ACTION_UPDATE,
									'index' => 0,
									'threshold' => '100',
									'color' => '#$@#$@'
								]
							]
						]
					],
					'column_error' => [
						'Invalid parameter "/1/thresholds/1/color": a hexadecimal colour code (6 symbols) is expected.'
					]
				]
			],
			// #1 Incorrect min value.
			[
				[
					'expected' => TEST_BAD,
					'column_fields' => [
						[
							'Data' => 'Item value',
							'Item' => 'Available memory',
							'Display' => 'Indicators',
							'History data' => 'Trends',
							'Min' => 'zzz'
						]
					],
					'column_error' => [
						'Invalid parameter "/1/min": a number is expected.'
					]
				]
			],
			// #2 Incorrect max value.
			[
				[
					'expected' => TEST_BAD,
					'column_fields' => [
						[
							'Data' => 'Item value',
							'Item' => 'Available memory',
							'Display' => 'Indicators',
							'History data' => 'Trends',
							'Max' => 'zzz'
						]
					],
					'column_error' => [
						'Invalid parameter "/1/max": a number is expected.'
					]
				]
			],
			// #3 Error message when update Host limit incorrectly.
			[
				[
					'expected' => TEST_BAD,
<<<<<<< HEAD
					'main_fields' => [
						'Host count' => '0'
=======
					'main_fields' =>  [
						'Host limit' => '0'
>>>>>>> a595bbbf
					],
					'main_error' => [
						'Invalid parameter "Host limit": value must be one of 1-100.'
					]
				]
			],
			// #4 Time period "From" is below minimum time period.
			[
				[
					'expected' => TEST_BAD,
					'column_fields' => [
						[
							'Data' => 'Item value',
							'Aggregation function' => 'min',
							'Time period' => 'Custom',
							'id:time_period_from' => 'now-58s'
						]
					],
					'column_error' => [
						'Minimum time period to display is 1 minute.'
					]
				]
			],
			// #5 Time period "From" is above maximum time period.
			[
				[
					'expected' => TEST_BAD,
					'column_fields' => [
						[
							'Data' => 'Item value',
							'Aggregation function' => 'max',
							'Time period' => 'Custom',
							'id:time_period_from' => 'now-63072002'
						]
					],
					'column_error' => [
						'Maximum time period to display is 730 days.'
					]
				]
			],
			// #6 Empty "From" field.
			[
				[
					'expected' => TEST_BAD,
					'column_fields' => [
						[
							'Data' => 'Item value',
							'Aggregation function' => 'avg',
							'Time period' => 'Custom',
							'id:time_period_from' => ''
						]
					],
					'column_error' => [
						'Invalid parameter "/1/From": cannot be empty.'
					]
				]
			],
			// #7 Error when time period "From" is invalid.
			[
				[
					'expected' => TEST_BAD,
					'column_fields' => [
						[
							'Data' => 'Item value',
							'Aggregation function' => 'count',
							'Time period' => 'Custom',
							'id:time_period_from' => 'a'
						]
					],
					'column_error' => [
						'Invalid parameter "/1/From": a time is expected.'
					]
				]
			],
			// #8 Error when time period "To" is below minimum time period.
			[
				[
					'expected' => TEST_BAD,
					'column_fields' => [
						[
							'Data' => 'Item value',
							'Aggregation function' => 'sum',
							'Time period' => 'Custom',
							'id:time_period_to' => 'now-3542s'
						]
					],
					'column_error' => [
						'Minimum time period to display is 1 minute.'
					]
				]
			],
			// #9 Error when time period fields values "From" and "To" are changed and maximum time period is > 730 days.
			[
				[
					'expected' => TEST_BAD,
					'column_fields' => [
						[
							'Data' => 'Item value',
							'Aggregation function' => 'first',
							'Time period' => 'Custom',
							'id:time_period_from' => 'now-26M',
							'id:time_period_to' => 'now-1M'
						]
					],
					'column_error' => [
						'Maximum time period to display is 730 days.'
					]
				]
			],
			// #10 Error when time period "To" is empty.
			[
				[
					'expected' => TEST_BAD,
					'column_fields' => [
						[
							'Data' => 'Item value',
							'Aggregation function' => 'sum',
							'Time period' => 'Custom',
							'id:time_period_to' => ''
						]
					],
					'column_error' => [
						'Invalid parameter "/1/To": cannot be empty.'
					]
				]
			],
			// #11 Error when time period "To" is invalid.
			[
				[
					'expected' => TEST_BAD,
					'column_fields' => [
						[
							'Data' => 'Item value',
							'Aggregation function' => 'sum',
							'Time period' => 'Custom',
							'id:time_period_to' => 'b'
						]
					],
					'column_error' => [
						'Invalid parameter "/1/To": a time is expected.'
					]
				]
			],
			// #12 Error when both time period selectors have invalid values.
			[
				[
					'expected' => TEST_BAD,
					'column_fields' => [
						[
							'Data' => 'Item value',
							'Aggregation function' => 'sum',
							'Time period' => 'Custom',
							'id:time_period_from' => 'a',
							'id:time_period_to' => 'b'
						]
					],
					'column_error' => [
						'Invalid parameter "/1/From": a time is expected.',
						'Invalid parameter "/1/To": a time is expected.'
					]
				]
			],
			// #13 Error when both time period selectors are empty.
			[
				[
					'expected' => TEST_BAD,
					'column_fields' => [
						[
							'Data' => 'Item value',
							'Aggregation function' => 'sum',
							'Time period' => 'Custom',
							'id:time_period_from' => '',
							'id:time_period_to' => ''
						]
					],
					'column_error' => [
						'Invalid parameter "/1/From": cannot be empty.',
						'Invalid parameter "/1/To": cannot be empty.'
					]
				]
			],
			// #14 Error when widget field is empty.
			[
				[
					'expected' => TEST_BAD,
					'column_fields' => [
						[
							'Data' => 'Item value',
							'Aggregation function' => 'sum',
							'Time period' => 'Widget'
						]
					],
					'column_error' => [
						'Invalid parameter "/1/Widget": cannot be empty.'
					]
				]
			],
			// #15 No item error in column.
			[
				[
					'expected' => TEST_BAD,
					'column_fields' => [
						[
							'Data' => 'Item value',
							'Item' => ''
						]
					],
					'column_error' => [
						'Invalid parameter "/1": the parameter "item" is missing.'
					]
				]
			],
			// #16 Incorrect base color.
			[
				[
					'expected' => TEST_BAD,
					'column_fields' => [
						[
							'Data' => 'Item value',
							'Item' => 'Available memory',
							'Base colour' => '#$%$@@'
						]
					],
					'column_error' => [
						'Invalid parameter "/1/base_color": a hexadecimal colour code (6 symbols) is expected.'
					]
				]
			],
			// #17 Update all main fields.
			[
				[
					'main_fields' => [
						'Name' => 'Updated main fields',
						'Refresh interval' => '2 minutes',
						'Host groups' => 'Zabbix servers',
						'Hosts' => 'ЗАББИКС Сервер',
						'Show hosts in maintenance' => true,
						'Order' => 'Bottom N',
						'Order by' => 'test update column 2',
						'Host limit' => '2'
					]
				]
			],
			// #18 Update first item column to Text column and add some values.
			[
				[
					'main_fields' => [
						'Name' => 'Updated column type to text',
						'Show hosts in maintenance' => false
					],
					'column_fields' => [
						[
							'Name' => 'Text column changed',
							'Data' => 'Text',
							'Text' => 'some text 😅',
							'Base colour' => '039BE5'
						]
					]
				]
			],
			// #19 Update first column to Host name column and add some values.
			[
				[
					'main_fields' => [
						'Name' => 'Updated column type to host name'
					],
					'column_fields' => [
						[
							'Name' => 'Host name column update',
							'Data' => 'Host name',
							'Base colour' => 'FF8F00'
						]
					]
				]
			],
			// #20 Update first column to Item column and check time From/To.
			[
				[
					'main_fields' => [
						'Name' => 'Time From/To'
					],
					'column_fields' => [
						[
							'Data' => 'Item value',
							'Item' => 'Available memory',
							'Aggregation function' => 'min',
							'Time period' => 'Custom',
							'id:time_period_from' => 'now-120s',
							'id:time_period_to' => 'now-1m'
						]
					]
				]
			],
			// #21 Update time From/To.
			[
				[
					'main_fields' => [
						'Name' => 'Time From/To'
					],
					'column_fields' => [
						[
							'Data' => 'Item value',
							'Item' => 'Available memory',
							'Aggregation function' => 'max',
							'Time period' => 'Custom',
							'id:time_period_from' => 'now-1w',
							'id:time_period_to' => 'now-1d'
						]
					]
				]
			],
			// #22 Update time From/To (day before yesterday).
			[
				[
					'main_fields' => [
						'Name' => 'Time shift 10h'
					],
					'column_fields' => [
						[
							'Data' => 'Item value',
							'Item' => 'Available memory',
							'Aggregation function' => 'count',
							'Time period' => 'Custom',
							'id:time_period_from' => 'now-2d/d',
							'id:time_period_to' => 'now-2d/d'
						]
					]
				]
			],
			// #23 Update time From/To.
			[
				[
					'main_fields' => [
						'Name' => 'Time shift 10w'
					],
					'column_fields' => [
						[
							'Data' => 'Item value',
							'Item' => 'Available memory',
							'Aggregation function' => 'count',
							'Time period' => 'Custom',
							'id:time_period_from' => 'now-3M',
							'id:time_period_to' => 'now-1M'
						]
					]
				]
			],
			// #24 Spaces in fields' values.
			[
				[
					'trim' => true,
					'main_fields' => [
						'Name' => '            Updated Spaces            ',
						'Host limit' => ' 1 '
					],
					'tags' => [
						['name' => '   tag     ', 'value' => '     value       ', 'operator' => 'Equals']
					],
					'column_fields' => [
						[
							'Name' => '     Text column name with spaces 1     ',
							'Data' => 'Text',
							'Text' => '         Spaces in text         ',
							'Base colour' => 'A5D6A7'
						],
						[
							'Name' => '     Text column name with spaces2      ',
							'Data' => 'Item value',
							'Item' => 'Available memory',
							'Aggregation function' => 'avg',
							'Time period' => 'Custom',
							'id:time_period_from' => '  now-2d/d  ',
							'id:time_period_to' => '  now-2d/d  ',
							'Display' => 'Bar',
							'Min' => '         2       ',
							'Max' => '         200     ',
							'Decimal places' => ' 2',
							'Thresholds' => [
								[
									'action' => USER_ACTION_UPDATE,
									'index' => 0,
									'threshold' => '    5       '
								],
								[
									'action' => USER_ACTION_UPDATE,
									'index' => 1,
									'threshold' => '    10      '
								]
							],
							'History data' => 'Trends'
						]
					]
				]
			],
			// #25 User macros in fields' values.
			[
				[
					'trim' => true,
					'main_fields' => [
						'Name' => '{$UPDATED_USERMACRO}'
					],
					'tags' => [
						['name' => '{$USERMACRO}', 'value' => '{$USERMACRO}', 'operator' => 'Equals']
					],
					'column_fields' => [
						[
							'Name' => '{$USERMACRO1}',
							'Data' => 'Text',
							'Text' => '{$USERMACRO3}'
						],
						[
							'Name' => '{$USERMACRO2}',
							'Data' => 'Item value',
							'Item' => 'Available memory'
						]
					]
				]
			],
			// #26 Global macros in fields' values.
			[
				[
					'trim' => true,
					'main_fields' => [
						'Name' => '{HOST.HOST} updated'
					],
					'tags' => [
						['name' => '{HOST.NAME}', 'value' => '{ITEM.NAME}', 'operator' => 'Equals']
					],
					'column_fields' => [
						[
							'Name' => '{INVENTORY.ALIAS}',
							'Data' => 'Text',
							'Text' => '{HOST.DNS}'
						],
						[
							'Name' => '{HOST.IP}',
							'Data' => 'Item value',
							'Item' => 'Available memory'
						]
					]
				]
			],
			// #27 Update item column adding new values and fields.
			[
				[
					'main_fields' => [
						'Name' => 'Updated values for item column 😅'
					],
					'column_fields' => [
						[
							'Data' => 'Host name',
							'Name' => 'Only name changed'
						],
						[
							'Data' => 'Item value',
							'Item' => 'Available memory',
							'Display' => 'Indicators',
							'History data' => 'Trends',
							'Min' => '50',
							'Max' => '100',
							'Aggregation function' => 'avg',
							'Time period' => 'Custom',
							'id:time_period_from' => 'now-3d',
							'id:time_period_to' => 'now-1d',
							'Base colour' => '039BE5',
							'Thresholds' => [
								[
									'action' => USER_ACTION_UPDATE,
									'index' => 0,
									'threshold' => '1',
									'color' => 'FFEB3B'
								],
								[
									'action' => USER_ACTION_UPDATE,
									'index' => 1,
									'threshold' => '100',
									'color' => 'AAAAAA'
								]
							]
						]
					],
					'tags' => [
						['name' => 'value', 'value' => '12345', 'operator' => 'Contains'],
						['name' => '@#$%@', 'value' => 'a1b2c3d4', 'operator' => 'Equals'],
						['name' => 'AvF%21', 'operator' => 'Exists'],
						['name' => '_', 'operator' => 'Does not exist'],
						['name' => 'кириллица', 'value' => 'BcDa', 'operator' => 'Does not equal'],
						['name' => 'aaa6 😅', 'value' => 'bbb6 😅', 'operator' => 'Does not contain']
					]
				]
			]
		];
	}

	/**
	 * Update Top Hosts widget.
	 *
	 * @dataProvider getUpdateData
	 */
	public function testDashboardTopHostsWidget_Update($data) {
		if (CTestArrayHelper::get($data, 'expected', TEST_GOOD) === TEST_BAD) {
			// Hash before update.
			$old_hash = CDBHelper::getHash($this->sql);
		}

		$this->page->login()->open('zabbix.php?action=dashboard.view&dashboardid='.
				CDataHelper::get('TopHostsWidget.dashboardids.top_host_update')
		);
		$dashboard = CDashboardElement::find()->one();
		$form = $dashboard->edit()->getWidget(self::$updated_name)->edit();

		// Update column.
		if (array_key_exists('column_fields', $data)) {
			$this->fillColumnForm($data, 'update');
		}

		if (array_key_exists('tags', $data)) {
			$this->setTags($data['tags']);
		}

		if (array_key_exists('main_fields', $data)) {
			$form->fill($data['main_fields']);
			$form->submit();
			$this->page->waitUntilReady();
		}

		// Trim trailing and leading spaces in expected values before comparison.
		if (CTestArrayHelper::get($data, 'trim', false)) {
			CTestArrayHelper::trimArray($data);
		}

		// Check error message in main widget form.
		if (array_key_exists('main_error', $data)) {
			$this->assertMessage(TEST_BAD, null, $data['main_error']);
		}

		if (CTestArrayHelper::get($data, 'expected', TEST_GOOD) === TEST_BAD) {
			COverlayDialogElement::find()->one()->close();
			$dashboard->save();
			$this->assertMessage(TEST_GOOD, 'Dashboard updated');

			// Compare old hash and new one.
			$this->assertEquals($old_hash, CDBHelper::getHash($this->sql));
		}
		else {
			self::$updated_name = (array_key_exists('Name', $data['main_fields']))
				? $data['main_fields']['Name']
				: self::$updated_name;

			// Make sure that the widget is present before saving the dashboard.
			$header = CTestArrayHelper::get($data['main_fields'], 'Name', self::$updated_name);
			$dashboard->getWidget($header);
			$dashboard->save();

			// Check message that widget added.
			$this->assertMessage(TEST_GOOD, 'Dashboard updated');

			$this->checkWidget(self::$updated_name, $data, 'update');
		}
	}

	/**
	 * Delete top hosts widget.
	 */
	public function testDashboardTopHostsWidget_Delete() {
		$name = 'Top hosts delete';

		$this->page->login()->open('zabbix.php?action=dashboard.view&dashboardid='.
				CDataHelper::get('TopHostsWidget.dashboardids.top_host_delete')
		);
		$dashboard = CDashboardElement::find()->one()->edit();
		$dashboard->deleteWidget($name);
		$this->page->waitUntilReady();
		$dashboard->save();

		// Check that Dashboard has been saved.
		$this->assertMessage(TEST_GOOD, 'Dashboard updated');

		// Confirm that widget is not present on dashboard.
		$this->assertFalse($dashboard->getWidget($name, false)->isValid());

		// Check that widget is removed from DB.
		$widget_sql = 'SELECT * FROM widget_field wf LEFT JOIN widget w ON w.widgetid=wf.widgetid WHERE w.name='.zbx_dbstr($name);
		$this->assertEquals(0, CDBHelper::getCount($widget_sql));
	}

	public static function getRemoveData() {
		return [
			// #0 Remove column.
			[
				[
					'table_id' => 'id:list_columns',
					'remove_selector' => 'xpath:(.//button[@name="remove"])[2]'
				]
			],
			// #1 Remove tag.
			[
				[
					'table_id' => 'id:tags_table_tags',
					'remove_selector' => 'id:tags_0_remove'
				]
			],
			// #2 Remove threshold.
			[
				[
					'table_id' => 'id:thresholds_table',
					'remove_selector' => 'id:thresholds_0_remove'
				]
			]
		];
	}

	/**
	 * Remove tag, column, threshold.
	 *
	 * @dataProvider getRemoveData
	 */
	public function testDashboardTopHostsWidget_Remove($data) {
		$this->page->login()->open('zabbix.php?action=dashboard.view&dashboardid='.
				CDataHelper::get('TopHostsWidget.dashboardids.top_host_remove')
		);
		$dashboard = CDashboardElement::find()->one();
		$form = $dashboard->edit()->getWidget('Top hosts for remove')->edit();

		// Find and count tag/column/threshold before remove.
		if ($data['table_id'] !== 'id:thresholds_table') {
			$table = $form->query($data['table_id'])->one()->asTable();
			$amount_before = $table->getRows()->count();
			$table->query($data['remove_selector'])->one()->click();
		}
		else {
			$form->query('xpath:(.//button[@name="edit"])[1]')->one()->waitUntilVisible()->click();
			$column_form = COverlayDialogElement::find()->waitUntilReady()->asForm()->all()->last();
			$table = $column_form->query($data['table_id'])->one()->asTable();
			$amount_before = $table->getRows()->count();
			$table->query($data['remove_selector'])->one()->click();
			$column_form->submit();
		}

		// After remove column and threshold, form is reloaded.
		if ($data['table_id'] !== 'id:tags_table_tags') {
			$form->waitUntilReloaded()->submit();
		}
		else {
			$form->submit();
		}

		$dashboard->save();

		// Check that Dashboard has been saved.
		$this->assertMessage(TEST_GOOD, 'Dashboard updated');

		$dashboard->edit()->getWidget('Top hosts for remove')->edit();

		if ($data['table_id'] === 'id:thresholds_table') {
			$form->query('xpath:(.//button[@name="edit"])[1]')->one()->waitUntilVisible()->click();
			$column_form = COverlayDialogElement::find()->waitUntilReady()->asForm()->all()->last();
			$table = $column_form->query($data['table_id'])->one()->asTable();
		}

		// Check that tag/column/threshold removed.
		$this->assertEquals($amount_before - 1, $table->getRows()->count());
	}

	/**
	 * Check widget after update/creation.
	 *
	 * @param string    $header        widget name
	 * @param array     $data          values from data provider
	 * @param string    $action        check after creation or update
	 */
	protected function checkWidget($header, $data, $action) {
		$dashboard = CDashboardElement::find()->one();
		$form = $dashboard->edit()->getWidget($header)->edit();
		$form->checkValue($data['main_fields']);

		if (array_key_exists('tags', $data)) {
			$this->assertTags($data['tags']);
		}

		if (array_key_exists('column_fields', $data)) {
			// Count column amount from data provider.
			$column_amount = count($data['column_fields']);
			$table = $form->query('id:list_columns')->one()->asTable();

			// It is required to subtract 1 to ignore header row.
			$row_amount = $table->getRows()->count() - 1;

			if ($action === 'create') {
				// Count row amount from column table and compare with column amount from data provider.
				$this->assertEquals($column_amount, $row_amount);
			}

			// Check values from column form.
			$row_number = 1;
			foreach ($data['column_fields'] as $values) {
				// Check that column table has correct names for added columns.
				$table_name = (array_key_exists('Name', $values)) ? $values['Name'] : '';
				$table->getRow($row_number - 1)->getColumnData('Name', $table_name);

				// Check that column table has correct data.
				if ($values['Data'] === 'Item value') {
					$table_name = $values['Item'];
				}
				elseif ($values['Data'] === 'Host name') {
					$table_name = $values['Data'];
				}
				else {
					$table_name = $values['Text'];
				}
				$table->getRow($row_number - 1)->getColumnData('Data', $table_name);

				$form->query('xpath:(.//button[@name="edit"])['.$row_number.']')->one()->click();
				$column_form = COverlayDialogElement::find()->waitUntilReady()->asForm()->all()->last();
				$form_header = $this->query('xpath://div[@class="overlay-dialogue modal modal-popup"]//h4')->one()->getText();
				$this->assertEquals('Update column', $form_header);

				// Check Thresholds values.
				if (array_key_exists('Thresholds', $values)) {
					foreach($values['Thresholds'] as &$threshold) {
						unset($threshold['action'], $threshold['index']);
					}
					unset($threshold);

					$this->getTreshholdTable()->checkValue($values['Thresholds']);
					unset($values['Thresholds']);
				}

				$column_form->checkValue($values);
				$this->query('xpath:(//button[text()="Cancel"])[2]')->one()->click();

				// Check next row in a column table.
				if ($row_number < $row_amount) {
					$row_number++;
				}
			}
		}
	}

	/**
	 * Create or update "Top hosts" widget.
	 *
	 * @param array     $data      values from data provider
	 * @param string    $action    create or update action
	 */
	protected function fillColumnForm($data, $action) {
		// Starting counting column amount from 1 for xpath.
		if ($action === 'update') {
			$column_count = 1;
		}

		$form = $this->query('id:widget-dialogue-form')->one()->asForm();
		foreach ($data['column_fields'] as $values) {
			// Open the Column configuration add or column update dialog depending on the action type.
			$selector = ($action === 'create') ? 'id:add' : 'xpath:(.//button[@name="edit"])['.$column_count.']';
			$form->query($selector)->waitUntilClickable()->one()->click();
			$column_form = COverlayDialogElement::find()->waitUntilReady()->asForm()->all()->last();

			// Fill Thresholds values.
			if (array_key_exists('Thresholds', $values)) {
				$this->getTreshholdTable()->fill($values['Thresholds']);
				unset($values['Thresholds']);
			}

			$column_form->fill($values);
			$column_form->submit();

			// Updating top host several columns, change it count number.
			if ($action === 'update') {
				$column_count++;
			}

			// Check error message in column form.
			if (array_key_exists('column_error', $data)) {
				$this->assertMessage(TEST_BAD, null, $data['column_error']);
				$selector = ($action === 'update') ? 'Update column' : 'New column';
				$this->query('xpath://div/h4[text()="'.$selector.'"]/../button[@title="Close"]')->one()->click();
			}

			$column_form->waitUntilNotVisible();
			COverlayDialogElement::find()->waitUntilReady()->one();
		}
	}

	public static function getBarScreenshotsData() {
		return [
			// #0 As is.
			[
				[
					'main_fields' => [
						'Name' => 'Simple'
					],
					'column_fields' => [
						[
							'Name' => 'test column 1',
							'Data' => 'Item value',
							'Item' => '1_item'
						]
					],
					'screen_name' => 'as_is'
				]
			],
			// #1 Bar.
			[
				[
					'main_fields' => [
						'Name' => 'Bar'
					],
					'column_fields' => [
						[
							'Name' => 'test column 1',
							'Data' => 'Item value',
							'Item' => '1_item',
							'Display' => 'Bar',
							'Min' => '0',
							'Max' => '2000',
							'Thresholds' => [
								[
									'threshold' => ''
								]
							]
						]
					],
					'screen_name' => 'bar'
				]
			],
			// #2 Bar with threshold.
			[
				[
					'main_fields' => [
						'Name' => 'Bar threshold'
					],
					'column_fields' => [
						[
							'Name' => 'test column 1',
							'Data' => 'Item value',
							'Item' => '1_item',
							'Display' => 'Bar',
							'Min' => '0',
							'Max' => '2000',
							'Thresholds' => [
								[
									'threshold' => '500'
								]
							]
						]
					],
					'screen_name' => 'bar_thre'
				]
			],
			// #3 Indicators.
			[
				[
					'main_fields' => [
						'Name' => 'Indicators'
					],
					'column_fields' => [
						[
							'Name' => 'test column 1',
							'Data' => 'Item value',
							'Item' => '1_item',
							'Display' => 'Indicators',
							'Min' => '0',
							'Max' => '2000',
							'Thresholds' => [
								[
									'threshold' => ''
								]
							]
						]
					],
					'screen_name' => 'indi'
				]
			],
			// #4 Indicators with threshold.
			[
				[
					'main_fields' => [
						'Name' => 'Indicators threshold'
					],
					'column_fields' => [
						[
							'Name' => 'test column 1',
							'Data' => 'Item value',
							'Item' => '1_item',
							'Display' => 'Indicators',
							'Min' => '500',
							'Max' => '2000',
							'Thresholds' => [
								[
									'threshold' => '1500'
								]
							]
						]
					],
					'screen_name' => 'indi_thre'
				]
			],
			// #5 All 5 types visually.
			[
				[
					'main_fields' => [
						'Name' => 'All three'
					],
					'column_fields' => [
						[
							'Name' => 'test column 0',
							'Data' => 'Item value',
							'Item' => '1_item'
						],
						[
							'Name' => 'test column 1',
							'Data' => 'Item value',
							'Item' => '1_item',
							'Display' => 'Indicators',
							'Min' => '500',
							'Max' => '2000',
							'Thresholds' => [
								[
									'threshold' => '1500'
								]
							]
						],
						[
							'Name' => 'test column 2',
							'Data' => 'Item value',
							'Item' => '1_item',
							'Display' => 'Indicators',
							'Min' => '0',
							'Max' => '2000',
							'Thresholds' => [
								[
									'threshold' => ''
								]
							]
						],
						[
							'Name' => 'test column 3',
							'Data' => 'Item value',
							'Item' => '1_item',
							'Display' => 'Bar',
							'Min' => '0',
							'Max' => '2000',
							'Thresholds' => [
								[
									'threshold' => '500'
								]
							]
						],
						[
							'Name' => 'test column 4',
							'Data' => 'Item value',
							'Item' => '1_item',
							'Display' => 'Bar',
							'Min' => '0',
							'Max' => '2000',
							'Thresholds' => [
								[
									'threshold' => ''
								]
							]
						]
					],
					'screen_name' => 'all_types'
				]
			]
		];
	}

	/**
	 * Check widget bars with screenshots.
	 *
	 * @dataProvider getBarScreenshotsData
	 */
	public function testDashboardTopHostsWidget_WidgetAppearance($data) {
		$this->createTopHostsWidget($data, 'top_host_screenshots');

		// Check widget added and assert screenshots.
		$element = CDashboardElement::find()->one()->getWidget($data['main_fields']['Name']);
		$this->assertScreenshot($element, $data['screen_name']);
	}

	public static function getCheckTextItemsData() {
		return [
			// #0 Text item - value displayed.
			[
				[
					'main_fields' => [
						'Name' => 'Text value item'
					],
					'column_fields' => [
						[
							'Name' => 'column1',
							'Data' => 'Item value',
							'Item' => 'top_hosts_trap_text'
						]
					],
					'text' => "column1\nText for text item"
				]
			],
			// #1 Text item, history data Trends - value displayed.
			[
				[
					'main_fields' => [
						'Name' => 'Text trends history'
					],
					'column_fields' => [
						[
							'Name' => 'column1',
							'Data' => 'Item value',
							'Item' => 'top_hosts_trap_text',
							'History data' => 'Trends'
						]
					],
					'text' => "column1\nText for text item"
				]
			],
			// #2 Text item, display Bar - value not displayed.
			[
				[
					'main_fields' => [
						'Name' => 'Text display bar'
					],
					'column_fields' => [
						[
							'Name' => 'column1',
							'Data' => 'Item value',
							'Item' => 'top_hosts_trap_text',
							'Display' => 'Bar'
						]
					],
					'text' => "column1\nNo data found."
				]
			],
			// #3 Text item, display Indicators - value not displayed.
			[
				[
					'main_fields' => [
						'Name' => 'Text display indicators'
					],
					'column_fields' => [
						[
							'Name' => 'column1',
							'Data' => 'Item value',
							'Item' => 'top_hosts_trap_text',
							'Display' => 'Indicators'
						]
					],
					'text' => "column1\nNo data found."
				]
			],
			// #4 Text item, Aggregation function max - value not displayed.
			[
				[
					'main_fields' => [
						'Name' => 'Text aggregation function'
					],
					'column_fields' => [
						[
							'Name' => 'column1',
							'Data' => 'Item value',
							'Item' => 'top_hosts_trap_text',
							'Aggregation function' => 'max'
						]
					],
					'text' => "column1\nNo data found."
				]
			],
			// #5 Text item, Threshold - value not displayed.
			[
				[
					'main_fields' => [
						'Name' => 'Text threshold'
					],
					'column_fields' => [
						[
							'Name' => 'column1',
							'Data' => 'Item value',
							'Item' => 'top_hosts_trap_text',
							'Thresholds' => [
								[
									'threshold' => '10'
								]
							]
						]
					],
					'text' => "column1\nNo data found."
				]
			],
			// #6 Log item - value displayed.
			[
				[
					'main_fields' => [
						'Name' => 'Log value item'
					],
					'column_fields' => [
						[
							'Name' => 'column1',
							'Data' => 'Item value',
							'Item' => 'top_hosts_trap_log'
						]
					],
					'text' => "column1\nLogs for text item"
				]
			],
			// #7 Log item, history data Trends - value displayed.
			[
				[
					'main_fields' => [
						'Name' => 'Log trends history'
					],
					'column_fields' => [
						[
							'Name' => 'column1',
							'Data' => 'Item value',
							'Item' => 'top_hosts_trap_log',
							'History data' => 'Trends'
						]
					],
					'text' => "column1\nLogs for text item"
				]
			],
			// #8 Log item, display Bar - value not displayed.
			[
				[
					'main_fields' => [
						'Name' => 'Log display bar'
					],
					'column_fields' => [
						[
							'Name' => 'column1',
							'Data' => 'Item value',
							'Item' => 'top_hosts_trap_log',
							'Display' => 'Bar'
						]
					],
					'text' => "column1\nNo data found."
				]
			],
			// #9 Log item, display Indicators - value not displayed.
			[
				[
					'main_fields' => [
						'Name' => 'Log display indicators'
					],
					'column_fields' => [
						[
							'Name' => 'column1',
							'Data' => 'Item value',
							'Item' => 'top_hosts_trap_log',
							'Display' => 'Indicators'
						]
					],
					'text' => "column1\nNo data found."
				]
			],
			// #10 Log item, Aggregation function max - value not displayed.
			[
				[
					'main_fields' => [
						'Name' => 'Log aggregation function'
					],
					'column_fields' => [
						[
							'Name' => 'column1',
							'Data' => 'Item value',
							'Item' => 'top_hosts_trap_log',
							'Aggregation function' => 'max'
						]
					],
					'text' => "column1\nNo data found."
				]
			],
			// #11 Log item, Threshold - value not displayed.
			[
				[
					'main_fields' => [
						'Name' => 'Log threshold'
					],
					'column_fields' => [
						[
							'Name' => 'column1',
							'Data' => 'Item value',
							'Item' => 'top_hosts_trap_log',
							'Thresholds' => [
								[
									'threshold' => '10'
								]
							]
						]
					],
					'text' => "column1\nNo data found."
				]
			],
			// #12 Char item - value displayed.
			[
				[
					'main_fields' => [
						'Name' => 'Char value item'
					],
					'column_fields' => [
						[
							'Name' => 'column1',
							'Data' => 'Item value',
							'Item' => 'top_hosts_trap_char'
						]
					],
					'text' => "column1\ncharacters_here"
				]
			],
			// #13 Char item, history data Trends - value displayed.
			[
				[
					'main_fields' => [
						'Name' => 'Char trends history'
					],
					'column_fields' => [
						[
							'Name' => 'column1',
							'Data' => 'Item value',
							'Item' => 'top_hosts_trap_char',
							'History data' => 'Trends'
						]
					],
					'text' => "column1\ncharacters_here"
				]
			],
			// #14 Char item, display Bar - value not displayed.
			[
				[
					'main_fields' => [
						'Name' => 'Char display bar'
					],
					'column_fields' => [
						[
							'Name' => 'column1',
							'Data' => 'Item value',
							'Item' => 'top_hosts_trap_char',
							'Display' => 'Bar'
						]
					],
					'text' => "column1\nNo data found."
				]
			],
			// #15 Char item, display Indicators - value not displayed.
			[
				[
					'main_fields' => [
						'Name' => 'Char display indicators'
					],
					'column_fields' => [
						[
							'Name' => 'column1',
							'Data' => 'Item value',
							'Item' => 'top_hosts_trap_char',
							'Display' => 'Indicators'
						]
					],
					'text' => "column1\nNo data found."
				]
			],
			// #16 Char item, Aggregation function max - value not displayed.
			[
				[
					'main_fields' => [
						'Name' => 'Char aggregation function'
					],
					'column_fields' => [
						[
							'Name' => 'column1',
							'Data' => 'Item value',
							'Item' => 'top_hosts_trap_char',
							'Aggregation function' => 'max'
						]
					],
					'text' => "column1\nNo data found."
				]
			],
			// #17 Char item, Threshold - value not displayed.
			[
				[
					'main_fields' => [
						'Name' => 'Char threshold'
					],
					'column_fields' => [
						[
							'Name' => 'column1',
							'Data' => 'Item value',
							'Item' => 'top_hosts_trap_char',
							'Thresholds' => [
								[
									'threshold' => '10'
								]
							]
						]
					],
					'text' => "column1\nNo data found."
				]
			]
		];
	}

	/**
	 * Changing column parameters, check that text value is visible/non-visible.
	 *
	 * @dataProvider getCheckTextItemsData
	 */
	public function testDashboardTopHostsWidget_CheckTextItems($data) {
		$this->createTopHostsWidget($data, 'top_host_text_items');

		// Check if value displayed in column table.
		$this->assertEquals($data['text'], CDashboardElement::find()->one()->getWidget($data['main_fields']['Name'])
				->getContent()->getText()
		);
	}

	public static function getWidgetTimePeriodData() {
		return [
			// Widget with default configuration.
			[
				[
					'widgets' => [
						[
							'widget_type' => 'Top hosts',
							'main_fields' => [
								'Name' => 'Default widget'
							],
							'column_fields' => [
								[
									'Name' => 'Column default',
									'Item' => 'Available memory'
								]
							]
						]
					]
				]
			],
			// Widget with "Custom" time period configuration.
			[
				[
					'widgets' => [
						[
							'widget_type' => 'Top hosts',
							'main_fields' => [
								'Name' => 'Item widget with "Custom" time period'
							],
							'column_fields' => [
								[
									'Name' => 'Column with "Custom" time period',
									'Item' => 'Available memory',
									'Aggregation function' => 'min',
									'Time period' => 'Custom'
								]
							]
						]
					]
				]
			],
			// Two widgets with "Widget" and "Custom" time period configuration.
			[
				[
					'widgets' => [
						[
							'widget_type' => 'Graph (classic)',
							'main_fields' => [
								'Name' => 'Graph widget with "Custom" time period',
								'Graph' => 'Linux: System load',
								'Time period' => 'Custom',
								'id:time_period_from' => 'now-5400',
								'id:time_period_to' => 'now-1800'
							]
						],
						[
							'widget_type' => 'Top hosts',
							'main_fields' => [
								'Name' => 'Item widget with "Widget" time period'
							],
							'column_fields' => [
								[
									'Name' => 'Column with "Widget" time period',
									'Item' => 'Available memory',
									'Aggregation function' => 'max',
									'Time period' => 'Widget',
									'Widget' => 'Graph widget with "Custom" time period'
								]
							]
						]
					]
				]
			],
			[
				[
					'widgets' => [
						[
							'widget_type' => 'Graph (classic)',
							'main_fields' => [
								'Name' => 'Graph widget with "Custom" time period',
								'Graph' => 'Linux: System load',
								'Time period' => 'Custom',
								'id:time_period_from' => 'now-5400',
								'id:time_period_to' => 'now-1800'
							]
						],
						[
							'widget_type' => 'Top hosts',
							'main_fields' => [
								'Name' => 'Item widget with "Widget" time period'
							],
							'column_fields' => [
								[
									'Name' => 'Column default',
									'Item' => 'Available memory'
								],
								[
									'Name' => 'Column with "Widget" time period',
									'Item' => 'Available memory',
									'Aggregation function' => 'avg',
									'Time period' => 'Widget',
									'Widget' => 'Graph widget with "Custom" time period'
								],
								[
									'Name' => 'Column with "Custom" time period',
									'Item' => 'Available memory',
									'Aggregation function' => 'count',
									'Time period' => 'Custom'
								]
							]
						]
					]
				]
			],
			// Top hosts widget with time period "Dashboard" (enabled zoom filter).
			[
				[
					'widgets' => [
						[
							'widget_type' => 'Top hosts',
							'main_fields' => [
								'Name' => 'Top hosts widget with "Dashboard" time period'
							],
							'column_fields' => [
								[
									'Name' => 'Column with "Dashboard" time period',
									'Item' => 'Available memory in %',
									'Aggregation function' => 'sum',
									'Time period' => 'Dashboard'
								]
							]
						]
					],
					'zoom_filter' => true,
					'filter_layout' => true
				]
			],
			// Two widgets with time period "Dashboard" and "Custom" time period configuration.
			[
				[
					'widgets' => [
						[
							'widget_type' => 'Top hosts',
							'main_fields' => [
								'Name' => 'Top hosts widget with "Custom" time period'
							],
							'column_fields' => [
								[
									'Name' => 'Column with "Custom" time period',
									'Item' => 'Available memory in %',
									'Aggregation function' => 'first',
									'Time period' => 'Custom',
									'id:time_period_from' => 'now-2y',
									'id:time_period_to' => 'now-1y'
								]
							]
						],
						[
							'widget_type' => 'Action log',
							'main_fields' => [
								'Name' => 'Action log widget with Dashboard time period' // time period default state.
							]
						]
					],
					'zoom_filter' => true
				]
			],
			[
				[
					'widgets' => [
						[
							'widget_type' => 'Graph (classic)',
							'main_fields' => [
								'Name' => 'Graph widget with "Custom" time period',
								'Graph' => 'Linux: System load',
								'Time period' => 'Custom',
								'id:time_period_from' => 'now-5400',
								'id:time_period_to' => 'now-1800'
							]
						],
						[
							'widget_type' => 'Top hosts',
							'main_fields' => [
								'Name' => 'Top hosts widget with "Custom" time period'
							],
							'column_fields' => [
								[
									'Name' => 'Column with "Custom" time period',
									'Item' => 'Available memory in %',
									'Aggregation function' => 'first',
									'Time period' => 'Custom',
									'id:time_period_from' => 'now-2y',
									'id:time_period_to' => 'now-1y'
								],
								[
									'Name' => 'Column with "Dashboard" time period',
									'Item' => 'Available memory in %',
									'Aggregation function' => 'last',
									'Time period' => 'Dashboard'
								],
								[
									'Name' => 'Column default',
									'Item' => 'Available memory'
								],
								[
									'Name' => 'Column with "Widget" time period',
									'Item' => 'Available memory',
									'Aggregation function' => 'min',
									'Time period' => 'Widget',
									'Widget' => 'Graph widget with "Custom" time period'
								]
							]
						]
					],
					'zoom_filter' => true
				]
			]
		];
	}

	/**
	 * Check that dashboard time period filter appears regarding widget configuration.
	 *
	 * @dataProvider getWidgetTimePeriodData
	 */
	public function testDashboardTopHostsWidget_TimePeriodFilter($data) {
		$this->page->login()->open('zabbix.php?action=dashboard.view&dashboardid='.
				CDataHelper::get('TopHostsWidget.dashboardids.top_host_zoom_filter')
		);
		$dashboard = CDashboardElement::find()->one();

		foreach ($data['widgets'] as $widget) {
			$form = $dashboard->edit()->addWidget()->asForm();
			$form->fill(['Type' => CFormElement::RELOADABLE_FILL($widget['widget_type'])]);

			// Add new column.
			if (array_key_exists('column_fields', $widget)) {
				$this->fillColumnForm($widget, 'create');
			}

			$form->fill($widget['main_fields']);
			$form->submit();
			COverlayDialogElement::ensureNotPresent();
			$this->page->waitUntilReady();
			$dashboard->save();
		}

		$dashboard->waitUntilReady();
		$this->assertMessage('Dashboard updated');

		if (array_key_exists('zoom_filter', $data)) {
			// Check that zoom filter tab link is valid.
			$this->assertTrue($this->query('xpath:.//a[@href="#tab_1"]')->one()->isValid());

			// Check zoom filter layout.
			if (array_key_exists('filter_layout', $data)) {
				$filter = CFilterElement::find()->one();
				$this->assertEquals('Last 1 hour', $filter->getSelectedTabName());
				$this->assertEquals('Last 1 hour', $filter->query('link:Last 1 hour')->one()->getText());

				// Check time selector fields layout.
				foreach (['id:from' => 'now-1h', 'id:to' => 'now'] as $selector => $value) {
					$input = $this->query($selector)->one();
					$this->assertEquals($value, $input->getValue());
					$this->assertEquals(19, $input->getAttribute('maxlength'));
				}

				$buttons = [
					'xpath://button[contains(@class, "btn-time-left")]' => true,
					'xpath://button[contains(@class, "btn-time-right")]' => false,
					'button:Zoom out' => true,
					'button:Apply' => true,
					'id:from_calendar' => true,
					'id:to_calendar' => true
				];
				foreach ($buttons as $selector => $enabled) {
					$this->assertTrue($this->query($selector)->one()->isEnabled($enabled));
				}

				$this->assertEquals(1, $this->query('button:Apply')->all()->filter(CElementFilter::CLICKABLE)->count());
				$this->assertTrue($filter->isExpanded());
			}
		}
		else {
			$this->assertFalse($this->query('xpath:.//a[@href="#tab_1"]')->one(false)->isValid());
		}

		// Clear particular dashboard for next test case.
		DBexecute('DELETE FROM widget'.
				' WHERE dashboard_pageid'.
				' IN (SELECT dashboard_pageid'.
					' FROM dashboard_page'.
					' WHERE dashboardid='.CDataHelper::get('TopHostsWidget.dashboardids.top_host_zoom_filter').
				')'
		);
	}

	/**
	 * Function used to create Top Hosts widget with special columns for CheckTextItems and WidgetAppearance scenarios.
	 *
	 * @param array     $data    data provider values
	 * @param string    $name    name of the dashboard where to create Top Hosts widget
	 */
	protected function createTopHostsWidget($data, $name) {
		$dashboardid = CDataHelper::get('TopHostsWidget.dashboardids.'.$name);
		$this->page->login()->open('zabbix.php?action=dashboard.view&dashboardid='.$dashboardid);
		$dashboard = CDashboardElement::find()->one();
		$form = $dashboard->edit()->addWidget()->asForm();
		$form->fill(['Type' => 'Top hosts']);
		COverlayDialogElement::find()->waitUntilReady()->one();

		// Add new column and save widget.
		$this->fillColumnForm($data, 'create');
		$form->fill($data['main_fields'])->submit();
		COverlayDialogElement::ensureNotPresent();
		$dashboard->getWidget($data['main_fields']['Name'])->waitUntilReady();
		$dashboard->save();
		$this->assertMessage(TEST_GOOD, 'Dashboard updated');
	}

	/**
	 * Check fields attributes for given form.
	 *
	 * @param array           $data    provided data
	 * @param CFormElement    $form    form to be checked
	 */
	protected function checkFieldsAttributes($data, $form) {
		foreach ($data as $label => $attributes) {
			$field = $form->getField($label);
			$this->assertTrue($field->isVisible(CTestArrayHelper::get($attributes, 'visible', true)));
			$this->assertTrue($field->isEnabled(CTestArrayHelper::get($attributes, 'enabled', true)));

			if (array_key_exists('value', $attributes)) {
				$this->assertEquals($attributes['value'], $field->getValue());
			}

			if (array_key_exists('maxlength', $attributes)) {
				$this->assertEquals($attributes['maxlength'], $field->getAttribute('maxlength'));
			}

			if (array_key_exists('placeholder', $attributes)) {
				$this->assertEquals($attributes['placeholder'], $field->getAttribute('placeholder'));
			}

			if (array_key_exists('labels', $attributes)) {
				$this->assertEquals($attributes['labels'], $field->asSegmentedRadio()->getLabels()->asText());
			}

			if (array_key_exists('options', $attributes)) {
				$this->assertEquals($attributes['options'], $field->asDropdown()->getOptions()->asText());
			}

			if (array_key_exists('color', $attributes)) {
				$this->assertEquals($attributes['color'], $form->query($label)->asColorPicker()->one()->getValue());
			}
		}
	}

	/**
	 * Test function for assuring that binary items are not available in Top hosts widget.
	 */
	public function testDashboardTopHostsWidget_CheckAvailableItems() {
		$dashboardid = CDataHelper::get('TopHostsWidget.dashboardids.top_host_create');
		$url = 'zabbix.php?action=dashboard.view&dashboardid='.$dashboardid;
		$this->checkAvailableItems($url, 'Top hosts');
	}

	/**
	 * Delete all created data after test.
	 */
	public static function clearData() {
		$dashboardids = CDBHelper::getColumn("SELECT * from dashboard where name LIKE 'top_host_%'", 'dashboardid');
		CDataHelper::call('dashboard.delete', $dashboardids);

		$itemids = CDBHelper::getColumn("SELECT * FROM items WHERE name LIKE 'top_hosts_trap%'", 'itemid');
		CDataHelper::call('item.delete', $itemids);
	}
}<|MERGE_RESOLUTION|>--- conflicted
+++ resolved
@@ -655,15 +655,9 @@
 			[
 				[
 					'expected' => TEST_BAD,
-<<<<<<< HEAD
-					'main_fields' => [
-						'Name' => 'Host count error with item column',
-						'Host count' => 'zzz'
-=======
-					'main_fields' =>  [
+					'main_fields' => [
 						'Name' => 'Host limit error with item column',
 						'Host limit' => 'zzz'
->>>>>>> a595bbbf
 					],
 					'column_fields' => [
 						[
@@ -681,15 +675,9 @@
 			[
 				[
 					'expected' => TEST_BAD,
-<<<<<<< HEAD
-					'main_fields' => [
-						'Name' => 'Host count error without item column',
-						'Host count' => '333'
-=======
-					'main_fields' =>  [
+					'main_fields' => [
 						'Name' => 'Host limit error without item column',
 						'Host limit' => '333'
->>>>>>> a595bbbf
 					],
 					'column_fields' => [
 						[
@@ -1423,13 +1411,8 @@
 			[
 				[
 					'expected' => TEST_BAD,
-<<<<<<< HEAD
-					'main_fields' => [
-						'Host count' => '0'
-=======
-					'main_fields' =>  [
+					'main_fields' => [
 						'Host limit' => '0'
->>>>>>> a595bbbf
 					],
 					'main_error' => [
 						'Invalid parameter "Host limit": value must be one of 1-100.'
