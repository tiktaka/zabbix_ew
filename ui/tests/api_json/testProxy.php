--- conflicted
+++ resolved
@@ -3086,21 +3086,21 @@
 					'proxyid' => 'update_active_defaults',
 					'allowed_addresses' => '192.168.0-255.0/30'
 				],
-				'expected_error' => 'Invalid parameter "/1/allowed_addresses": invalid address range "192.168.0-255.0/30".'
+				'expected_error' => 'Invalid parameter "/1/allowed_addresses": incorrect address starting from "/30".'
 			],
 			'Test proxy.update: invalid "allowed_addresses" (IPv6 address range)' => [
 				'proxy' => [
 					'proxyid' => 'update_active_defaults',
 					'allowed_addresses' => '::ff-0ffff'
 				],
-				'expected_error' => 'Invalid parameter "/1/allowed_addresses": invalid address range "::ff-0ffff".'
+				'expected_error' => 'Invalid parameter "/1/allowed_addresses": incorrect address starting from "::ff-0ffff".'
 			],
 			'Test proxy.update: invalid "allowed_addresses" (user macro)' => [
 				'proxy' => [
 					'proxyid' => 'update_active_defaults',
 					'allowed_addresses' => '{$MACRO}'
 				],
-				'expected_error' => 'Invalid parameter "/1/allowed_addresses": invalid address range "{$MACRO}".'
+				'expected_error' => 'Invalid parameter "/1/allowed_addresses": incorrect address starting from "{$MACRO}".'
 			],
 			'Test proxy.update: invalid "allowed_addresses" (too long)' => [
 				'proxy' => [
@@ -3846,11 +3846,7 @@
 					'timeout_db_monitor' => '5s',
 					'timeout_http_agent' => ''
 				],
-<<<<<<< HEAD
-				'expected_error' => 'Invalid parameter "/1/allowed_addresses": incorrect address starting from "/30".'
-=======
 				'expected_error' => 'Invalid parameter "/1/timeout_http_agent": cannot be empty.'
->>>>>>> c48d72aa
 			],
 			'Test proxy.update: invalid "timeout_http_agent" (not a time unit)' => [
 				'proxy' => [
@@ -3863,11 +3859,7 @@
 					'timeout_db_monitor' => '5s',
 					'timeout_http_agent' => 'abc'
 				],
-<<<<<<< HEAD
-				'expected_error' => 'Invalid parameter "/1/allowed_addresses": incorrect address starting from "::ff-0ffff".'
-=======
 				'expected_error' => 'Invalid parameter "/1/timeout_http_agent": a time unit is expected.'
->>>>>>> c48d72aa
 			],
 			'Test proxy.update: invalid "timeout_http_agent" (too small)' => [
 				'proxy' => [
@@ -3880,11 +3872,7 @@
 					'timeout_db_monitor' => '5s',
 					'timeout_http_agent' => -1
 				],
-<<<<<<< HEAD
-				'expected_error' => 'Invalid parameter "/1/allowed_addresses": incorrect address starting from "{$MACRO}".'
-=======
 				'expected_error' => 'Invalid parameter "/1/timeout_http_agent": value must be one of 1-600.'
->>>>>>> c48d72aa
 			],
 			'Test proxy.update: invalid "timeout_http_agent" (too large)' => [
 				'proxy' => [
