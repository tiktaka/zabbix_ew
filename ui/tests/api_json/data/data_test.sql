-- Test data for API tests

-- Activate "Zabbix Server" host
UPDATE hosts SET status=0 WHERE host='Zabbix server';

-- host groups
INSERT INTO hosts (hostid, host, name, status, description) VALUES (50009, 'API Host', 'API Host', 0, '');
INSERT INTO hosts (hostid, host, name, status, description) VALUES (50010, 'API Template', 'API Template', 3, '');
INSERT INTO hosts (hostid, host, name, status, description) VALUES (50012, 'API Host for read permissions', 'API Host for read permissions', 0, '');
INSERT INTO hosts (hostid, host, name, status, description) VALUES (50013, 'API disabled host', 'API disabled host', 1, '');
INSERT INTO hosts (hostid, host, name, status, description) VALUES (50014, 'API Host for deny permissions', 'API Host for deny permissions', 0, '');
INSERT INTO hosts (hostid, host, name, status, description) VALUES (90020, '90020', '90020', 0, '');
INSERT INTO hosts (hostid, host, name, status, description) VALUES (90021, '90021', '90021', 0, '');
INSERT INTO interface (interfaceid,hostid,main,type,useip,ip,dns,port) values (50022,50009,1,1,1,'127.0.0.1','','10050');
INSERT INTO interface (interfaceid,hostid,main,type,useip,ip,dns,port) values (50023,50012,1,1,1,'127.0.0.1','','10050');
INSERT INTO interface (interfaceid,hostid,main,type,useip,ip,dns,port) values (50024,50013,1,1,1,'127.0.0.1','','10050');
INSERT INTO interface (interfaceid,hostid,main,type,useip,ip,dns,port) values (50025,50014,1,1,1,'127.0.0.1','','10050');
INSERT INTO interface (interfaceid,hostid,main,type,useip,ip,dns,port) values (50029,50009,1,2,1,'127.0.0.1','','161');
INSERT INTO interface (interfaceid,hostid,main,type,useip,ip,dns,port) values (50030,50009,1,4,1,'127.0.0.1','','12345');
INSERT INTO interface (interfaceid,hostid,main,type,useip,ip,dns,port) values (50031,50009,1,3,1,'127.0.0.1','','623');
INSERT INTO interface_snmp (interfaceid, version, bulk, community, securityname, securitylevel, authpassphrase, privpassphrase, authprotocol, privprotocol, contextname) VALUES (50029, 2, 1, '{$SNMP_COMMUNITY}', '', 0, '', '', 0, 0, '');
INSERT INTO hstgrp (groupid,type,uuid,name) VALUES (50012,0,'34a832fc9add475290d1655a012b20ee','API group for hosts');
INSERT INTO hstgrp (groupid,type,uuid,name) VALUES (50013,1,'df60e37bb99849a9817e9805c4496cae','API group for templates');
INSERT INTO hstgrp (groupid,type,uuid,name) VALUES (50016,0,'2e684a6d9f22417d8d2ef286c9f86e97','API group with read permissions');
INSERT INTO hstgrp (groupid,type,uuid,name) VALUES (50017,0,'1d53a0938db34c5f8e5116487e620477','API group with deny permissions');
INSERT INTO hstgrp (groupid,type,uuid,name) VALUES (90020,0,'96258844beaf4c1f9528ca96b32f24de','90000Eur');
INSERT INTO hstgrp (groupid,type,uuid,name) VALUES (90021,0,'53f820730464462ea00d258d71359947','90000Eur/LV');
INSERT INTO usrgrp (usrgrpid,name) VALUES (90000,'90000 Eur group write except one');
INSERT INTO users (userid,username,passwd,roleid) VALUES (90000,'90000','$2a$10$Hr7Z1FX/x9OPhdUu9.5CL.XyL9IKPiVcoxJgGbtIHc3.Svk/awB5q',2);
INSERT INTO users_groups (id,usrgrpid,userid) VALUES (90000,90000,90000);
INSERT INTO hosts_groups (hostgroupid, hostid, groupid) VALUES (50009, 50009, 50012);
INSERT INTO hosts_groups (hostgroupid, hostid, groupid) VALUES (50011, 50010, 50013);
INSERT INTO hosts_groups (hostgroupid, hostid, groupid) VALUES (50012, 50012, 50016);
INSERT INTO hosts_groups (hostgroupid, hostid, groupid) VALUES (50014, 50014, 50017);
INSERT INTO hosts_groups (hostid,groupid,hostgroupid) VALUES (90020,90020,90020);
INSERT INTO hosts_groups (hostid,groupid,hostgroupid) VALUES (90021,90021,90021);
INSERT INTO hosts_templates (hosttemplateid, hostid, templateid) VALUES (50003, 50009, 50010);
INSERT INTO items (itemid,hostid,interfaceid,type,value_type,name,key_,delay,history,status,params,description,query_fields,flags,posts,headers) VALUES (400660, 50009, 50022, 0, 2,'API discovery rule','vfs.fs.discovery',30,90,0,'','','',1,'','');
INSERT INTO hstgrp (groupid,type,uuid,name) VALUES (50005,0,'c5ed6d1365b145c5b4f522832909b22e','API host group for update');
INSERT INTO hosts_groups (hostgroupid, hostid, groupid) VALUES (50010, 50009, 50005);
INSERT INTO hstgrp (groupid,type,uuid,name) VALUES (50006,0,'9cd829bbd9e94619a15694489aacb1cc','API host group for update internal');
INSERT INTO hstgrp (groupid,type,uuid,name) VALUES (50007,0,'395e5c5d29cf4ffcbc07b1a649b64a1c','API host group delete internal');
INSERT INTO hstgrp (groupid,type,uuid,name) VALUES (50008,0,'2ceb313566944cb3ab0ab2106b99f01c','API host group delete');
INSERT INTO hstgrp (groupid,type,uuid,name) VALUES (50009,0,'f04424f8880d4bc8a3b3075d1e246224','API host group delete2');
INSERT INTO hstgrp (groupid,type,uuid,name) VALUES (50010,0,'7a6aac19b9dc42a1afb7582a8e3d4283','API host group delete3');
INSERT INTO hstgrp (groupid,type,uuid,name) VALUES (50011,0,'a93383e7641547fe9572f36e6937f9fb','API host group delete4');
-- discovered host groups
INSERT INTO hosts (hostid, host, name, status, flags, description) VALUES (50011, 'API host prototype {#FSNAME}', 'API host prototype {#FSNAME}', 0, 2, '');
INSERT INTO hstgrp (groupid,type,uuid,name) VALUES (50014,0,'31e39dc724624c97b2e93caba8517465','API group for host prototype');
INSERT INTO host_discovery (hostid,parent_hostid,parent_itemid) VALUES (50011,NULL,400660);
INSERT INTO group_prototype (group_prototypeid, hostid, name, groupid, templateid) VALUES (50108, 50011, 'API discovery group {#HV.NAME}', NULL, NULL);
INSERT INTO group_prototype (group_prototypeid, hostid, name, groupid, templateid) VALUES (50109, 50011, '', 50014, NULL);
INSERT INTO hstgrp (groupid,type,uuid,name,flags) VALUES (50015,0,'de6322aebbae4f53acfc87747da877d8','API discovery group {#HV.NAME}',4);
INSERT INTO group_discovery (groupdiscoveryid, groupid, parent_group_prototypeid, name) VALUES (1, 50015, 50108, 'API discovery group {#HV.NAME}');
-- host prototype for delete
INSERT INTO hosts (hostid, host, name, status, flags, description, custom_interfaces) VALUES (50015, 'API host prototype for delete {#FSNAME}', 'API host prototype for delete {#FSNAME}', 0, 2, '', 1);
INSERT INTO host_discovery (hostid,parent_hostid,parent_itemid) VALUES (50015,NULL,400660);
INSERT INTO group_prototype (group_prototypeid, hostid, name, groupid, templateid) VALUES (50112, 50015, '', 50014, NULL);
INSERT INTO interface (interfaceid,hostid,main,type,useip,ip,dns,port) values (50028,50015,1,2,1,'127.0.0.1','','10050');
INSERT INTO interface_snmp (interfaceid, version, bulk, community) values (50028, 2, 1, '{$SNMP_COMMUNITY}');
-- template groups
INSERT INTO hstgrp (groupid,type,uuid,name) VALUES (52001,1,'0017df112619495d833b7c22ff373fc1','API template group 1');
INSERT INTO hstgrp (groupid,type,uuid,name) VALUES (52002,1,'9aa1b2ef98c24511a6f7247404882504','API template group 2');
INSERT INTO hstgrp (groupid,type,uuid,name) VALUES (52003,1,'0ebed341e6694061b36aec53d0b3ea32','API template group 3');
INSERT INTO hstgrp (groupid,type,uuid,name) VALUES (52004,1,'ba7a6cc0bf17407fbda874131f023678','API template group to delete');
INSERT INTO hstgrp (groupid,type,uuid,name) VALUES (52005,1,'1785b8abeb844a85a76961f31a64a60d','API template group with template 1');
INSERT INTO hstgrp (groupid,type,uuid,name) VALUES (52006,1,'77f66d8c2dae4802a6c73ca6acb4e1db','API template group with template 2');
INSERT INTO hstgrp (groupid,type,uuid,name) VALUES (52007,1,'e006fa58254e4961b7f0437c919909e8','API template group to delete 2');
INSERT INTO hstgrp (groupid,type,uuid,name) VALUES (52008,1,'720287feafa340278a5fd726b687c752','API template group to delete 3');
INSERT INTO hosts (hostid, host, name, status, description) VALUES (50020, 'API Template 2', 'API Template 2', 3, '');
INSERT INTO hosts_groups (hostgroupid, hostid, groupid) VALUES (55001, 50020, 52005);
INSERT INTO hosts_groups (hostgroupid, hostid, groupid) VALUES (55002, 50020, 52006);

-- user group
INSERT INTO usrgrp (usrgrpid, name) VALUES (14, 'API user group for update with user and rights');
INSERT INTO usrgrp (usrgrpid, name) VALUES (15, 'API user group with one user');
INSERT INTO usrgrp (usrgrpid, name) VALUES (16, 'API user group delete');
INSERT INTO usrgrp (usrgrpid, name) VALUES (17, 'API user group delete1');
INSERT INTO usrgrp (usrgrpid, name) VALUES (18, 'API user group delete2');
INSERT INTO usrgrp (usrgrpid, name) VALUES (19, 'API user group delete3');
INSERT INTO usrgrp (usrgrpid, name) VALUES (20, 'API user group in actions');
INSERT INTO usrgrp (usrgrpid, name) VALUES (21, 'API user group in scripts');
INSERT INTO usrgrp (usrgrpid, name) VALUES (22, 'API user group in configuration');
INSERT INTO usrgrp (usrgrpid, name) VALUES (23, 'API user group for update');
INSERT INTO users (userid, username, passwd, autologin, autologout, lang, refresh, roleid, theme, attempt_failed, attempt_clock, rows_per_page) VALUES (4, 'zabbix-admin', '$2a$10$PmEcvov/w84R3sShOV4rX.xJd81bwgaK4o0SfoiSxop2ol7PPGsOi', 0, 0, 'en_US', '30s', 2, 'default', 0, 0, 50);
INSERT INTO users (userid, username, passwd, autologin, autologout, lang, refresh, roleid, theme, attempt_failed, attempt_clock, rows_per_page) VALUES (5, 'zabbix-user', '$2a$10$w8oiYEgP3Fy4XuPIE5VCiO2j5snJEopKfTCYa3DC7bNL83ldKlPRS', 0, 0, 'en_US', '30s', 1, 'default', 0, 0, 50);
INSERT INTO users (userid, username, passwd, autologin, autologout, lang, refresh, roleid, theme, attempt_failed, attempt_clock, rows_per_page) VALUES (6, 'user-in-one-group', '$2a$10$mTYvfZskz3369zQaYLogHuSUMQ11YSEOZtua2NFSL3/.T6kQ/bNaG', 0, 0, 'en_US', '30s', 2, 'default', 0, 0, 50);
INSERT INTO users (userid, username, passwd, autologin, autologout, lang, refresh, roleid, theme, attempt_failed, attempt_clock, rows_per_page) VALUES (7, 'user-in-two-groups', '$2a$10$GiBCQXAPeTCPR9rEQ/YodOmE7mqvXjYwbEkZLGP7iWU/fzKcB9yF6', 0, 0, 'en_US', '30s', 2, 'default', 0, 0, 50);
INSERT INTO users (userid, username, passwd, autologin, autologout, lang, refresh, roleid, theme, attempt_failed, attempt_clock, rows_per_page) VALUES (8, 'api-user', '$2a$10$NyZQvuelvUVqpCDYb7cOy.pEewNe9U0MK0ZIdjJeupYbgHU6G7Iea', 0, 0, 'en_US', '30s', 2, 'default', 0, 0, 50);
INSERT INTO users_groups (id, usrgrpid, userid) VALUES (7, 8, 4);
INSERT INTO users_groups (id, usrgrpid, userid) VALUES (8, 14, 4);
INSERT INTO users_groups (id, usrgrpid, userid) VALUES (9, 15, 6);
INSERT INTO users_groups (id, usrgrpid, userid) VALUES (10, 16, 7);
INSERT INTO users_groups (id, usrgrpid, userid) VALUES (11, 17, 7);
INSERT INTO rights (rightid, groupid, permission, id) VALUES (2, 14, 3, 50012);
INSERT INTO rights (rightid, groupid, permission, id) VALUES (3, 14, 2, 50016);
INSERT INTO rights (rightid, groupid, permission, id) VALUES (4, 14, 0, 50017);
INSERT INTO actions (actionid, name, eventsource, evaltype, status, esc_period) VALUES (16, 'API action', 0, 0, 0, 60);
INSERT INTO operations (operationid, actionid, operationtype, esc_period, esc_step_from, esc_step_to, evaltype) VALUES (31, 16, 0, 0, 1, 1, 0);
INSERT INTO opmessage (operationid, default_msg, subject, message, mediatypeid) VALUES (31, 0, '{TRIGGER.NAME}: {TRIGGER.STATUS}', '{TRIGGER.NAME}: {TRIGGER.STATUS}Last value: {ITEM.LASTVALUE}{TRIGGER.URL}', NULL);
INSERT INTO opmessage_grp (opmessage_grpid, operationid, usrgrpid) VALUES (21, 31, 20);
INSERT INTO scripts (scriptid, name, command, host_access, usrgrpid, groupid, description, confirmation, type, execute_on, timeout, scope, port, authtype, username, password, publickey, privatekey, menu_path) VALUES (4, 'API script', 'test', 2, 21, NULL, 'api script description', '', 0, 2, '30s', 1, '', 0, '', '', '', '', '');
UPDATE config SET alert_usrgrpid = 22 WHERE configid = 1;

-- users
INSERT INTO users (userid, username, passwd, autologin, autologout, lang, refresh, roleid, theme, attempt_failed, attempt_clock, rows_per_page) VALUES (9, 'api-user-for-update', '$2a$10$dP76CSji4ozQxSxLQeUGc.sJgSPuwN8b4pjnKIoOeQXts2Wm86ige', 0, '15m', 'en_US', '30s', 2, 'default', 0, 0, 50);
INSERT INTO users (userid, username, passwd, autologin, autologout, lang, refresh, roleid, theme, attempt_failed, attempt_clock, rows_per_page) VALUES (10, 'api-user-delete', '$2a$10$8ioYyO/Xkyhx64W.z0B3YONQ7.s2zqMRqhkYt/z6S9.MkqEYsWCOq', 0, '15m', 'en_US', '30s', 2, 'default', 0, 0, 50);
INSERT INTO users (userid, username, passwd, autologin, autologout, lang, refresh, roleid, theme, attempt_failed, attempt_clock, rows_per_page) VALUES (11, 'api-user-delete1', '$2a$10$NU0MhxghxIbvCen5pBY.WuC9eYpqYS2mE8P6dQIMC00yhlalXhUWO', 0, '15m', 'en_US', '30s', 2, 'default', 0, 0, 50);
INSERT INTO users (userid, username, passwd, autologin, autologout, lang, refresh, roleid, theme, attempt_failed, attempt_clock, rows_per_page) VALUES (12, 'api-user-delete2', '$2a$10$t.cDXioxmkgwEigzPU0aQejc8rAfjt6ZxY6WIllrN0IpEH4pp3I/K', 0, '15m', 'en_US', '30s', 2, 'default', 0, 0, 50);
INSERT INTO users (userid, username, passwd, autologin, autologout, lang, refresh, roleid, theme, attempt_failed, attempt_clock, rows_per_page) VALUES (13, 'api-user-action', '$2a$10$w6u3jruB673s5A/Qrg7VZOFof/yuARrPQYpZk7xbSTw7O/wgSw9Sq', 0, '15m', 'en_US', '30s', 2, 'default', 0, 0, 50);
INSERT INTO users (userid, username, passwd, autologin, autologout, lang, refresh, roleid, theme, attempt_failed, attempt_clock, rows_per_page) VALUES (14, 'api-user-map', '$2a$10$1uCgmg.SoVtN98NTt/815./E/mFIdJH2r3aF1RFY1QwmFVlnbCXTK', 0, '15m', 'en_US', '30s', 2, 'default', 0, 0, 50);
INSERT INTO users (userid, username, passwd, autologin, autologout, lang, refresh, roleid, theme, attempt_failed, attempt_clock, rows_per_page) VALUES (15, 'api-user-for-unblock', '$2a$10$/a5lFsoEm56b01q1uAoM8ecSmazNhrYbidYeBibtRzUxbIgmIAvR.', 0, '15m', 'en_US', '30s', 2, 'default', 5, 0, 50);
INSERT INTO users (userid, username, passwd, autologin, autologout, lang, refresh, roleid, theme, attempt_failed, attempt_clock, rows_per_page) VALUES (16, 'api-user-for-password-super-admin', '$2y$10$uh530zmzcd.PIsFjGTOkTuMsfdBAYwco219gbuwoX8ZJXNoTRJKva', 0, '15m', 'en_US', '30s', 3, 'default', 0, 0, 50);
INSERT INTO users (userid, username, passwd, autologin, autologout, lang, refresh, roleid, theme, attempt_failed, attempt_clock, rows_per_page) VALUES (17, 'api-user-for-password-user', '$2y$10$qcklx4y/EpBt2nYNKOafq.69J7kwdyNhoh9WHdlA9zOhZmS2Im.9.', 0, '15m', 'en_US', '30s', 1, 'default', 0, 0, 50);
INSERT INTO users_groups (id, usrgrpid, userid) VALUES (12, 14, 9);
INSERT INTO users_groups (id, usrgrpid, userid) VALUES (13, 14, 10);
INSERT INTO users_groups (id, usrgrpid, userid) VALUES (14, 14, 11);
INSERT INTO users_groups (id, usrgrpid, userid) VALUES (15, 14, 12);
INSERT INTO users_groups (id, usrgrpid, userid) VALUES (16, 9, 13);
INSERT INTO users_groups (id, usrgrpid, userid) VALUES (17, 14, 14);
INSERT INTO users_groups (id, usrgrpid, userid) VALUES (20, 14, 5);
INSERT INTO users_groups (id, usrgrpid, userid) VALUES (21, 23, 15);
INSERT INTO actions (actionid, name, eventsource, evaltype, status, esc_period) VALUES (17, 'API action with user', 0, 0, 0, 60);
INSERT INTO operations (operationid, actionid, operationtype, esc_period, esc_step_from, esc_step_to, evaltype) VALUES (32, 17, 0, 0, 1, 1, 0);
INSERT INTO opmessage (operationid, default_msg, subject, message, mediatypeid) VALUES (32, 0, '{TRIGGER.NAME}: {TRIGGER.STATUS}', '{TRIGGER.NAME}: {TRIGGER.STATUS}Last value: {ITEM.LASTVALUE}{TRIGGER.URL}', NULL);
INSERT INTO opmessage_usr (opmessage_usrid, operationid, userid) VALUES (4, 32, 13);
INSERT INTO sysmaps (sysmapid, name, width, height, backgroundid, label_type, label_location, highlight, expandproblem, markelements, show_unack, userid, private) VALUES (6, 'API map', 800, 600, NULL, 0, 0, 1, 1, 1, 2, 14, 0);

-- valuemap
INSERT INTO valuemap (valuemapid,hostid,name) VALUES (1399,50009,'API value map for update');
INSERT INTO valuemap (valuemapid,hostid,name) VALUES (1400,50009,'API value map for update with mappings');
INSERT INTO valuemap (valuemapid,hostid,name) VALUES (1401,50009,'API value map delete');
INSERT INTO valuemap (valuemapid,hostid,name) VALUES (1402,50009,'API value map delete2');
INSERT INTO valuemap (valuemapid,hostid,name) VALUES (1403,50009,'API value map delete3');
INSERT INTO valuemap (valuemapid,hostid,name) VALUES (1404,50009,'API value map delete4');
INSERT INTO valuemap (valuemapid,hostid,name) VALUES (1405,50009,'API value duplicate');
INSERT INTO valuemap_mapping (valuemap_mappingid,valuemapid,value,newvalue) VALUES (99040,1399,'1','Unknown');
INSERT INTO valuemap_mapping (valuemap_mappingid,valuemapid,value,newvalue) VALUES (99050,1400,'One','Online');
INSERT INTO valuemap_mapping (valuemap_mappingid,valuemapid,value,newvalue) VALUES (99060,1400,'Two','Offline');
INSERT INTO valuemap_mapping (valuemap_mappingid,valuemapid,value,newvalue) VALUES (99070,1401,'1','Unknown');
INSERT INTO valuemap_mapping (valuemap_mappingid,valuemapid,value,newvalue) VALUES (99080,1402,'Three','Other');
INSERT INTO valuemap_mapping (valuemap_mappingid,valuemapid,value,newvalue) VALUES (99090,1403,'Four','Unknown');
INSERT INTO valuemap_mapping (valuemap_mappingid,valuemapid,value,newvalue) VALUES (99100,1404,'1','Unknown');
INSERT INTO valuemap_mapping (valuemap_mappingid,valuemapid,value,newvalue) VALUES (99110,1405,'1','Unknown');

-- global macro
INSERT INTO globalmacro (globalmacroid, macro, value, description) VALUES (13,'{$API_MACRO_FOR_UPDATE1}','update','desc');
INSERT INTO globalmacro (globalmacroid, macro, value, description) VALUES (14,'{$API_MACRO_FOR_UPDATE2}','update','');
INSERT INTO globalmacro (globalmacroid, macro, value, description) VALUES (15,'{$API_MACRO_FOR_DELETE}','abc','');
INSERT INTO globalmacro (globalmacroid, macro, value, description) VALUES (16,'{$API_MACRO_FOR_DELETE1}','1','');
INSERT INTO globalmacro (globalmacroid, macro, value, description) VALUES (17,'{$API_MACRO_FOR_DELETE2}','2','');

-- host macro
INSERT INTO hostmacro (hostmacroid, hostid, macro, value, description) VALUES (1,90020,'{$HOST_MACRO_1}','value','description');
INSERT INTO hostmacro (hostmacroid, hostid, macro, value, description) VALUES (2,90020,'{$HOST_MACRO_2}','value','');

-- icon map
INSERT INTO icon_map (iconmapid, name, default_iconid) VALUES (1,'API icon map',2);
INSERT INTO icon_mapping (iconmappingid, iconmapid, iconid, inventory_link, expression, sortorder) VALUES (1,1,2,1,'api icon map expression',0);
INSERT INTO icon_map (iconmapid, name, default_iconid) VALUES (2,'API icon map for update1',2);
INSERT INTO icon_mapping (iconmappingid, iconmapid, iconid, inventory_link, expression, sortorder) VALUES (2,2,2,1,'api expression for update1',0);
INSERT INTO icon_map (iconmapid, name, default_iconid) VALUES (3,'API icon map for update2',2);
INSERT INTO icon_mapping (iconmappingid, iconmapid, iconid, inventory_link, expression, sortorder) VALUES (3,3,2,1,'api expression for update2',0);
INSERT INTO icon_map (iconmapid, name, default_iconid) VALUES (4,'API icon map for delete',2);
INSERT INTO icon_mapping (iconmappingid, iconmapid, iconid, inventory_link, expression, sortorder) VALUES (4,4,2,1,'api expression for delete',0);
INSERT INTO icon_map (iconmapid, name, default_iconid) VALUES (5,'API icon map for delete1',2);
INSERT INTO icon_mapping (iconmappingid, iconmapid, iconid, inventory_link, expression, sortorder) VALUES (5,5,2,1,'api expression for delete1',0);
INSERT INTO icon_map (iconmapid, name, default_iconid) VALUES (6,'API icon map for delete2',2);
INSERT INTO icon_mapping (iconmappingid, iconmapid, iconid, inventory_link, expression, sortorder) VALUES (6,6,2,1,'api expression for delete2',0);
INSERT INTO icon_map (iconmapid, name, default_iconid) VALUES (7,'API iconmap in map',2);
INSERT INTO icon_mapping (iconmappingid, iconmapid, iconid, inventory_link, expression, sortorder) VALUES (7,7,7,1,'api expression',0);
INSERT INTO sysmaps (sysmapid, name, width, height, backgroundid, label_type, label_location, highlight, expandproblem, markelements, show_unack, iconmapid, userid, private) VALUES (7, 'Map with iconmap', 800, 600, NULL, 0, 0, 1, 1, 1, 2, 7, 1, 0);

-- web scenarios
INSERT INTO httptest (httptestid, name, delay, agent, hostid) VALUES (15000, 'Api web scenario', 60, 'Zabbix', 50009);
INSERT INTO httpstep (httpstepid, httptestid, name, no, url, posts) VALUES (15000, 15000, 'Api step', 1, 'http://api.com', '');
INSERT INTO httptest (httptestid, name, delay, agent, hostid) VALUES (15001, 'Api web scenario for update one', 60, 'Zabbix', 50009);
INSERT INTO httpstep (httpstepid, httptestid, name, no, url, posts) VALUES (15001, 15001, 'Api step for update one', 1, 'http://api1.com', '');
INSERT INTO httptest (httptestid, name, delay, agent, hostid) VALUES (15002, 'Api web scenario for update two', 60, 'Zabbix', 50009);
INSERT INTO httpstep (httpstepid, httptestid, name, no, url, posts) VALUES (15002, 15002, 'Api step for update two', 1, 'http://api2.com', '');
INSERT INTO httptest (httptestid, name, delay, agent, hostid) VALUES (15003, 'Api web scenario for delete0', 60, 'Zabbix', 50009);
INSERT INTO httpstep (httpstepid, httptestid, name, no, url, posts) VALUES (15003, 15003, 'Api step for delete0', 1, 'http://api.com', '');
INSERT INTO httptest (httptestid, name, delay, agent, hostid) VALUES (15004, 'Api web scenario for delete1', 60, 'Zabbix', 50009);
INSERT INTO httpstep (httpstepid, httptestid, name, no, url, posts) VALUES (15004, 15004, 'Api step for delete1', 1, 'http://api.com', '');
INSERT INTO httptest (httptestid, name, delay, agent, hostid) VALUES (15005, 'Api web scenario for delete2', 60, 'Zabbix', 50009);
INSERT INTO httpstep (httpstepid, httptestid, name, no, url, posts) VALUES (15005, 15005, 'Api step for delete2', 1, 'http://api.com', '');
INSERT INTO httptest (httptestid, name, delay, agent, hostid) VALUES (15006, 'Api templated web scenario', 60, 'Zabbix', 50010);
INSERT INTO httpstep (httpstepid, httptestid, name, no, url, posts) VALUES (15006, 15006, 'Api templated step', 1, 'http://api.com', '');
INSERT INTO httptest (httptestid, name, delay, agent, hostid, templateid) VALUES (15007, 'Api templated web scenario', 60, 'Zabbix', 50009, 15006);
INSERT INTO httpstep (httpstepid, httptestid, name, no, url, posts) VALUES (15007, 15007, 'Api templated step', 1, 'http://api.com', '');
INSERT INTO httptest (httptestid, name, delay, agent, hostid) VALUES (15008, 'Api web scenario with read permissions', 60, 'Zabbix', 50012);
INSERT INTO httpstep (httpstepid, httptestid, name, no, url, posts) VALUES (15008, 15008, 'Api step with read permissions', 1, 'http://api.com', '');
INSERT INTO httptest (httptestid, name, delay, agent, hostid) VALUES (15009, 'Api web with deny permissions', 60, 'Zabbix', 50014);
INSERT INTO httpstep (httpstepid, httptestid, name, no, url, posts) VALUES (15009, 15009, 'Api step with deny permissions', 1, 'http://api.com', '');
INSERT INTO httptest (httptestid, name, delay, agent, hostid) VALUES (15010, 'Api web scenario for delete as zabbix-admin', 60, 'Zabbix', 50009);
INSERT INTO httpstep (httpstepid, httptestid, name, no, url, posts) VALUES (15010, 15010, 'Api step for delete as zabbix-admin', 1, 'http://api.com', '');
INSERT INTO httptest (httptestid, name, delay, agent, hostid) VALUES (15011, 'Api web scenario for delete as zabbix-user', 60, 'Zabbix', 50009);
INSERT INTO httpstep (httpstepid, httptestid, name, no, url, posts) VALUES (15011, 15011, 'Api step for delete as zabbix-user', 1, 'http://api.com', '');
INSERT INTO httptest (httptestid, name, delay, agent, hostid) VALUES (15012, 'Api web scenario for update having 1 step', 60, 'Zabbix', 50009);
INSERT INTO httpstep (httpstepid, httptestid, name, no, url, posts) VALUES (15012, 15012, 'Api step for update having 1 step', 1, 'http://api.com', '');
INSERT INTO httptest (httptestid, name, delay, agent, hostid) VALUES (15013, 'Api web scenario for update having 2 steps', 60, 'Zabbix', 50009);
INSERT INTO httpstep (httpstepid, httptestid, name, no, url, posts) VALUES (15013, 15013, 'Api step 1', 1, 'http://api.com', '');
INSERT INTO httpstep (httpstepid, httptestid, name, no, url, posts) VALUES (15014, 15013, 'Api step 2', 2, 'http://api.com', '');

-- web scenario for webitem update testing
INSERT INTO httptest (httptestid, name, delay, agent, hostid) VALUES (15015, 'Webtest key_name', 60, 'Zabbix', 50009);
INSERT INTO httpstep (httpstepid, httptestid, name, no, url, posts) VALUES (15015, 15015, 'Webstep name 1', 1, 'http://api.com', '');
INSERT INTO httpstep (httpstepid, httptestid, name, no, url, posts) VALUES (15016, 15015, 'Webstep name 2', 2, 'http://api.com', '');
INSERT INTO items (itemid,hostid,interfaceid,type,value_type,name,key_,delay,history,status,params,description,query_fields,flags,posts,headers) VALUES (150143, 50009, 1, 9, 0,'Download speed for scenario "Api templated step".','web.test.in[Webtest key_name,,bps]','2m','30d',0,'','','',0,'','');
INSERT INTO items (itemid,hostid,interfaceid,type,value_type,name,key_,delay,history,status,params,description,query_fields,flags,posts,headers) VALUES (150144, 50009, 1, 9, 0,'Download speed for scenario "Api templated web scenario".','web.test.in[Webtest key_name,,bps]','2m','30d',0,'','','',0,'','');
INSERT INTO items (itemid,hostid,interfaceid,type,value_type,name,key_,delay,history,status,params,description,query_fields,flags,posts,headers) VALUES (150145, 50009, 1, 9, 0,'Download speed for scenario "Api step for delete2".','web.test.in[Webtest key_name,,bps]','2m','30d',0,'','','',0,'','');
INSERT INTO items (itemid,hostid,interfaceid,type,value_type,name,key_,delay,history,status,params,description,query_fields,flags,posts,headers) VALUES (150146, 50009, 1, 9, 0,'Download speed for scenario "Api web scenario for delete2".','web.test.in[Webtest key_name,,bps]','2m','30d',0,'','','',0,'','');
INSERT INTO items (itemid,hostid,interfaceid,type,value_type,name,key_,delay,history,status,params,description,query_fields,flags,posts,headers) VALUES (150147, 50009, 1, 9, 0,'Download speed for scenario "Api step for delete1".','web.test.in[Webtest key_name,,bps]','2m','30d',0,'','','',0,'','');
INSERT INTO items (itemid,hostid,interfaceid,type,value_type,name,key_,delay,history,status,params,description,query_fields,flags,posts,headers) VALUES (150148, 50009, 1, 9, 0,'Download speed for scenario "Api web scenario for delete1".','web.test.in[Webtest key_name,,bps]','2m','30d',0,'','','',0,'','');
INSERT INTO items (itemid,hostid,interfaceid,type,value_type,name,key_,delay,history,status,params,description,query_fields,flags,posts,headers) VALUES (150149, 50009, 1, 9, 0,'Download speed for scenario "Api step for delete0".','web.test.in[Webtest key_name,,bps]','2m','30d',0,'','','',0,'','');
INSERT INTO items (itemid,hostid,interfaceid,type,value_type,name,key_,delay,history,status,params,description,query_fields,flags,posts,headers) VALUES (150150, 50009, 1, 9, 0,'Download speed for scenario "Api web scenario for delete0".','web.test.in[Webtest key_name,,bps]','2m','30d',0,'','','',0,'','');
INSERT INTO items (itemid,hostid,interfaceid,type,value_type,name,key_,delay,history,status,params,description,query_fields,flags,posts,headers) VALUES (150151, 50009, 1, 9, 0,'Download speed for scenario "Webtest key_name".','web.test.in[Webtest key_name,,bps]','2m','30d',0,'','','',0,'','');
INSERT INTO items (itemid,hostid,interfaceid,type,value_type,name,key_,delay,history,status,params,description,query_fields,flags,posts,headers) VALUES (150152, 50009, 1, 9, 3,'Failed step of scenario "Webtest key_name".','web.test.fail[Webtest key_name]','2m','30d',0,'','','',0,'','');
INSERT INTO items (itemid,hostid,interfaceid,type,value_type,name,key_,delay,history,status,params,description,query_fields,flags,posts,headers) VALUES (150153, 50009, 1, 9, 1,'Last error message of scenario "Webtest key_name".','web.test.error[Webtest key_name]','2m','30d',0,'','','',0,'','');
INSERT INTO items (itemid,hostid,interfaceid,type,value_type,name,key_,delay,history,status,params,description,query_fields,flags,posts,headers) VALUES (150154, 50009, 1, 9, 0,'Download speed for step "Webstep name 1" of scenario "Webtest key_name".','web.test.in[Webtest key_name,Webstep name 1,bps]','1m','30d',0,'','','',0,'','');
INSERT INTO items (itemid,hostid,interfaceid,type,value_type,name,key_,delay,history,status,params,description,query_fields,flags,posts,headers) VALUES (150155, 50009, 1, 9, 0,'Response time for step "Webstep name 1" of scenario "Webtest key_name".','web.test.time[Webtest key_name,Webstep name 1,resp]','1m','30d',0,'','','',0,'','');
INSERT INTO items (itemid,hostid,interfaceid,type,value_type,name,key_,delay,history,status,params,description,query_fields,flags,posts,headers) VALUES (150156, 50009, 1, 9, 3,'Response code for step "Webstep name 1" of scenario "Webtest key_name".','web.test.rspcode[Webtest key_name,Webstep name 1]','1m','30d',0,'','','',0,'','');
INSERT INTO items (itemid,hostid,interfaceid,type,value_type,name,key_,delay,history,status,params,description,query_fields,flags,posts,headers) VALUES (150157, 50009, 1, 9, 0,'Download speed for step "Webstep name 2" of scenario "Webtest key_name".','web.test.in[Webtest key_name,Webstep name 2,bps]','1m','30d',0,'','','',0,'','');
INSERT INTO items (itemid,hostid,interfaceid,type,value_type,name,key_,delay,history,status,params,description,query_fields,flags,posts,headers) VALUES (150158, 50009, 1, 9, 0,'Response time for step "Webstep name 2" of scenario "Webtest key_name".','web.test.time[Webtest key_name,Webstep name 2,resp]','1m','30d',0,'','','',0,'','');
INSERT INTO items (itemid,hostid,interfaceid,type,value_type,name,key_,delay,history,status,params,description,query_fields,flags,posts,headers) VALUES (150159, 50009, 1, 9, 3,'Response code for step "Webstep name 2" of scenario "Webtest key_name".','web.test.rspcode[Webtest key_name,Webstep name 2]','1m','30d',0,'','','',0,'','');
INSERT INTO httpstepitem (httpstepitemid, httpstepid, itemid, type) VALUES (150143, 15010, 150143, 2);
INSERT INTO httptestitem (httptestitemid, httptestid, itemid, type) VALUES (150144, 15010, 150144, 4);
INSERT INTO httpstepitem (httpstepitemid, httpstepid, itemid, type) VALUES (150145, 15005, 150145, 2);
INSERT INTO httptestitem (httptestitemid, httptestid, itemid, type) VALUES (150146, 15005, 150146, 4);
INSERT INTO httpstepitem (httpstepitemid, httpstepid, itemid, type) VALUES (150147, 15004, 150147, 2);
INSERT INTO httptestitem (httptestitemid, httptestid, itemid, type) VALUES (150148, 15004, 150148, 4);
INSERT INTO httpstepitem (httpstepitemid, httpstepid, itemid, type) VALUES (150149, 15003, 150149, 2);
INSERT INTO httptestitem (httptestitemid, httptestid, itemid, type) VALUES (150150, 15003, 150150, 4);
INSERT INTO httptestitem (httptestitemid, httptestid, itemid, type) VALUES (150151, 15015, 150151, 2);
INSERT INTO httptestitem (httptestitemid, httptestid, itemid, type) VALUES (150152, 15015, 150152, 3);
INSERT INTO httptestitem (httptestitemid, httptestid, itemid, type) VALUES (150153, 15015, 150153, 4);
INSERT INTO httpstepitem (httpstepitemid, httpstepid, itemid, type) VALUES (150154, 15015, 150154, 2);
INSERT INTO httpstepitem (httpstepitemid, httpstepid, itemid, type) VALUES (150155, 15015, 150155, 1);
INSERT INTO httpstepitem (httpstepitemid, httpstepid, itemid, type) VALUES (150156, 15015, 150156, 0);
INSERT INTO httpstepitem (httpstepitemid, httpstepid, itemid, type) VALUES (150157, 15016, 150157, 2);
INSERT INTO httpstepitem (httpstepitemid, httpstepid, itemid, type) VALUES (150158, 15016, 150158, 1);
INSERT INTO httpstepitem (httpstepitemid, httpstepid, itemid, type) VALUES (150159, 15016, 150159, 0);

-- sysmaps
INSERT INTO sysmaps (sysmapid, name, width, height, backgroundid, label_type, label_location, highlight, expandproblem, markelements, show_unack, userid, private) VALUES (10001, 'A', 800, 600, NULL, 0, 0, 1, 1, 1, 2, 1, 0);
INSERT INTO sysmaps (sysmapid, name, width, height, backgroundid, label_type, label_location, highlight, expandproblem, markelements, show_unack, userid, private) VALUES (10002, 'B', 800, 600, NULL, 0, 0, 1, 1, 1, 2, 1, 1);
INSERT INTO sysmaps (sysmapid, name, width, height, backgroundid, label_type, label_location, highlight, expandproblem, markelements, show_unack, userid, private) VALUES (10003, 'C', 800, 600, NULL, 0, 0, 1, 1, 1, 2, 1, 0);
INSERT INTO sysmaps (sysmapid, name, width, height, backgroundid, label_type, label_location, highlight, expandproblem, markelements, show_unack, userid, private) VALUES (10004, 'D', 800, 600, NULL, 0, 0, 1, 1, 1, 2, 1, 0);
INSERT INTO sysmap_user (sysmapuserid, sysmapid, userid, permission) VALUES (1, 10001, 5, 3);
INSERT INTO sysmap_user (sysmapuserid, sysmapid, userid, permission) VALUES (2, 10003, 5, 3);
INSERT INTO sysmap_user (sysmapuserid, sysmapid, userid, permission) VALUES (3, 10004, 5, 3);
INSERT INTO sysmaps_elements (selementid, sysmapid, elementid, elementtype, iconid_off, iconid_on, label, label_location, x, y, iconid_disabled, iconid_maintenance, elementsubtype, areatype, width, height, viewtype, use_iconmap) VALUES (7, 10001, 0, 4, 151, NULL, 'New element', -1, 189, 77, NULL, NULL, 0, 0, 200, 200, 0, 1);

-- interfaces
INSERT INTO interface (interfaceid,hostid,main,type,useip,ip,dns,port) values (99004,10084,1,2,1,'127.0.0.1','','161');
INSERT INTO interface_snmp (interfaceid, version, bulk, community) values (99004, 2, 1, '{$SNMP_COMMUNITY}');

-- event correlation
INSERT INTO correlation (correlationid, name, description, evaltype, status, formula) VALUES (99000, 'Event correlation for delete', 'Test description delete', 0, 0, '');
INSERT INTO corr_condition (corr_conditionid, correlationid, type) VALUES (99000, 99000, 0);
INSERT INTO corr_condition_tag (corr_conditionid, tag) VALUES (99000, 'delete tag');
INSERT INTO corr_operation (corr_operationid, correlationid, type) VALUES (99000, 99000, 0);

INSERT INTO correlation (correlationid, name, description, evaltype, status, formula) VALUES (99001, 'Event correlation for update', 'Test description update', 0, 0, '');
INSERT INTO corr_condition (corr_conditionid, correlationid, type) VALUES (99001, 99001, 0);
INSERT INTO corr_condition_tag (corr_conditionid, tag) VALUES (99001, 'update tag');
INSERT INTO corr_operation (corr_operationid, correlationid, type) VALUES (99001, 99001, 0);

INSERT INTO correlation (correlationid, name, description, evaltype, status, formula) VALUES (99002, 'Event correlation for cancel', 'Test description cancel', 1, 0, '');
INSERT INTO corr_condition (corr_conditionid, correlationid, type) VALUES (99002, 99002, 0);
INSERT INTO corr_condition_tag (corr_conditionid, tag) VALUES (99002, 'cancel tag');
INSERT INTO corr_operation (corr_operationid, correlationid, type) VALUES (99002, 99002, 0);

INSERT INTO correlation (correlationid, name, description, evaltype, status, formula) VALUES (99003, 'Event correlation for clone', 'Test description clone', 0, 0, '');
INSERT INTO corr_condition (corr_conditionid, correlationid, type) VALUES (99003, 99003, 0);
INSERT INTO corr_condition_tag (corr_conditionid, tag) VALUES (99003, 'clone tag');
INSERT INTO corr_operation (corr_operationid, correlationid, type) VALUES (99003, 99003, 0);

-- discovery rules
INSERT INTO proxy (proxyid, name, operating_mode, description) VALUES (99006, 'Api active proxy for discovery', 0, '');
INSERT INTO drules (druleid, proxyid, name, iprange, delay, status) VALUES (10,NULL,'API discovery rule for delete 1','192.168.0.1-254','1h',0);
INSERT INTO dchecks (dcheckid, druleid, type, key_, snmp_community, ports, snmpv3_securityname, snmpv3_securitylevel, snmpv3_authpassphrase, snmpv3_privpassphrase, uniq, snmpv3_authprotocol, snmpv3_privprotocol, snmpv3_contextname) VALUES (10,10,4,'','','80','',0,'','',0,0,0,'');
INSERT INTO drules (druleid, proxyid, name, iprange, delay, status) VALUES (11,99006,'API discovery rule for delete with proxy','192.168.0.1-254','1h',0);
INSERT INTO dchecks (dcheckid, druleid, type, key_, snmp_community, ports, snmpv3_securityname, snmpv3_securitylevel, snmpv3_authpassphrase, snmpv3_privpassphrase, uniq, snmpv3_authprotocol, snmpv3_privprotocol, snmpv3_contextname) VALUES (11,11,9,'agent.ping','','10050','',0,'','',0,0,0,'');
INSERT INTO drules (druleid, proxyid, name, iprange, delay, status) VALUES (12,NULL,'API discovery rule for delete 3','192.168.0.1-254','1h',0);
INSERT INTO dchecks (dcheckid, druleid, type, key_, snmp_community, ports, snmpv3_securityname, snmpv3_securitylevel, snmpv3_authpassphrase, snmpv3_privpassphrase, uniq, snmpv3_authprotocol, snmpv3_privprotocol, snmpv3_contextname) VALUES (12,12,15,'','','23','',0,'','',0,0,0,'');
INSERT INTO drules (druleid, proxyid, name, iprange, delay, status) VALUES (13,NULL,'API discovery rule for delete 4','192.168.0.1-254','1h',0);
INSERT INTO dchecks (dcheckid, druleid, type, key_, snmp_community, ports, snmpv3_securityname, snmpv3_securitylevel, snmpv3_authpassphrase, snmpv3_privpassphrase, uniq, snmpv3_authprotocol, snmpv3_privprotocol, snmpv3_contextname) VALUES (13,13,3,'','','21','',0,'','',0,0,0,'');
INSERT INTO drules (druleid, proxyid, name, iprange, delay, status) VALUES (14,NULL,'API discovery rule for delete 5','192.168.0.1-254','1h',0);
INSERT INTO dchecks (dcheckid, druleid, type, key_, snmp_community, ports, snmpv3_securityname, snmpv3_securitylevel, snmpv3_authpassphrase, snmpv3_privpassphrase, uniq, snmpv3_authprotocol, snmpv3_privprotocol, snmpv3_contextname) VALUES (14,14,3,'','','21','',0,'','',0,0,0,'');
INSERT INTO drules (druleid, proxyid, name, iprange, delay, status) VALUES (15,NULL,'API discovery rule used in action','192.168.0.1-254','1h',0);
INSERT INTO dchecks (dcheckid, druleid, type, key_, snmp_community, ports, snmpv3_securityname, snmpv3_securitylevel, snmpv3_authpassphrase, snmpv3_privpassphrase, uniq, snmpv3_authprotocol, snmpv3_privprotocol, snmpv3_contextname) VALUES (15,15,3,'','','21','',0,'','',0,0,0,'');
INSERT INTO dchecks (dcheckid, druleid, type, key_, snmp_community, ports, snmpv3_securityname, snmpv3_securitylevel, snmpv3_authpassphrase, snmpv3_privpassphrase, uniq, snmpv3_authprotocol, snmpv3_privprotocol, snmpv3_contextname) VALUES (16,15,9,'agent.ping','','10050','',0,'','',0,0,0,'');
INSERT INTO usrgrp (usrgrpid, name) VALUES (47, 'User group for action delete');
INSERT INTO actions (actionid, name, eventsource, evaltype, status, esc_period) VALUES (95, 'API action for Discovery check', 1, 0, 0, '1h');
INSERT INTO operations (operationid, actionid, operationtype, esc_period, esc_step_from, esc_step_to, evaltype) VALUES (95, 95, 0, 0, 1, 1, 0);
INSERT INTO opmessage (operationid, default_msg, subject, message, mediatypeid) VALUES (95, 0, 'Discovery: {DISCOVERY.DEVICE.STATUS} {DISCOVERY.DEVICE.IPADDRESS}', 'Discovery rule: {DISCOVERY.RULE.NAME}', NULL);
INSERT INTO opmessage_grp (opmessage_grpid, operationid, usrgrpid) VALUES (95, 95, 47);
INSERT INTO conditions (conditionid, actionid, conditiontype, operator, value, value2) VALUES (95,95,19,0,'16','');

INSERT INTO drules (druleid, proxyid, name, iprange, delay, status) VALUES (16,NULL,'API discovery rule used in action 2','192.168.0.1-254','1h',0);
INSERT INTO dchecks (dcheckid, druleid, type, key_, snmp_community, ports, snmpv3_securityname, snmpv3_securitylevel, snmpv3_authpassphrase, snmpv3_privpassphrase, uniq, snmpv3_authprotocol, snmpv3_privprotocol, snmpv3_contextname) VALUES (17,16,0,'','','22','',0,'','',0,0,0,'');
INSERT INTO actions (actionid, name, eventsource, evaltype, status, esc_period) VALUES (96, 'API action for Discovery rule', 1, 0, 0, '1h');
INSERT INTO operations (operationid, actionid, operationtype, esc_period, esc_step_from, esc_step_to, evaltype) VALUES (96, 96, 0, 0, 1, 1, 0);
INSERT INTO opmessage (operationid, default_msg, subject, message, mediatypeid) VALUES (96, 0, 'Discovery: {DISCOVERY.DEVICE.STATUS} {DISCOVERY.DEVICE.IPADDRESS}', 'Discovery rule: {DISCOVERY.RULE.NAME}', NULL);
INSERT INTO opmessage_grp (opmessage_grpid, operationid, usrgrpid) VALUES (96, 96, 7);
INSERT INTO conditions (conditionid, actionid, conditiontype, operator, value, value2) VALUES (97,96,18,0,'16','');

-- testHostGroup_Delete maintenance constraint
INSERT INTO hstgrp (groupid, type, uuid, name) VALUES (62002, 0, 'f40b2a0aa36d404d8971cc6d5232497d', 'maintenance_has_only_group');
INSERT INTO hstgrp (groupid, type, uuid, name) VALUES (62003, 0, '589d36644b7742dc9fef13ac0625f38c', 'maintenance_has_group_and_host');
INSERT INTO hstgrp (groupid, type, uuid, name) VALUES (62004, 0, 'bf806430c23c422b8bdb5dc7f4af2ca6', 'maintenance_group_1');
INSERT INTO hstgrp (groupid, type, uuid, name) VALUES (62005, 0, '4136fdc8ad2a46af913f5fdb82a72d1f', 'maintenance_group_2');
INSERT INTO hosts (hostid, host, name, status, description) VALUES (61003, 'maintenance_has_group_and_host', 'maintenance_has_group_and_host', 0, '');
INSERT INTO maintenances (maintenanceid, name, description, active_since, active_till) VALUES (60002, 'maintenance_has_only_group', '', 1539723600, 1539810000);
INSERT INTO maintenances (maintenanceid, name, description, active_since, active_till) VALUES (60003, 'maintenance_has_group_and_host', '', 1539723600, 1539810000);
INSERT INTO maintenances (maintenanceid, name, description, active_since, active_till) VALUES (60005, 'maintenance_two_groups', '', 1539723600, 1539810000);
INSERT INTO maintenances_hosts (maintenance_hostid, maintenanceid, hostid) VALUES (2, 60003, 61003);
INSERT INTO maintenances_groups (maintenance_groupid, maintenanceid, groupid) VALUES (1, 60002, 62002);
INSERT INTO maintenances_groups (maintenance_groupid, maintenanceid, groupid) VALUES (2, 60003, 62003);
INSERT INTO maintenances_groups (maintenance_groupid, maintenanceid, groupid) VALUES (3, 60005, 62004);
INSERT INTO maintenances_groups (maintenance_groupid, maintenanceid, groupid) VALUES (4, 60005, 62005);
INSERT INTO timeperiods (timeperiodid) VALUES (2);
INSERT INTO timeperiods (timeperiodid) VALUES (3);
INSERT INTO timeperiods (timeperiodid) VALUES (4);
INSERT INTO timeperiods (timeperiodid) VALUES (5);
INSERT INTO maintenances_windows (maintenance_timeperiodid, maintenanceid, timeperiodid) VALUES (2, 60002, 2);
INSERT INTO maintenances_windows (maintenance_timeperiodid, maintenanceid, timeperiodid) VALUES (3, 60003, 3);
INSERT INTO maintenances_windows (maintenance_timeperiodid, maintenanceid, timeperiodid) VALUES (5, 60005, 5);

-- testItemDelete
INSERT INTO hstgrp (groupid, type, uuid, name) VALUES (50018, 0, '23178c337bcd476b8a052daabcaaf861', 'with_lld_discovery');
INSERT INTO hosts (hostid, host, name, status, description) VALUES (120004, 'with_lld_discovery', 'with_lld_discovery', 0, '');
INSERT INTO hosts_groups (hostgroupid, hostid, groupid) VALUES (120004, 120004, 50018);
INSERT INTO interface (interfaceid, hostid, main, type, useip, ip, dns, port) VALUES (2004, 120004, 1, 1, 1, '127.0.0.1', '', '10050');

INSERT INTO items (itemid, type, hostid, name, description, key_, delay, interfaceid, params, formula, url, posts, query_fields, headers, flags) VALUES (400700, 2, 120004, 'discovery_rule', '', 'discovery', '0', NULL, '', '', '', '', '', '', 1);
INSERT INTO items (itemid, type, hostid, name, description, key_, delay, interfaceid, params, formula, url, posts, query_fields, headers, value_type, flags) VALUES (400710, 2, 120004, 'Item {#NAME}', '', 'item[{#NAME}]', '0', NULL, '', '', '', '', '', '', 3, 2);
INSERT INTO triggers (triggerid, expression, description, priority, flags, comments) VALUES (30001,'{99000}>0','Trigger {#NAME}', 2, 2, '');
INSERT INTO functions (functionid, itemid, triggerid, name, parameter) VALUES (99000, 400710, 30001, 'last', '$');
INSERT INTO item_discovery (itemdiscoveryid, itemid, parent_itemid, key_) VALUES (14045, 400710, 400700, '');

INSERT INTO items (itemid, type, hostid, name, description, key_, delay, interfaceid, params, formula, url, posts, query_fields, headers, value_type, flags) VALUES (400720, 2, 120004,' Item eth0', '', 'item[eth0]', '0', NULL, '', '', '', '', '', '', 3, 4);
INSERT INTO item_discovery (itemdiscoveryid, itemid, parent_itemid, key_) VALUES (14046, 400720, 400710, 'item[{#NAME}]');
INSERT INTO triggers (triggerid, expression, description, priority, flags, comments, value) VALUES (30002,'{99001}>0','Trigger eth0', 2, 4, '', 1);
INSERT INTO functions (functionid, itemid, triggerid, name, parameter) VALUES (99001, 400720, 30002, 'last', '$');
INSERT INTO trigger_discovery (triggerid, parent_triggerid) VALUES (30002, 30001);

INSERT INTO items (itemid, type, hostid, name, description, key_, delay, interfaceid, params, formula, url, posts, query_fields, headers, value_type, flags, master_itemid) VALUES (400730, 18, 120004, 'Item_child {#NAME}', '', 'item_child[{#NAME}]', '0', NULL, '', '', '', '', '', '', 3, 2, 400710);
INSERT INTO triggers (triggerid, expression, description, priority, flags, comments) VALUES (30003,'{99002}>0','Trigger {#NAME}', 2, 2, '');
INSERT INTO functions (functionid, itemid, triggerid, name, parameter) VALUES (99002, 400730, 30003, 'last', '$');
INSERT INTO item_discovery (itemdiscoveryid, itemid, parent_itemid, key_) VALUES (14047, 400730, 400700, '');

INSERT INTO items (itemid, type, hostid, name, description, key_, delay, interfaceid, params, formula, url, posts, query_fields, headers, value_type, flags, master_itemid) VALUES (400740, 18, 120004,' Item_child eth0', '', 'item_child[eth0]', '0', NULL, '', '', '', '', '', '', 3, 4, 400720);
INSERT INTO item_discovery (itemdiscoveryid, itemid, parent_itemid, key_) VALUES (14048, 400740, 400730, 'item[{#NAME}]');
INSERT INTO triggers (triggerid, expression, description, priority, flags, comments, value) VALUES (30004,'{99003}>0','Trigger eth0', 2, 4, '', 1);
INSERT INTO functions (functionid, itemid, triggerid, name, parameter) VALUES (99003, 400740, 30004, 'last', '$');
INSERT INTO trigger_discovery (triggerid, parent_triggerid) VALUES (30004, 30003);

-- LLD rules
INSERT INTO items (itemid,hostid,interfaceid,type,value_type,name,key_,delay,history,trends,status,params,description,query_fields,flags,posts,headers) VALUES (110006,50009,50022,0,4,'API LLD rule 1','apilldrule1','30s','90d','365d',0,'','','',1,'','');
INSERT INTO items (itemid,hostid,interfaceid,type,value_type,name,key_,delay,history,trends,status,params,description,query_fields,flags,posts,headers) VALUES (110007,50009,50022,0,4,'API LLD rule 2','apilldrule2','30s','90d','365d',0,'','','',1,'','');
INSERT INTO items (itemid,hostid,interfaceid,type,value_type,name,key_,delay,history,trends,status,params,description,query_fields,flags,posts,headers) VALUES (110008,50009,50022,0,4,'API LLD rule 3','apilldrule3','30s','90d','365d',0,'','','',1,'','');
INSERT INTO items (itemid,hostid,interfaceid,type,value_type,name,key_,delay,history,trends,status,params,description,query_fields,flags,posts,headers) VALUES (110009,50009,50022,0,4,'API LLD rule 4','apilldrule4','30s','90d','365d',0,'','','',1,'','');
INSERT INTO items (itemid,hostid,interfaceid,type,value_type,name,key_,delay,history,trends,status,params,description,query_fields,flags,posts,headers) VALUES (110010,50010,null,0,4,'API Template LLD rule','apitemplatelldrule','30s','90d','365d',0,'','','',1,'','');
INSERT INTO items (itemid,hostid,interfaceid,templateid,type,value_type,name,key_,delay,history,trends,status,params,description,query_fields,flags,posts,headers) VALUES (110011,50009,50022,110010,0,4,'API Template LLD rule','apitemplatelldrule','30s','90d','365d',0,'','','',1,'','');
INSERT INTO items (itemid,hostid,interfaceid,type,value_type,name,key_,delay,history,trends,status,params,description,query_fields,flags,posts,headers) VALUES (110012,50009,50022,0,4,'API LLD rule get LLD macro paths','apilldrulegetlldmacropaths','30s','90d','365d',0,'','','',1,'','');
INSERT INTO items (itemid,hostid,interfaceid,type,value_type,name,key_,delay,history,trends,status,params,description,query_fields,flags,posts,headers) VALUES (110013,50009,50022,0,4,'API LLD rule get preprocessing','apilldrulegetpreprocessing','30s','90d','365d',0,'','','',1,'','');

-- LLD macro paths
INSERT INTO lld_macro_path (lld_macro_pathid,itemid,lld_macro,path) VALUES (991,110006,'{#A}','$.list[:1].type');
INSERT INTO lld_macro_path (lld_macro_pathid,itemid,lld_macro,path) VALUES (992,110006,'{#B}','$.list[:2].type');
INSERT INTO lld_macro_path (lld_macro_pathid,itemid,lld_macro,path) VALUES (993,110006,'{#C}','$.list[:3].type');
INSERT INTO lld_macro_path (lld_macro_pathid,itemid,lld_macro,path) VALUES (994,110006,'{#D}','$.list[:4].type');
INSERT INTO lld_macro_path (lld_macro_pathid,itemid,lld_macro,path) VALUES (995,110006,'{#E}','$.list[:5].type');
INSERT INTO lld_macro_path (lld_macro_pathid,itemid,lld_macro,path) VALUES (996,110007,'{#A}','$.list[:1].type');
INSERT INTO lld_macro_path (lld_macro_pathid,itemid,lld_macro,path) VALUES (997,110007,'{#B}','$.list[:2].type');
INSERT INTO lld_macro_path (lld_macro_pathid,itemid,lld_macro,path) VALUES (998,110007,'{#C}','$.list[:3].type');
INSERT INTO lld_macro_path (lld_macro_pathid,itemid,lld_macro,path) VALUES (999,110008,'{#A}','$.list[:1].type');
INSERT INTO lld_macro_path (lld_macro_pathid,itemid,lld_macro,path) VALUES (1000,110008,'{#B}','$.list[:2].type');
INSERT INTO lld_macro_path (lld_macro_pathid,itemid,lld_macro,path) VALUES (1001,110008,'{#C}','$.list[:3].type');
INSERT INTO lld_macro_path (lld_macro_pathid,itemid,lld_macro,path) VALUES (1002,110010,'{#A}','$.list[:1].type');
INSERT INTO lld_macro_path (lld_macro_pathid,itemid,lld_macro,path) VALUES (1003,110010,'{#B}','$.list[:2].type');
INSERT INTO lld_macro_path (lld_macro_pathid,itemid,lld_macro,path) VALUES (1004,110010,'{#C}','$.list[:3].type');
INSERT INTO lld_macro_path (lld_macro_pathid,itemid,lld_macro,path) VALUES (1005,110011,'{#A}','$.list[:1].type');
INSERT INTO lld_macro_path (lld_macro_pathid,itemid,lld_macro,path) VALUES (1006,110011,'{#B}','$.list[:2].type');
INSERT INTO lld_macro_path (lld_macro_pathid,itemid,lld_macro,path) VALUES (1007,110011,'{#C}','$.list[:3].type');
INSERT INTO lld_macro_path (lld_macro_pathid,itemid,lld_macro,path) VALUES (1008,110012,'{#A}','$.list[:1].type');
INSERT INTO lld_macro_path (lld_macro_pathid,itemid,lld_macro,path) VALUES (1009,110012,'{#B}','$.list[:2].type');
INSERT INTO lld_macro_path (lld_macro_pathid,itemid,lld_macro,path) VALUES (1010,110012,'{#C}','$.list[:3].type');
INSERT INTO lld_macro_path (lld_macro_pathid,itemid,lld_macro,path) VALUES (1011,110012,'{#D}','$.list[:4].type');
INSERT INTO lld_macro_path (lld_macro_pathid,itemid,lld_macro,path) VALUES (1012,110012,'{#E}','$.list[:5].type');

-- LLD preprocessing
INSERT INTO item_preproc (item_preprocid,itemid,step,type,params,error_handler,error_handler_params) VALUES (9900,110006,1,5,'^abc$
123',0,'');
INSERT INTO item_preproc (item_preprocid,itemid,step,type,params,error_handler,error_handler_params) VALUES (9901,110006,2,5,'^def$
123',1,'');
INSERT INTO item_preproc (item_preprocid,itemid,step,type,params,error_handler,error_handler_params) VALUES (9902,110006,3,5,'^ghi$
123',2,'xxx');
INSERT INTO item_preproc (item_preprocid,itemid,step,type,params,error_handler,error_handler_params) VALUES (9903,110006,4,5,'^jkl$
123',3,'error');
INSERT INTO item_preproc (item_preprocid,itemid,step,type,params,error_handler,error_handler_params) VALUES (9904,110010,1,12,'$.path.to.node1',0,'');
INSERT INTO item_preproc (item_preprocid,itemid,step,type,params,error_handler,error_handler_params) VALUES (9905,110010,2,12,'$.path.to.node2',1,'');
INSERT INTO item_preproc (item_preprocid,itemid,step,type,params,error_handler,error_handler_params) VALUES (9906,110010,3,12,'$.path.to.node3',2,'xxx');
INSERT INTO item_preproc (item_preprocid,itemid,step,type,params,error_handler,error_handler_params) VALUES (9907,110010,4,12,'$.path.to.node4',3,'error');
INSERT INTO item_preproc (item_preprocid,itemid,step,type,params,error_handler,error_handler_params) VALUES (9908,110011,1,12,'$.path.to.node1',0,'');
INSERT INTO item_preproc (item_preprocid,itemid,step,type,params,error_handler,error_handler_params) VALUES (9909,110011,2,12,'$.path.to.node2',1,'');
INSERT INTO item_preproc (item_preprocid,itemid,step,type,params,error_handler,error_handler_params) VALUES (9910,110011,3,12,'$.path.to.node3',2,'xxx');
INSERT INTO item_preproc (item_preprocid,itemid,step,type,params,error_handler,error_handler_params) VALUES (9911,110011,4,12,'$.path.to.node4',3,'error');
INSERT INTO item_preproc (item_preprocid,itemid,step,type,params,error_handler,error_handler_params) VALUES (9912,110013,1,5,'^abc$
123',0,'');
INSERT INTO item_preproc (item_preprocid,itemid,step,type,params,error_handler,error_handler_params) VALUES (9913,110013,2,5,'^def$
123',1,'');
INSERT INTO item_preproc (item_preprocid,itemid,step,type,params,error_handler,error_handler_params) VALUES (9914,110013,3,5,'^ghi$
123',2,'xxx');
INSERT INTO item_preproc (item_preprocid,itemid,step,type,params,error_handler,error_handler_params) VALUES (9915,110013,4,5,'^jkl$
123',3,'error');

-- testtriggerfilter
insert into hstgrp (groupid,type,uuid,name) values (139000,0,'0a02d2e17dc04329acf4c74d535ae768','triggerstester');
insert into hstgrp (groupid,type,uuid,name) values (139003,1,'950a7dee672e4617b08e919359500520','triggerstester');
insert into hosts (hostid,host,name,status,description) values (130000,'triggerstester','triggerstester',0,'');
insert into hosts (hostid,host,name,status,description) values (131000,'triggerstestertmpl','triggerstestertmpl',3,'');
insert into hosts_groups (hostgroupid, hostid, groupid) values (139100, 130000, 139000);
insert into hosts_groups (hostgroupid, hostid, groupid) values (139200, 131000, 139003);
insert into items (itemid,hostid,type,name,key_,params,query_fields,description,posts,headers) values (132000,130000,2,'triggerstesteritem','triggerstesteritem','','','','','');
insert into items (itemid,hostid,type,name,key_,params,query_fields,description,posts,headers) values (132001,131000,2,'triggerstesteritemtmpl','triggerstesteritemtmpl','','','','','');
insert into items (itemid,hostid,type,name,key_,flags,params,query_fields,description,posts,headers) values (132002,130000,2,'triggerstesteritemlld','triggerstesteritemlld',1,'','','','','');
insert into items (itemid,hostid,type,name,key_,flags,params,query_fields,description,posts,headers) values (132003,131000,2,'triggerstesteritemlldtmpl','triggerstesteritemlldtmpl',1,'','','','','');
insert into items (itemid,hostid,type,name,key_,flags,params,query_fields,description,posts,headers) values (132004,130000,2,'triggerstesteritemproto[{#T}]','triggerstesteritemproto[{#T}]',2,'','','','','');
insert into items (itemid,hostid,type,name,key_,flags,params,query_fields,description,posts,headers) values (132005,131000,2,'triggerstesteritemprototmpl[{#T}]','triggerstesteritemprototmpl[{#T}]',2,'','','','','');
insert into item_discovery (itemdiscoveryid,itemid,parent_itemid,key_) values (138000,132004,132002,'triggerstesteritemproto[{#T}]');
insert into item_discovery (itemdiscoveryid,itemid,parent_itemid,key_) values (138001,132005,132003,'triggerstesteritemprototmpl[{#T}]');

insert into triggers (triggerid,expression,description,priority,comments) values (134000,'{135000}=0','triggerstester_t0',0,'');
insert into functions (functionid,itemid,triggerid,name,parameter) values (135000,132000,134000,'now','$,0');
insert into triggers (triggerid,expression,description,priority,comments) values (134001,'{135001}=0','triggerstester_t1',1,'');
insert into functions (functionid,itemid,triggerid,name,parameter) values (135001,132000,134001,'now','$,0');
insert into triggers (triggerid,expression,description,priority,comments) values (134002,'{135002}=0','triggerstester_t2',2,'');
insert into functions (functionid,itemid,triggerid,name,parameter) values (135002,132000,134002,'now','$,0');
insert into triggers (triggerid,expression,description,priority,comments) values (134003,'{135003}=0','triggerstester_t3',3,'');
insert into functions (functionid,itemid,triggerid,name,parameter) values (135003,132000,134003,'now','$,0');
insert into triggers (triggerid,expression,description,priority,comments) values (134004,'{135004}=0','triggerstester_t4',4,'');
insert into functions (functionid,itemid,triggerid,name,parameter) values (135004,132000,134004,'now','$,0');
insert into triggers (triggerid,expression,description,priority,comments) values (134005,'{135005}=0','triggerstester_t5',5,'');
insert into functions (functionid,itemid,triggerid,name,parameter) values (135005,132000,134005,'now','$,0');

insert into triggers (triggerid,expression,description,priority,flags,comments) values (134106,'{135106}=0','triggerstesterlld_t0',0,2,'');
insert into functions (functionid,itemid,triggerid,name,parameter) values (135106,132004,134106,'now','$,0');
-- discovered
INSERT INTO items (itemid,hostid,type,name,key_,flags,params,query_fields,description,posts,headers) VALUES (132006,130000,2,'TriggersTesterItemLLDDiscovered[res1]','TriggersTesterItemLLDDiscovered[res1]',4,'','','','','');
INSERT INTO triggers (triggerid,expression,description,priority,flags,comments) VALUES (134118,'{135118}=0','TriggersTesterLLDTmpl_T0[res1]',0,4,'');
INSERT INTO functions (functionid,itemid,triggerid,name,parameter) VALUES (135118,132006,134118,'now','$,0');
INSERT INTO trigger_discovery (triggerid,parent_triggerid) VALUES (134118,134106);
insert into item_discovery (itemdiscoveryid,itemid,parent_itemid,key_) values (138002,132006,132004,'triggerstesteritemprototmpl[{#T}]');
-- T4 depends on T5 depends on T0 (LLD discovered version)
INSERT INTO trigger_depends (triggerdepid,triggerid_down,triggerid_up) VALUES (138888,134004,134005);
INSERT INTO trigger_depends (triggerdepid,triggerid_down,triggerid_up) VALUES (138889,134005,134118);

-- testDiscoveryRule
INSERT INTO hstgrp (groupid, type, uuid, name) values (1004, 0, '1dcc10f0362545648a94256ca3260e8a', 'testDiscoveryRule');

INSERT INTO hosts (hostid, host, name, status, description) VALUES (1017, 'test.discovery.rule.host.1', 'test.discovery.rule.host.1', 0, '');
INSERT INTO interface (interfaceid, hostid, main, type, useip, ip, dns, port) values (1010, 1017, 1, 1, 1, '127.0.0.1', '', '10050');
INSERT INTO hosts_groups (hostgroupid, hostid, groupid) VALUES (1017, 1017, 1004);
INSERT INTO items (itemid, hostid, name, type, key_, value_type, history, status, master_itemid, templateid, params,query_fields, description, posts, headers                 ) VALUES (2600, 1017, 'item.1.1.1.1'                  ,  2, 'item.1.1.1.1'                  , 1, '90d', 0, NULL, NULL, '','', '', '', '');
INSERT INTO items (itemid, hostid, name, type, key_, value_type, history, trends, status, master_itemid, templateid, params, description, posts, headers, lifetime,query_fields, flags) VALUES (2601, 1017, 'dependent.lld.1'               , 18, 'dependent.lld.1'               , 4, '90d', '365d', 0, 2600, NULL, '', '', '', '', '30d','', 1);
INSERT INTO items (itemid, hostid, name, type, key_, value_type, history, status, master_itemid, templateid, params,query_fields, description, posts, headers                 ) VALUES (2602, 1017, 'item.1'                        ,  2, 'item.1'                        , 1, '90d', 0, NULL, NULL, '','', '', '', '');
INSERT INTO items (itemid, hostid, name, type, key_, value_type, history, trends, status, master_itemid, templateid, params, description, posts, headers, lifetime,query_fields, flags) VALUES (2603, 1017, 'dependent.lld.2'               , 18, 'dependent.lld.2'               , 4, '90d', '365d', 0, 2602, NULL, '', '', '', '', '30d','', 1);
INSERT INTO items (itemid, hostid, name, type, key_, value_type, history, status, master_itemid, templateid, params,query_fields, description, posts, headers                 ) VALUES (2604, 1017, 'item.2'                        ,  2, 'item.2'                        , 1, '90d', 0, NULL, NULL, '','', '', '', '');
INSERT INTO items (itemid, hostid, name, type, key_, value_type, history, trends, status, master_itemid, templateid, params, description, posts, headers, lifetime,query_fields, flags) VALUES (2605, 1017, 'dependent.lld.3'               , 18, 'dependent.lld.3'               , 4, '90d', '365d', 0, 2604, NULL, '', '', '', '', '30d','', 1);

INSERT INTO hosts (hostid, host, name, status, description) VALUES (1018, 'test.discovery.rule.host.2', 'test.discovery.rule.host.2', 0, '');
INSERT INTO interface (interfaceid, hostid, main, type, useip, ip, dns, port) values (1011, 1018, 1, 1, 1, '127.0.0.1', '', '10050');
INSERT INTO hosts_groups (hostgroupid, hostid, groupid) VALUES (1018, 1018, 1004);
INSERT INTO items (itemid, hostid, name, type, key_, value_type, history, status, master_itemid, templateid, params,query_fields, description, posts, headers                 ) VALUES (2606, 1018, 'item.1'                        ,  2, 'item.1'                        , 1, '90d', 0, NULL, NULL, '','', '', '', '');
INSERT INTO items (itemid, hostid, name, type, key_, value_type, history, status, master_itemid, templateid, params,query_fields, description, posts, headers                 ) VALUES (2607, 1018, 'item.1.1'                      , 18, 'item.1.1'                      , 1, '90d', 0, 2606, NULL, '','', '', '', '');
INSERT INTO items (itemid, hostid, name, type, key_, value_type, history, status, master_itemid, templateid, params,query_fields, description, posts, headers                 ) VALUES (2608, 1018, 'item.1.1.1'                    , 18, 'item.1.1.1'                    , 1, '90d', 0, 2607, NULL, '','', '', '', '');
INSERT INTO items (itemid, hostid, name, type, key_, value_type, history, status, master_itemid, templateid, params,query_fields, description, posts, headers                 ) VALUES (2609, 1018, 'item.1.1.1.1'                  , 18, 'item.1.1.1.1'                  , 1, '90d', 0, 2608, NULL, '','', '', '', '');

-- testHistory
INSERT INTO hstgrp (groupid, type, uuid, name) VALUES (1005, 0, '0326c9db6487496b9beb6ca353cac1d0', 'history.get/hosts');

INSERT INTO hosts (hostid, host, name, status, description) VALUES (120005, 'history.get.host.1', 'history.get.host.1', 1, '');
INSERT INTO hosts_groups (hostgroupid, hostid, groupid) VALUES (1019, 120005, 1005);
INSERT INTO interface (interfaceid, hostid, type, ip, useip, port, main) VALUES (1012, 120005, 1, '127.0.0.1', 1, '10050', 1);
INSERT INTO items (itemid, hostid, name, type, key_, value_type, history, status, master_itemid, templateid, params,query_fields, description, posts, headers) VALUES (133758, 120005, 'item1', 2, 'item1', 3, '90d', 0, NULL, NULL, '','', '', '', '');
INSERT INTO history_uint (itemid, clock, value, ns) VALUES
(133758, 1549350893, 1, 885479055),
(133758, 1549350907, 2, 762947342),
(133758, 1549350908, 3, 727124125),
(133758, 1549350909, 4, 710589839),
(133758, 1549350910, 5, 369715624),
(133758, 1549350910, 5, 738923458),
(133758, 1549350917, 5, 257150200),
(133758, 1549350917, 5, 762668985),
(133758, 1549350918, 5, 394517718),
(133758, 1549350922, 6, 347073267),
(133758, 1549350923, 7, 882834269),
(133758, 1549350926, 8, 410826674),
(133758, 1549350927, 9, 938887279),
(133758, 1549350944, 0, 730916425);
INSERT INTO items (itemid, hostid, name, type, key_, value_type, history, status, master_itemid, templateid, params,query_fields, description, posts, headers) VALUES (133759, 120005, 'item2', 2, 'item2', 0, '90d', 0, NULL, NULL, '','', '', '', '');
INSERT INTO history (itemid, clock, value, ns) VALUES
(133759, 1549350947, 0.0000, 441606890),
(133759, 1549350948, 0.0000, 544936503),
(133759, 1549350950, 0.0000, 866715049),
(133759, 1549350953, 1.0000, 154942891),
(133759, 1549350955, 1.0000, 719111385),
(133759, 1549350957, 1.0000, 594538048),
(133759, 1549350958, 1.5000, 594538048),
(133759, 1549350959, 1.0001, 594538048),
(133759, 1549350960, 1.5000, 594538048),
(133759, 1549350961, -1.0000, 594538048),
(133759, 1549350962, -1.5000, 594538048);
INSERT INTO items (itemid, hostid, name, type, key_, value_type, history, status, master_itemid, templateid, params,query_fields, description, posts, headers) VALUES (133760, 120005, 'item3', 2, 'item3', 1, '90d', 0, NULL, NULL, '','', '', '', '');
INSERT INTO history_str (itemid, clock, value, ns) VALUES
(133760, 1549350960, '1', 754460948),
(133760, 1549350962, '1', 919404393),
(133760, 1549350965, '1', 512878374);
INSERT INTO items (itemid, hostid, name, type, key_, value_type, history, status, master_itemid, templateid, params,query_fields, description, posts, headers) VALUES (133761, 120005, 'item4', 2, 'item4', 2, '90d', 0, NULL, NULL, '','', '', '', '');
INSERT INTO history_log (itemid, clock, timestamp, source, severity, value, logeventid, ns) VALUES
(133761, 1549350969, 0, '', 0, '1', 0, 506909535),
(133761, 1549350973, 0, '', 0, '2', 0, 336068358),
(133761, 1549350976, 0, '', 0, '3', 0, 2798098),
(133761, 1549350987, 0, '', 0, '4', 0, 755363307),
(133761, 1549350992, 0, '', 0, '5', 0, 242736233);
INSERT INTO items (itemid, hostid, name, type, key_, value_type, history, status, master_itemid, templateid, params,query_fields, description, posts, headers) VALUES (133762, 120005, 'item5', 2, 'item5', 4, '90d', 0, NULL, NULL, '','', '', '', '');
INSERT INTO history_text (itemid, clock, value, ns) VALUES
(133762, 1549350998, '1', 450920469),
(133762, 1549350999, '2', 882825407),
(133762, 1549351001, '3', 242835912);

-- Adding records into Auditlog
-- INSERT INTO auditlog (auditid, userid, clock, action, resourcetype, note, ip, resourceid, resourcename) VALUES (9000, 1, 1582269000, 1, 4, '', '127.0.0.1', 10054, 'H1 updated');
-- INSERT INTO auditlog_details (auditdetailid, auditid, table_name, field_name, oldvalue, newvalue) VALUES (9000, 9000, 'hosts', 'status', '0', '1');
-- INSERT INTO auditlog (auditid, userid, clock, action, resourcetype, note, ip, resourceid, resourcename) VALUES (9001, 1, 1582270260, 1, 4, '', '127.0.0.1', 10054, 'H1 updated');
-- INSERT INTO auditlog_details (auditdetailid, auditid, table_name, field_name, oldvalue, newvalue) VALUES (9001, 9001, 'hosts', 'status', '0', '1');
-- INSERT INTO auditlog (auditid, userid, clock, action, resourcetype, note, ip, resourceid, resourcename) VALUES (9003, 1, 1582269120, 0, 6, 'Graph [graph1]', '::1', 0, '');
-- INSERT INTO auditlog (auditid, userid, clock, action, resourcetype, note, ip, resourceid, resourcename) VALUES (9004, 4, 1582269180, 0, 19, 'Name [Audit Map]', '192.168.3.32', 0, '');
-- INSERT INTO auditlog (auditid, userid, clock, action, resourcetype, note, ip, resourceid, resourcename) VALUES (9005, 1, 1582269240, 1, 14, '', '192.168.3.32', 6, 'HG1 updated');
-- INSERT INTO auditlog_details (auditdetailid, auditid, table_name, field_name, oldvalue, newvalue) VALUES (9005, 9005, 'groups', 'name', 'HG1', 'HG1 updated');

-- LLD with overrides to delete
INSERT INTO items (itemid,type,snmp_oid,hostid,name,key_,delay,history,trends,status,value_type,trapper_hosts,units,formula,logtimefmt,templateid,valuemapid,params,ipmi_sensor,authtype,username,password,publickey,privatekey,flags,interfaceid,description,inventory_link,lifetime,evaltype,jmx_endpoint,master_itemid,timeout,url,query_fields,posts,status_codes,follow_redirects,post_type,http_proxy,headers,retrieve_mode,request_method,output_format,ssl_cert_file,ssl_key_file,ssl_key_password,verify_peer,verify_host,allow_traps,discover) VALUES (133763,2,'',50009,'Overrides (delete)','overrides.delete','0','90d','0',0,4,'','','','',NULL,NULL,'','',0,'','','','',1,NULL,'',0,'30d',0,'',NULL,'','','','','200',1,0,'','',0,0,0,'','','',0,0,0,0);
INSERT INTO lld_override (lld_overrideid,itemid,name,step,evaltype,formula,stop) VALUES (10001,133763,'override',1,3,'{10001} or {10002} or {10003}',1);
INSERT INTO lld_override (lld_overrideid,itemid,name,step,evaltype,formula,stop) VALUES (10002,133763,'override 2',2,0,'',1);
INSERT INTO lld_override_condition (lld_override_conditionid,lld_overrideid,operator,macro,value) VALUES (10001,10001,8,'{#MACRO1}','d{3}$');
INSERT INTO lld_override_condition (lld_override_conditionid,lld_overrideid,operator,macro,value) VALUES (10002,10001,8,'{#MACRO2}','d{2}$');
INSERT INTO lld_override_condition (lld_override_conditionid,lld_overrideid,operator,macro,value) VALUES (10003,10001,8,'{#MACRO3}','d{1}$');
INSERT INTO lld_override_operation (lld_override_operationid,lld_overrideid,operationobject,operator,value) VALUES (10001,10001,0,3,'8');
INSERT INTO lld_override_operation (lld_override_operationid,lld_overrideid,operationobject,operator,value) VALUES (10002,10001,0,1,'wW');
INSERT INTO lld_override_operation (lld_override_operationid,lld_overrideid,operationobject,operator,value) VALUES (10003,10001,1,8,'^c+$');
INSERT INTO lld_override_operation (lld_override_operationid,lld_overrideid,operationobject,operator,value) VALUES (10004,10001,2,2,'123');
INSERT INTO lld_override_operation (lld_override_operationid,lld_overrideid,operationobject,operator,value) VALUES (10005,10001,3,0,'');
INSERT INTO lld_override_operation (lld_override_operationid,lld_overrideid,operationobject,operator,value) VALUES (10006,10002,0,0,'');
INSERT INTO lld_override_opdiscover (lld_override_operationid,discover) VALUES (10002,1);
INSERT INTO lld_override_opdiscover (lld_override_operationid,discover) VALUES (10003,1);
INSERT INTO lld_override_opdiscover (lld_override_operationid,discover) VALUES (10004,1);
INSERT INTO lld_override_opdiscover (lld_override_operationid,discover) VALUES (10005,1);
INSERT INTO lld_override_ophistory (lld_override_operationid,history) VALUES (10002,'92d');
INSERT INTO lld_override_opinventory (lld_override_operationid,inventory_mode) VALUES (10005,1);
INSERT INTO lld_override_opperiod (lld_override_operationid,delay) VALUES (10002,'1m;wd1-3h4-16;10s/1-5,00:00-20:00;5s/5-7,00:00-24:00');
INSERT INTO lld_override_opseverity (lld_override_operationid,severity) VALUES (10003,3);
INSERT INTO lld_override_opstatus (lld_override_operationid,status) VALUES (10001,1);
INSERT INTO lld_override_opstatus (lld_override_operationid,status) VALUES (10002,0);
INSERT INTO lld_override_opstatus (lld_override_operationid,status) VALUES (10003,1);
INSERT INTO lld_override_opstatus (lld_override_operationid,status) VALUES (10005,1);
INSERT INTO lld_override_optag (lld_override_optagid,lld_override_operationid,tag,value) VALUES (10001,10003,'tag1','value1');
INSERT INTO lld_override_optag (lld_override_optagid,lld_override_operationid,tag,value) VALUES (10002,10003,'tag2','value2');
INSERT INTO lld_override_optag (lld_override_optagid,lld_override_operationid,tag,value) VALUES (10003,10005,'tag1','value1');
INSERT INTO lld_override_optag (lld_override_optagid,lld_override_operationid,tag,value) VALUES (10004,10005,'tag2','value2');
INSERT INTO lld_override_optemplate (lld_override_optemplateid,lld_override_operationid,templateid) VALUES (10001,10005,10264);
INSERT INTO lld_override_optemplate (lld_override_optemplateid,lld_override_operationid,templateid) VALUES (10002,10005,10265);
INSERT INTO lld_override_optemplate (lld_override_optemplateid,lld_override_operationid,templateid) VALUES (10003,10005,50010);
INSERT INTO lld_override_optrends (lld_override_operationid,trends) VALUES (10002,'36d');
INSERT INTO lld_override_optrends (lld_override_operationid,trends) VALUES (10006,'5d');

-- LLD with overrides to copy
INSERT INTO items (itemid,type,snmp_oid,hostid,name,key_,delay,history,trends,status,value_type,trapper_hosts,units,formula,logtimefmt,templateid,valuemapid,params,ipmi_sensor,authtype,username,password,publickey,privatekey,flags,interfaceid,description,inventory_link,lifetime,evaltype,jmx_endpoint,master_itemid,timeout,url,query_fields,posts,status_codes,follow_redirects,post_type,http_proxy,headers,retrieve_mode,request_method,output_format,ssl_cert_file,ssl_key_file,ssl_key_password,verify_peer,verify_host,allow_traps,discover) VALUES (133764,2,'',50009,'Overrides (copy)','overrides.copy','0','90d','0',0,4,'','','','',NULL,NULL,'','',0,'','','','',1,NULL,'',0,'30d',0,'',NULL,'','','','','200',1,0,'','',0,0,0,'','','',0,0,0,0);
INSERT INTO lld_override (lld_overrideid,itemid,name,step,evaltype,formula,stop) VALUES (10003,133764,'override',1,3,'{10004} or {10005} or {10006}',1);
INSERT INTO lld_override (lld_overrideid,itemid,name,step,evaltype,formula,stop) VALUES (10004,133764,'override 2',2,0,'',1);
INSERT INTO lld_override_condition (lld_override_conditionid,lld_overrideid,operator,macro,value) VALUES (10004,10003,8,'{#MACRO1}','d{3}$');
INSERT INTO lld_override_condition (lld_override_conditionid,lld_overrideid,operator,macro,value) VALUES (10005,10003,8,'{#MACRO2}','d{2}$');
INSERT INTO lld_override_condition (lld_override_conditionid,lld_overrideid,operator,macro,value) VALUES (10006,10003,8,'{#MACRO3}','d{1}$');
INSERT INTO lld_override_operation (lld_override_operationid,lld_overrideid,operationobject,operator,value) VALUES (10007,10003,0,3,'8');
INSERT INTO lld_override_operation (lld_override_operationid,lld_overrideid,operationobject,operator,value) VALUES (10008,10003,0,1,'wW');
INSERT INTO lld_override_operation (lld_override_operationid,lld_overrideid,operationobject,operator,value) VALUES (10009,10003,1,8,'^c+$');
INSERT INTO lld_override_operation (lld_override_operationid,lld_overrideid,operationobject,operator,value) VALUES (10010,10003,2,2,'123');
INSERT INTO lld_override_operation (lld_override_operationid,lld_overrideid,operationobject,operator,value) VALUES (10011,10003,3,0,'');
INSERT INTO lld_override_operation (lld_override_operationid,lld_overrideid,operationobject,operator,value) VALUES (10012,10004,0,0,'');
INSERT INTO lld_override_opdiscover (lld_override_operationid,discover) VALUES (10008,1);
INSERT INTO lld_override_opdiscover (lld_override_operationid,discover) VALUES (10009,1);
INSERT INTO lld_override_opdiscover (lld_override_operationid,discover) VALUES (10010,1);
INSERT INTO lld_override_opdiscover (lld_override_operationid,discover) VALUES (10011,1);
INSERT INTO lld_override_ophistory (lld_override_operationid,history) VALUES (10008,'92d');
INSERT INTO lld_override_opinventory (lld_override_operationid,inventory_mode) VALUES (10011,1);
INSERT INTO lld_override_opperiod (lld_override_operationid,delay) VALUES (10008,'1m;wd1-3h4-16;10s/1-5,00:00-20:00;5s/5-7,00:00-24:00');
INSERT INTO lld_override_opseverity (lld_override_operationid,severity) VALUES (10009,3);
INSERT INTO lld_override_opstatus (lld_override_operationid,status) VALUES (10007,1);
INSERT INTO lld_override_opstatus (lld_override_operationid,status) VALUES (10008,0);
INSERT INTO lld_override_opstatus (lld_override_operationid,status) VALUES (10009,1);
INSERT INTO lld_override_opstatus (lld_override_operationid,status) VALUES (10011,1);
INSERT INTO lld_override_optag (lld_override_optagid,lld_override_operationid,tag,value) VALUES (10005,10009,'tag1','value1');
INSERT INTO lld_override_optag (lld_override_optagid,lld_override_operationid,tag,value) VALUES (10006,10009,'tag2','value2');
INSERT INTO lld_override_optag (lld_override_optagid,lld_override_operationid,tag,value) VALUES (10007,10011,'tag1','value1');
INSERT INTO lld_override_optag (lld_override_optagid,lld_override_operationid,tag,value) VALUES (10008,10011,'tag2','value2');
INSERT INTO lld_override_optemplate (lld_override_optemplateid,lld_override_operationid,templateid) VALUES (10004,10011,10264);
INSERT INTO lld_override_optemplate (lld_override_optemplateid,lld_override_operationid,templateid) VALUES (10005,10011,10265);
INSERT INTO lld_override_optemplate (lld_override_optemplateid,lld_override_operationid,templateid) VALUES (10006,10011,50010);
INSERT INTO lld_override_optrends (lld_override_operationid,trends) VALUES (10008,'36d');
INSERT INTO lld_override_optrends (lld_override_operationid,trends) VALUES (10012,'5d');

-- LLD with overrides to update
INSERT INTO items (itemid,type,snmp_oid,hostid,name,key_,delay,history,trends,status,value_type,trapper_hosts,units,formula,logtimefmt,templateid,valuemapid,params,ipmi_sensor,authtype,username,password,publickey,privatekey,flags,interfaceid,description,inventory_link,lifetime,evaltype,jmx_endpoint,master_itemid,timeout,url,query_fields,posts,status_codes,follow_redirects,post_type,http_proxy,headers,retrieve_mode,request_method,output_format,ssl_cert_file,ssl_key_file,ssl_key_password,verify_peer,verify_host,allow_traps,discover) VALUES (133765,2,'',50009,'Overrides (update)','overrides.update','0','90d','0',0,4,'','','','',NULL,NULL,'','',0,'','','','',1,NULL,'',0,'30d',0,'',NULL,'','','','','200',1,0,'','',0,0,0,'','','',0,0,0,0);
INSERT INTO lld_override (lld_overrideid,itemid,name,step,evaltype,formula,stop) VALUES (10005,133765,'override',1,3,'{10007} or {10008} or {10009}',1);
INSERT INTO lld_override (lld_overrideid,itemid,name,step,evaltype,formula,stop) VALUES (10006,133765,'override 2',2,0,'',1);
INSERT INTO lld_override_condition (lld_override_conditionid,lld_overrideid,operator,macro,value) VALUES (10007,10005,8,'{#MACRO1}','d{3}$');
INSERT INTO lld_override_condition (lld_override_conditionid,lld_overrideid,operator,macro,value) VALUES (10008,10005,8,'{#MACRO2}','d{2}$');
INSERT INTO lld_override_condition (lld_override_conditionid,lld_overrideid,operator,macro,value) VALUES (10009,10005,8,'{#MACRO3}','d{1}$');
INSERT INTO lld_override_operation (lld_override_operationid,lld_overrideid,operationobject,operator,value) VALUES (10013,10005,0,3,'8');
INSERT INTO lld_override_operation (lld_override_operationid,lld_overrideid,operationobject,operator,value) VALUES (10014,10005,0,1,'wW');
INSERT INTO lld_override_operation (lld_override_operationid,lld_overrideid,operationobject,operator,value) VALUES (10015,10005,1,8,'^c+$');
INSERT INTO lld_override_operation (lld_override_operationid,lld_overrideid,operationobject,operator,value) VALUES (10016,10005,2,2,'123');
INSERT INTO lld_override_operation (lld_override_operationid,lld_overrideid,operationobject,operator,value) VALUES (10017,10005,3,0,'');
INSERT INTO lld_override_operation (lld_override_operationid,lld_overrideid,operationobject,operator,value) VALUES (10018,10006,0,0,'');
INSERT INTO lld_override_opdiscover (lld_override_operationid,discover) VALUES (10014,1);
INSERT INTO lld_override_opdiscover (lld_override_operationid,discover) VALUES (10015,1);
INSERT INTO lld_override_opdiscover (lld_override_operationid,discover) VALUES (10016,1);
INSERT INTO lld_override_opdiscover (lld_override_operationid,discover) VALUES (10017,1);
INSERT INTO lld_override_ophistory (lld_override_operationid,history) VALUES (10014,'92d');
INSERT INTO lld_override_opinventory (lld_override_operationid,inventory_mode) VALUES (10017,1);
INSERT INTO lld_override_opperiod (lld_override_operationid,delay) VALUES (10014,'1m;wd1-3h4-16;10s/1-5,00:00-20:00;5s/5-7,00:00-24:00');
INSERT INTO lld_override_opseverity (lld_override_operationid,severity) VALUES (10015,3);
INSERT INTO lld_override_opstatus (lld_override_operationid,status) VALUES (10013,1);
INSERT INTO lld_override_opstatus (lld_override_operationid,status) VALUES (10014,0);
INSERT INTO lld_override_opstatus (lld_override_operationid,status) VALUES (10015,1);
INSERT INTO lld_override_opstatus (lld_override_operationid,status) VALUES (10017,1);
INSERT INTO lld_override_optag (lld_override_optagid,lld_override_operationid,tag,value) VALUES (10009,10015,'tag1','value1');
INSERT INTO lld_override_optag (lld_override_optagid,lld_override_operationid,tag,value) VALUES (10010,10015,'tag2','value2');
INSERT INTO lld_override_optag (lld_override_optagid,lld_override_operationid,tag,value) VALUES (10011,10017,'tag1','value1');
INSERT INTO lld_override_optag (lld_override_optagid,lld_override_operationid,tag,value) VALUES (10012,10017,'tag2','value2');
INSERT INTO lld_override_optemplate (lld_override_optemplateid,lld_override_operationid,templateid) VALUES (10007,10017,10264);
INSERT INTO lld_override_optemplate (lld_override_optemplateid,lld_override_operationid,templateid) VALUES (10008,10017,10265);
INSERT INTO lld_override_optemplate (lld_override_optemplateid,lld_override_operationid,templateid) VALUES (10009,10017,50010);
INSERT INTO lld_override_optrends (lld_override_operationid,trends) VALUES (10014,'36d');
INSERT INTO lld_override_optrends (lld_override_operationid,trends) VALUES (10018,'5d');

-- LLD with overrides and template constraint
INSERT INTO hosts (hostid,proxyid,host,status,ipmi_authtype,ipmi_privilege,ipmi_username,ipmi_password,maintenanceid,maintenance_status,maintenance_type,maintenance_from,name,flags,templateid,description,tls_connect,tls_accept,tls_issuer,tls_subject,tls_psk_identity,tls_psk,discover) VALUES (131001,NULL,'Overrides template constraint',3,-1,2,'','',NULL,0,0,0,'Overrides template constraint',0,NULL,'',1,1,'','','','',0);
INSERT INTO hstgrp (groupid,type,uuid,name,flags) VALUES (139001,1,'27e5744a60894c7c88c8df39573df06e','Overrides',0);
INSERT INTO hosts_groups (hostgroupid,hostid,groupid) VALUES (139201,131001,139001);
INSERT INTO items (itemid,type,snmp_oid,hostid,name,key_,delay,history,trends,status,value_type,trapper_hosts,units,formula,logtimefmt,templateid,valuemapid,params,ipmi_sensor,authtype,username,password,publickey,privatekey,flags,interfaceid,description,inventory_link,lifetime,evaltype,jmx_endpoint,master_itemid,timeout,url,query_fields,posts,status_codes,follow_redirects,post_type,http_proxy,headers,retrieve_mode,request_method,output_format,ssl_cert_file,ssl_key_file,ssl_key_password,verify_peer,verify_host,allow_traps,discover) VALUES (133766,0,'',50009,'Overrides (template constraint)','overrides.template.constraint','1m','90d','0',0,4,'','','','',NULL,NULL,'','',0,'','','','',1,50022,'',0,'30d',0,'',NULL,'','','','','200',1,0,'','',0,0,0,'','','',0,0,0,0);
INSERT INTO lld_override (lld_overrideid,itemid,name,step,evaltype,formula,stop) VALUES (10007,133766,'Only template operation',1,0,'',0);
INSERT INTO lld_override (lld_overrideid,itemid,name,step,evaltype,formula,stop) VALUES (10008,133766,'Not only template operation',2,0,'',0);
INSERT INTO lld_override_operation (lld_override_operationid,lld_overrideid,operationobject,operator,value) VALUES (10019,10007,3,0,'');
INSERT INTO lld_override_operation (lld_override_operationid,lld_overrideid,operationobject,operator,value) VALUES (10020,10008,3,0,'');
INSERT INTO lld_override_opinventory (lld_override_operationid,inventory_mode) VALUES (10020,0);
INSERT INTO lld_override_optemplate (lld_override_optemplateid,lld_override_operationid,templateid) VALUES (10010,10019,131001);
INSERT INTO lld_override_optemplate (lld_override_optemplateid,lld_override_operationid,templateid) VALUES (10011,10020,131001);

-- graph prototype
INSERT INTO hstgrp (groupid,type,uuid,name,flags) VALUES (139002,0,'c8aa3b02b1af4b049fcf88be47e5f892','test_graph_prototype',0);
INSERT INTO hosts (hostid,proxyid,host,status,ipmi_authtype,ipmi_privilege,ipmi_username,ipmi_password,maintenanceid,maintenance_status,maintenance_type,maintenance_from,name,flags,templateid,description,tls_connect,tls_accept,tls_issuer,tls_subject,tls_psk_identity,tls_psk,discover) VALUES (131002,NULL,'item',0,-1,2,'','',NULL,0,0,0,'item',0,NULL,'',1,1,'','','','',0);
INSERT INTO hosts (hostid,proxyid,host,status,ipmi_authtype,ipmi_privilege,ipmi_username,ipmi_password,maintenanceid,maintenance_status,maintenance_type,maintenance_from,name,flags,templateid,description,tls_connect,tls_accept,tls_issuer,tls_subject,tls_psk_identity,tls_psk,discover) VALUES (131003,NULL,'item_prototype',0,-1,2,'','',NULL,0,0,0,'item_prototype',0,NULL,'',1,1,'','','','',0);
INSERT INTO hosts_groups (hostgroupid,hostid,groupid) VALUES (139203,131003,139002);
INSERT INTO hosts_groups (hostgroupid,hostid,groupid) VALUES (139202,131002,139002);
INSERT INTO items (itemid,type,snmp_oid,hostid,name,key_,delay,history,trends,status,value_type,trapper_hosts,units,formula,logtimefmt,templateid,valuemapid,params,ipmi_sensor,authtype,username,password,publickey,privatekey,flags,interfaceid,description,inventory_link,lifetime,evaltype,jmx_endpoint,master_itemid,timeout,url,query_fields,posts,status_codes,follow_redirects,post_type,http_proxy,headers,retrieve_mode,request_method,output_format,ssl_cert_file,ssl_key_file,ssl_key_password,verify_peer,verify_host,allow_traps,discover) VALUES (133767,2,'',131003,'rule','a','0','90d','0',0,4,'','','','',NULL,NULL,'','',0,'','','','',1,NULL,'',0,'30d',0,'',NULL,'','','','','200',1,0,'','',0,0,0,'','','',0,0,0,0);
INSERT INTO items (itemid,type,snmp_oid,hostid,name,key_,delay,history,trends,status,value_type,trapper_hosts,units,formula,logtimefmt,templateid,valuemapid,params,ipmi_sensor,authtype,username,password,publickey,privatekey,flags,interfaceid,description,inventory_link,lifetime,evaltype,jmx_endpoint,master_itemid,timeout,url,query_fields,posts,status_codes,follow_redirects,post_type,http_proxy,headers,retrieve_mode,request_method,output_format,ssl_cert_file,ssl_key_file,ssl_key_password,verify_peer,verify_host,allow_traps,discover) VALUES (133768,2,'',131003,'prototype','a[{#A}]','0','90d','365d',0,3,'','','','',NULL,NULL,'','',0,'','','','',2,NULL,'',0,'30d',0,'',NULL,'','','','','200',1,0,'','',0,0,0,'','','',0,0,0,0);
INSERT INTO items (itemid,type,snmp_oid,hostid,name,key_,delay,history,trends,status,value_type,trapper_hosts,units,formula,logtimefmt,templateid,valuemapid,params,ipmi_sensor,authtype,username,password,publickey,privatekey,flags,interfaceid,description,inventory_link,lifetime,evaltype,jmx_endpoint,master_itemid,timeout,url,query_fields,posts,status_codes,follow_redirects,post_type,http_proxy,headers,retrieve_mode,request_method,output_format,ssl_cert_file,ssl_key_file,ssl_key_password,verify_peer,verify_host,allow_traps,discover) VALUES (133769,2,'',131002,'item','a','0','90d','365d',0,3,'','','','',NULL,NULL,'','',0,'','','','',0,NULL,'',0,'30d',0,'',NULL,'','','','','200',1,0,'','',0,0,0,'','','',0,0,0,0);
INSERT INTO item_discovery (itemdiscoveryid,itemid,parent_itemid,key_,lastcheck,ts_delete) VALUES (138003,133768,133767,'',0,0);
INSERT INTO graphs (graphid,name,width,height,yaxismin,yaxismax,templateid,show_work_period,show_triggers,graphtype,show_legend,show_3d,percent_left,percent_right,ymin_type,ymax_type,ymin_itemid,ymax_itemid,flags,discover) VALUES (9000,'graph_prototype',900,200,0,100,NULL,1,1,0,1,0,0,0,0,0,NULL,NULL,2,0);
INSERT INTO graphs_items (gitemid,graphid,itemid,drawtype,sortorder,color,yaxisside,calc_fnc,type) VALUES (58000,9000,133769,0,1,'F63100',0,2,0);
INSERT INTO graphs_items (gitemid,graphid,itemid,drawtype,sortorder,color,yaxisside,calc_fnc,type) VALUES (58001,9000,133768,0,0,'1A7C11',0,2,0);

<<<<<<< HEAD
=======
-- trigger permissions: BEGIN

INSERT INTO hstgrp (groupid, type, uuid, name) VALUES (50101, 0, 'fe26656029d646128d7ae50b22d0d106', 'test-trigger-permissions-group-N');
INSERT INTO hstgrp (groupid, type, uuid, name) VALUES (50102, 0, '7d221858b46e4af09a25b4f4e8f1f027', 'test-trigger-permissions-group-D');
INSERT INTO hstgrp (groupid, type, uuid, name) VALUES (50103, 0, '5863042f931d4496b29c34d6fd9d3cd0', 'test-trigger-permissions-group-R');
INSERT INTO hstgrp (groupid, type, uuid, name) VALUES (50104, 0, 'a1a2176605f44cd8ac981717e45e461e', 'test-trigger-permissions-group-W');

INSERT INTO usrgrp (usrgrpid, name) VALUES (50101, 'test-trigger-permissions-user-group');
INSERT INTO users (userid, username, passwd, roleid) VALUES (50101, 'test-trigger-permissions-user', '$2y$10$VKVVejdnWSz08PPa0Xb9g.igAz.iWne3EaxXPX5WF8WsbrrA.lE4K', 1);
INSERT INTO users_groups (id, usrgrpid, userid) VALUES (50101, 50101, 50101);
INSERT INTO rights (rightid, groupid, id, permission) VALUES (50101, 50101, 50102, 0), (50102, 50101, 50103, 2), (50103, 50101, 50104, 3);

INSERT INTO hosts (hostid, host, name, status, description) VALUES (50101, 'test-trigger-permissions-host-N', 'test-trigger-permissions-host-N', 0, '');
INSERT INTO hosts_groups (hostgroupid, hostid, groupid) VALUES (50101, 50101, 50101);
INSERT INTO interface (interfaceid, hostid, type, ip, dns, useip, port, main) VALUES (50101, 50101, 1, '127.0.0.1', '', 1, '10050', 1);
INSERT INTO items (itemid, hostid, interfaceid, name, type, key_, value_type, delay, history, trends, params, description, posts, headers,query_fields, status) VALUES (50101, 50101, 50101, 'test-trigger-permissions-item-N', 0, 'test-trigger-permissions-item-N', 3, '1m', '90d', '365d', '', '', '', '','', 0);
INSERT INTO item_rtdata (itemid) VALUES (50101);

INSERT INTO hosts (hostid, host, name, status, description) VALUES (50102, 'test-trigger-permissions-host-D', 'test-trigger-permissions-host-D', 0, '');
INSERT INTO hosts_groups (hostgroupid, hostid, groupid) VALUES (50102, 50102, 50102);
INSERT INTO interface (interfaceid, hostid, type, ip, dns, useip, port, main) VALUES (50102, 50102, 1, '127.0.0.1', '', 1, '10050', 1);
INSERT INTO items (itemid, hostid, interfaceid, name, type, key_, value_type, delay, history, trends, params, description, posts, headers,query_fields, status) VALUES (50102, 50102, 50102, 'test-trigger-permissions-item-D', 0, 'test-trigger-permissions-item-D', 3, '1m', '90d', '365d', '', '', '', '','', 0);
INSERT INTO item_rtdata (itemid) VALUES (50102);

INSERT INTO hosts (hostid, host, name, status, description) VALUES (50103, 'test-trigger-permissions-host-R', 'test-trigger-permissions-host-R', 0, '');
INSERT INTO hosts_groups (hostgroupid, hostid, groupid) VALUES (50103, 50103, 50103);
INSERT INTO interface (interfaceid, hostid, type, ip, dns, useip, port, main) VALUES (50103, 50103, 1, '127.0.0.1', '', 1, '10050', 1);
INSERT INTO items (itemid, hostid, interfaceid, name, type, key_, value_type, delay, history, trends, params, description, posts, headers,query_fields, status) VALUES (50103, 50103, 50103, 'test-trigger-permissions-item-R', 0, 'test-trigger-permissions-item-R', 3, '1m', '90d', '365d', '', '', '', '','', 0);
INSERT INTO item_rtdata (itemid) VALUES (50103);

INSERT INTO hosts (hostid, host, name, status, description) VALUES (50104, 'test-trigger-permissions-host-W', 'test-trigger-permissions-host-W', 0, '');
INSERT INTO hosts_groups (hostgroupid, hostid, groupid) VALUES (50104, 50104, 50104);
INSERT INTO interface (interfaceid, hostid, type, ip, dns, useip, port, main) VALUES (50104, 50104, 1, '127.0.0.1', '', 1, '10050', 1);
INSERT INTO items (itemid, hostid, interfaceid, name, type, key_, value_type, delay, history, trends, params, description, posts, headers,query_fields, status) VALUES (50104, 50104, 50104, 'test-trigger-permissions-item-W', 0, 'test-trigger-permissions-item-W', 3, '1m', '90d', '365d', '', '', '', '','', 0);
INSERT INTO item_rtdata (itemid) VALUES (50104);

INSERT INTO hosts (hostid, host, name, status, description) VALUES (50105, 'test-trigger-permissions-host-ND', 'test-trigger-permissions-host-ND', 0, '');
INSERT INTO hosts_groups (hostgroupid, hostid, groupid) VALUES (50105, 50105, 50101), (50106, 50105, 50102);
INSERT INTO interface (interfaceid, hostid, type, ip, dns, useip, port, main) VALUES (50105, 50105, 1, '127.0.0.1', '', 1, '10050', 1);
INSERT INTO items (itemid, hostid, interfaceid, name, type, key_, value_type, delay, history, trends, params, description, posts, headers,query_fields, status) VALUES (50105, 50105, 50105, 'test-trigger-permissions-item-ND', 0, 'test-trigger-permissions-item-ND', 3, '1m', '90d', '365d', '', '', '', '','', 0);
INSERT INTO item_rtdata (itemid) VALUES (50105);

INSERT INTO hosts (hostid, host, name, status, description) VALUES (50106, 'test-trigger-permissions-host-NR', 'test-trigger-permissions-host-NR', 0, '');
INSERT INTO hosts_groups (hostgroupid, hostid, groupid) VALUES (50107, 50106, 50101), (50108, 50106, 50103);
INSERT INTO interface (interfaceid, hostid, type, ip, dns, useip, port, main) VALUES (50106, 50106, 1, '127.0.0.1', '', 1, '10050', 1);
INSERT INTO items (itemid, hostid, interfaceid, name, type, key_, value_type, delay, history, trends, params, description, posts, headers,query_fields, status) VALUES (50106, 50106, 50106, 'test-trigger-permissions-item-NR', 0, 'test-trigger-permissions-item-NR', 3, '1m', '90d', '365d', '', '', '', '','', 0);
INSERT INTO item_rtdata (itemid) VALUES (50106);

INSERT INTO hosts (hostid, host, name, status, description) VALUES (50107, 'test-trigger-permissions-host-NW', 'test-trigger-permissions-host-NW', 0, '');
INSERT INTO hosts_groups (hostgroupid, hostid, groupid) VALUES (50109, 50107, 50101), (50110, 50107, 50104);
INSERT INTO interface (interfaceid, hostid, type, ip, dns, useip, port, main) VALUES (50107, 50107, 1, '127.0.0.1', '', 1, '10050', 1);
INSERT INTO items (itemid, hostid, interfaceid, name, type, key_, value_type, delay, history, trends, params, description, posts, headers,query_fields, status) VALUES (50107, 50107, 50107, 'test-trigger-permissions-item-NW', 0, 'test-trigger-permissions-item-NW', 3, '1m', '90d', '365d', '', '', '', '','', 0);
INSERT INTO item_rtdata (itemid) VALUES (50107);

INSERT INTO hosts (hostid, host, name, status, description) VALUES (50108, 'test-trigger-permissions-host-DR', 'test-trigger-permissions-host-DR', 0, '');
INSERT INTO hosts_groups (hostgroupid, hostid, groupid) VALUES (50111, 50108, 50102), (50112, 50108, 50103);
INSERT INTO interface (interfaceid, hostid, type, ip, dns, useip, port, main) VALUES (50108, 50108, 1, '127.0.0.1', '', 1, '10050', 1);
INSERT INTO items (itemid, hostid, interfaceid, name, type, key_, value_type, delay, history, trends, params, description, posts, headers,query_fields, status) VALUES (50108, 50108, 50108, 'test-trigger-permissions-item-DR', 0, 'test-trigger-permissions-item-DR', 3, '1m', '90d', '365d', '', '', '', '','', 0);
INSERT INTO item_rtdata (itemid) VALUES (50108);

INSERT INTO hosts (hostid, host, name, status, description) VALUES (50109, 'test-trigger-permissions-host-DW', 'test-trigger-permissions-host-DW', 0, '');
INSERT INTO hosts_groups (hostgroupid, hostid, groupid) VALUES (50113, 50109, 50102), (50114, 50109, 50104);
INSERT INTO interface (interfaceid, hostid, type, ip, dns, useip, port, main) VALUES (50109, 50109, 1, '127.0.0.1', '', 1, '10050', 1);
INSERT INTO items (itemid, hostid, interfaceid, name, type, key_, value_type, delay, history, trends, params, description, posts, headers,query_fields, status) VALUES (50109, 50109, 50109, 'test-trigger-permissions-item-DW', 0, 'test-trigger-permissions-item-DW', 3, '1m', '90d', '365d', '', '', '', '','', 0);
INSERT INTO item_rtdata (itemid) VALUES (50109);

INSERT INTO hosts (hostid, host, name, status, description) VALUES (50110, 'test-trigger-permissions-host-RW', 'test-trigger-permissions-host-RW', 0, '');
INSERT INTO hosts_groups (hostgroupid, hostid, groupid) VALUES (50115, 50110, 50103), (50116, 50110, 50104);
INSERT INTO interface (interfaceid, hostid, type, ip, dns, useip, port, main) VALUES (50110, 50110, 1, '127.0.0.1', '', 1, '10050', 1);
INSERT INTO items (itemid, hostid, interfaceid, name, type, key_, value_type, delay, history, trends, params, description, posts, headers,query_fields, status) VALUES (50110, 50110, 50110, 'test-trigger-permissions-item-RW', 0, 'test-trigger-permissions-item-RW', 3, '1m', '90d', '365d', '', '', '', '','', 0);
INSERT INTO item_rtdata (itemid) VALUES (50110);

INSERT INTO hosts (hostid, host, name, status, description) VALUES (50111, 'test-trigger-permissions-host-NDR', 'test-trigger-permissions-host-NDR', 0, '');
INSERT INTO hosts_groups (hostgroupid, hostid, groupid) VALUES (50117, 50111, 50101), (50118, 50111, 50102), (50119, 50111, 50103);
INSERT INTO interface (interfaceid, hostid, type, ip, dns, useip, port, main) VALUES (50111, 50111, 1, '127.0.0.1', '', 1, '10050', 1);
INSERT INTO items (itemid, hostid, interfaceid, name, type, key_, value_type, delay, history, trends, params, description, posts, headers,query_fields, status) VALUES (50111, 50111, 50111, 'test-trigger-permissions-item-NDR', 0, 'test-trigger-permissions-item-NDR', 3, '1m', '90d', '365d', '', '', '', '','', 0);
INSERT INTO item_rtdata (itemid) VALUES (50111);

INSERT INTO hosts (hostid, host, name, status, description) VALUES (50112, 'test-trigger-permissions-host-NDW', 'test-trigger-permissions-host-NDW', 0, '');
INSERT INTO hosts_groups (hostgroupid, hostid, groupid) VALUES (50120, 50112, 50101), (50121, 50112, 50102), (50122, 50112, 50104);
INSERT INTO interface (interfaceid, hostid, type, ip, dns, useip, port, main) VALUES (50112, 50112, 1, '127.0.0.1', '', 1, '10050', 1);
INSERT INTO items (itemid, hostid, interfaceid, name, type, key_, value_type, delay, history, trends, params, description, posts, headers,query_fields, status) VALUES (50112, 50112, 50112, 'test-trigger-permissions-item-NDW', 0, 'test-trigger-permissions-item-NDW', 3, '1m', '90d', '365d', '', '', '', '','', 0);
INSERT INTO item_rtdata (itemid) VALUES (50112);

INSERT INTO hosts (hostid, host, name, status, description) VALUES (50113, 'test-trigger-permissions-host-NRW', 'test-trigger-permissions-host-NRW', 0, '');
INSERT INTO hosts_groups (hostgroupid, hostid, groupid) VALUES (50123, 50113, 50101), (50124, 50113, 50103), (50125, 50113, 50104);
INSERT INTO interface (interfaceid, hostid, type, ip, dns, useip, port, main) VALUES (50113, 50113, 1, '127.0.0.1', '', 1, '10050', 1);
INSERT INTO items (itemid, hostid, interfaceid, name, type, key_, value_type, delay, history, trends, params, description, posts, headers,query_fields, status) VALUES (50113, 50113, 50113, 'test-trigger-permissions-item-NRW', 0, 'test-trigger-permissions-item-NRW', 3, '1m', '90d', '365d', '', '', '', '','', 0);
INSERT INTO item_rtdata (itemid) VALUES (50113);

INSERT INTO hosts (hostid, host, name, status, description) VALUES (50114, 'test-trigger-permissions-host-DRW', 'test-trigger-permissions-host-DRW', 0, '');
INSERT INTO hosts_groups (hostgroupid, hostid, groupid) VALUES (50126, 50114, 50102), (50127, 50114, 50103), (50128, 50114, 50104);
INSERT INTO interface (interfaceid, hostid, type, ip, dns, useip, port, main) VALUES (50114, 50114, 1, '127.0.0.1', '', 1, '10050', 1);
INSERT INTO items (itemid, hostid, interfaceid, name, type, key_, value_type, delay, history, trends, params, description, posts, headers,query_fields, status) VALUES (50114, 50114, 50114, 'test-trigger-permissions-item-DRW', 0, 'test-trigger-permissions-item-DRW', 3, '1m', '90d', '365d', '', '', '', '','', 0);
INSERT INTO item_rtdata (itemid) VALUES (50114);

INSERT INTO hosts (hostid, host, name, status, description) VALUES (50115, 'test-trigger-permissions-host-NDRW', 'test-trigger-permissions-host-NDRW', 0, '');
INSERT INTO hosts_groups (hostgroupid, hostid, groupid) VALUES (50129, 50115, 50101), (50130, 50115, 50102), (50131, 50115, 50103), (50132, 50115, 50104);
INSERT INTO interface (interfaceid, hostid, type, ip, dns, useip, port, main) VALUES (50115, 50115, 1, '127.0.0.1', '', 1, '10050', 1);
INSERT INTO items (itemid, hostid, interfaceid, name, type, key_, value_type, delay, history, trends, params, description, posts, headers,query_fields, status) VALUES (50115, 50115, 50115, 'test-trigger-permissions-item-NDRW', 0, 'test-trigger-permissions-item-NDRW', 3, '1m', '90d', '365d', '', '', '', '','', 0);
INSERT INTO item_rtdata (itemid) VALUES (50115);

INSERT INTO triggers (triggerid, description, expression, comments) VALUES (50101, 'test-trigger-permissions-trigger-{N}', '{50101}', '');
INSERT INTO functions (functionid, triggerid, itemid, name, parameter) VALUES (50101, 50101, 50101, 'last', '$');
INSERT INTO triggers (triggerid, description, expression, comments) VALUES (50102, 'test-trigger-permissions-trigger-{D}', '{50102}', '');
INSERT INTO functions (functionid, triggerid, itemid, name, parameter) VALUES (50102, 50102, 50102, 'last', '$');
INSERT INTO triggers (triggerid, description, expression, comments) VALUES (50103, 'test-trigger-permissions-trigger-{R}', '{50103}', '');
INSERT INTO functions (functionid, triggerid, itemid, name, parameter) VALUES (50103, 50103, 50103, 'last', '$');
INSERT INTO triggers (triggerid, description, expression, comments) VALUES (50104, 'test-trigger-permissions-trigger-{W}', '{50104}', '');
INSERT INTO functions (functionid, triggerid, itemid, name, parameter) VALUES (50104, 50104, 50104, 'last', '$');
INSERT INTO triggers (triggerid, description, expression, comments) VALUES (50105, 'test-trigger-permissions-trigger-{N}-{D}', '{50105} or {50106}', '');
INSERT INTO functions (functionid, triggerid, itemid, name, parameter) VALUES (50105, 50105, 50101, 'last', '$');
INSERT INTO functions (functionid, triggerid, itemid, name, parameter) VALUES (50106, 50105, 50102, 'last', '$');
INSERT INTO triggers (triggerid, description, expression, comments) VALUES (50106, 'test-trigger-permissions-trigger-{N}-{R}', '{50107} or {50108}', '');
INSERT INTO functions (functionid, triggerid, itemid, name, parameter) VALUES (50107, 50106, 50101, 'last', '$');
INSERT INTO functions (functionid, triggerid, itemid, name, parameter) VALUES (50108, 50106, 50103, 'last', '$');
INSERT INTO triggers (triggerid, description, expression, comments) VALUES (50107, 'test-trigger-permissions-trigger-{N}-{W}', '{50109} or {50110}', '');
INSERT INTO functions (functionid, triggerid, itemid, name, parameter) VALUES (50109, 50107, 50101, 'last', '$');
INSERT INTO functions (functionid, triggerid, itemid, name, parameter) VALUES (50110, 50107, 50104, 'last', '$');
INSERT INTO triggers (triggerid, description, expression, comments) VALUES (50108, 'test-trigger-permissions-trigger-{D}-{R}', '{50111} or {50112}', '');
INSERT INTO functions (functionid, triggerid, itemid, name, parameter) VALUES (50111, 50108, 50102, 'last', '$');
INSERT INTO functions (functionid, triggerid, itemid, name, parameter) VALUES (50112, 50108, 50103, 'last', '$');
INSERT INTO triggers (triggerid, description, expression, comments) VALUES (50109, 'test-trigger-permissions-trigger-{D}-{W}', '{50113} or {50114}', '');
INSERT INTO functions (functionid, triggerid, itemid, name, parameter) VALUES (50113, 50109, 50102, 'last', '$');
INSERT INTO functions (functionid, triggerid, itemid, name, parameter) VALUES (50114, 50109, 50104, 'last', '$');
INSERT INTO triggers (triggerid, description, expression, comments) VALUES (50110, 'test-trigger-permissions-trigger-{R}-{W}', '{50115} or {50116}', '');
INSERT INTO functions (functionid, triggerid, itemid, name, parameter) VALUES (50115, 50110, 50103, 'last', '$');
INSERT INTO functions (functionid, triggerid, itemid, name, parameter) VALUES (50116, 50110, 50104, 'last', '$');
INSERT INTO triggers (triggerid, description, expression, comments) VALUES (50111, 'test-trigger-permissions-trigger-{N}-{D}-{R}', '{50117} or {50118} or {50119}', '');
INSERT INTO functions (functionid, triggerid, itemid, name, parameter) VALUES (50117, 50111, 50101, 'last', '$');
INSERT INTO functions (functionid, triggerid, itemid, name, parameter) VALUES (50118, 50111, 50102, 'last', '$');
INSERT INTO functions (functionid, triggerid, itemid, name, parameter) VALUES (50119, 50111, 50103, 'last', '$');
INSERT INTO triggers (triggerid, description, expression, comments) VALUES (50112, 'test-trigger-permissions-trigger-{N}-{D}-{W}', '{50120} or {50121} or {50122}', '');
INSERT INTO functions (functionid, triggerid, itemid, name, parameter) VALUES (50120, 50112, 50101, 'last', '$');
INSERT INTO functions (functionid, triggerid, itemid, name, parameter) VALUES (50121, 50112, 50102, 'last', '$');
INSERT INTO functions (functionid, triggerid, itemid, name, parameter) VALUES (50122, 50112, 50104, 'last', '$');
INSERT INTO triggers (triggerid, description, expression, comments) VALUES (50113, 'test-trigger-permissions-trigger-{N}-{R}-{W}', '{50123} or {50124} or {50125}', '');
INSERT INTO functions (functionid, triggerid, itemid, name, parameter) VALUES (50123, 50113, 50101, 'last', '$');
INSERT INTO functions (functionid, triggerid, itemid, name, parameter) VALUES (50124, 50113, 50103, 'last', '$');
INSERT INTO functions (functionid, triggerid, itemid, name, parameter) VALUES (50125, 50113, 50104, 'last', '$');
INSERT INTO triggers (triggerid, description, expression, comments) VALUES (50114, 'test-trigger-permissions-trigger-{D}-{R}-{W}', '{50126} or {50127} or {50128}', '');
INSERT INTO functions (functionid, triggerid, itemid, name, parameter) VALUES (50126, 50114, 50102, 'last', '$');
INSERT INTO functions (functionid, triggerid, itemid, name, parameter) VALUES (50127, 50114, 50103, 'last', '$');
INSERT INTO functions (functionid, triggerid, itemid, name, parameter) VALUES (50128, 50114, 50104, 'last', '$');
INSERT INTO triggers (triggerid, description, expression, comments) VALUES (50115, 'test-trigger-permissions-trigger-{N}-{D}-{R}-{W}', '{50129} or {50130} or {50131} or {50132}', '');
INSERT INTO functions (functionid, triggerid, itemid, name, parameter) VALUES (50129, 50115, 50101, 'last', '$');
INSERT INTO functions (functionid, triggerid, itemid, name, parameter) VALUES (50130, 50115, 50102, 'last', '$');
INSERT INTO functions (functionid, triggerid, itemid, name, parameter) VALUES (50131, 50115, 50103, 'last', '$');
INSERT INTO functions (functionid, triggerid, itemid, name, parameter) VALUES (50132, 50115, 50104, 'last', '$');
INSERT INTO triggers (triggerid, description, expression, comments) VALUES (50116, 'test-trigger-permissions-trigger-{ND}', '{50133}', '');
INSERT INTO functions (functionid, triggerid, itemid, name, parameter) VALUES (50133, 50116, 50105, 'last', '$');
INSERT INTO triggers (triggerid, description, expression, comments) VALUES (50117, 'test-trigger-permissions-trigger-{NR}', '{50134}', '');
INSERT INTO functions (functionid, triggerid, itemid, name, parameter) VALUES (50134, 50117, 50106, 'last', '$');
INSERT INTO triggers (triggerid, description, expression, comments) VALUES (50118, 'test-trigger-permissions-trigger-{NW}', '{50135}', '');
INSERT INTO functions (functionid, triggerid, itemid, name, parameter) VALUES (50135, 50118, 50107, 'last', '$');
INSERT INTO triggers (triggerid, description, expression, comments) VALUES (50119, 'test-trigger-permissions-trigger-{DR}', '{50136}', '');
INSERT INTO functions (functionid, triggerid, itemid, name, parameter) VALUES (50136, 50119, 50108, 'last', '$');
INSERT INTO triggers (triggerid, description, expression, comments) VALUES (50120, 'test-trigger-permissions-trigger-{DW}', '{50137}', '');
INSERT INTO functions (functionid, triggerid, itemid, name, parameter) VALUES (50137, 50120, 50109, 'last', '$');
INSERT INTO triggers (triggerid, description, expression, comments) VALUES (50121, 'test-trigger-permissions-trigger-{RW}', '{50138}', '');
INSERT INTO functions (functionid, triggerid, itemid, name, parameter) VALUES (50138, 50121, 50110, 'last', '$');
INSERT INTO triggers (triggerid, description, expression, comments) VALUES (50122, 'test-trigger-permissions-trigger-{NDR}', '{50139}', '');
INSERT INTO functions (functionid, triggerid, itemid, name, parameter) VALUES (50139, 50122, 50111, 'last', '$');
INSERT INTO triggers (triggerid, description, expression, comments) VALUES (50123, 'test-trigger-permissions-trigger-{NDW}', '{50140}', '');
INSERT INTO functions (functionid, triggerid, itemid, name, parameter) VALUES (50140, 50123, 50112, 'last', '$');
INSERT INTO triggers (triggerid, description, expression, comments) VALUES (50124, 'test-trigger-permissions-trigger-{NRW}', '{50141}', '');
INSERT INTO functions (functionid, triggerid, itemid, name, parameter) VALUES (50141, 50124, 50113, 'last', '$');
INSERT INTO triggers (triggerid, description, expression, comments) VALUES (50125, 'test-trigger-permissions-trigger-{DRW}', '{50142}', '');
INSERT INTO functions (functionid, triggerid, itemid, name, parameter) VALUES (50142, 50125, 50114, 'last', '$');
INSERT INTO triggers (triggerid, description, expression, comments) VALUES (50126, 'test-trigger-permissions-trigger-{NDRW}', '{50143}', '');
INSERT INTO functions (functionid, triggerid, itemid, name, parameter) VALUES (50143, 50126, 50115, 'last', '$');
INSERT INTO triggers (triggerid, description, expression, comments) VALUES (50127, 'test-trigger-permissions-trigger-{N}-{ND}', '{50144} or {50145}', '');
INSERT INTO functions (functionid, triggerid, itemid, name, parameter) VALUES (50144, 50127, 50101, 'last', '$');
INSERT INTO functions (functionid, triggerid, itemid, name, parameter) VALUES (50145, 50127, 50105, 'last', '$');
INSERT INTO triggers (triggerid, description, expression, comments) VALUES (50128, 'test-trigger-permissions-trigger-{N}-{NR}', '{50146} or {50147}', '');
INSERT INTO functions (functionid, triggerid, itemid, name, parameter) VALUES (50146, 50128, 50101, 'last', '$');
INSERT INTO functions (functionid, triggerid, itemid, name, parameter) VALUES (50147, 50128, 50106, 'last', '$');
INSERT INTO triggers (triggerid, description, expression, comments) VALUES (50129, 'test-trigger-permissions-trigger-{N}-{NW}', '{50148} or {50149}', '');
INSERT INTO functions (functionid, triggerid, itemid, name, parameter) VALUES (50148, 50129, 50101, 'last', '$');
INSERT INTO functions (functionid, triggerid, itemid, name, parameter) VALUES (50149, 50129, 50107, 'last', '$');
INSERT INTO triggers (triggerid, description, expression, comments) VALUES (50130, 'test-trigger-permissions-trigger-{N}-{DR}', '{50150} or {50151}', '');
INSERT INTO functions (functionid, triggerid, itemid, name, parameter) VALUES (50150, 50130, 50101, 'last', '$');
INSERT INTO functions (functionid, triggerid, itemid, name, parameter) VALUES (50151, 50130, 50108, 'last', '$');
INSERT INTO triggers (triggerid, description, expression, comments) VALUES (50131, 'test-trigger-permissions-trigger-{N}-{DW}', '{50152} or {50153}', '');
INSERT INTO functions (functionid, triggerid, itemid, name, parameter) VALUES (50152, 50131, 50101, 'last', '$');
INSERT INTO functions (functionid, triggerid, itemid, name, parameter) VALUES (50153, 50131, 50109, 'last', '$');
INSERT INTO triggers (triggerid, description, expression, comments) VALUES (50132, 'test-trigger-permissions-trigger-{N}-{RW}', '{50154} or {50155}', '');
INSERT INTO functions (functionid, triggerid, itemid, name, parameter) VALUES (50154, 50132, 50101, 'last', '$');
INSERT INTO functions (functionid, triggerid, itemid, name, parameter) VALUES (50155, 50132, 50110, 'last', '$');
INSERT INTO triggers (triggerid, description, expression, comments) VALUES (50133, 'test-trigger-permissions-trigger-{N}-{NDR}', '{50156} or {50157}', '');
INSERT INTO functions (functionid, triggerid, itemid, name, parameter) VALUES (50156, 50133, 50101, 'last', '$');
INSERT INTO functions (functionid, triggerid, itemid, name, parameter) VALUES (50157, 50133, 50111, 'last', '$');
INSERT INTO triggers (triggerid, description, expression, comments) VALUES (50134, 'test-trigger-permissions-trigger-{N}-{NDW}', '{50158} or {50159}', '');
INSERT INTO functions (functionid, triggerid, itemid, name, parameter) VALUES (50158, 50134, 50101, 'last', '$');
INSERT INTO functions (functionid, triggerid, itemid, name, parameter) VALUES (50159, 50134, 50112, 'last', '$');
INSERT INTO triggers (triggerid, description, expression, comments) VALUES (50135, 'test-trigger-permissions-trigger-{N}-{NRW}', '{50160} or {50161}', '');
INSERT INTO functions (functionid, triggerid, itemid, name, parameter) VALUES (50160, 50135, 50101, 'last', '$');
INSERT INTO functions (functionid, triggerid, itemid, name, parameter) VALUES (50161, 50135, 50113, 'last', '$');
INSERT INTO triggers (triggerid, description, expression, comments) VALUES (50136, 'test-trigger-permissions-trigger-{N}-{DRW}', '{50162} or {50163}', '');
INSERT INTO functions (functionid, triggerid, itemid, name, parameter) VALUES (50162, 50136, 50101, 'last', '$');
INSERT INTO functions (functionid, triggerid, itemid, name, parameter) VALUES (50163, 50136, 50114, 'last', '$');
INSERT INTO triggers (triggerid, description, expression, comments) VALUES (50137, 'test-trigger-permissions-trigger-{N}-{NDRW}', '{50164} or {50165}', '');
INSERT INTO functions (functionid, triggerid, itemid, name, parameter) VALUES (50164, 50137, 50101, 'last', '$');
INSERT INTO functions (functionid, triggerid, itemid, name, parameter) VALUES (50165, 50137, 50115, 'last', '$');
INSERT INTO triggers (triggerid, description, expression, comments) VALUES (50138, 'test-trigger-permissions-trigger-{D}-{ND}', '{50166} or {50167}', '');
INSERT INTO functions (functionid, triggerid, itemid, name, parameter) VALUES (50166, 50138, 50102, 'last', '$');
INSERT INTO functions (functionid, triggerid, itemid, name, parameter) VALUES (50167, 50138, 50105, 'last', '$');
INSERT INTO triggers (triggerid, description, expression, comments) VALUES (50139, 'test-trigger-permissions-trigger-{D}-{NR}', '{50168} or {50169}', '');
INSERT INTO functions (functionid, triggerid, itemid, name, parameter) VALUES (50168, 50139, 50102, 'last', '$');
INSERT INTO functions (functionid, triggerid, itemid, name, parameter) VALUES (50169, 50139, 50106, 'last', '$');
INSERT INTO triggers (triggerid, description, expression, comments) VALUES (50140, 'test-trigger-permissions-trigger-{D}-{NW}', '{50170} or {50171}', '');
INSERT INTO functions (functionid, triggerid, itemid, name, parameter) VALUES (50170, 50140, 50102, 'last', '$');
INSERT INTO functions (functionid, triggerid, itemid, name, parameter) VALUES (50171, 50140, 50107, 'last', '$');
INSERT INTO triggers (triggerid, description, expression, comments) VALUES (50142, 'test-trigger-permissions-trigger-{D}-{DR}', '{50172} or {50173}', '');
INSERT INTO functions (functionid, triggerid, itemid, name, parameter) VALUES (50172, 50142, 50102, 'last', '$');
INSERT INTO functions (functionid, triggerid, itemid, name, parameter) VALUES (50173, 50142, 50108, 'last', '$');
INSERT INTO triggers (triggerid, description, expression, comments) VALUES (50143, 'test-trigger-permissions-trigger-{D}-{DW}', '{50174} or {50175}', '');
INSERT INTO functions (functionid, triggerid, itemid, name, parameter) VALUES (50174, 50143, 50102, 'last', '$');
INSERT INTO functions (functionid, triggerid, itemid, name, parameter) VALUES (50175, 50143, 50109, 'last', '$');
INSERT INTO triggers (triggerid, description, expression, comments) VALUES (50144, 'test-trigger-permissions-trigger-{D}-{RW}', '{50176} or {50177}', '');
INSERT INTO functions (functionid, triggerid, itemid, name, parameter) VALUES (50176, 50144, 50102, 'last', '$');
INSERT INTO functions (functionid, triggerid, itemid, name, parameter) VALUES (50177, 50144, 50110, 'last', '$');
INSERT INTO triggers (triggerid, description, expression, comments) VALUES (50145, 'test-trigger-permissions-trigger-{D}-{NDR}', '{50178} or {50179}', '');
INSERT INTO functions (functionid, triggerid, itemid, name, parameter) VALUES (50178, 50145, 50102, 'last', '$');
INSERT INTO functions (functionid, triggerid, itemid, name, parameter) VALUES (50179, 50145, 50111, 'last', '$');
INSERT INTO triggers (triggerid, description, expression, comments) VALUES (50146, 'test-trigger-permissions-trigger-{D}-{NDW}', '{50180} or {50181}', '');
INSERT INTO functions (functionid, triggerid, itemid, name, parameter) VALUES (50180, 50146, 50102, 'last', '$');
INSERT INTO functions (functionid, triggerid, itemid, name, parameter) VALUES (50181, 50146, 50112, 'last', '$');
INSERT INTO triggers (triggerid, description, expression, comments) VALUES (50147, 'test-trigger-permissions-trigger-{D}-{NRW}', '{50182} or {50183}', '');
INSERT INTO functions (functionid, triggerid, itemid, name, parameter) VALUES (50182, 50147, 50102, 'last', '$');
INSERT INTO functions (functionid, triggerid, itemid, name, parameter) VALUES (50183, 50147, 50113, 'last', '$');
INSERT INTO triggers (triggerid, description, expression, comments) VALUES (50148, 'test-trigger-permissions-trigger-{D}-{DRW}', '{50184} or {50185}', '');
INSERT INTO functions (functionid, triggerid, itemid, name, parameter) VALUES (50184, 50148, 50102, 'last', '$');
INSERT INTO functions (functionid, triggerid, itemid, name, parameter) VALUES (50185, 50148, 50114, 'last', '$');
INSERT INTO triggers (triggerid, description, expression, comments) VALUES (50149, 'test-trigger-permissions-trigger-{D}-{NDRW}', '{50186} or {50187}', '');
INSERT INTO functions (functionid, triggerid, itemid, name, parameter) VALUES (50186, 50149, 50102, 'last', '$');
INSERT INTO functions (functionid, triggerid, itemid, name, parameter) VALUES (50187, 50149, 50115, 'last', '$');
INSERT INTO triggers (triggerid, description, expression, comments) VALUES (50150, 'test-trigger-permissions-trigger-{R}-{ND}', '{50188} or {50189}', '');
INSERT INTO functions (functionid, triggerid, itemid, name, parameter) VALUES (50188, 50150, 50103, 'last', '$');
INSERT INTO functions (functionid, triggerid, itemid, name, parameter) VALUES (50189, 50150, 50105, 'last', '$');
INSERT INTO triggers (triggerid, description, expression, comments) VALUES (50151, 'test-trigger-permissions-trigger-{R}-{NR}', '{50190} or {50191}', '');
INSERT INTO functions (functionid, triggerid, itemid, name, parameter) VALUES (50190, 50151, 50103, 'last', '$');
INSERT INTO functions (functionid, triggerid, itemid, name, parameter) VALUES (50191, 50151, 50106, 'last', '$');
INSERT INTO triggers (triggerid, description, expression, comments) VALUES (50152, 'test-trigger-permissions-trigger-{R}-{NW}', '{50192} or {50193}', '');
INSERT INTO functions (functionid, triggerid, itemid, name, parameter) VALUES (50192, 50152, 50103, 'last', '$');
INSERT INTO functions (functionid, triggerid, itemid, name, parameter) VALUES (50193, 50152, 50107, 'last', '$');
INSERT INTO triggers (triggerid, description, expression, comments) VALUES (50153, 'test-trigger-permissions-trigger-{R}-{DR}', '{50194} or {50195}', '');
INSERT INTO functions (functionid, triggerid, itemid, name, parameter) VALUES (50194, 50153, 50103, 'last', '$');
INSERT INTO functions (functionid, triggerid, itemid, name, parameter) VALUES (50195, 50153, 50108, 'last', '$');
INSERT INTO triggers (triggerid, description, expression, comments) VALUES (50154, 'test-trigger-permissions-trigger-{R}-{DW}', '{50196} or {50197}', '');
INSERT INTO functions (functionid, triggerid, itemid, name, parameter) VALUES (50196, 50154, 50103, 'last', '$');
INSERT INTO functions (functionid, triggerid, itemid, name, parameter) VALUES (50197, 50154, 50109, 'last', '$');
INSERT INTO triggers (triggerid, description, expression, comments) VALUES (50155, 'test-trigger-permissions-trigger-{R}-{RW}', '{50198} or {50199}', '');
INSERT INTO functions (functionid, triggerid, itemid, name, parameter) VALUES (50198, 50155, 50103, 'last', '$');
INSERT INTO functions (functionid, triggerid, itemid, name, parameter) VALUES (50199, 50155, 50110, 'last', '$');
INSERT INTO triggers (triggerid, description, expression, comments) VALUES (50156, 'test-trigger-permissions-trigger-{R}-{NDR}', '{50200} or {50201}', '');
INSERT INTO functions (functionid, triggerid, itemid, name, parameter) VALUES (50200, 50156, 50103, 'last', '$');
INSERT INTO functions (functionid, triggerid, itemid, name, parameter) VALUES (50201, 50156, 50111, 'last', '$');
INSERT INTO triggers (triggerid, description, expression, comments) VALUES (50157, 'test-trigger-permissions-trigger-{R}-{NDW}', '{50202} or {50203}', '');
INSERT INTO functions (functionid, triggerid, itemid, name, parameter) VALUES (50202, 50157, 50103, 'last', '$');
INSERT INTO functions (functionid, triggerid, itemid, name, parameter) VALUES (50203, 50157, 50112, 'last', '$');
INSERT INTO triggers (triggerid, description, expression, comments) VALUES (50158, 'test-trigger-permissions-trigger-{R}-{NRW}', '{50204} or {50205}', '');
INSERT INTO functions (functionid, triggerid, itemid, name, parameter) VALUES (50204, 50158, 50103, 'last', '$');
INSERT INTO functions (functionid, triggerid, itemid, name, parameter) VALUES (50205, 50158, 50113, 'last', '$');
INSERT INTO triggers (triggerid, description, expression, comments) VALUES (50159, 'test-trigger-permissions-trigger-{R}-{DRW}', '{50206} or {50207}', '');
INSERT INTO functions (functionid, triggerid, itemid, name, parameter) VALUES (50206, 50159, 50103, 'last', '$');
INSERT INTO functions (functionid, triggerid, itemid, name, parameter) VALUES (50207, 50159, 50114, 'last', '$');
INSERT INTO triggers (triggerid, description, expression, comments) VALUES (50160, 'test-trigger-permissions-trigger-{R}-{NDRW}', '{50208} or {50209}', '');
INSERT INTO functions (functionid, triggerid, itemid, name, parameter) VALUES (50208, 50160, 50103, 'last', '$');
INSERT INTO functions (functionid, triggerid, itemid, name, parameter) VALUES (50209, 50160, 50115, 'last', '$');
INSERT INTO triggers (triggerid, description, expression, comments) VALUES (50161, 'test-trigger-permissions-trigger-{W}-{ND}', '{50210} or {50211}', '');
INSERT INTO functions (functionid, triggerid, itemid, name, parameter) VALUES (50210, 50161, 50104, 'last', '$');
INSERT INTO functions (functionid, triggerid, itemid, name, parameter) VALUES (50211, 50161, 50105, 'last', '$');
INSERT INTO triggers (triggerid, description, expression, comments) VALUES (50162, 'test-trigger-permissions-trigger-{W}-{NR}', '{50212} or {50213}', '');
INSERT INTO functions (functionid, triggerid, itemid, name, parameter) VALUES (50212, 50162, 50104, 'last', '$');
INSERT INTO functions (functionid, triggerid, itemid, name, parameter) VALUES (50213, 50162, 50106, 'last', '$');
INSERT INTO triggers (triggerid, description, expression, comments) VALUES (50163, 'test-trigger-permissions-trigger-{W}-{NW}', '{50214} or {50215}', '');
INSERT INTO functions (functionid, triggerid, itemid, name, parameter) VALUES (50214, 50163, 50104, 'last', '$');
INSERT INTO functions (functionid, triggerid, itemid, name, parameter) VALUES (50215, 50163, 50107, 'last', '$');
INSERT INTO triggers (triggerid, description, expression, comments) VALUES (50164, 'test-trigger-permissions-trigger-{W}-{DR}', '{50216} or {50217}', '');
INSERT INTO functions (functionid, triggerid, itemid, name, parameter) VALUES (50216, 50164, 50104, 'last', '$');
INSERT INTO functions (functionid, triggerid, itemid, name, parameter) VALUES (50217, 50164, 50108, 'last', '$');
INSERT INTO triggers (triggerid, description, expression, comments) VALUES (50165, 'test-trigger-permissions-trigger-{W}-{DW}', '{50218} or {50219}', '');
INSERT INTO functions (functionid, triggerid, itemid, name, parameter) VALUES (50218, 50165, 50104, 'last', '$');
INSERT INTO functions (functionid, triggerid, itemid, name, parameter) VALUES (50219, 50165, 50109, 'last', '$');
INSERT INTO triggers (triggerid, description, expression, comments) VALUES (50166, 'test-trigger-permissions-trigger-{W}-{RW}', '{50220} or {50221}', '');
INSERT INTO functions (functionid, triggerid, itemid, name, parameter) VALUES (50220, 50166, 50104, 'last', '$');
INSERT INTO functions (functionid, triggerid, itemid, name, parameter) VALUES (50221, 50166, 50110, 'last', '$');
INSERT INTO triggers (triggerid, description, expression, comments) VALUES (50167, 'test-trigger-permissions-trigger-{W}-{NDR}', '{50222} or {50223}', '');
INSERT INTO functions (functionid, triggerid, itemid, name, parameter) VALUES (50222, 50167, 50104, 'last', '$');
INSERT INTO functions (functionid, triggerid, itemid, name, parameter) VALUES (50223, 50167, 50111, 'last', '$');
INSERT INTO triggers (triggerid, description, expression, comments) VALUES (50168, 'test-trigger-permissions-trigger-{W}-{NDW}', '{50224} or {50225}', '');
INSERT INTO functions (functionid, triggerid, itemid, name, parameter) VALUES (50224, 50168, 50104, 'last', '$');
INSERT INTO functions (functionid, triggerid, itemid, name, parameter) VALUES (50225, 50168, 50112, 'last', '$');
INSERT INTO triggers (triggerid, description, expression, comments) VALUES (50169, 'test-trigger-permissions-trigger-{W}-{NRW}', '{50226} or {50227}', '');
INSERT INTO functions (functionid, triggerid, itemid, name, parameter) VALUES (50226, 50169, 50104, 'last', '$');
INSERT INTO functions (functionid, triggerid, itemid, name, parameter) VALUES (50227, 50169, 50113, 'last', '$');
INSERT INTO triggers (triggerid, description, expression, comments) VALUES (50170, 'test-trigger-permissions-trigger-{W}-{DRW}', '{50228} or {50229}', '');
INSERT INTO functions (functionid, triggerid, itemid, name, parameter) VALUES (50228, 50170, 50104, 'last', '$');
INSERT INTO functions (functionid, triggerid, itemid, name, parameter) VALUES (50229, 50170, 50114, 'last', '$');
INSERT INTO triggers (triggerid, description, expression, comments) VALUES (50171, 'test-trigger-permissions-trigger-{W}-{NDRW}', '{50230} or {50231}', '');
INSERT INTO functions (functionid, triggerid, itemid, name, parameter) VALUES (50230, 50171, 50104, 'last', '$');
INSERT INTO functions (functionid, triggerid, itemid, name, parameter) VALUES (50231, 50171, 50115, 'last', '$');

-- trigger permissions: END

>>>>>>> 815447cb
-- test discovered host groups after import parent host
INSERT INTO hstgrp (groupid, type, uuid, name) VALUES (50025, 0, '45d1ca90cd844dd98762e118ea3208fc', 'Master group');
INSERT INTO hstgrp (groupid, type, uuid, name, flags) VALUES (50026, 0, '5421d5c696c347478bee88fe39d2040f', 'host group discovered', 4);
INSERT INTO hosts (hostid, host, name, status, flags, description) VALUES (99010, 'Host having discovered hosts', 'Host having discovered hosts', 0, 0, '');
INSERT INTO hosts (hostid, host, name, status, flags, description) VALUES (99011, '{#VALUE}', '{#VALUE}', 0, 2, '');
INSERT INTO hosts (hostid, host, name, status, flags, description) VALUES (99012, 'discovered', 'discovered', 0, 4, '');
INSERT INTO items (itemid, type, hostid, name, key_, delay, history, trends, status, value_type, flags, params,query_fields, description, posts, headers) VALUES (58735, 2, 99010, 'trap', 'trap', '0', '90d', '0', 0, 4, 1, '','', '', '', '');
INSERT INTO group_prototype (group_prototypeid, hostid, name) VALUES (50110, 99011, 'host group {#VALUE}');
INSERT INTO group_prototype (group_prototypeid, hostid, groupid) VALUES (50111, 99011, 50025);
INSERT INTO group_discovery (groupdiscoveryid, groupid, parent_group_prototypeid, name) VALUES (2, 50026, 50110, 'host group {#VALUE}');
INSERT INTO hosts_groups (hostgroupid, hostid, groupid) VALUES (50020, 99010, 50025);
INSERT INTO hosts_groups (hostgroupid, hostid, groupid) VALUES (50021, 99012, 50025);
INSERT INTO hosts_groups (hostgroupid, hostid, groupid) VALUES (50022, 99012, 50026);
INSERT INTO host_discovery (hostid, parent_itemid, host) VALUES (99011, 58735, '');
INSERT INTO host_discovery (hostid, parent_hostid, host) VALUES (99012, 99011, '{#VALUE}');
INSERT INTO interface (interfaceid, hostid, main, type, useip, ip, port) VALUES (50026, 99010, 1, 1, 1, '127.0.0.1', '10050');
INSERT INTO interface (interfaceid, hostid, main, type, useip, ip, port) VALUES (50027, 99012, 1, 1, 1, '127.0.0.1', '10050');
INSERT INTO interface_discovery (interfaceid, parent_interfaceid) VALUES (50027, 50026);

-- token
INSERT INTO token (tokenid, userid, name, description) VALUES (1, 2, 'test-token-exists', '');
INSERT INTO token (tokenid, userid, name, description) VALUES (2, 5, 'test-delete-1', '');
INSERT INTO token (tokenid, userid, name, description) VALUES (3, 4, 'test-delete-1', '');
INSERT INTO token (tokenid, userid, name, description) VALUES (4, 1, 'test-delete-1', '');
INSERT INTO token (tokenid, userid, name, description) VALUES (5, 5, 'test-delete-2', '');
INSERT INTO token (tokenid, userid, name, description) VALUES (6, 2, 'test-get-1', '');
INSERT INTO token (tokenid, userid, name, description) VALUES (7, 5, 'test-get-1', '');
INSERT INTO token (tokenid, userid, name, description) VALUES (8, 4, 'test-get-1', '');
INSERT INTO token (tokenid, userid, name, description) VALUES (9, 1, 'test-get-1', '');
INSERT INTO token (tokenid, userid, name, description) VALUES (10, 5, 'test-get-2', '');
-- original token string: "a26ddc6178485b5189b103e9775763bdc01e8d19fcbe6c7dea99ae2e2d50ae1a"
INSERT INTO token (tokenid, userid, name, token, description) VALUES (11, 5, 'test-token', '6e93df66b70c69588aeabe56b77e2c6ed0c2a6854d3a79ed8156dac61ed1bce530043b3afb9699336593832552e1f72564a9991a9ae48616b5ea0c639f3f0460', '');
INSERT INTO token (tokenid, userid, name, expires_at, description) VALUES (12, 5, 'test-expires', 123, '');
INSERT INTO token (tokenid, userid, name, description) VALUES (13, 12, 'test-1', '');
INSERT INTO token (tokenid, userid, name, description) VALUES (14, 12, 'test-2', '');
INSERT INTO token (tokenid, userid, name, description) VALUES (15, 1, 'update-super-admin-1', '');
INSERT INTO token (tokenid, userid, name, description) VALUES (16, 1, 'update-super-admin-2', '');
INSERT INTO token (tokenid, userid, name, description) VALUES (17, 5, 'update-user-1', '');
INSERT INTO token (tokenid, userid, name, description) VALUES (18, 5, 'update-user-2', '');
INSERT INTO token (tokenid, userid, name, description) VALUES (19, 5, 'update-user-3', '');
INSERT INTO token (tokenid, userid, name, description) VALUES (20, 5, 'update-user-4', '');
INSERT INTO token (tokenid, userid, name, description) VALUES (21, 5, 'update-user-5', '');
INSERT INTO token (tokenid, userid, name, description) VALUES (22, 5, 'update-user-6', '');
INSERT INTO users (userid,username,passwd,roleid) VALUES (20,'token-creator','$2a$10$tskhDKjeMa8h8zRCHkVSk.CPbZg./ERPgxsuwbFFP8HVh3oIbUo42',2);
INSERT INTO users_groups (id,usrgrpid,userid) VALUES (90020,90000,20);
INSERT INTO token (tokenid, userid, creator_userid, name, description) VALUES (23, 5, 20, 'delete-user-6', '');

-- test filtering by tags
INSERT INTO hstgrp (groupid, type, uuid, name) VALUES (50027, 0, '4d58962e533a4dbf9bfd1cb247f5b698', 'Group of hosts with wide usage of tags/Hosts');
INSERT INTO hstgrp (groupid, type, uuid, name) VALUES (50028, 1, '1179640da419439a812d9b0025349ad5', 'Group of hosts with wide usage of tags/Templates');
INSERT INTO hosts (hostid, host, name, status, flags, description) VALUES (99013, 'Host OS - Windows', 'Host OS - Windows', 0, 0, '');
INSERT INTO hosts (hostid, host, name, status, flags, description) VALUES (99014, 'Host Browser - Firefox', 'Host Browser - Firefox', 0, 0, '');
INSERT INTO hosts (hostid, host, name, status, flags, description) VALUES (99015, 'Host OS - Linux', 'Host OS - Linux', 0, 0, '');
INSERT INTO hosts (hostid, host, name, status, flags, description) VALUES (99016, 'Host Browser - Chrome', 'Host Browser - Chrome', 0, 0, '');
INSERT INTO hosts (hostid, host, name, status, flags, description) VALUES (99017, 'Host without tags', 'Host without tags', 0, 0, '');
INSERT INTO hosts (hostid, host, name, status, flags, description) VALUES (99018, 'Host with very general tags only', 'Host with very general tags only', 0, 0, '');
INSERT INTO hosts (hostid, host, name, status, flags, description) VALUES (99019, 'Host OS - Android', 'Host OS - Android', 0, 0, '');
INSERT INTO hosts (hostid, host, name, status, flags, description) VALUES (99020, 'Host Browser - IE', 'Host Browser - IE', 0, 0, '');
INSERT INTO hosts (hostid, host, name, status, flags, description) VALUES (99021, 'Host OS', 'Host OS', 0, 0, '');
INSERT INTO hosts (hostid, host, name, status, flags, description) VALUES (99022, 'Host OS - Mac', 'Host OS - Mac', 0, 0, '');
INSERT INTO hosts (hostid, host, name, status, flags, description) VALUES (99023, 'Host Browser', 'Host Browser', 0, 0, '');
INSERT INTO hosts (hostid, host, name, status, flags, description) VALUES (99024, 'Template OS - Windows', 'Template OS - Windows', 3, 0, '');
INSERT INTO hosts (hostid, host, name, status, flags, description) VALUES (99025, 'Template Browser - FF', 'Template Browser - FF', 3, 0, '');
INSERT INTO hosts (hostid, host, name, status, flags, description) VALUES (99026, 'Template OS - Ubuntu Bionic Beaver', 'Template OS - Ubuntu Bionic Beaver', 3, 0, '');
INSERT INTO hosts (hostid, host, name, status, flags, description) VALUES (99027, 'Workstation', 'Workstation', 3, 0, '');
INSERT INTO hosts_groups (hostgroupid, hostid, groupid) VALUES (50023, 99013, 50027);
INSERT INTO hosts_groups (hostgroupid, hostid, groupid) VALUES (50024, 99014, 50027);
INSERT INTO hosts_groups (hostgroupid, hostid, groupid) VALUES (50025, 99015, 50027);
INSERT INTO hosts_groups (hostgroupid, hostid, groupid) VALUES (50026, 99016, 50027);
INSERT INTO hosts_groups (hostgroupid, hostid, groupid) VALUES (50027, 99017, 50027);
INSERT INTO hosts_groups (hostgroupid, hostid, groupid) VALUES (50028, 99018, 50027);
INSERT INTO hosts_groups (hostgroupid, hostid, groupid) VALUES (50029, 99019, 50027);
INSERT INTO hosts_groups (hostgroupid, hostid, groupid) VALUES (50030, 99020, 50027);
INSERT INTO hosts_groups (hostgroupid, hostid, groupid) VALUES (50031, 99021, 50027);
INSERT INTO hosts_groups (hostgroupid, hostid, groupid) VALUES (50032, 99022, 50027);
INSERT INTO hosts_groups (hostgroupid, hostid, groupid) VALUES (50033, 99023, 50027);
INSERT INTO hosts_groups (hostgroupid, hostid, groupid) VALUES (50034, 99024, 50028);
INSERT INTO hosts_groups (hostgroupid, hostid, groupid) VALUES (50035, 99025, 50028);
INSERT INTO hosts_groups (hostgroupid, hostid, groupid) VALUES (50036, 99026, 50028);
INSERT INTO hosts_groups (hostgroupid, hostid, groupid) VALUES (50037, 99027, 50028);
INSERT INTO hosts_templates (hosttemplateid, hostid, templateid) VALUES (50004, 99013, 99024);
INSERT INTO hosts_templates (hosttemplateid, hostid, templateid) VALUES (50005, 99014, 99025);
INSERT INTO hosts_templates (hosttemplateid, hostid, templateid) VALUES (50006, 99015, 99026);
INSERT INTO hosts_templates (hosttemplateid, hostid, templateid) VALUES (50007, 99024, 99027);
INSERT INTO host_tag (hosttagid, hostid, tag, value) VALUES (1000, 99013, 'OS', 'Windows');
INSERT INTO host_tag (hosttagid, hostid, tag, value) VALUES (1001, 99014, 'Browser', 'Firefox');
INSERT INTO host_tag (hosttagid, hostid, tag, value) VALUES (1002, 99015, 'OS', 'Linux');
INSERT INTO host_tag (hosttagid, hostid, tag, value) VALUES (1003, 99016, 'Browser', 'Chrome');
INSERT INTO host_tag (hosttagid, hostid, tag, value) VALUES (1004, 99018, 'Other', '');
INSERT INTO host_tag (hosttagid, hostid, tag, value) VALUES (1005, 99019, 'OS', 'Android');
INSERT INTO host_tag (hosttagid, hostid, tag, value) VALUES (1006, 99020, 'Browser', 'IE');
INSERT INTO host_tag (hosttagid, hostid, tag, value) VALUES (1007, 99021, 'OS', '');
INSERT INTO host_tag (hosttagid, hostid, tag, value) VALUES (1008, 99022, 'OS', 'Mac');
INSERT INTO host_tag (hosttagid, hostid, tag, value) VALUES (1009, 99023, 'Browser', '');
INSERT INTO host_tag (hosttagid, hostid, tag, value) VALUES (1010, 99024, 'OS', 'Win7');
INSERT INTO host_tag (hosttagid, hostid, tag, value) VALUES (1011, 99025, 'Browser', 'FF');
INSERT INTO host_tag (hosttagid, hostid, tag, value) VALUES (1012, 99026, 'OS', 'Ubuntu Bionic Beaver');
INSERT INTO host_tag (hosttagid, hostid, tag, value) VALUES (1013, 99025, 'Webbrowser', 'Mozilla');
INSERT INTO host_tag (hosttagid, hostid, tag, value) VALUES (1014, 99027, 'office', 'Riga');
INSERT INTO items (itemid, hostid, interfaceid, type, value_type, name, key_, delay, history, status, params,query_fields, description, posts, headers) VALUES (58736, 99013, NULL, 2, 3, 'Item', 'item', 0, 90, 0, '','', '', '', '');
INSERT INTO triggers (triggerid, description, expression, comments, value) VALUES (50172, 'trigger1', '{50232}=1', '', '1');
INSERT INTO functions (functionid, triggerid, itemid, name, parameter) VALUES (50232, 50172, 58736, 'last', '$');
INSERT INTO trigger_tag (triggertagid, triggerid, tag, value) VALUES (10001, 50172, 'tag1', 'value1');
INSERT INTO trigger_tag (triggertagid, triggerid, tag, value) VALUES (10002, 50172, 'tag2', '');
INSERT INTO trigger_tag (triggertagid, triggerid, tag, value) VALUES (10003, 50172, 'tag3', 'value3');
INSERT INTO trigger_tag (triggertagid, triggerid, tag, value) VALUES (10004, 50172, 'tag3', 'value4');
INSERT INTO triggers (triggerid, description, expression, comments, value) VALUES (50173, 'trigger2', '{50233}=1', '', '1');
INSERT INTO functions (functionid, triggerid, itemid, name, parameter) VALUES (50233, 50173, 58736, 'last', '$');
INSERT INTO trigger_tag (triggertagid, triggerid, tag, value) VALUES (10005, 50173, 'tag1', 'value5');
INSERT INTO trigger_tag (triggertagid, triggerid, tag, value) VALUES (10006, 50173, 'tag2', 'value6');
INSERT INTO triggers (triggerid, description, expression, comments, value) VALUES (50174, 'trigger3', '{50234}=1', '', '1');
INSERT INTO functions (functionid, triggerid, itemid, name, parameter) VALUES (50234, 50174, 58736, 'last', '$');
INSERT INTO trigger_tag (triggertagid, triggerid, tag, value) VALUES (10007, 50174, 'tag1', 'value7');
INSERT INTO triggers (triggerid, description, expression, comments, value) VALUES (50175, 'trigger4', '{50235}=1', '', '1');
INSERT INTO functions (functionid, triggerid, itemid, name, parameter) VALUES (50235, 50175, 58736, 'last', '$');
INSERT INTO events (eventid, source, object, objectid, clock, value, acknowledged, ns, name, severity) VALUES (5000, 0, 0, 50172, 1610000000, 1, 0, 0, 'trigger1', 0);
INSERT INTO event_tag (eventtagid, eventid, tag, value) VALUES (1000, 5000, 'tag1', 'value1');
INSERT INTO event_tag (eventtagid, eventid, tag, value) VALUES (1001, 5000, 'tag2', '');
INSERT INTO event_tag (eventtagid, eventid, tag, value) VALUES (1002, 5000, 'tag3', 'value3');
INSERT INTO event_tag (eventtagid, eventid, tag, value) VALUES (1003, 5000, 'tag3', 'value4');
INSERT INTO event_tag (eventtagid, eventid, tag, value) VALUES (1004, 5000, 'OS', 'Windows');
INSERT INTO event_tag (eventtagid, eventid, tag, value) VALUES (1005, 5000, 'OS', 'Win7');
INSERT INTO problem (eventid, source, object, objectid, clock, ns, r_eventid, r_clock, r_ns, correlationid, userid, name, acknowledged, severity) VALUES (5000, 0, 0, 50172, 1610000000, 0, NULL, 0, 0, NULL, NULL, 'trigger1', 0, 0);
INSERT INTO problem_tag (problemtagid, eventid, tag, value) VALUES (1000, 5000, 'tag1', 'value1');
INSERT INTO problem_tag (problemtagid, eventid, tag, value) VALUES (1001, 5000, 'tag2', '');
INSERT INTO problem_tag (problemtagid, eventid, tag, value) VALUES (1002, 5000, 'tag3', 'value3');
INSERT INTO problem_tag (problemtagid, eventid, tag, value) VALUES (1003, 5000, 'tag3', 'value4');
INSERT INTO problem_tag (problemtagid, eventid, tag, value) VALUES (1004, 5000, 'OS', 'Windows');
INSERT INTO problem_tag (problemtagid, eventid, tag, value) VALUES (1005, 5000, 'OS', 'Win7');
INSERT INTO events (eventid, source, object, objectid, clock, value, acknowledged, ns, name, severity) VALUES (5001, 0, 0, 50173, 1610000000, 1, 0, 0, 'trigger2', 0);
INSERT INTO event_tag (eventtagid, eventid, tag, value) VALUES (1006, 5001, 'tag1', 'value5');
INSERT INTO event_tag (eventtagid, eventid, tag, value) VALUES (1007, 5001, 'tag2', 'value6');
INSERT INTO event_tag (eventtagid, eventid, tag, value) VALUES (1010, 5001, 'OS', 'Windows');
INSERT INTO event_tag (eventtagid, eventid, tag, value) VALUES (1011, 5001, 'OS', 'Win7');
INSERT INTO problem (eventid, source, object, objectid, clock, ns, r_eventid, r_clock, r_ns, correlationid, userid, name, acknowledged, severity) VALUES (5001, 0, 0, 50173, 1610000000, 0, NULL, 0, 0, NULL, NULL, 'trigger2', 0, 0);
INSERT INTO problem_tag (problemtagid, eventid, tag, value) VALUES (1006, 5001, 'tag1', 'value5');
INSERT INTO problem_tag (problemtagid, eventid, tag, value) VALUES (1007, 5001, 'tag2', 'value6');
INSERT INTO problem_tag (problemtagid, eventid, tag, value) VALUES (1010, 5001, 'OS', 'Windows');
INSERT INTO problem_tag (problemtagid, eventid, tag, value) VALUES (1011, 5001, 'OS', 'Win7');
INSERT INTO events (eventid, source, object, objectid, clock, value, acknowledged, ns, name, severity) VALUES (5002, 0, 0, 50174, 1610000000, 1, 0, 0, 'trigger3', 0);
INSERT INTO event_tag (eventtagid, eventid, tag, value) VALUES (1012, 5002, 'tag1', 'value7');
INSERT INTO event_tag (eventtagid, eventid, tag, value) VALUES (1013, 5002, 'OS', 'Windows');
INSERT INTO event_tag (eventtagid, eventid, tag, value) VALUES (1014, 5002, 'OS', 'Win7');
INSERT INTO problem (eventid, source, object, objectid, clock, ns, r_eventid, r_clock, r_ns, correlationid, userid, name, acknowledged, severity) VALUES (5002, 0, 0, 50174, 1610000000, 0, NULL, 0, 0, NULL, NULL, 'trigger3', 0, 0);
INSERT INTO problem_tag (problemtagid, eventid, tag, value) VALUES (1012, 5002, 'tag1', 'value7');
INSERT INTO problem_tag (problemtagid, eventid, tag, value) VALUES (1013, 5002, 'OS', 'Windows');
INSERT INTO problem_tag (problemtagid, eventid, tag, value) VALUES (1014, 5002, 'OS', 'Win7');
INSERT INTO events (eventid, source, object, objectid, clock, value, acknowledged, ns, name, severity) VALUES (5003, 0, 0, 50175, 1610000000, 1, 0, 0, 'trigger4', 0);
INSERT INTO event_tag (eventtagid, eventid, tag, value) VALUES (1015, 5003, 'OS', 'Windows');
INSERT INTO event_tag (eventtagid, eventid, tag, value) VALUES (1016, 5003, 'OS', 'Win7');
INSERT INTO problem (eventid, source, object, objectid, clock, ns, r_eventid, r_clock, r_ns, correlationid, userid, name, acknowledged, severity) VALUES (5003, 0, 0, 50175, 1610000000, 0, NULL, 0, 0, NULL, NULL, 'trigger4', 0, 0);
INSERT INTO problem_tag (problemtagid, eventid, tag, value) VALUES (1015, 5003, 'OS', 'Windows');
INSERT INTO problem_tag (problemtagid, eventid, tag, value) VALUES (1016, 5003, 'OS', 'Win7');

-- test trigger validation
INSERT INTO hosts (hostid, host, name, status, description) VALUES (99028, 'Trigger validation test host', 'Trigger validation test host', 0, '');
INSERT INTO hosts (hostid, host, name, status, description) VALUES (99029, 'Trigger validation test template', 'Trigger validation test template', 3, '');
INSERT INTO hstgrp (groupid, type, uuid, name) VALUES (50029, 0, '7466f5cb569f48e89eef772c6e4baacf', 'Trigger validation test host group');
INSERT INTO hstgrp (groupid, type, uuid, name) VALUES (50030, 1, '38da8a76c4a742479292151c2e404dae', 'Trigger validation test host group');
INSERT INTO hosts_groups (hostgroupid, hostid, groupid) VALUES (50038, 99028, 50029);
INSERT INTO hosts_groups (hostgroupid, hostid, groupid) VALUES (50039, 99029, 50030);
INSERT INTO items (itemid, hostid, interfaceid, type, value_type, name, key_, delay, history, status, params,query_fields, description, posts, headers) VALUES (58737, 99028, NULL, 2, 3, 'item', 'item', '1d', '90d', 0, '','', '', '', '');
INSERT INTO items (itemid, hostid, interfaceid, type, value_type, name, key_, delay, history, status, params,query_fields, description, posts, headers) VALUES (58738, 99029, NULL, 2, 3, 'item', 'item', '1d', '90d', 0, '','', '', '', '');
INSERT INTO triggers (triggerid, description, expression, comments) VALUES (50176, 'test-trigger-1', '{50236}=0', '');
INSERT INTO functions (functionid, triggerid, itemid, name, parameter) VALUES (50236, 50176, 58737, 'last', '$');
INSERT INTO triggers (triggerid, description, expression, comments) VALUES (50177, 'test-trigger-2', '{50237}=0', '');
INSERT INTO functions (functionid, triggerid, itemid, name, parameter) VALUES (50237, 50177, 58737, 'last', '$');
INSERT INTO triggers (triggerid, description, expression, comments) VALUES (50178, 'template-trigger', '{50238}=0', '');
INSERT INTO functions (functionid, triggerid, itemid, name, parameter) VALUES (50238, 50178, 58738, 'last', '$');

-- services
INSERT INTO services (serviceid, name, description) VALUES (1, 'API Service for delete', '');
INSERT INTO services (serviceid, name, description) VALUES (2, 'API Service for update', '');

-- high availability nodes
INSERT INTO ha_node (name,address,port,status,ha_nodeid) VALUES ('node1','192.168.1.5','10051','0','ckuo7i1nv00090sajelcon0su');
INSERT INTO ha_node (name,address,port,status,ha_nodeid) VALUES ('node2','192.168.1.6','10051','0','ckuo7i1nv000a0saj1fcdkeu4');
INSERT INTO ha_node (name,address,port,status,ha_nodeid) VALUES ('node3','192.168.1.7','10052','0','ckuo7i1nv000b0saj3j8hxm2b');
INSERT INTO ha_node (name,address,port,status,ha_nodeid) VALUES ('node4','192.168.1.8','10052','1','ckuo7i1nv000c0sajz85xcrtt');
INSERT INTO ha_node (name,address,port,status,ha_nodeid) VALUES ('node5','192.168.1.9','10053','1','ckuo7i1nv000d0sajd95y1b6x');
INSERT INTO ha_node (name,address,port,status,ha_nodeid) VALUES ('node6','192.168.1.10','10053','2','ckuo7i1nw000e0sajwfttc1mp');
INSERT INTO ha_node (name,address,port,status,ha_nodeid) VALUES ('node7','192.168.1.11','10053','2','ckuo7i1nw000f0sajtzv1c6v3');
INSERT INTO ha_node (name,address,port,status,ha_nodeid) VALUES ('z-node','192.168.1.12','10051','1','ckuo7i1nw000g0sajjsjre7e3');
INSERT INTO ha_node (name,address,port,status,ha_nodeid) VALUES ('node-active','192.168.1.13','10051','3','ckuo7i1nw000h0sajj3l3hh8u');

-- binary value type
INSERT INTO items (itemid, hostid, interfaceid, type, value_type, name, key_, delay, history, status, params,query_fields, description, posts, headers) VALUES (58739, 99013, 50022, 0, 0, 'master.for.binary', 'master.for.binary', '1d', '90d', 0, '','', '', '', '');
INSERT INTO items (itemid, hostid, interfaceid, type, value_type, name, key_, delay, history, status, params,query_fields, description, posts, headers) VALUES (58740, 99013, NULL, 18, 5, 'dependent.valuetype.binary', 'dependent.valuetype.binary', 0, 0, 0, '','', '', '', '');
INSERT INTO history_bin (itemid, clock, value, ns) VALUES (58740, 1549350962, 'This should be binary', 594538048);<|MERGE_RESOLUTION|>--- conflicted
+++ resolved
@@ -674,315 +674,6 @@
 INSERT INTO graphs_items (gitemid,graphid,itemid,drawtype,sortorder,color,yaxisside,calc_fnc,type) VALUES (58000,9000,133769,0,1,'F63100',0,2,0);
 INSERT INTO graphs_items (gitemid,graphid,itemid,drawtype,sortorder,color,yaxisside,calc_fnc,type) VALUES (58001,9000,133768,0,0,'1A7C11',0,2,0);
 
-<<<<<<< HEAD
-=======
--- trigger permissions: BEGIN
-
-INSERT INTO hstgrp (groupid, type, uuid, name) VALUES (50101, 0, 'fe26656029d646128d7ae50b22d0d106', 'test-trigger-permissions-group-N');
-INSERT INTO hstgrp (groupid, type, uuid, name) VALUES (50102, 0, '7d221858b46e4af09a25b4f4e8f1f027', 'test-trigger-permissions-group-D');
-INSERT INTO hstgrp (groupid, type, uuid, name) VALUES (50103, 0, '5863042f931d4496b29c34d6fd9d3cd0', 'test-trigger-permissions-group-R');
-INSERT INTO hstgrp (groupid, type, uuid, name) VALUES (50104, 0, 'a1a2176605f44cd8ac981717e45e461e', 'test-trigger-permissions-group-W');
-
-INSERT INTO usrgrp (usrgrpid, name) VALUES (50101, 'test-trigger-permissions-user-group');
-INSERT INTO users (userid, username, passwd, roleid) VALUES (50101, 'test-trigger-permissions-user', '$2y$10$VKVVejdnWSz08PPa0Xb9g.igAz.iWne3EaxXPX5WF8WsbrrA.lE4K', 1);
-INSERT INTO users_groups (id, usrgrpid, userid) VALUES (50101, 50101, 50101);
-INSERT INTO rights (rightid, groupid, id, permission) VALUES (50101, 50101, 50102, 0), (50102, 50101, 50103, 2), (50103, 50101, 50104, 3);
-
-INSERT INTO hosts (hostid, host, name, status, description) VALUES (50101, 'test-trigger-permissions-host-N', 'test-trigger-permissions-host-N', 0, '');
-INSERT INTO hosts_groups (hostgroupid, hostid, groupid) VALUES (50101, 50101, 50101);
-INSERT INTO interface (interfaceid, hostid, type, ip, dns, useip, port, main) VALUES (50101, 50101, 1, '127.0.0.1', '', 1, '10050', 1);
-INSERT INTO items (itemid, hostid, interfaceid, name, type, key_, value_type, delay, history, trends, params, description, posts, headers,query_fields, status) VALUES (50101, 50101, 50101, 'test-trigger-permissions-item-N', 0, 'test-trigger-permissions-item-N', 3, '1m', '90d', '365d', '', '', '', '','', 0);
-INSERT INTO item_rtdata (itemid) VALUES (50101);
-
-INSERT INTO hosts (hostid, host, name, status, description) VALUES (50102, 'test-trigger-permissions-host-D', 'test-trigger-permissions-host-D', 0, '');
-INSERT INTO hosts_groups (hostgroupid, hostid, groupid) VALUES (50102, 50102, 50102);
-INSERT INTO interface (interfaceid, hostid, type, ip, dns, useip, port, main) VALUES (50102, 50102, 1, '127.0.0.1', '', 1, '10050', 1);
-INSERT INTO items (itemid, hostid, interfaceid, name, type, key_, value_type, delay, history, trends, params, description, posts, headers,query_fields, status) VALUES (50102, 50102, 50102, 'test-trigger-permissions-item-D', 0, 'test-trigger-permissions-item-D', 3, '1m', '90d', '365d', '', '', '', '','', 0);
-INSERT INTO item_rtdata (itemid) VALUES (50102);
-
-INSERT INTO hosts (hostid, host, name, status, description) VALUES (50103, 'test-trigger-permissions-host-R', 'test-trigger-permissions-host-R', 0, '');
-INSERT INTO hosts_groups (hostgroupid, hostid, groupid) VALUES (50103, 50103, 50103);
-INSERT INTO interface (interfaceid, hostid, type, ip, dns, useip, port, main) VALUES (50103, 50103, 1, '127.0.0.1', '', 1, '10050', 1);
-INSERT INTO items (itemid, hostid, interfaceid, name, type, key_, value_type, delay, history, trends, params, description, posts, headers,query_fields, status) VALUES (50103, 50103, 50103, 'test-trigger-permissions-item-R', 0, 'test-trigger-permissions-item-R', 3, '1m', '90d', '365d', '', '', '', '','', 0);
-INSERT INTO item_rtdata (itemid) VALUES (50103);
-
-INSERT INTO hosts (hostid, host, name, status, description) VALUES (50104, 'test-trigger-permissions-host-W', 'test-trigger-permissions-host-W', 0, '');
-INSERT INTO hosts_groups (hostgroupid, hostid, groupid) VALUES (50104, 50104, 50104);
-INSERT INTO interface (interfaceid, hostid, type, ip, dns, useip, port, main) VALUES (50104, 50104, 1, '127.0.0.1', '', 1, '10050', 1);
-INSERT INTO items (itemid, hostid, interfaceid, name, type, key_, value_type, delay, history, trends, params, description, posts, headers,query_fields, status) VALUES (50104, 50104, 50104, 'test-trigger-permissions-item-W', 0, 'test-trigger-permissions-item-W', 3, '1m', '90d', '365d', '', '', '', '','', 0);
-INSERT INTO item_rtdata (itemid) VALUES (50104);
-
-INSERT INTO hosts (hostid, host, name, status, description) VALUES (50105, 'test-trigger-permissions-host-ND', 'test-trigger-permissions-host-ND', 0, '');
-INSERT INTO hosts_groups (hostgroupid, hostid, groupid) VALUES (50105, 50105, 50101), (50106, 50105, 50102);
-INSERT INTO interface (interfaceid, hostid, type, ip, dns, useip, port, main) VALUES (50105, 50105, 1, '127.0.0.1', '', 1, '10050', 1);
-INSERT INTO items (itemid, hostid, interfaceid, name, type, key_, value_type, delay, history, trends, params, description, posts, headers,query_fields, status) VALUES (50105, 50105, 50105, 'test-trigger-permissions-item-ND', 0, 'test-trigger-permissions-item-ND', 3, '1m', '90d', '365d', '', '', '', '','', 0);
-INSERT INTO item_rtdata (itemid) VALUES (50105);
-
-INSERT INTO hosts (hostid, host, name, status, description) VALUES (50106, 'test-trigger-permissions-host-NR', 'test-trigger-permissions-host-NR', 0, '');
-INSERT INTO hosts_groups (hostgroupid, hostid, groupid) VALUES (50107, 50106, 50101), (50108, 50106, 50103);
-INSERT INTO interface (interfaceid, hostid, type, ip, dns, useip, port, main) VALUES (50106, 50106, 1, '127.0.0.1', '', 1, '10050', 1);
-INSERT INTO items (itemid, hostid, interfaceid, name, type, key_, value_type, delay, history, trends, params, description, posts, headers,query_fields, status) VALUES (50106, 50106, 50106, 'test-trigger-permissions-item-NR', 0, 'test-trigger-permissions-item-NR', 3, '1m', '90d', '365d', '', '', '', '','', 0);
-INSERT INTO item_rtdata (itemid) VALUES (50106);
-
-INSERT INTO hosts (hostid, host, name, status, description) VALUES (50107, 'test-trigger-permissions-host-NW', 'test-trigger-permissions-host-NW', 0, '');
-INSERT INTO hosts_groups (hostgroupid, hostid, groupid) VALUES (50109, 50107, 50101), (50110, 50107, 50104);
-INSERT INTO interface (interfaceid, hostid, type, ip, dns, useip, port, main) VALUES (50107, 50107, 1, '127.0.0.1', '', 1, '10050', 1);
-INSERT INTO items (itemid, hostid, interfaceid, name, type, key_, value_type, delay, history, trends, params, description, posts, headers,query_fields, status) VALUES (50107, 50107, 50107, 'test-trigger-permissions-item-NW', 0, 'test-trigger-permissions-item-NW', 3, '1m', '90d', '365d', '', '', '', '','', 0);
-INSERT INTO item_rtdata (itemid) VALUES (50107);
-
-INSERT INTO hosts (hostid, host, name, status, description) VALUES (50108, 'test-trigger-permissions-host-DR', 'test-trigger-permissions-host-DR', 0, '');
-INSERT INTO hosts_groups (hostgroupid, hostid, groupid) VALUES (50111, 50108, 50102), (50112, 50108, 50103);
-INSERT INTO interface (interfaceid, hostid, type, ip, dns, useip, port, main) VALUES (50108, 50108, 1, '127.0.0.1', '', 1, '10050', 1);
-INSERT INTO items (itemid, hostid, interfaceid, name, type, key_, value_type, delay, history, trends, params, description, posts, headers,query_fields, status) VALUES (50108, 50108, 50108, 'test-trigger-permissions-item-DR', 0, 'test-trigger-permissions-item-DR', 3, '1m', '90d', '365d', '', '', '', '','', 0);
-INSERT INTO item_rtdata (itemid) VALUES (50108);
-
-INSERT INTO hosts (hostid, host, name, status, description) VALUES (50109, 'test-trigger-permissions-host-DW', 'test-trigger-permissions-host-DW', 0, '');
-INSERT INTO hosts_groups (hostgroupid, hostid, groupid) VALUES (50113, 50109, 50102), (50114, 50109, 50104);
-INSERT INTO interface (interfaceid, hostid, type, ip, dns, useip, port, main) VALUES (50109, 50109, 1, '127.0.0.1', '', 1, '10050', 1);
-INSERT INTO items (itemid, hostid, interfaceid, name, type, key_, value_type, delay, history, trends, params, description, posts, headers,query_fields, status) VALUES (50109, 50109, 50109, 'test-trigger-permissions-item-DW', 0, 'test-trigger-permissions-item-DW', 3, '1m', '90d', '365d', '', '', '', '','', 0);
-INSERT INTO item_rtdata (itemid) VALUES (50109);
-
-INSERT INTO hosts (hostid, host, name, status, description) VALUES (50110, 'test-trigger-permissions-host-RW', 'test-trigger-permissions-host-RW', 0, '');
-INSERT INTO hosts_groups (hostgroupid, hostid, groupid) VALUES (50115, 50110, 50103), (50116, 50110, 50104);
-INSERT INTO interface (interfaceid, hostid, type, ip, dns, useip, port, main) VALUES (50110, 50110, 1, '127.0.0.1', '', 1, '10050', 1);
-INSERT INTO items (itemid, hostid, interfaceid, name, type, key_, value_type, delay, history, trends, params, description, posts, headers,query_fields, status) VALUES (50110, 50110, 50110, 'test-trigger-permissions-item-RW', 0, 'test-trigger-permissions-item-RW', 3, '1m', '90d', '365d', '', '', '', '','', 0);
-INSERT INTO item_rtdata (itemid) VALUES (50110);
-
-INSERT INTO hosts (hostid, host, name, status, description) VALUES (50111, 'test-trigger-permissions-host-NDR', 'test-trigger-permissions-host-NDR', 0, '');
-INSERT INTO hosts_groups (hostgroupid, hostid, groupid) VALUES (50117, 50111, 50101), (50118, 50111, 50102), (50119, 50111, 50103);
-INSERT INTO interface (interfaceid, hostid, type, ip, dns, useip, port, main) VALUES (50111, 50111, 1, '127.0.0.1', '', 1, '10050', 1);
-INSERT INTO items (itemid, hostid, interfaceid, name, type, key_, value_type, delay, history, trends, params, description, posts, headers,query_fields, status) VALUES (50111, 50111, 50111, 'test-trigger-permissions-item-NDR', 0, 'test-trigger-permissions-item-NDR', 3, '1m', '90d', '365d', '', '', '', '','', 0);
-INSERT INTO item_rtdata (itemid) VALUES (50111);
-
-INSERT INTO hosts (hostid, host, name, status, description) VALUES (50112, 'test-trigger-permissions-host-NDW', 'test-trigger-permissions-host-NDW', 0, '');
-INSERT INTO hosts_groups (hostgroupid, hostid, groupid) VALUES (50120, 50112, 50101), (50121, 50112, 50102), (50122, 50112, 50104);
-INSERT INTO interface (interfaceid, hostid, type, ip, dns, useip, port, main) VALUES (50112, 50112, 1, '127.0.0.1', '', 1, '10050', 1);
-INSERT INTO items (itemid, hostid, interfaceid, name, type, key_, value_type, delay, history, trends, params, description, posts, headers,query_fields, status) VALUES (50112, 50112, 50112, 'test-trigger-permissions-item-NDW', 0, 'test-trigger-permissions-item-NDW', 3, '1m', '90d', '365d', '', '', '', '','', 0);
-INSERT INTO item_rtdata (itemid) VALUES (50112);
-
-INSERT INTO hosts (hostid, host, name, status, description) VALUES (50113, 'test-trigger-permissions-host-NRW', 'test-trigger-permissions-host-NRW', 0, '');
-INSERT INTO hosts_groups (hostgroupid, hostid, groupid) VALUES (50123, 50113, 50101), (50124, 50113, 50103), (50125, 50113, 50104);
-INSERT INTO interface (interfaceid, hostid, type, ip, dns, useip, port, main) VALUES (50113, 50113, 1, '127.0.0.1', '', 1, '10050', 1);
-INSERT INTO items (itemid, hostid, interfaceid, name, type, key_, value_type, delay, history, trends, params, description, posts, headers,query_fields, status) VALUES (50113, 50113, 50113, 'test-trigger-permissions-item-NRW', 0, 'test-trigger-permissions-item-NRW', 3, '1m', '90d', '365d', '', '', '', '','', 0);
-INSERT INTO item_rtdata (itemid) VALUES (50113);
-
-INSERT INTO hosts (hostid, host, name, status, description) VALUES (50114, 'test-trigger-permissions-host-DRW', 'test-trigger-permissions-host-DRW', 0, '');
-INSERT INTO hosts_groups (hostgroupid, hostid, groupid) VALUES (50126, 50114, 50102), (50127, 50114, 50103), (50128, 50114, 50104);
-INSERT INTO interface (interfaceid, hostid, type, ip, dns, useip, port, main) VALUES (50114, 50114, 1, '127.0.0.1', '', 1, '10050', 1);
-INSERT INTO items (itemid, hostid, interfaceid, name, type, key_, value_type, delay, history, trends, params, description, posts, headers,query_fields, status) VALUES (50114, 50114, 50114, 'test-trigger-permissions-item-DRW', 0, 'test-trigger-permissions-item-DRW', 3, '1m', '90d', '365d', '', '', '', '','', 0);
-INSERT INTO item_rtdata (itemid) VALUES (50114);
-
-INSERT INTO hosts (hostid, host, name, status, description) VALUES (50115, 'test-trigger-permissions-host-NDRW', 'test-trigger-permissions-host-NDRW', 0, '');
-INSERT INTO hosts_groups (hostgroupid, hostid, groupid) VALUES (50129, 50115, 50101), (50130, 50115, 50102), (50131, 50115, 50103), (50132, 50115, 50104);
-INSERT INTO interface (interfaceid, hostid, type, ip, dns, useip, port, main) VALUES (50115, 50115, 1, '127.0.0.1', '', 1, '10050', 1);
-INSERT INTO items (itemid, hostid, interfaceid, name, type, key_, value_type, delay, history, trends, params, description, posts, headers,query_fields, status) VALUES (50115, 50115, 50115, 'test-trigger-permissions-item-NDRW', 0, 'test-trigger-permissions-item-NDRW', 3, '1m', '90d', '365d', '', '', '', '','', 0);
-INSERT INTO item_rtdata (itemid) VALUES (50115);
-
-INSERT INTO triggers (triggerid, description, expression, comments) VALUES (50101, 'test-trigger-permissions-trigger-{N}', '{50101}', '');
-INSERT INTO functions (functionid, triggerid, itemid, name, parameter) VALUES (50101, 50101, 50101, 'last', '$');
-INSERT INTO triggers (triggerid, description, expression, comments) VALUES (50102, 'test-trigger-permissions-trigger-{D}', '{50102}', '');
-INSERT INTO functions (functionid, triggerid, itemid, name, parameter) VALUES (50102, 50102, 50102, 'last', '$');
-INSERT INTO triggers (triggerid, description, expression, comments) VALUES (50103, 'test-trigger-permissions-trigger-{R}', '{50103}', '');
-INSERT INTO functions (functionid, triggerid, itemid, name, parameter) VALUES (50103, 50103, 50103, 'last', '$');
-INSERT INTO triggers (triggerid, description, expression, comments) VALUES (50104, 'test-trigger-permissions-trigger-{W}', '{50104}', '');
-INSERT INTO functions (functionid, triggerid, itemid, name, parameter) VALUES (50104, 50104, 50104, 'last', '$');
-INSERT INTO triggers (triggerid, description, expression, comments) VALUES (50105, 'test-trigger-permissions-trigger-{N}-{D}', '{50105} or {50106}', '');
-INSERT INTO functions (functionid, triggerid, itemid, name, parameter) VALUES (50105, 50105, 50101, 'last', '$');
-INSERT INTO functions (functionid, triggerid, itemid, name, parameter) VALUES (50106, 50105, 50102, 'last', '$');
-INSERT INTO triggers (triggerid, description, expression, comments) VALUES (50106, 'test-trigger-permissions-trigger-{N}-{R}', '{50107} or {50108}', '');
-INSERT INTO functions (functionid, triggerid, itemid, name, parameter) VALUES (50107, 50106, 50101, 'last', '$');
-INSERT INTO functions (functionid, triggerid, itemid, name, parameter) VALUES (50108, 50106, 50103, 'last', '$');
-INSERT INTO triggers (triggerid, description, expression, comments) VALUES (50107, 'test-trigger-permissions-trigger-{N}-{W}', '{50109} or {50110}', '');
-INSERT INTO functions (functionid, triggerid, itemid, name, parameter) VALUES (50109, 50107, 50101, 'last', '$');
-INSERT INTO functions (functionid, triggerid, itemid, name, parameter) VALUES (50110, 50107, 50104, 'last', '$');
-INSERT INTO triggers (triggerid, description, expression, comments) VALUES (50108, 'test-trigger-permissions-trigger-{D}-{R}', '{50111} or {50112}', '');
-INSERT INTO functions (functionid, triggerid, itemid, name, parameter) VALUES (50111, 50108, 50102, 'last', '$');
-INSERT INTO functions (functionid, triggerid, itemid, name, parameter) VALUES (50112, 50108, 50103, 'last', '$');
-INSERT INTO triggers (triggerid, description, expression, comments) VALUES (50109, 'test-trigger-permissions-trigger-{D}-{W}', '{50113} or {50114}', '');
-INSERT INTO functions (functionid, triggerid, itemid, name, parameter) VALUES (50113, 50109, 50102, 'last', '$');
-INSERT INTO functions (functionid, triggerid, itemid, name, parameter) VALUES (50114, 50109, 50104, 'last', '$');
-INSERT INTO triggers (triggerid, description, expression, comments) VALUES (50110, 'test-trigger-permissions-trigger-{R}-{W}', '{50115} or {50116}', '');
-INSERT INTO functions (functionid, triggerid, itemid, name, parameter) VALUES (50115, 50110, 50103, 'last', '$');
-INSERT INTO functions (functionid, triggerid, itemid, name, parameter) VALUES (50116, 50110, 50104, 'last', '$');
-INSERT INTO triggers (triggerid, description, expression, comments) VALUES (50111, 'test-trigger-permissions-trigger-{N}-{D}-{R}', '{50117} or {50118} or {50119}', '');
-INSERT INTO functions (functionid, triggerid, itemid, name, parameter) VALUES (50117, 50111, 50101, 'last', '$');
-INSERT INTO functions (functionid, triggerid, itemid, name, parameter) VALUES (50118, 50111, 50102, 'last', '$');
-INSERT INTO functions (functionid, triggerid, itemid, name, parameter) VALUES (50119, 50111, 50103, 'last', '$');
-INSERT INTO triggers (triggerid, description, expression, comments) VALUES (50112, 'test-trigger-permissions-trigger-{N}-{D}-{W}', '{50120} or {50121} or {50122}', '');
-INSERT INTO functions (functionid, triggerid, itemid, name, parameter) VALUES (50120, 50112, 50101, 'last', '$');
-INSERT INTO functions (functionid, triggerid, itemid, name, parameter) VALUES (50121, 50112, 50102, 'last', '$');
-INSERT INTO functions (functionid, triggerid, itemid, name, parameter) VALUES (50122, 50112, 50104, 'last', '$');
-INSERT INTO triggers (triggerid, description, expression, comments) VALUES (50113, 'test-trigger-permissions-trigger-{N}-{R}-{W}', '{50123} or {50124} or {50125}', '');
-INSERT INTO functions (functionid, triggerid, itemid, name, parameter) VALUES (50123, 50113, 50101, 'last', '$');
-INSERT INTO functions (functionid, triggerid, itemid, name, parameter) VALUES (50124, 50113, 50103, 'last', '$');
-INSERT INTO functions (functionid, triggerid, itemid, name, parameter) VALUES (50125, 50113, 50104, 'last', '$');
-INSERT INTO triggers (triggerid, description, expression, comments) VALUES (50114, 'test-trigger-permissions-trigger-{D}-{R}-{W}', '{50126} or {50127} or {50128}', '');
-INSERT INTO functions (functionid, triggerid, itemid, name, parameter) VALUES (50126, 50114, 50102, 'last', '$');
-INSERT INTO functions (functionid, triggerid, itemid, name, parameter) VALUES (50127, 50114, 50103, 'last', '$');
-INSERT INTO functions (functionid, triggerid, itemid, name, parameter) VALUES (50128, 50114, 50104, 'last', '$');
-INSERT INTO triggers (triggerid, description, expression, comments) VALUES (50115, 'test-trigger-permissions-trigger-{N}-{D}-{R}-{W}', '{50129} or {50130} or {50131} or {50132}', '');
-INSERT INTO functions (functionid, triggerid, itemid, name, parameter) VALUES (50129, 50115, 50101, 'last', '$');
-INSERT INTO functions (functionid, triggerid, itemid, name, parameter) VALUES (50130, 50115, 50102, 'last', '$');
-INSERT INTO functions (functionid, triggerid, itemid, name, parameter) VALUES (50131, 50115, 50103, 'last', '$');
-INSERT INTO functions (functionid, triggerid, itemid, name, parameter) VALUES (50132, 50115, 50104, 'last', '$');
-INSERT INTO triggers (triggerid, description, expression, comments) VALUES (50116, 'test-trigger-permissions-trigger-{ND}', '{50133}', '');
-INSERT INTO functions (functionid, triggerid, itemid, name, parameter) VALUES (50133, 50116, 50105, 'last', '$');
-INSERT INTO triggers (triggerid, description, expression, comments) VALUES (50117, 'test-trigger-permissions-trigger-{NR}', '{50134}', '');
-INSERT INTO functions (functionid, triggerid, itemid, name, parameter) VALUES (50134, 50117, 50106, 'last', '$');
-INSERT INTO triggers (triggerid, description, expression, comments) VALUES (50118, 'test-trigger-permissions-trigger-{NW}', '{50135}', '');
-INSERT INTO functions (functionid, triggerid, itemid, name, parameter) VALUES (50135, 50118, 50107, 'last', '$');
-INSERT INTO triggers (triggerid, description, expression, comments) VALUES (50119, 'test-trigger-permissions-trigger-{DR}', '{50136}', '');
-INSERT INTO functions (functionid, triggerid, itemid, name, parameter) VALUES (50136, 50119, 50108, 'last', '$');
-INSERT INTO triggers (triggerid, description, expression, comments) VALUES (50120, 'test-trigger-permissions-trigger-{DW}', '{50137}', '');
-INSERT INTO functions (functionid, triggerid, itemid, name, parameter) VALUES (50137, 50120, 50109, 'last', '$');
-INSERT INTO triggers (triggerid, description, expression, comments) VALUES (50121, 'test-trigger-permissions-trigger-{RW}', '{50138}', '');
-INSERT INTO functions (functionid, triggerid, itemid, name, parameter) VALUES (50138, 50121, 50110, 'last', '$');
-INSERT INTO triggers (triggerid, description, expression, comments) VALUES (50122, 'test-trigger-permissions-trigger-{NDR}', '{50139}', '');
-INSERT INTO functions (functionid, triggerid, itemid, name, parameter) VALUES (50139, 50122, 50111, 'last', '$');
-INSERT INTO triggers (triggerid, description, expression, comments) VALUES (50123, 'test-trigger-permissions-trigger-{NDW}', '{50140}', '');
-INSERT INTO functions (functionid, triggerid, itemid, name, parameter) VALUES (50140, 50123, 50112, 'last', '$');
-INSERT INTO triggers (triggerid, description, expression, comments) VALUES (50124, 'test-trigger-permissions-trigger-{NRW}', '{50141}', '');
-INSERT INTO functions (functionid, triggerid, itemid, name, parameter) VALUES (50141, 50124, 50113, 'last', '$');
-INSERT INTO triggers (triggerid, description, expression, comments) VALUES (50125, 'test-trigger-permissions-trigger-{DRW}', '{50142}', '');
-INSERT INTO functions (functionid, triggerid, itemid, name, parameter) VALUES (50142, 50125, 50114, 'last', '$');
-INSERT INTO triggers (triggerid, description, expression, comments) VALUES (50126, 'test-trigger-permissions-trigger-{NDRW}', '{50143}', '');
-INSERT INTO functions (functionid, triggerid, itemid, name, parameter) VALUES (50143, 50126, 50115, 'last', '$');
-INSERT INTO triggers (triggerid, description, expression, comments) VALUES (50127, 'test-trigger-permissions-trigger-{N}-{ND}', '{50144} or {50145}', '');
-INSERT INTO functions (functionid, triggerid, itemid, name, parameter) VALUES (50144, 50127, 50101, 'last', '$');
-INSERT INTO functions (functionid, triggerid, itemid, name, parameter) VALUES (50145, 50127, 50105, 'last', '$');
-INSERT INTO triggers (triggerid, description, expression, comments) VALUES (50128, 'test-trigger-permissions-trigger-{N}-{NR}', '{50146} or {50147}', '');
-INSERT INTO functions (functionid, triggerid, itemid, name, parameter) VALUES (50146, 50128, 50101, 'last', '$');
-INSERT INTO functions (functionid, triggerid, itemid, name, parameter) VALUES (50147, 50128, 50106, 'last', '$');
-INSERT INTO triggers (triggerid, description, expression, comments) VALUES (50129, 'test-trigger-permissions-trigger-{N}-{NW}', '{50148} or {50149}', '');
-INSERT INTO functions (functionid, triggerid, itemid, name, parameter) VALUES (50148, 50129, 50101, 'last', '$');
-INSERT INTO functions (functionid, triggerid, itemid, name, parameter) VALUES (50149, 50129, 50107, 'last', '$');
-INSERT INTO triggers (triggerid, description, expression, comments) VALUES (50130, 'test-trigger-permissions-trigger-{N}-{DR}', '{50150} or {50151}', '');
-INSERT INTO functions (functionid, triggerid, itemid, name, parameter) VALUES (50150, 50130, 50101, 'last', '$');
-INSERT INTO functions (functionid, triggerid, itemid, name, parameter) VALUES (50151, 50130, 50108, 'last', '$');
-INSERT INTO triggers (triggerid, description, expression, comments) VALUES (50131, 'test-trigger-permissions-trigger-{N}-{DW}', '{50152} or {50153}', '');
-INSERT INTO functions (functionid, triggerid, itemid, name, parameter) VALUES (50152, 50131, 50101, 'last', '$');
-INSERT INTO functions (functionid, triggerid, itemid, name, parameter) VALUES (50153, 50131, 50109, 'last', '$');
-INSERT INTO triggers (triggerid, description, expression, comments) VALUES (50132, 'test-trigger-permissions-trigger-{N}-{RW}', '{50154} or {50155}', '');
-INSERT INTO functions (functionid, triggerid, itemid, name, parameter) VALUES (50154, 50132, 50101, 'last', '$');
-INSERT INTO functions (functionid, triggerid, itemid, name, parameter) VALUES (50155, 50132, 50110, 'last', '$');
-INSERT INTO triggers (triggerid, description, expression, comments) VALUES (50133, 'test-trigger-permissions-trigger-{N}-{NDR}', '{50156} or {50157}', '');
-INSERT INTO functions (functionid, triggerid, itemid, name, parameter) VALUES (50156, 50133, 50101, 'last', '$');
-INSERT INTO functions (functionid, triggerid, itemid, name, parameter) VALUES (50157, 50133, 50111, 'last', '$');
-INSERT INTO triggers (triggerid, description, expression, comments) VALUES (50134, 'test-trigger-permissions-trigger-{N}-{NDW}', '{50158} or {50159}', '');
-INSERT INTO functions (functionid, triggerid, itemid, name, parameter) VALUES (50158, 50134, 50101, 'last', '$');
-INSERT INTO functions (functionid, triggerid, itemid, name, parameter) VALUES (50159, 50134, 50112, 'last', '$');
-INSERT INTO triggers (triggerid, description, expression, comments) VALUES (50135, 'test-trigger-permissions-trigger-{N}-{NRW}', '{50160} or {50161}', '');
-INSERT INTO functions (functionid, triggerid, itemid, name, parameter) VALUES (50160, 50135, 50101, 'last', '$');
-INSERT INTO functions (functionid, triggerid, itemid, name, parameter) VALUES (50161, 50135, 50113, 'last', '$');
-INSERT INTO triggers (triggerid, description, expression, comments) VALUES (50136, 'test-trigger-permissions-trigger-{N}-{DRW}', '{50162} or {50163}', '');
-INSERT INTO functions (functionid, triggerid, itemid, name, parameter) VALUES (50162, 50136, 50101, 'last', '$');
-INSERT INTO functions (functionid, triggerid, itemid, name, parameter) VALUES (50163, 50136, 50114, 'last', '$');
-INSERT INTO triggers (triggerid, description, expression, comments) VALUES (50137, 'test-trigger-permissions-trigger-{N}-{NDRW}', '{50164} or {50165}', '');
-INSERT INTO functions (functionid, triggerid, itemid, name, parameter) VALUES (50164, 50137, 50101, 'last', '$');
-INSERT INTO functions (functionid, triggerid, itemid, name, parameter) VALUES (50165, 50137, 50115, 'last', '$');
-INSERT INTO triggers (triggerid, description, expression, comments) VALUES (50138, 'test-trigger-permissions-trigger-{D}-{ND}', '{50166} or {50167}', '');
-INSERT INTO functions (functionid, triggerid, itemid, name, parameter) VALUES (50166, 50138, 50102, 'last', '$');
-INSERT INTO functions (functionid, triggerid, itemid, name, parameter) VALUES (50167, 50138, 50105, 'last', '$');
-INSERT INTO triggers (triggerid, description, expression, comments) VALUES (50139, 'test-trigger-permissions-trigger-{D}-{NR}', '{50168} or {50169}', '');
-INSERT INTO functions (functionid, triggerid, itemid, name, parameter) VALUES (50168, 50139, 50102, 'last', '$');
-INSERT INTO functions (functionid, triggerid, itemid, name, parameter) VALUES (50169, 50139, 50106, 'last', '$');
-INSERT INTO triggers (triggerid, description, expression, comments) VALUES (50140, 'test-trigger-permissions-trigger-{D}-{NW}', '{50170} or {50171}', '');
-INSERT INTO functions (functionid, triggerid, itemid, name, parameter) VALUES (50170, 50140, 50102, 'last', '$');
-INSERT INTO functions (functionid, triggerid, itemid, name, parameter) VALUES (50171, 50140, 50107, 'last', '$');
-INSERT INTO triggers (triggerid, description, expression, comments) VALUES (50142, 'test-trigger-permissions-trigger-{D}-{DR}', '{50172} or {50173}', '');
-INSERT INTO functions (functionid, triggerid, itemid, name, parameter) VALUES (50172, 50142, 50102, 'last', '$');
-INSERT INTO functions (functionid, triggerid, itemid, name, parameter) VALUES (50173, 50142, 50108, 'last', '$');
-INSERT INTO triggers (triggerid, description, expression, comments) VALUES (50143, 'test-trigger-permissions-trigger-{D}-{DW}', '{50174} or {50175}', '');
-INSERT INTO functions (functionid, triggerid, itemid, name, parameter) VALUES (50174, 50143, 50102, 'last', '$');
-INSERT INTO functions (functionid, triggerid, itemid, name, parameter) VALUES (50175, 50143, 50109, 'last', '$');
-INSERT INTO triggers (triggerid, description, expression, comments) VALUES (50144, 'test-trigger-permissions-trigger-{D}-{RW}', '{50176} or {50177}', '');
-INSERT INTO functions (functionid, triggerid, itemid, name, parameter) VALUES (50176, 50144, 50102, 'last', '$');
-INSERT INTO functions (functionid, triggerid, itemid, name, parameter) VALUES (50177, 50144, 50110, 'last', '$');
-INSERT INTO triggers (triggerid, description, expression, comments) VALUES (50145, 'test-trigger-permissions-trigger-{D}-{NDR}', '{50178} or {50179}', '');
-INSERT INTO functions (functionid, triggerid, itemid, name, parameter) VALUES (50178, 50145, 50102, 'last', '$');
-INSERT INTO functions (functionid, triggerid, itemid, name, parameter) VALUES (50179, 50145, 50111, 'last', '$');
-INSERT INTO triggers (triggerid, description, expression, comments) VALUES (50146, 'test-trigger-permissions-trigger-{D}-{NDW}', '{50180} or {50181}', '');
-INSERT INTO functions (functionid, triggerid, itemid, name, parameter) VALUES (50180, 50146, 50102, 'last', '$');
-INSERT INTO functions (functionid, triggerid, itemid, name, parameter) VALUES (50181, 50146, 50112, 'last', '$');
-INSERT INTO triggers (triggerid, description, expression, comments) VALUES (50147, 'test-trigger-permissions-trigger-{D}-{NRW}', '{50182} or {50183}', '');
-INSERT INTO functions (functionid, triggerid, itemid, name, parameter) VALUES (50182, 50147, 50102, 'last', '$');
-INSERT INTO functions (functionid, triggerid, itemid, name, parameter) VALUES (50183, 50147, 50113, 'last', '$');
-INSERT INTO triggers (triggerid, description, expression, comments) VALUES (50148, 'test-trigger-permissions-trigger-{D}-{DRW}', '{50184} or {50185}', '');
-INSERT INTO functions (functionid, triggerid, itemid, name, parameter) VALUES (50184, 50148, 50102, 'last', '$');
-INSERT INTO functions (functionid, triggerid, itemid, name, parameter) VALUES (50185, 50148, 50114, 'last', '$');
-INSERT INTO triggers (triggerid, description, expression, comments) VALUES (50149, 'test-trigger-permissions-trigger-{D}-{NDRW}', '{50186} or {50187}', '');
-INSERT INTO functions (functionid, triggerid, itemid, name, parameter) VALUES (50186, 50149, 50102, 'last', '$');
-INSERT INTO functions (functionid, triggerid, itemid, name, parameter) VALUES (50187, 50149, 50115, 'last', '$');
-INSERT INTO triggers (triggerid, description, expression, comments) VALUES (50150, 'test-trigger-permissions-trigger-{R}-{ND}', '{50188} or {50189}', '');
-INSERT INTO functions (functionid, triggerid, itemid, name, parameter) VALUES (50188, 50150, 50103, 'last', '$');
-INSERT INTO functions (functionid, triggerid, itemid, name, parameter) VALUES (50189, 50150, 50105, 'last', '$');
-INSERT INTO triggers (triggerid, description, expression, comments) VALUES (50151, 'test-trigger-permissions-trigger-{R}-{NR}', '{50190} or {50191}', '');
-INSERT INTO functions (functionid, triggerid, itemid, name, parameter) VALUES (50190, 50151, 50103, 'last', '$');
-INSERT INTO functions (functionid, triggerid, itemid, name, parameter) VALUES (50191, 50151, 50106, 'last', '$');
-INSERT INTO triggers (triggerid, description, expression, comments) VALUES (50152, 'test-trigger-permissions-trigger-{R}-{NW}', '{50192} or {50193}', '');
-INSERT INTO functions (functionid, triggerid, itemid, name, parameter) VALUES (50192, 50152, 50103, 'last', '$');
-INSERT INTO functions (functionid, triggerid, itemid, name, parameter) VALUES (50193, 50152, 50107, 'last', '$');
-INSERT INTO triggers (triggerid, description, expression, comments) VALUES (50153, 'test-trigger-permissions-trigger-{R}-{DR}', '{50194} or {50195}', '');
-INSERT INTO functions (functionid, triggerid, itemid, name, parameter) VALUES (50194, 50153, 50103, 'last', '$');
-INSERT INTO functions (functionid, triggerid, itemid, name, parameter) VALUES (50195, 50153, 50108, 'last', '$');
-INSERT INTO triggers (triggerid, description, expression, comments) VALUES (50154, 'test-trigger-permissions-trigger-{R}-{DW}', '{50196} or {50197}', '');
-INSERT INTO functions (functionid, triggerid, itemid, name, parameter) VALUES (50196, 50154, 50103, 'last', '$');
-INSERT INTO functions (functionid, triggerid, itemid, name, parameter) VALUES (50197, 50154, 50109, 'last', '$');
-INSERT INTO triggers (triggerid, description, expression, comments) VALUES (50155, 'test-trigger-permissions-trigger-{R}-{RW}', '{50198} or {50199}', '');
-INSERT INTO functions (functionid, triggerid, itemid, name, parameter) VALUES (50198, 50155, 50103, 'last', '$');
-INSERT INTO functions (functionid, triggerid, itemid, name, parameter) VALUES (50199, 50155, 50110, 'last', '$');
-INSERT INTO triggers (triggerid, description, expression, comments) VALUES (50156, 'test-trigger-permissions-trigger-{R}-{NDR}', '{50200} or {50201}', '');
-INSERT INTO functions (functionid, triggerid, itemid, name, parameter) VALUES (50200, 50156, 50103, 'last', '$');
-INSERT INTO functions (functionid, triggerid, itemid, name, parameter) VALUES (50201, 50156, 50111, 'last', '$');
-INSERT INTO triggers (triggerid, description, expression, comments) VALUES (50157, 'test-trigger-permissions-trigger-{R}-{NDW}', '{50202} or {50203}', '');
-INSERT INTO functions (functionid, triggerid, itemid, name, parameter) VALUES (50202, 50157, 50103, 'last', '$');
-INSERT INTO functions (functionid, triggerid, itemid, name, parameter) VALUES (50203, 50157, 50112, 'last', '$');
-INSERT INTO triggers (triggerid, description, expression, comments) VALUES (50158, 'test-trigger-permissions-trigger-{R}-{NRW}', '{50204} or {50205}', '');
-INSERT INTO functions (functionid, triggerid, itemid, name, parameter) VALUES (50204, 50158, 50103, 'last', '$');
-INSERT INTO functions (functionid, triggerid, itemid, name, parameter) VALUES (50205, 50158, 50113, 'last', '$');
-INSERT INTO triggers (triggerid, description, expression, comments) VALUES (50159, 'test-trigger-permissions-trigger-{R}-{DRW}', '{50206} or {50207}', '');
-INSERT INTO functions (functionid, triggerid, itemid, name, parameter) VALUES (50206, 50159, 50103, 'last', '$');
-INSERT INTO functions (functionid, triggerid, itemid, name, parameter) VALUES (50207, 50159, 50114, 'last', '$');
-INSERT INTO triggers (triggerid, description, expression, comments) VALUES (50160, 'test-trigger-permissions-trigger-{R}-{NDRW}', '{50208} or {50209}', '');
-INSERT INTO functions (functionid, triggerid, itemid, name, parameter) VALUES (50208, 50160, 50103, 'last', '$');
-INSERT INTO functions (functionid, triggerid, itemid, name, parameter) VALUES (50209, 50160, 50115, 'last', '$');
-INSERT INTO triggers (triggerid, description, expression, comments) VALUES (50161, 'test-trigger-permissions-trigger-{W}-{ND}', '{50210} or {50211}', '');
-INSERT INTO functions (functionid, triggerid, itemid, name, parameter) VALUES (50210, 50161, 50104, 'last', '$');
-INSERT INTO functions (functionid, triggerid, itemid, name, parameter) VALUES (50211, 50161, 50105, 'last', '$');
-INSERT INTO triggers (triggerid, description, expression, comments) VALUES (50162, 'test-trigger-permissions-trigger-{W}-{NR}', '{50212} or {50213}', '');
-INSERT INTO functions (functionid, triggerid, itemid, name, parameter) VALUES (50212, 50162, 50104, 'last', '$');
-INSERT INTO functions (functionid, triggerid, itemid, name, parameter) VALUES (50213, 50162, 50106, 'last', '$');
-INSERT INTO triggers (triggerid, description, expression, comments) VALUES (50163, 'test-trigger-permissions-trigger-{W}-{NW}', '{50214} or {50215}', '');
-INSERT INTO functions (functionid, triggerid, itemid, name, parameter) VALUES (50214, 50163, 50104, 'last', '$');
-INSERT INTO functions (functionid, triggerid, itemid, name, parameter) VALUES (50215, 50163, 50107, 'last', '$');
-INSERT INTO triggers (triggerid, description, expression, comments) VALUES (50164, 'test-trigger-permissions-trigger-{W}-{DR}', '{50216} or {50217}', '');
-INSERT INTO functions (functionid, triggerid, itemid, name, parameter) VALUES (50216, 50164, 50104, 'last', '$');
-INSERT INTO functions (functionid, triggerid, itemid, name, parameter) VALUES (50217, 50164, 50108, 'last', '$');
-INSERT INTO triggers (triggerid, description, expression, comments) VALUES (50165, 'test-trigger-permissions-trigger-{W}-{DW}', '{50218} or {50219}', '');
-INSERT INTO functions (functionid, triggerid, itemid, name, parameter) VALUES (50218, 50165, 50104, 'last', '$');
-INSERT INTO functions (functionid, triggerid, itemid, name, parameter) VALUES (50219, 50165, 50109, 'last', '$');
-INSERT INTO triggers (triggerid, description, expression, comments) VALUES (50166, 'test-trigger-permissions-trigger-{W}-{RW}', '{50220} or {50221}', '');
-INSERT INTO functions (functionid, triggerid, itemid, name, parameter) VALUES (50220, 50166, 50104, 'last', '$');
-INSERT INTO functions (functionid, triggerid, itemid, name, parameter) VALUES (50221, 50166, 50110, 'last', '$');
-INSERT INTO triggers (triggerid, description, expression, comments) VALUES (50167, 'test-trigger-permissions-trigger-{W}-{NDR}', '{50222} or {50223}', '');
-INSERT INTO functions (functionid, triggerid, itemid, name, parameter) VALUES (50222, 50167, 50104, 'last', '$');
-INSERT INTO functions (functionid, triggerid, itemid, name, parameter) VALUES (50223, 50167, 50111, 'last', '$');
-INSERT INTO triggers (triggerid, description, expression, comments) VALUES (50168, 'test-trigger-permissions-trigger-{W}-{NDW}', '{50224} or {50225}', '');
-INSERT INTO functions (functionid, triggerid, itemid, name, parameter) VALUES (50224, 50168, 50104, 'last', '$');
-INSERT INTO functions (functionid, triggerid, itemid, name, parameter) VALUES (50225, 50168, 50112, 'last', '$');
-INSERT INTO triggers (triggerid, description, expression, comments) VALUES (50169, 'test-trigger-permissions-trigger-{W}-{NRW}', '{50226} or {50227}', '');
-INSERT INTO functions (functionid, triggerid, itemid, name, parameter) VALUES (50226, 50169, 50104, 'last', '$');
-INSERT INTO functions (functionid, triggerid, itemid, name, parameter) VALUES (50227, 50169, 50113, 'last', '$');
-INSERT INTO triggers (triggerid, description, expression, comments) VALUES (50170, 'test-trigger-permissions-trigger-{W}-{DRW}', '{50228} or {50229}', '');
-INSERT INTO functions (functionid, triggerid, itemid, name, parameter) VALUES (50228, 50170, 50104, 'last', '$');
-INSERT INTO functions (functionid, triggerid, itemid, name, parameter) VALUES (50229, 50170, 50114, 'last', '$');
-INSERT INTO triggers (triggerid, description, expression, comments) VALUES (50171, 'test-trigger-permissions-trigger-{W}-{NDRW}', '{50230} or {50231}', '');
-INSERT INTO functions (functionid, triggerid, itemid, name, parameter) VALUES (50230, 50171, 50104, 'last', '$');
-INSERT INTO functions (functionid, triggerid, itemid, name, parameter) VALUES (50231, 50171, 50115, 'last', '$');
-
--- trigger permissions: END
-
->>>>>>> 815447cb
 -- test discovered host groups after import parent host
 INSERT INTO hstgrp (groupid, type, uuid, name) VALUES (50025, 0, '45d1ca90cd844dd98762e118ea3208fc', 'Master group');
 INSERT INTO hstgrp (groupid, type, uuid, name, flags) VALUES (50026, 0, '5421d5c696c347478bee88fe39d2040f', 'host group discovered', 4);
