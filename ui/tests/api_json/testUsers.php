--- conflicted
+++ resolved
@@ -46,6 +46,23 @@
 			'user_for_extend_parameter_tests' => null,
 			'user_with_mfa_default' => null,
 			'user_with_mfa_duo' => null
+		],
+		'userid' => [
+			'Provisioned user' => null
+		],
+		'mediaid' => [
+			'Provision media mapping email' => null,
+			'Provision media mapping sms' => null
+		],
+		'mediatypeid' => [
+			'Email media type' => 1,
+			'SMS media type' => 3
+		],
+		'roleid' => [
+			'Provision user role' => null
+		],
+		'usrgrpid' => [
+			'Provision user group' => null
 		],
 		'userid' => [
 			'Provisioned user' => null
@@ -318,7 +335,69 @@
 		self::$data['tokens']['valid'] = $tokens[2]['token'];
 		self::$data['tokens']['valid_for_user_with_disabled_usergroup'] = $tokens[3]['token'];
 
-<<<<<<< HEAD
+		$mfaids = CDataHelper::call('mfa.create', [
+			[
+				'type' => MFA_TYPE_TOTP,
+				'name' => 'TOTP test case 1',
+				'hash_function' => TOTP_HASH_SHA1,
+				'code_length' => TOTP_CODE_LENGTH_8
+			],
+			[
+				'type' => MFA_TYPE_DUO,
+				'name' => 'DUO test case 1',
+				'api_hostname' => 'api-999a9a99.duosecurity.com',
+				'clientid' => 'AAA58NOODEGUA6ST7AAA',
+				'client_secret' => '1AaAaAaaAaA7OoB4AaQfV547ARiqOqRNxP32Cult'
+			]
+		]);
+		$this->assertArrayHasKey('mfaids', $mfaids, 'prepareUsersData() failed: Could not create MFA method.');
+
+		self::$data['mfaids']['mfa_totp_1'] = $mfaids['mfaids'][0];
+		self::$data['mfaids']['mfa_duo_1'] = $mfaids['mfaids'][1];
+
+		$usergroupids_mfa = CDataHelper::call('usergroup.create', [
+			[
+				'name' => 'API test users MFA Default',
+				'mfaid' => 0,
+				'mfa_status' => GROUP_MFA_ENABLED
+			],
+			[
+				'name' => 'API test users MFA Duo',
+				'mfaid' => self::$data['mfaids']['mfa_duo_1'],
+				'mfa_status' => GROUP_MFA_ENABLED
+			]
+		]);
+
+		$usergroupids['mfa_default'] = $usergroupids_mfa['usrgrpids'][0];
+		$usergroupids['mfa_duo'] = $usergroupids_mfa['usrgrpids'][1];
+
+		CDataHelper::call('authentication.update', [
+			'mfa_status' => MFA_ENABLED,
+			'mfaid' => self::$data['mfaids']['mfa_totp_1']
+		]);
+
+		$userids_mfa = CDataHelper::call('user.create', [
+			[
+				'username' => 'User with mfa default',
+				'roleid' => $admin_roleid,
+				'passwd' => 'zabbix123456',
+				'usrgrps' => [
+					['usrgrpid' => $usergroupids['mfa_default']]
+				]
+			],
+			[
+				'username' => 'User with mfa duo',
+				'roleid' => $admin_roleid,
+				'passwd' => 'zabbix123456',
+				'usrgrps' => [
+					['usrgrpid' => $usergroupids['mfa_duo']]
+				]
+			]
+		]);
+
+		self::$data['userids']['user_with_mfa_default'] = $userids_mfa['userids'][0];
+		self::$data['userids']['user_with_mfa_duo'] = $userids_mfa['userids'][1];
+
 		self::prepareProvisionUsers();
 	}
 
@@ -575,70 +654,6 @@
 
 			$this->assertSame($expected_error, $response['error']['data']);
 		}
-=======
-		$mfaids = CDataHelper::call('mfa.create', [
-			[
-				'type' => MFA_TYPE_TOTP,
-				'name' => 'TOTP test case 1',
-				'hash_function' => TOTP_HASH_SHA1,
-				'code_length' => TOTP_CODE_LENGTH_8
-			],
-			[
-				'type' => MFA_TYPE_DUO,
-				'name' => 'DUO test case 1',
-				'api_hostname' => 'api-999a9a99.duosecurity.com',
-				'clientid' => 'AAA58NOODEGUA6ST7AAA',
-				'client_secret' => '1AaAaAaaAaA7OoB4AaQfV547ARiqOqRNxP32Cult'
-			]
-		]);
-		$this->assertArrayHasKey('mfaids', $mfaids, 'prepareUsersData() failed: Could not create MFA method.');
-
-		self::$data['mfaids']['mfa_totp_1'] = $mfaids['mfaids'][0];
-		self::$data['mfaids']['mfa_duo_1'] = $mfaids['mfaids'][1];
-
-		$usergroupids_mfa = CDataHelper::call('usergroup.create', [
-			[
-				'name' => 'API test users MFA Default',
-				'mfaid' => 0,
-				'mfa_status' => GROUP_MFA_ENABLED
-			],
-			[
-				'name' => 'API test users MFA Duo',
-				'mfaid' => self::$data['mfaids']['mfa_duo_1'],
-				'mfa_status' => GROUP_MFA_ENABLED
-			]
-		]);
-
-		$usergroupids['mfa_default'] = $usergroupids_mfa['usrgrpids'][0];
-		$usergroupids['mfa_duo'] = $usergroupids_mfa['usrgrpids'][1];
-
-		CDataHelper::call('authentication.update', [
-			'mfa_status' => MFA_ENABLED,
-			'mfaid' => self::$data['mfaids']['mfa_totp_1']
-		]);
-
-		$userids_mfa = CDataHelper::call('user.create', [
-			[
-				'username' => 'User with mfa default',
-				'roleid' => $admin_roleid,
-				'passwd' => 'zabbix123456',
-				'usrgrps' => [
-					['usrgrpid' => $usergroupids['mfa_default']]
-				]
-			],
-			[
-				'username' => 'User with mfa duo',
-				'roleid' => $admin_roleid,
-				'passwd' => 'zabbix123456',
-				'usrgrps' => [
-					['usrgrpid' => $usergroupids['mfa_duo']]
-				]
-			]
-		]);
-
-		self::$data['userids']['user_with_mfa_default'] = $userids_mfa['userids'][0];
-		self::$data['userids']['user_with_mfa_duo'] = $userids_mfa['userids'][1];
->>>>>>> 5da9236b
 	}
 
 	public static function user_create() {
@@ -869,10 +884,7 @@
 						'userdirectoryid' => 1234
 					]
 				],
-<<<<<<< HEAD
 				'expected_error' => 'Invalid parameter "/1": unexpected parameter "userdirectoryid".'
-=======
-				'expected_error' => 'User directory with ID "1234" is not available.'
 			],
 			[
 				'user' => [
@@ -930,7 +942,6 @@
 					]
 				],
 				'expected_error' => 'Invalid parameter "/1/mfa_totp_secrets/1/mfaid": object of TOTP type is expected.'
->>>>>>> 5da9236b
 			]
 		];
 	}
@@ -1278,37 +1289,6 @@
 				],
 				'expected_error' => null
 			],
-<<<<<<< HEAD
-			'Cannot update provisioned user readonly field username.' => [
-				'users' => [[
-					'userid' => 'Provisioned user',
-					'username' => 'other-username-value'
-				]],
-				'expected_error' => 'Not allowed to update field "username" for provisioned user.'
-			],
-			'Cannot update provisioned user readonly field password.' => [
-				'users' => [[
-					'userid' => 'Provisioned user',
-					'passwd' => 'Z@BB1X@dmln'
-				]],
-				'expected_error' => 'Not allowed to update field "passwd" for provisioned user.'
-			],
-			'Cannot update user userdirectoryid to make provisioned user not provisioned.' => [
-				'users' => [[
-					'userid' => 'Provisioned user',
-					'userdirectoryid' => 0
-				]],
-				'expected_error' => 'Invalid parameter "/1": unexpected parameter "userdirectoryid".'
-			],
-			'Cannot update user userdirectoryid to make user provisioned.' => [
-				'user' => [
-					[
-						'userid' => 'API test user with disabled group',
-						'userdirectoryid' => 'Provision userdirectory'
-					]
-				],
-				'expected_error' => 'Invalid parameter "/1": unexpected parameter "userdirectoryid".'
-=======
 			[
 				'user' => [
 					[
@@ -1326,7 +1306,36 @@
 					]
 				],
 				'expected_error' => null
->>>>>>> 5da9236b
+			],
+			'Cannot update provisioned user readonly field username.' => [
+				'users' => [[
+					'userid' => 'Provisioned user',
+					'username' => 'other-username-value'
+				]],
+				'expected_error' => 'Not allowed to update field "username" for provisioned user.'
+			],
+			'Cannot update provisioned user readonly field password.' => [
+				'users' => [[
+					'userid' => 'Provisioned user',
+					'passwd' => 'Z@BB1X@dmln'
+				]],
+				'expected_error' => 'Not allowed to update field "passwd" for provisioned user.'
+			],
+			'Cannot update user userdirectoryid to make provisioned user not provisioned.' => [
+				'users' => [[
+					'userid' => 'Provisioned user',
+					'userdirectoryid' => 0
+				]],
+				'expected_error' => 'Invalid parameter "/1": unexpected parameter "userdirectoryid".'
+			],
+			'Cannot update user userdirectoryid to make user provisioned.' => [
+				'user' => [
+					[
+						'userid' => 'API test user with disabled group',
+						'userdirectoryid' => 'Provision userdirectory'
+					]
+				],
+				'expected_error' => 'Invalid parameter "/1": unexpected parameter "userdirectoryid".'
 			]
 		];
 	}
