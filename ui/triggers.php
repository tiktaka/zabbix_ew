<?php
/*
** Zabbix
** Copyright (C) 2001-2022 Zabbix SIA
**
** This program is free software; you can redistribute it and/or modify
** it under the terms of the GNU General Public License as published by
** the Free Software Foundation; either version 2 of the License, or
** (at your option) any later version.
**
** This program is distributed in the hope that it will be useful,
** but WITHOUT ANY WARRANTY; without even the implied warranty of
** MERCHANTABILITY or FITNESS FOR A PARTICULAR PURPOSE. See the
** GNU General Public License for more details.
**
** You should have received a copy of the GNU General Public License
** along with this program; if not, write to the Free Software
** Foundation, Inc., 51 Franklin Street, Fifth Floor, Boston, MA  02110-1301, USA.
**/


require_once dirname(__FILE__).'/include/config.inc.php';
require_once dirname(__FILE__).'/include/hosts.inc.php';
require_once dirname(__FILE__).'/include/triggers.inc.php';
require_once dirname(__FILE__).'/include/forms.inc.php';

$page['title'] = _('Configuration of triggers');
$page['file'] = 'triggers.php';
$page['scripts'] = ['class.tagfilteritem.js'];

require_once dirname(__FILE__).'/include/page_header.php';

// VAR											TYPE	OPTIONAL	FLAGS	VALIDATION		EXCEPTION
$fields = [
	'hostid' =>									[T_ZBX_INT, O_OPT, P_SYS,	DB_ID,			null],
	'triggerid' =>								[T_ZBX_INT, O_OPT, P_SYS,	DB_ID,			'(isset({form}) && ({form} == "update"))'],
<<<<<<< HEAD
=======
	'copy_type' =>								[T_ZBX_INT, O_OPT, P_SYS,
													IN([COPY_TYPE_TO_TEMPLATE_GROUP, COPY_TYPE_TO_HOST_GROUP,
														COPY_TYPE_TO_HOST, COPY_TYPE_TO_TEMPLATE
													]),
													'isset({copy})'
												],
	'copy_mode' =>								[T_ZBX_INT, O_OPT, P_SYS,	IN('0'),		null],
>>>>>>> 32ef6f88
	'type' =>									[T_ZBX_INT, O_OPT, null,	IN('0,1'),		null],
	'description' =>							[T_ZBX_STR, O_OPT, null,	NOT_EMPTY,		'isset({add}) || isset({update})', _('Name')],
	'event_name' =>								[T_ZBX_STR, O_OPT, null,	null,			'isset({add}) || isset({update})'],
	'opdata' =>									[T_ZBX_STR, O_OPT, null,	null,			'isset({add}) || isset({update})'],
	'expression' =>								[T_ZBX_STR, O_OPT, null,	NOT_EMPTY,		'isset({add}) || isset({update})', _('Expression')],
	'recovery_expression' =>					[T_ZBX_STR, O_OPT, null,	NOT_EMPTY,		'(isset({add}) || isset({update})) && isset({recovery_mode}) && {recovery_mode} == '.ZBX_RECOVERY_MODE_RECOVERY_EXPRESSION.'', _('Recovery expression')],
	'recovery_mode' =>							[T_ZBX_INT, O_OPT, null,	IN(ZBX_RECOVERY_MODE_EXPRESSION.','.ZBX_RECOVERY_MODE_RECOVERY_EXPRESSION.','.ZBX_RECOVERY_MODE_NONE),	null],
	'priority' =>								[T_ZBX_INT, O_OPT, null,	IN('0,1,2,3,4,5'), 'isset({add}) || isset({update})'],
	'comments' =>								[T_ZBX_STR, O_OPT, null,	null,			'isset({add}) || isset({update})'],
	'url' =>									[T_ZBX_STR, O_OPT, null,	null,			'isset({add}) || isset({update})'],
	'correlation_mode' =>						[T_ZBX_STR, O_OPT, null,	IN(ZBX_TRIGGER_CORRELATION_NONE.','.ZBX_TRIGGER_CORRELATION_TAG),	null],
	'correlation_tag' =>						[T_ZBX_STR, O_OPT, null,	null,			'isset({add}) || isset({update})'],
	'status' =>									[T_ZBX_STR, O_OPT, null,	null,			null],
	'expression_constructor' =>					[T_ZBX_INT, O_OPT, null,	NOT_EMPTY,		'isset({toggle_expression_constructor})'],
	'recovery_expression_constructor' =>		[T_ZBX_INT, O_OPT, null,	NOT_EMPTY,		'isset({toggle_recovery_expression_constructor})'],
	'expr_temp' =>								[T_ZBX_STR, O_OPT, null,	NOT_EMPTY,		'(isset({add_expression}) || isset({and_expression}) || isset({or_expression}) || isset({replace_expression}))', _('Expression')],
	'expr_target_single' =>						[T_ZBX_STR, O_OPT, null,	NOT_EMPTY,		'(isset({and_expression}) || isset({or_expression}) || isset({replace_expression}))', _('Target')],
	'recovery_expr_temp' =>						[T_ZBX_STR, O_OPT, null,	NOT_EMPTY,		'(isset({add_recovery_expression}) || isset({and_recovery_expression}) || isset({or_recovery_expression}) || isset({replace_recovery_expression}))', _('Recovery expression')],
	'recovery_expr_target_single' =>			[T_ZBX_STR, O_OPT, null,	NOT_EMPTY,		'(isset({and_recovery_expression}) || isset({or_recovery_expression}) || isset({replace_recovery_expression}))', _('Target')],
	'dependencies' =>							[T_ZBX_INT, O_OPT, null,	DB_ID,			null],
	'new_dependency' =>							[T_ZBX_INT, O_OPT, null,	DB_ID.'{}>0',	'isset({add_dependency})'],
	'g_triggerid' =>							[T_ZBX_INT, O_OPT, null,	DB_ID,			null],
	'visible' =>								[T_ZBX_STR, O_OPT, null,	null,			null],
	'tags' =>									[T_ZBX_STR, O_OPT, null,	null,			null],
	'show_inherited_tags' =>					[T_ZBX_INT, O_OPT, null,	IN([0,1]),		null],
	'manual_close' =>							[T_ZBX_INT, O_OPT, null,
													IN([ZBX_TRIGGER_MANUAL_CLOSE_NOT_ALLOWED,
														ZBX_TRIGGER_MANUAL_CLOSE_ALLOWED
													]),
													null
												],
	'context' =>								[T_ZBX_STR, O_MAND, P_SYS,	IN('"host", "template"'),	null],
	// Filter related fields.
	'filter_set' =>								[T_ZBX_STR, O_OPT, P_SYS,	null,			null],
	'filter_rst' =>								[T_ZBX_STR, O_OPT, P_SYS,	null,			null],
	'filter_priority' =>						[T_ZBX_INT, O_OPT, null,
													IN([
														TRIGGER_SEVERITY_NOT_CLASSIFIED,
														TRIGGER_SEVERITY_INFORMATION, TRIGGER_SEVERITY_WARNING,
														TRIGGER_SEVERITY_AVERAGE, TRIGGER_SEVERITY_HIGH,
														TRIGGER_SEVERITY_DISASTER
													]), null
												],
	'filter_groupids' =>						[T_ZBX_INT, O_OPT, null, DB_ID, null],
	'filter_hostids' =>							[T_ZBX_INT, O_OPT, null, DB_ID, null],
	'filter_inherited' =>						[T_ZBX_INT, O_OPT, null, IN([-1, 0, 1]), null],
	'filter_discovered' =>						[T_ZBX_INT, O_OPT, null, IN([-1, 0, 1]), null],
	'filter_dependent' =>						[T_ZBX_INT, O_OPT, null, IN([-1, 0, 1]), null],
	'filter_name' =>							[T_ZBX_STR, O_OPT, null, null, null],
	'filter_state' =>							[T_ZBX_INT, O_OPT, null,
													IN([-1, TRIGGER_STATE_NORMAL, TRIGGER_STATE_UNKNOWN]), null
												],
	'filter_status' =>							[T_ZBX_INT, O_OPT, null,
													IN([-1, TRIGGER_STATUS_ENABLED, TRIGGER_STATUS_DISABLED]), null
												],
	'filter_value' =>							[T_ZBX_INT, O_OPT, null,
													IN([-1, TRIGGER_VALUE_FALSE, TRIGGER_VALUE_TRUE]), null
												],
	'filter_evaltype' =>						[T_ZBX_INT, O_OPT, null,
													IN([TAG_EVAL_TYPE_AND_OR, TAG_EVAL_TYPE_OR]), null
												],
	'filter_tags' =>							[T_ZBX_STR, O_OPT, null,	null,			null],
	// Action related fields.
	'action' =>									[T_ZBX_STR, O_OPT, P_SYS|P_ACT,
													IN('"trigger.massdelete","trigger.massdisable",'.
														'"trigger.massenable"'
													),
													null
												],
	'toggle_expression_constructor' =>			[T_ZBX_STR, O_OPT, P_SYS|P_ACT, null,	null],
	'toggle_recovery_expression_constructor' =>	[T_ZBX_STR, O_OPT, P_SYS|P_ACT, null,	null],
	'add_expression' =>							[T_ZBX_STR, O_OPT, P_SYS|P_ACT, null,	null],
	'add_recovery_expression' =>				[T_ZBX_STR, O_OPT, P_SYS|P_ACT, null,	null],
	'and_expression' =>							[T_ZBX_STR, O_OPT, P_SYS|P_ACT, null,	null],
	'and_recovery_expression' =>				[T_ZBX_STR, O_OPT, P_SYS|P_ACT, null,	null],
	'or_expression' =>							[T_ZBX_STR, O_OPT, P_SYS|P_ACT, null,	null],
	'or_recovery_expression' =>					[T_ZBX_STR, O_OPT, P_SYS|P_ACT, null,	null],
	'replace_expression' =>						[T_ZBX_STR, O_OPT, P_SYS|P_ACT, null,	null],
	'replace_recovery_expression' =>			[T_ZBX_STR, O_OPT, P_SYS|P_ACT, null,	null],
	'remove_expression' =>						[T_ZBX_STR, O_OPT, P_SYS|P_ACT, null,	null],
	'remove_recovery_expression' =>				[T_ZBX_STR, O_OPT, P_SYS|P_ACT, null,	null],
	'test_expression' =>						[T_ZBX_STR, O_OPT, P_SYS|P_ACT, null,	null],
	'add_dependency' =>							[T_ZBX_STR, O_OPT, P_SYS|P_ACT, null,	null],
	'group_enable' =>							[T_ZBX_STR, O_OPT, P_SYS|P_ACT, null,	null],
	'group_disable' =>							[T_ZBX_STR, O_OPT, P_SYS|P_ACT, null,	null],
	'group_delete' =>							[T_ZBX_STR, O_OPT, P_SYS|P_ACT, null,	null],
	'clone' =>									[T_ZBX_STR, O_OPT, P_SYS|P_ACT, null,	null],
	'add' =>									[T_ZBX_STR, O_OPT, P_SYS|P_ACT, null,	null],
	'update' =>									[T_ZBX_STR, O_OPT, P_SYS|P_ACT, null,	null],
	'delete' =>									[T_ZBX_STR, O_OPT, P_SYS|P_ACT, null,	null],
	'cancel' =>									[T_ZBX_STR, O_OPT, P_SYS,	null,		null],
	'form' =>									[T_ZBX_STR, O_OPT, P_SYS,	null,		null],
	'form_refresh' =>							[T_ZBX_INT, O_OPT, null,	null,		null],
	'checkbox_hash' =>							[T_ZBX_STR, O_OPT, null,	null,		null],
	'backurl' =>								[T_ZBX_STR, O_OPT, null,	null,		null],
	// Sort and sortorder.
	'sort' =>									[T_ZBX_STR, O_OPT, P_SYS, IN('"description","priority","status"'),		null],
	'sortorder' =>								[T_ZBX_STR, O_OPT, P_SYS, IN('"'.ZBX_SORT_DOWN.'","'.ZBX_SORT_UP.'"'),	null]
];

check_fields($fields);

$_REQUEST['status'] = isset($_REQUEST['status']) ? TRIGGER_STATUS_ENABLED : TRIGGER_STATUS_DISABLED;

// Validate permissions to single trigger.
$triggerId = getRequest('triggerid');

if ($triggerId !== null) {
	$trigger = API::Trigger()->get([
		'output' => ['triggerid'],
		'triggerids' => [$triggerId],
		'editable' => true
	]);

	if (!$trigger) {
		access_deny();
	}
}

// Validate permissions to a group of triggers for mass enable/disable actions.
$triggerIds = getRequest('g_triggerid', []);
$triggerIds = zbx_toArray($triggerIds);

if ($triggerIds) {
	$triggerIds = array_unique($triggerIds);

	$triggers = API::Trigger()->get([
		'output' => [],
		'triggerids' => $triggerIds,
		'editable' => true
	]);

	if (count($triggers) != count($triggerIds)) {
		uncheckTableRows(getRequest('checkbox_hash'), zbx_objectValues($triggers, 'triggerid'));
	}
}

if (getRequest('hostid') && !isWritableHostTemplates([getRequest('hostid')])) {
	access_deny();
}

// Validate backurl.
if (hasRequest('backurl') && !CHtmlUrlValidator::validateSameSite(getRequest('backurl'))) {
	access_deny();
}

$tags = getRequest('tags', []);

// Unset empty and inherited tags.
foreach ($tags as $key => $tag) {
	if ($tag['tag'] === '' && $tag['value'] === '') {
		unset($tags[$key]);
	}
	elseif (array_key_exists('type', $tag) && !($tag['type'] & ZBX_PROPERTY_OWN)) {
		unset($tags[$key]);
	}
	else {
		unset($tags[$key]['type']);
	}
}

/*
 * Actions
 */
$expression_action = '';
if (hasRequest('add_expression')) {
	$_REQUEST['expression'] = getRequest('expr_temp');
	$_REQUEST['expr_temp'] = '';
}
elseif (hasRequest('and_expression')) {
	$expression_action = 'and';
}
elseif (hasRequest('or_expression')) {
	$expression_action = 'or';
}
elseif (hasRequest('replace_expression')) {
	$expression_action = 'r';
}
elseif (hasRequest('remove_expression')) {
	$expression_action = 'R';
	$_REQUEST['expr_target_single'] = getRequest('remove_expression');
}

$recovery_expression_action = '';
if (hasRequest('add_recovery_expression')) {
	$_REQUEST['recovery_expression'] = getRequest('recovery_expr_temp');
	$_REQUEST['recovery_expr_temp'] = '';
}
elseif (hasRequest('and_recovery_expression')) {
	$recovery_expression_action = 'and';
}
elseif (hasRequest('or_recovery_expression')) {
	$recovery_expression_action = 'or';
}
elseif (hasRequest('replace_recovery_expression')) {
	$recovery_expression_action = 'r';
}
elseif (hasRequest('remove_recovery_expression')) {
	$recovery_expression_action = 'R';
	$_REQUEST['recovery_expr_target_single'] = getRequest('remove_recovery_expression');
}

if (hasRequest('clone') && hasRequest('triggerid')) {
	unset($_REQUEST['triggerid']);
	$_REQUEST['form'] = 'clone';
}
elseif (hasRequest('add') || hasRequest('update')) {
	$dependencies = zbx_toObject(getRequest('dependencies', []), 'triggerid');
	$description = getRequest('description', '');
	$event_name = getRequest('event_name', '');
	$opdata = getRequest('opdata', '');
	$expression = getRequest('expression', '');
	$recovery_mode = getRequest('recovery_mode', ZBX_RECOVERY_MODE_EXPRESSION);
	$recovery_expression = getRequest('recovery_expression', '');
	$type = getRequest('type', 0);
	$url = getRequest('url', '');
	$priority = getRequest('priority', TRIGGER_SEVERITY_NOT_CLASSIFIED);
	$comments = getRequest('comments', '');
	$correlation_mode = getRequest('correlation_mode', ZBX_TRIGGER_CORRELATION_NONE);
	$correlation_tag = getRequest('correlation_tag', '');
	$manual_close = getRequest('manual_close', ZBX_TRIGGER_MANUAL_CLOSE_NOT_ALLOWED);
	$status = getRequest('status', TRIGGER_STATUS_ENABLED);

	if (hasRequest('add')) {
		$trigger = [
			'description' => $description,
			'event_name' => $event_name,
			'opdata' => $opdata,
			'expression' => $expression,
			'recovery_mode' => $recovery_mode,
			'type' => $type,
			'url' => $url,
			'priority' => $priority,
			'comments' => $comments,
			'tags' => $tags,
			'manual_close' => $manual_close,
			'dependencies' => $dependencies,
			'status' => $status
		];

		switch ($recovery_mode) {
			case ZBX_RECOVERY_MODE_RECOVERY_EXPRESSION:
				$trigger['recovery_expression'] = $recovery_expression;
				// break; is not missing here.

			case ZBX_RECOVERY_MODE_EXPRESSION:
				$trigger['correlation_mode'] = $correlation_mode;

				if ($correlation_mode == ZBX_TRIGGER_CORRELATION_TAG) {
					$trigger['correlation_tag'] = $correlation_tag;
				}
				break;
		}

		$result = (bool) API::Trigger()->create($trigger);

		if ($result) {
			CMessageHelper::setSuccessTitle(_('Trigger added'));
		}
		else {
			CMessageHelper::setErrorTitle(_('Cannot add trigger'));
		}
	}
	else {
		$db_triggers = API::Trigger()->get([
			'output' => ['expression', 'description', 'url', 'status', 'priority', 'comments', 'templateid', 'type',
				'flags', 'recovery_mode', 'recovery_expression', 'correlation_mode', 'correlation_tag', 'manual_close',
				'opdata', 'event_name'
			],
			'selectDependencies' => ['triggerid'],
			'selectTags' => ['tag', 'value'],
			'triggerids' => getRequest('triggerid')
		]);

		$db_triggers = CMacrosResolverHelper::resolveTriggerExpressions($db_triggers,
			['sources' => ['expression', 'recovery_expression']]
		);

		$db_trigger = reset($db_triggers);

		$trigger = [];

		if ($db_trigger['flags'] == ZBX_FLAG_DISCOVERY_NORMAL) {
			if ($db_trigger['templateid'] == 0) {
				if ($db_trigger['description'] !== $description) {
					$trigger['description'] = $description;
				}
				if ($db_trigger['event_name'] !== $event_name) {
					$trigger['event_name'] = $event_name;
				}
				if ($db_trigger['opdata'] !== $opdata) {
					$trigger['opdata'] = $opdata;
				}
				if ($db_trigger['expression'] !== $expression) {
					$trigger['expression'] = $expression;
				}
				if ($db_trigger['recovery_mode'] != $recovery_mode) {
					$trigger['recovery_mode'] = $recovery_mode;
				}

				switch ($recovery_mode) {
					case ZBX_RECOVERY_MODE_RECOVERY_EXPRESSION:
						if ($db_trigger['recovery_expression'] !== $recovery_expression) {
							$trigger['recovery_expression'] = $recovery_expression;
						}
						// break; is not missing here.
					case ZBX_RECOVERY_MODE_EXPRESSION:
						if ($db_trigger['correlation_mode'] != $correlation_mode) {
							$trigger['correlation_mode'] = $correlation_mode;
						}

						if ($correlation_mode == ZBX_TRIGGER_CORRELATION_TAG
								&& $db_trigger['correlation_tag'] !== $correlation_tag) {
							$trigger['correlation_tag'] = $correlation_tag;
						}
						break;
				}
			}

			if ($db_trigger['type'] != $type) {
				$trigger['type'] = $type;
			}
			if ($db_trigger['url'] !== $url) {
				$trigger['url'] = $url;
			}
			if ($db_trigger['priority'] != $priority) {
				$trigger['priority'] = $priority;
			}
			if ($db_trigger['comments'] !== $comments) {
				$trigger['comments'] = $comments;
			}

			$db_tags = $db_trigger['tags'];
			CArrayHelper::sort($db_tags, ['tag', 'value']);
			CArrayHelper::sort($tags, ['tag', 'value']);

			if (array_values($db_tags) !== array_values($tags)) {
				$trigger['tags'] = $tags;
			}

			if ($db_trigger['manual_close'] != $manual_close) {
				$trigger['manual_close'] = $manual_close;
			}

			$db_dependencies = $db_trigger['dependencies'];
			CArrayHelper::sort($db_dependencies, ['triggerid']);
			CArrayHelper::sort($dependencies, ['triggerid']);

			if (array_values($db_dependencies) !== array_values($dependencies)) {
				$trigger['dependencies'] = $dependencies;
			}
		}

		if ($db_trigger['status'] != $status) {
			$trigger['status'] = $status;
		}

		if ($trigger) {
			$trigger['triggerid'] = getRequest('triggerid');

			$result = (bool) API::Trigger()->update($trigger);
		}
		else {
			$result = true;
		}

		if ($result) {
			CMessageHelper::setSuccessTitle(_('Trigger updated'));
		}
		else {
			CMessageHelper::setErrorTitle(_('Cannot update trigger'));
		}
	}

	if ($result) {
		unset($_REQUEST['form']);
		uncheckTableRows(getRequest('checkbox_hash'));

		if (hasRequest('backurl')) {
			$response = new CControllerResponseRedirect(getRequest('backurl'));
			$response->redirect();
		}
	}
}
elseif (isset($_REQUEST['delete']) && isset($_REQUEST['triggerid'])) {
	$result = API::Trigger()->delete([getRequest('triggerid')]);

	if ($result) {
		CMessageHelper::setSuccessTitle(_('Trigger deleted'));
		unset($_REQUEST['form'], $_REQUEST['triggerid']);
		uncheckTableRows(getRequest('checkbox_hash'));

		if (hasRequest('backurl')) {
			$response = new CControllerResponseRedirect(getRequest('backurl'));
			$response->redirect();
		}
	}
	else {
		CMessageHelper::setErrorTitle(_('Cannot delete trigger'));
	}
}
elseif (isset($_REQUEST['add_dependency']) && isset($_REQUEST['new_dependency'])) {
	if (!isset($_REQUEST['dependencies'])) {
		$_REQUEST['dependencies'] = [];
	}

	foreach ($_REQUEST['new_dependency'] as $triggerid) {
		if (!uint_in_array($triggerid, $_REQUEST['dependencies'])) {
			array_push($_REQUEST['dependencies'], $triggerid);
		}
	}
}
elseif (hasRequest('action') && str_in_array(getRequest('action'), ['trigger.massenable', 'trigger.massdisable']) && hasRequest('g_triggerid')) {
	$enable = (getRequest('action') === 'trigger.massenable');
	$status = $enable ? TRIGGER_STATUS_ENABLED : TRIGGER_STATUS_DISABLED;
	$update = [];

	// Get requested triggers with permission check.
	$dbTriggers = API::Trigger()->get([
		'output' => ['triggerid', 'status'],
		'triggerids' => getRequest('g_triggerid'),
		'editable' => true
	]);

	if ($dbTriggers) {
		foreach ($dbTriggers as $dbTrigger) {
			$update[] = [
				'triggerid' => $dbTrigger['triggerid'],
				'status' => $status
			];
		}

		$result = API::Trigger()->update($update);
	}
	else {
		$result = true;
	}

	$updated = count($update);
	$messageSuccess = $enable
		? _n('Trigger enabled', 'Triggers enabled', $updated)
		: _n('Trigger disabled', 'Triggers disabled', $updated);
	$messageFailed = $enable
		? _n('Cannot enable trigger', 'Cannot enable triggers', $updated)
		: _n('Cannot disable trigger', 'Cannot disable triggers', $updated);

	if ($result) {
		uncheckTableRows(getRequest('checkbox_hash'));
		unset($_REQUEST['g_triggerid']);
	}

	show_messages($result, $messageSuccess, $messageFailed);
}
<<<<<<< HEAD
=======
elseif (hasRequest('action') && getRequest('action') === 'trigger.masscopyto' && hasRequest('copy')
		&& hasRequest('g_triggerid')) {
	if (getRequest('copy_targetids', []) && hasRequest('copy_type')) {
		if (getRequest('copy_type') == COPY_TYPE_TO_HOST || getRequest('copy_type') == COPY_TYPE_TO_TEMPLATE) {
			$hostids = getRequest('copy_targetids');
		}
		elseif (getRequest('copy_type') == COPY_TYPE_TO_TEMPLATE_GROUP) {
			$hostids = array_keys(API::Template()->get([
				'output' => [],
				'groupids' => getRequest('copy_targetids'),
				'editable' => true,
				'preservekeys' => true
			]));
		}
		else {
			$hostids = array_keys(API::Host()->get([
				'output' => [],
				'groupids' => getRequest('copy_targetids'),
				'editable' => true,
				'preservekeys' => true
			]));
		}

		DBstart();

		$result = copyTriggersToHosts($hostids, getRequest('hostid'), getRequest('g_triggerid'));
		$result = DBend($result);

		$triggers_count = count(getRequest('g_triggerid'));

		if ($result) {
			uncheckTableRows(getRequest('checkbox_hash'));
			unset($_REQUEST['g_triggerid']);
		}

		show_messages($result,
			_n('Trigger copied', 'Triggers copied', $triggers_count),
			_n('Cannot copy trigger', 'Cannot copy triggers', $triggers_count)
		);
	}
	else {
		show_error_message(_('No target selected'));
	}
}
>>>>>>> 32ef6f88
elseif (hasRequest('action') && getRequest('action') === 'trigger.massdelete' && hasRequest('g_triggerid')) {
	$result = API::Trigger()->delete(getRequest('g_triggerid'));

	if ($result) {
		uncheckTableRows(getRequest('checkbox_hash'));
	}

	show_messages($result, _('Triggers deleted'), _('Cannot delete triggers'));
}

/*
 * Display
 */
if (isset($_REQUEST['form'])) {
	$data = [
		'form' => getRequest('form'),
		'form_refresh' => getRequest('form_refresh'),
		'parent_discoveryid' => null,
		'dependencies' => getRequest('dependencies', []),
		'db_dependencies' => [],
		'triggerid' => getRequest('triggerid'),
		'expression' => getRequest('expression', ''),
		'recovery_expression' => getRequest('recovery_expression', ''),
		'expr_temp' => getRequest('expr_temp', ''),
		'recovery_expr_temp' => getRequest('recovery_expr_temp', ''),
		'recovery_mode' => getRequest('recovery_mode', 0),
		'description' => getRequest('description', ''),
		'event_name' => getRequest('event_name', ''),
		'opdata' => getRequest('opdata', ''),
		'type' => getRequest('type', 0),
		'priority' => getRequest('priority', TRIGGER_SEVERITY_NOT_CLASSIFIED),
		'status' => getRequest('status', TRIGGER_STATUS_ENABLED),
		'comments' => getRequest('comments', ''),
		'url' => getRequest('url', ''),
		'expression_constructor' => getRequest('expression_constructor', IM_ESTABLISHED),
		'recovery_expression_constructor' => getRequest('recovery_expression_constructor', IM_ESTABLISHED),
		'limited' => false,
		'templates' => [],
		'parent_templates' => [],
		'hostid' => getRequest('hostid', 0),
		'expression_action' => $expression_action,
		'recovery_expression_action' => $recovery_expression_action,
		'tags' => array_values($tags),
		'show_inherited_tags' => getRequest('show_inherited_tags', 0),
		'correlation_mode' => getRequest('correlation_mode', ZBX_TRIGGER_CORRELATION_NONE),
		'correlation_tag' => getRequest('correlation_tag', ''),
		'manual_close' => getRequest('manual_close', ZBX_TRIGGER_MANUAL_CLOSE_NOT_ALLOWED),
		'context' => getRequest('context'),
		'backurl' => getRequest('backurl')
	];

	// render view
	echo (new CView('configuration.triggers.edit', getTriggerFormData($data)))->getOutput();
}
else {
	$data = [
		'context' => getRequest('context')
	];

	$prefix = ($data['context'] === 'host') ? 'web.hosts.' : 'web.templates.';

	$filter_hostids_ms = [];

	if (getRequest('filter_set')) {
		$filter_inherited = getRequest('filter_inherited', -1);
		$filter_discovered = getRequest('filter_discovered', -1);
		$filter_dependent = getRequest('filter_dependent', -1);
		$filter_name = getRequest('filter_name', '');
		$filter_priority = getRequest('filter_priority', []);
		$filter_groupids = getRequest('filter_groupids', []);
		$filter_hostids = getRequest('filter_hostids', []);
		$filter_state = getRequest('filter_state', -1);
		$filter_status = getRequest('filter_status', -1);
		$filter_value = getRequest('filter_value', -1);
		$filter_evaltype = getRequest('filter_evaltype', TAG_EVAL_TYPE_AND_OR);
		$filter_tags = getRequest('filter_tags', []);
	}
	elseif (getRequest('filter_rst')) {
		$filter_inherited = -1;
		$filter_discovered = -1;
		$filter_dependent = -1;
		$filter_name = '';
		$filter_priority = [];
		$filter_groupids = [];
		$filter_hostids = getRequest('filter_hostids', CProfile::getArray($prefix.'triggers.filter_hostids', []));
		if (count($filter_hostids) != 1) {
			$filter_hostids = [];
		}
		$filter_state = -1;
		$filter_status = -1;
		$filter_value = -1;
		$filter_evaltype = TAG_EVAL_TYPE_AND_OR;
		$filter_tags = [];
	}
	else {
		$filter_inherited = CProfile::get($prefix.'triggers.filter_inherited', -1);
		$filter_discovered = CProfile::get($prefix.'triggers.filter_discovered', -1);
		$filter_dependent = CProfile::get($prefix.'triggers.filter_dependent', -1);
		$filter_name = CProfile::get($prefix.'triggers.filter_name', '');
		$filter_priority = CProfile::getArray($prefix.'triggers.filter_priority', []);
		$filter_groupids = CProfile::getArray($prefix.'triggers.filter_groupids', []);
		$filter_hostids = CProfile::getArray($prefix.'triggers.filter_hostids', []);
		$filter_state = CProfile::get($prefix.'triggers.filter_state', -1);
		$filter_status = CProfile::get($prefix.'triggers.filter_status', -1);
		$filter_value = CProfile::get($prefix.'triggers.filter_value', -1);
		$filter_evaltype = CProfile::get($prefix.'triggers.filter.evaltype', TAG_EVAL_TYPE_AND_OR);

		$filter_tags = [];

		foreach (CProfile::getArray($prefix.'triggers.filter.tags.tag', []) as $i => $tag) {
			$filter_tags[] = [
				'tag' => $tag,
				'value' => CProfile::get($prefix.'triggers.filter.tags.value', null, $i),
				'operator' => CProfile::get($prefix.'triggers.filter.tags.operator', null, $i)
			];
		}
	}

	$ms_groups = [];
	$filter_groupids_enriched = getSubGroups($filter_groupids, $ms_groups, ['editable' => true], $data['context']);

	if ($filter_hostids) {
		if ($data['context'] === 'host') {
			$filter_hostids = API::Host()->get([
				'output' => ['hostid', 'name'],
				'hostids' => $filter_hostids,
				'editable' => true,
				'preservekeys' => true
			]);

			$filter_hostids_ms = CArrayHelper::renameObjectsKeys($filter_hostids, ['hostid' => 'id']);
		}
		else {
			$filter_hostids = API::Template()->get([
				'output' => ['templateid', 'name'],
				'templateids' => $filter_hostids,
				'editable' => true,
				'preservekeys' => true
			]);

			$filter_hostids_ms = CArrayHelper::renameObjectsKeys($filter_hostids, ['templateid' => 'id']);
		}

		$filter_hostids = array_keys($filter_hostids_ms);
	}

	// Skip empty tags.
	$filter_tags = array_filter($filter_tags, function ($v) {
		return (bool) $v['tag'];
	});

	$sort = getRequest('sort', CProfile::get($prefix.$page['file'].'.sort', 'description'));
	$sortorder = getRequest('sortorder', CProfile::get($prefix.$page['file'].'.sortorder', ZBX_SORT_UP));
	$active_tab = CProfile::get($prefix.'triggers.filter.active', 1);

	// Get triggers (build options).
	$options = [
		'output' => ['triggerid', $sort],
		'hostids' => $filter_hostids ? $filter_hostids : null,
		'groupids' => $filter_groupids ? $filter_groupids_enriched : null,
		'editable' => true,
		'dependent' => ($filter_dependent != -1) ? $filter_dependent : null,
		'templated' => ($filter_value == -1) ? ($data['context'] === 'template') : false,
		'inherited' => ($filter_inherited != -1) ? $filter_inherited : null,
		'preservekeys' => true,
		'sortfield' => $sort,
		'limit' => CSettingsHelper::get(CSettingsHelper::SEARCH_LIMIT) + 1
	];

	if ($sort === 'status') {
		$options['output'][] = 'state';
	}

	if ($filter_discovered != -1) {
		$options['filter']['flags'] = ($filter_discovered == 1)
			? ZBX_FLAG_DISCOVERY_CREATED
			: ZBX_FLAG_DISCOVERY_NORMAL;
	}

	if ($filter_value != -1) {
		$options['filter']['value'] = $filter_value;
	}

	if ($filter_name !== '') {
		$options['search']['description'] = $filter_name;
	}
	if ($filter_priority) {
		$options['filter']['priority'] = $filter_priority;
	}

	switch ($filter_state) {
		case TRIGGER_STATE_NORMAL:
			$options['filter']['state'] = TRIGGER_STATE_NORMAL;
			$options['filter']['status'] = TRIGGER_STATUS_ENABLED;
			break;

		case TRIGGER_STATE_UNKNOWN:
			$options['filter']['state'] = TRIGGER_STATE_UNKNOWN;
			$options['filter']['status'] = TRIGGER_STATUS_ENABLED;
			break;

		default:
			if ($filter_status != -1) {
				$options['filter']['status'] = $filter_status;
			}
	}

	if ($filter_tags) {
		$options['evaltype'] = $filter_evaltype;
		$options['tags'] = $filter_tags;
	}

	$prefetched_triggers = API::Trigger()->get($options);
	if ($sort === 'status') {
		orderTriggersByStatus($prefetched_triggers, $sortorder);
	}
	else {
		order_result($prefetched_triggers, $sort, $sortorder);
	}

	// pager
	if (hasRequest('page')) {
		$page_num = getRequest('page');
	}
	elseif (isRequestMethod('get') && !hasRequest('cancel')) {
		$page_num = 1;
	}
	else {
		$page_num = CPagerHelper::loadPage($page['file']);
	}

	CPagerHelper::savePage($page['file'], $page_num);

	$paging = CPagerHelper::paginate($page_num, $prefetched_triggers, $sortorder,
		(new CUrl('triggers.php'))->setArgument('context', $data['context'])
	);

	// fetch triggers
	$triggers = [];
	if ($prefetched_triggers) {
		$triggers = API::Trigger()->get([
			'output' => ['triggerid', 'expression', 'description', 'status', 'priority', 'error', 'templateid', 'state',
				'recovery_mode', 'recovery_expression', 'value', 'opdata', $sort
			],
			'selectHosts' => ['hostid', 'host', 'name', 'status'],
			'selectDependencies' => ['triggerid', 'description'],
			'selectDiscoveryRule' => ['itemid', 'name'],
			'selectTriggerDiscovery' => ['ts_delete'],
			'selectTags' => ['tag', 'value'],
			'triggerids' => array_keys($prefetched_triggers),
			'preservekeys' => true,
			'nopermissions' => true
		]);

		$items = API::Item()->get([
			'output' => ['itemid'],
			'selectTriggers' => ['triggerid'],
			'selectItemDiscovery' => ['ts_delete'],
			'triggerids' => array_keys($triggers),
			'filter' => ['flags' => ZBX_FLAG_DISCOVERY_CREATED]
		]);

		foreach ($items as $item) {
			$ts_delete = $item['itemDiscovery']['ts_delete'];

			if ($ts_delete == 0) {
				continue;
			}

			foreach (array_column($item['triggers'], 'triggerid') as $triggerid) {
				if (!array_key_exists($triggerid, $triggers)) {
					continue;
				}

				if (!array_key_exists('ts_delete', $triggers[$triggerid]['triggerDiscovery'])) {
					$triggers[$triggerid]['triggerDiscovery']['ts_delete'] = $ts_delete;
				}
				else {
					$trigger_ts_delete = $triggers[$triggerid]['triggerDiscovery']['ts_delete'];
					$triggers[$triggerid]['triggerDiscovery']['ts_delete'] = ($trigger_ts_delete > 0)
						? min($ts_delete, $trigger_ts_delete)
						: $ts_delete;
				}
			}
		}

		// We must maintain sort order that is applied on prefetched_triggers array.
		foreach ($triggers as $triggerid => $trigger) {
			$prefetched_triggers[$triggerid] = $trigger;
		}
		$triggers = $prefetched_triggers;
	}

	$show_info_column = false;
	$show_value_column = false;

	if ($data['context'] === 'host') {
		foreach ($triggers as $trigger) {
			foreach ($trigger['hosts'] as $trigger_host) {
				if (in_array($trigger_host['status'], [HOST_STATUS_NOT_MONITORED, HOST_STATUS_MONITORED])) {
					$show_value_column = true;
					$show_info_column = true;
					break 2;
				}
			}
		}
	}

	$dep_triggerids = [];
	foreach ($triggers as $trigger) {
		foreach ($trigger['dependencies'] as $dep_trigger) {
			$dep_triggerids[$dep_trigger['triggerid']] = true;
		}
	}

	$dep_triggers = [];
	if ($dep_triggerids) {
		$dep_triggers = API::Trigger()->get([
			'output' => ['triggerid', 'description', 'status', 'flags'],
			'selectHosts' => ['hostid', 'name'],
			'triggerids' => array_keys($dep_triggerids),
			'templated' => ($filter_value != -1) ? false : null,
			'preservekeys' => true
		]);

		foreach ($triggers as &$trigger) {
			order_result($trigger['dependencies'], 'description', ZBX_SORT_UP);
		}
		unset($trigger);

		foreach ($dep_triggers as &$dependencyTrigger) {
			order_result($dependencyTrigger['hosts'], 'name', ZBX_SORT_UP);
		}
		unset($dependencyTrigger);
	}

	CProfile::update($prefix.$page['file'].'.sort', $sort, PROFILE_TYPE_STR);
	CProfile::update($prefix.$page['file'].'.sortorder', $sortorder, PROFILE_TYPE_STR);

	if (getRequest('filter_set')) {
		CProfile::update($prefix.'triggers.filter_inherited', $filter_inherited, PROFILE_TYPE_INT);
		CProfile::update($prefix.'triggers.filter_discovered', $filter_discovered, PROFILE_TYPE_INT);
		CProfile::update($prefix.'triggers.filter_dependent', $filter_dependent, PROFILE_TYPE_INT);
		CProfile::update($prefix.'triggers.filter_name', $filter_name, PROFILE_TYPE_STR);
		CProfile::updateArray($prefix.'triggers.filter_priority', $filter_priority, PROFILE_TYPE_INT);
		CProfile::updateArray($prefix.'triggers.filter_groupids', $filter_groupids, PROFILE_TYPE_ID);
		CProfile::updateArray($prefix.'triggers.filter_hostids', $filter_hostids, PROFILE_TYPE_ID);
		CProfile::update($prefix.'triggers.filter_state', $filter_state, PROFILE_TYPE_INT);
		CProfile::update($prefix.'triggers.filter_status', $filter_status, PROFILE_TYPE_INT);
		CProfile::update($prefix.'triggers.filter.evaltype', $filter_evaltype, PROFILE_TYPE_INT);

		$filter_tags_fmt = ['tags' => [], 'values' => [], 'operators' => []];

		foreach ($filter_tags as $filter_tag) {
			if ($filter_tag['tag'] === '' && $filter_tag['value'] === '') {
				continue;
			}

			$filter_tags_fmt['tags'][] = $filter_tag['tag'];
			$filter_tags_fmt['values'][] = $filter_tag['value'];
			$filter_tags_fmt['operators'][] = $filter_tag['operator'];
		}

		CProfile::updateArray($prefix.'triggers.filter.tags.tag', $filter_tags_fmt['tags'], PROFILE_TYPE_STR);
		CProfile::updateArray($prefix.'triggers.filter.tags.value', $filter_tags_fmt['values'], PROFILE_TYPE_STR);
		CProfile::updateArray($prefix.'triggers.filter.tags.operator', $filter_tags_fmt['operators'], PROFILE_TYPE_INT);

		if ($show_value_column) {
			CProfile::update($prefix.'triggers.filter_value', $filter_value, PROFILE_TYPE_INT);
		}
	}
	elseif (getRequest('filter_rst')) {
		CProfile::deleteIdx($prefix.'triggers.filter_inherited');
		CProfile::deleteIdx($prefix.'triggers.filter_discovered');
		CProfile::deleteIdx($prefix.'triggers.filter_dependent');
		CProfile::deleteIdx($prefix.'triggers.filter_name');
		CProfile::deleteIdx($prefix.'triggers.filter_priority');
		CProfile::deleteIdx($prefix.'triggers.filter_groupids');

		if (count($filter_hostids) != 1) {
			CProfile::deleteIdx($prefix.'triggers.filter_hostids');
		}

		CProfile::deleteIdx($prefix.'triggers.filter_state');
		CProfile::deleteIdx($prefix.'triggers.filter_status');
		CProfile::deleteIdx($prefix.'triggers.filter.evaltype');
		CProfile::deleteIdx($prefix.'triggers.filter.tags.tag');
		CProfile::deleteIdx($prefix.'triggers.filter.tags.value');
		CProfile::deleteIdx($prefix.'triggers.filter.tags.operator');

		if ($show_value_column) {
			CProfile::deleteIdx($prefix.'triggers.filter_value');
		}
	}

	$single_selected_hostid = 0;
	if (count($filter_hostids) == 1) {
		$single_selected_hostid = reset($filter_hostids);
	}

	sort($filter_hostids);
	$checkbox_hash = crc32(implode('', $filter_hostids));

	$data += [
		'triggers' => $triggers,
		'profileIdx' => $prefix.'triggers.filter',
		'active_tab' => $active_tab,
		'sort' => $sort,
		'sortorder' => $sortorder,
		'filter_groupids_ms' => $ms_groups,
		'filter_hostids_ms' => $filter_hostids_ms,
		'filter_name' => $filter_name,
		'filter_priority' => $filter_priority,
		'filter_state' => $filter_state,
		'filter_status' => $filter_status,
		'filter_value' => $filter_value,
		'filter_tags' => $filter_tags,
		'filter_evaltype' => $filter_evaltype,
		'filter_inherited' => $filter_inherited,
		'filter_discovered' => $filter_discovered,
		'filter_dependent' => $filter_dependent,
		'checkbox_hash' => $checkbox_hash,
		'show_info_column' => $show_info_column,
		'show_value_column' => $show_value_column,
		'single_selected_hostid' => $single_selected_hostid,
		'parent_templates' => getTriggerParentTemplates($triggers, ZBX_FLAG_DISCOVERY_NORMAL),
		'paging' => $paging,
		'dep_triggers' => $dep_triggers,
		'tags' => makeTags($triggers, true, 'triggerid', ZBX_TAG_COUNT_DEFAULT, $filter_tags),
		'allowed_ui_conf_templates' => CWebUser::checkAccess(CRoleHelper::UI_CONFIGURATION_TEMPLATES)
	];

	// render view
	echo (new CView('configuration.triggers.list', $data))->getOutput();
}

require_once dirname(__FILE__).'/include/page_footer.php';<|MERGE_RESOLUTION|>--- conflicted
+++ resolved
@@ -34,16 +34,6 @@
 $fields = [
 	'hostid' =>									[T_ZBX_INT, O_OPT, P_SYS,	DB_ID,			null],
 	'triggerid' =>								[T_ZBX_INT, O_OPT, P_SYS,	DB_ID,			'(isset({form}) && ({form} == "update"))'],
-<<<<<<< HEAD
-=======
-	'copy_type' =>								[T_ZBX_INT, O_OPT, P_SYS,
-													IN([COPY_TYPE_TO_TEMPLATE_GROUP, COPY_TYPE_TO_HOST_GROUP,
-														COPY_TYPE_TO_HOST, COPY_TYPE_TO_TEMPLATE
-													]),
-													'isset({copy})'
-												],
-	'copy_mode' =>								[T_ZBX_INT, O_OPT, P_SYS,	IN('0'),		null],
->>>>>>> 32ef6f88
 	'type' =>									[T_ZBX_INT, O_OPT, null,	IN('0,1'),		null],
 	'description' =>							[T_ZBX_STR, O_OPT, null,	NOT_EMPTY,		'isset({add}) || isset({update})', _('Name')],
 	'event_name' =>								[T_ZBX_STR, O_OPT, null,	null,			'isset({add}) || isset({update})'],
@@ -497,53 +487,6 @@
 
 	show_messages($result, $messageSuccess, $messageFailed);
 }
-<<<<<<< HEAD
-=======
-elseif (hasRequest('action') && getRequest('action') === 'trigger.masscopyto' && hasRequest('copy')
-		&& hasRequest('g_triggerid')) {
-	if (getRequest('copy_targetids', []) && hasRequest('copy_type')) {
-		if (getRequest('copy_type') == COPY_TYPE_TO_HOST || getRequest('copy_type') == COPY_TYPE_TO_TEMPLATE) {
-			$hostids = getRequest('copy_targetids');
-		}
-		elseif (getRequest('copy_type') == COPY_TYPE_TO_TEMPLATE_GROUP) {
-			$hostids = array_keys(API::Template()->get([
-				'output' => [],
-				'groupids' => getRequest('copy_targetids'),
-				'editable' => true,
-				'preservekeys' => true
-			]));
-		}
-		else {
-			$hostids = array_keys(API::Host()->get([
-				'output' => [],
-				'groupids' => getRequest('copy_targetids'),
-				'editable' => true,
-				'preservekeys' => true
-			]));
-		}
-
-		DBstart();
-
-		$result = copyTriggersToHosts($hostids, getRequest('hostid'), getRequest('g_triggerid'));
-		$result = DBend($result);
-
-		$triggers_count = count(getRequest('g_triggerid'));
-
-		if ($result) {
-			uncheckTableRows(getRequest('checkbox_hash'));
-			unset($_REQUEST['g_triggerid']);
-		}
-
-		show_messages($result,
-			_n('Trigger copied', 'Triggers copied', $triggers_count),
-			_n('Cannot copy trigger', 'Cannot copy triggers', $triggers_count)
-		);
-	}
-	else {
-		show_error_message(_('No target selected'));
-	}
-}
->>>>>>> 32ef6f88
 elseif (hasRequest('action') && getRequest('action') === 'trigger.massdelete' && hasRequest('g_triggerid')) {
 	$result = API::Trigger()->delete(getRequest('g_triggerid'));
 
