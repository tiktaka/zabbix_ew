--- conflicted
+++ resolved
@@ -30,52 +30,42 @@
 
 require_once dirname(__FILE__).'/include/page_header.php';
 
-//		VAR						TYPE		OPTIONAL FLAGS			VALIDATION	EXCEPTION
+//		VAR						TYPE		OPTIONAL FLAGS					VALIDATION	EXCEPTION
 $fields = [
-	'groups'			=> [null,      O_OPT, P_ONLY_ARRAY,	NOT_EMPTY,	'isset({add}) || isset({update})'],
-	'templates'			=> [T_ZBX_INT, O_OPT, P_ONLY_ARRAY,	DB_ID,	null],
-	'templateid'		=> [T_ZBX_INT, O_OPT, P_SYS,	DB_ID,	'isset({form}) && {form} == "update"'],
-	'template_name'		=> [T_ZBX_STR, O_OPT, null,		NOT_EMPTY, 'isset({add}) || isset({update})', _('Template name')],
-	'visiblename'		=> [T_ZBX_STR, O_OPT, null,		null,	'isset({add}) || isset({update})'],
-	'groupids'			=> [T_ZBX_INT, O_OPT, P_ONLY_ARRAY,		DB_ID,	null],
-	'tags'				=> [T_ZBX_STR, O_OPT, P_ONLY_TD_ARRAY,	null,	null],
-	'description'		=> [T_ZBX_STR, O_OPT, null,		null,	null],
-	'macros'			=> [null,      O_OPT, P_SYS|P_ONLY_TD_ARRAY,	null,	null],
-	'show_inherited_macros' => [T_ZBX_INT, O_OPT, null,	IN([0,1]), null],
-	'valuemaps'			=> [null,      O_OPT, P_ONLY_TD_ARRAY,	null,	null],
+	'groups' =>					[null,      O_OPT, P_ONLY_ARRAY,			NOT_EMPTY,	'isset({add}) || isset({update})'],
+	'templates' =>				[T_ZBX_INT, O_OPT, P_ONLY_ARRAY,			DB_ID,	null],
+	'templateid' =>				[T_ZBX_INT, O_OPT, P_SYS,					DB_ID,	'isset({form}) && {form} == "update"'],
+	'template_name' =>			[T_ZBX_STR, O_OPT, null,					NOT_EMPTY,	'isset({add}) || isset({update})', _('Template name')],
+	'visiblename' =>			[T_ZBX_STR, O_OPT, null,					null,	'isset({add}) || isset({update})'],
+	'groupids' =>				[T_ZBX_INT, O_OPT, P_ONLY_ARRAY,			DB_ID,	null],
+	'tags' =>					[T_ZBX_STR, O_OPT, P_ONLY_TD_ARRAY,			null,	null],
+	'description' =>			[T_ZBX_STR, O_OPT, null,					null,	null],
+	'macros' =>					[null,      O_OPT, P_SYS|P_ONLY_TD_ARRAY,	null,	null],
+	'show_inherited_macros' =>	[T_ZBX_INT, O_OPT, null,					IN([0,1]),	null],
+	'valuemaps' =>				[null,      O_OPT, P_ONLY_TD_ARRAY,			null,	null],
 	// actions
-	'action'			=> [T_ZBX_STR, O_OPT, P_SYS|P_ACT,
-								IN('"template.export","template.massdelete","template.massdeleteclear"'),
-								null
-							],
-	'add'				=> [T_ZBX_STR, O_OPT, P_SYS|P_ACT,	null,	null],
-	'update'			=> [T_ZBX_STR, O_OPT, P_SYS|P_ACT,	null,	null],
-	'clone'				=> [T_ZBX_STR, O_OPT, P_SYS|P_ACT,	null,	null],
-	'full_clone'		=> [T_ZBX_STR, O_OPT, P_SYS|P_ACT,	null,	null],
-	'delete'			=> [T_ZBX_STR, O_OPT, P_SYS|P_ACT,	null,	null],
-	'delete_and_clear'	=> [T_ZBX_STR, O_OPT, P_SYS|P_ACT,	null,	null],
-	'cancel'			=> [T_ZBX_STR, O_OPT, P_SYS,		null,	null],
-	'form'				=> [T_ZBX_STR, O_OPT, P_SYS,		null,	null],
-	'form_refresh'		=> [T_ZBX_INT, O_OPT, P_SYS,		null,	null],
+	'action' =>					[T_ZBX_STR, O_OPT, P_SYS|P_ACT,				IN('"template.export","template.massdelete","template.massdeleteclear"'),	null],
+	'add' =>					[T_ZBX_STR, O_OPT, P_SYS|P_ACT,				null,	null],
+	'update' =>					[T_ZBX_STR, O_OPT, P_SYS|P_ACT,				null,	null],
+	'clone' =>					[T_ZBX_STR, O_OPT, P_SYS|P_ACT,				null,	null],
+	'full_clone' =>				[T_ZBX_STR, O_OPT, P_SYS|P_ACT,				null,	null],
+	'delete' =>					[T_ZBX_STR, O_OPT, P_SYS|P_ACT,				null,	null],
+	'delete_and_clear' =>		[T_ZBX_STR, O_OPT, P_SYS|P_ACT,				null,	null],
+	'cancel' =>					[T_ZBX_STR, O_OPT, P_SYS,					null,	null],
+	'form' =>					[T_ZBX_STR, O_OPT, P_SYS,					null,	null],
+	'form_refresh' =>			[T_ZBX_INT, O_OPT, P_SYS,					null,	null],
 	// filter
-	'filter_set'		=> [T_ZBX_STR, O_OPT, P_SYS,		null,	null],
-	'filter_rst'		=> [T_ZBX_STR, O_OPT, P_SYS,		null,	null],
-	'filter_name'		=> [T_ZBX_STR, O_OPT, null,			null,	null],
-<<<<<<< HEAD
-=======
-	'filter_vendor_name'	=> [T_ZBX_STR, O_OPT, null,			null,	null],
-	'filter_vendor_version'	=> [T_ZBX_STR, O_OPT, null,			null,	null],
-	'filter_templates' =>  [T_ZBX_INT, O_OPT, P_ONLY_ARRAY,	DB_ID,	null],
->>>>>>> f896b34d
-	'filter_groups'		=> [T_ZBX_INT, O_OPT, P_ONLY_ARRAY,	DB_ID,	null],
-	'filter_evaltype'	=> [T_ZBX_INT, O_OPT, null,
-								IN([TAG_EVAL_TYPE_AND_OR, TAG_EVAL_TYPE_OR]),
-								null
-							],
-	'filter_tags'		=> [T_ZBX_STR, O_OPT, P_ONLY_TD_ARRAY,		null,		null],
+	'filter_set' =>				[T_ZBX_STR, O_OPT, P_SYS,					null,	null],
+	'filter_rst' =>				[T_ZBX_STR, O_OPT, P_SYS,					null,	null],
+	'filter_name' =>			[T_ZBX_STR, O_OPT, null,					null,	null],
+	'filter_vendor_name' =>		[T_ZBX_STR, O_OPT, null,					null,	null],
+	'filter_vendor_version' =>	[T_ZBX_STR, O_OPT, null,					null,	null],
+	'filter_groups' =>			[T_ZBX_INT, O_OPT, P_ONLY_ARRAY,			DB_ID,	null],
+	'filter_evaltype' =>		[T_ZBX_INT, O_OPT, null,					IN([TAG_EVAL_TYPE_AND_OR, TAG_EVAL_TYPE_OR]),	null],
+	'filter_tags' =>			[T_ZBX_STR, O_OPT, P_ONLY_TD_ARRAY,			null,	null],
 	// sort and sortorder
-	'sort'				=> [T_ZBX_STR, O_OPT, P_SYS, IN('"name"'),									null],
-	'sortorder'			=> [T_ZBX_STR, O_OPT, P_SYS, IN('"'.ZBX_SORT_DOWN.'","'.ZBX_SORT_UP.'"'),	null]
+	'sort' =>					[T_ZBX_STR, O_OPT, P_SYS, 					IN('"name"'),	null],
+	'sortorder' =>				[T_ZBX_STR, O_OPT, P_SYS,					IN('"'.ZBX_SORT_DOWN.'","'.ZBX_SORT_UP.'"'),	null]
 ];
 check_fields($fields);
 
@@ -503,8 +493,6 @@
 		]);
 		$data['dbTemplate'] = reset($dbTemplates);
 
-<<<<<<< HEAD
-=======
 		if ($data['form'] !== 'full_clone') {
 			$data['vendor'] = array_filter([
 				'name' => $data['dbTemplate']['vendor_name'],
@@ -512,11 +500,6 @@
 			], 'strlen');
 		}
 
-		foreach ($data['dbTemplate']['parentTemplates'] as $parentTemplate) {
-			$data['original_templates'][$parentTemplate['templateid']] = $parentTemplate['templateid'];
-		}
-
->>>>>>> f896b34d
 		if (!hasRequest('form_refresh')) {
 			$data['tags'] = $data['dbTemplate']['tags'];
 			$data['macros'] = $data['dbTemplate']['macros'];
@@ -657,12 +640,8 @@
 	// filter
 	if (hasRequest('filter_set')) {
 		CProfile::update('web.templates.filter_name', getRequest('filter_name', ''), PROFILE_TYPE_STR);
-<<<<<<< HEAD
-=======
 		CProfile::update('web.templates.filter_vendor_name', getRequest('filter_vendor_name', ''), PROFILE_TYPE_STR);
 		CProfile::update('web.templates.filter_vendor_version', getRequest('filter_vendor_version', ''), PROFILE_TYPE_STR);
-		CProfile::updateArray('web.templates.filter_templates', getRequest('filter_templates', []), PROFILE_TYPE_ID);
->>>>>>> f896b34d
 		CProfile::updateArray('web.templates.filter_groups', getRequest('filter_groups', []), PROFILE_TYPE_ID);
 		CProfile::update('web.templates.filter.evaltype', getRequest('filter_evaltype', TAG_EVAL_TYPE_AND_OR),
 			PROFILE_TYPE_INT
@@ -684,12 +663,8 @@
 	}
 	elseif (hasRequest('filter_rst')) {
 		CProfile::delete('web.templates.filter_name');
-<<<<<<< HEAD
-=======
 		CProfile::delete('web.templates.filter_vendor_name');
 		CProfile::delete('web.templates.filter_vendor_version');
-		CProfile::deleteIdx('web.templates.filter_templates');
->>>>>>> f896b34d
 		CProfile::deleteIdx('web.templates.filter_groups');
 		CProfile::delete('web.templates.filter.evaltype');
 		CProfile::deleteIdx('web.templates.filter.tags.tag');
@@ -699,12 +674,8 @@
 
 	$filter = [
 		'name' => CProfile::get('web.templates.filter_name', ''),
-<<<<<<< HEAD
-=======
 		'vendor_name' => CProfile::get('web.templates.filter_vendor_name', ''),
 		'vendor_version' => CProfile::get('web.templates.filter_vendor_version', ''),
-		'templates' => CProfile::getArray('web.templates.filter_templates', null),
->>>>>>> f896b34d
 		'groups' => CProfile::getArray('web.templates.filter_groups', null),
 		'evaltype' => CProfile::get('web.templates.filter.evaltype', TAG_EVAL_TYPE_AND_OR),
 		'tags' => []
@@ -739,18 +710,11 @@
 		'output' => ['templateid', $sortField],
 		'evaltype' => $filter['evaltype'],
 		'tags' => $filter['tags'],
-<<<<<<< HEAD
-		'search' => [
-			'name' => ($filter['name'] === '') ? null : $filter['name']
-		],
-=======
 		'search' => array_filter([
 			'name' => $filter['name'],
 			'vendor_name' => $filter['vendor_name'],
 			'vendor_version' => $filter['vendor_version']
-		], 'strlen'),
-		'parentTemplateids' => $filter['templates'] ? array_keys($filter['templates']) : null,
->>>>>>> f896b34d
+		]),
 		'groupids' => $filter_groupids,
 		'editable' => true,
 		'sortfield' => $sortField,
