<?php
/*
** Zabbix
** Copyright (C) 2001-2022 Zabbix SIA
**
** This program is free software; you can redistribute it and/or modify
** it under the terms of the GNU General Public License as published by
** the Free Software Foundation; either version 2 of the License, or
** (at your option) any later version.
**
** This program is distributed in the hope that it will be useful,
** but WITHOUT ANY WARRANTY; without even the implied warranty of
** MERCHANTABILITY or FITNESS FOR A PARTICULAR PURPOSE. See the
** GNU General Public License for more details.
**
** You should have received a copy of the GNU General Public License
** along with this program; if not, write to the Free Software
** Foundation, Inc., 51 Franklin Street, Fifth Floor, Boston, MA  02110-1301, USA.
**/


require_once dirname(__FILE__).'/include/config.inc.php';
require_once dirname(__FILE__).'/include/hosts.inc.php';
require_once dirname(__FILE__).'/include/forms.inc.php';

$page['type'] = detect_page_type(PAGE_TYPE_HTML);
$page['title'] = _('Configuration of templates');
$page['file'] = 'templates.php';
$page['scripts'] = ['class.tagfilteritem.js'];

require_once dirname(__FILE__).'/include/page_header.php';

//		VAR						TYPE		OPTIONAL FLAGS			VALIDATION	EXCEPTION
$fields = [
<<<<<<< HEAD
	'groups'			=> [T_ZBX_STR, O_OPT, null,			NOT_EMPTY,	'isset({add}) || isset({update})'],
	'templateid'		=> [T_ZBX_INT, O_OPT, P_SYS,		DB_ID,	'isset({form}) && {form} == "update"'],
	'templates'			=> [T_ZBX_INT, O_OPT, null,		DB_ID,	null],
=======
	'groups'			=> [null,      O_OPT, P_ONLY_ARRAY,	NOT_EMPTY,	'isset({add}) || isset({update})'],
	'clear_templates'	=> [T_ZBX_INT, O_OPT, P_SYS|P_ONLY_ARRAY,		DB_ID,	null],
	'templates'			=> [T_ZBX_INT, O_OPT, P_ONLY_ARRAY,	DB_ID,	null],
	'linked_templates'	=> [T_ZBX_INT, O_OPT, null,		DB_ID,	null],
	'add_templates'		=> [T_ZBX_INT, O_OPT, P_ONLY_ARRAY,	DB_ID,	null],
	'templateid'		=> [T_ZBX_INT, O_OPT, P_SYS,	DB_ID,	'isset({form}) && {form} == "update"'],
>>>>>>> a4b593ec
	'template_name'		=> [T_ZBX_STR, O_OPT, null,		NOT_EMPTY, 'isset({add}) || isset({update})', _('Template name')],
	'visiblename'		=> [T_ZBX_STR, O_OPT, null,		null,	'isset({add}) || isset({update})'],
	'groupids'			=> [T_ZBX_INT, O_OPT, P_ONLY_ARRAY,		DB_ID,	null],
	'tags'				=> [T_ZBX_STR, O_OPT, P_ONLY_TD_ARRAY,	null,	null],
	'description'		=> [T_ZBX_STR, O_OPT, null,		null,	null],
	'macros'			=> [null,      O_OPT, P_SYS|P_ONLY_TD_ARRAY,	null,	null],
	'show_inherited_macros' => [T_ZBX_INT, O_OPT, null,	IN([0,1]), null],
	'valuemaps'			=> [null,      O_OPT, P_ONLY_TD_ARRAY,	null,	null],
	// actions
	'action'			=> [T_ZBX_STR, O_OPT, P_SYS|P_ACT,
								IN('"template.export","template.massdelete","template.massdeleteclear"'),
								null
							],
<<<<<<< HEAD
=======
	'unlink'			=> [T_ZBX_STR, O_OPT, P_SYS|P_ACT|P_ONLY_ARRAY,	null,	null],
	'unlink_and_clear'	=> [T_ZBX_STR, O_OPT, P_SYS|P_ACT|P_ONLY_ARRAY,	null,	null],
>>>>>>> a4b593ec
	'add'				=> [T_ZBX_STR, O_OPT, P_SYS|P_ACT,	null,	null],
	'update'			=> [T_ZBX_STR, O_OPT, P_SYS|P_ACT,	null,	null],
	'clone'				=> [T_ZBX_STR, O_OPT, P_SYS|P_ACT,	null,	null],
	'full_clone'		=> [T_ZBX_STR, O_OPT, P_SYS|P_ACT,	null,	null],
	'delete'			=> [T_ZBX_STR, O_OPT, P_SYS|P_ACT,	null,	null],
	'delete_and_clear'	=> [T_ZBX_STR, O_OPT, P_SYS|P_ACT,	null,	null],
	'cancel'			=> [T_ZBX_STR, O_OPT, P_SYS,		null,	null],
	'form'				=> [T_ZBX_STR, O_OPT, P_SYS,		null,	null],
	'form_refresh'		=> [T_ZBX_INT, O_OPT, P_SYS,		null,	null],
	// filter
<<<<<<< HEAD
	'filter_set'		=> [T_ZBX_STR, O_OPT, P_SYS,	null,		null],
	'filter_rst'		=> [T_ZBX_STR, O_OPT, P_SYS,	null,		null],
	'filter_name'		=> [T_ZBX_STR, O_OPT, null,		null,		null],
	'filter_groups'		=> [T_ZBX_INT, O_OPT, null,		DB_ID,		null],
=======
	'filter_set'		=> [T_ZBX_STR, O_OPT, P_SYS,		null,	null],
	'filter_rst'		=> [T_ZBX_STR, O_OPT, P_SYS,		null,	null],
	'filter_name'		=> [T_ZBX_STR, O_OPT, null,			null,	null],
	'filter_templates' =>  [T_ZBX_INT, O_OPT, P_ONLY_ARRAY,	DB_ID,	null],
	'filter_groups'		=> [T_ZBX_INT, O_OPT, P_ONLY_ARRAY,	DB_ID,	null],
>>>>>>> a4b593ec
	'filter_evaltype'	=> [T_ZBX_INT, O_OPT, null,
								IN([TAG_EVAL_TYPE_AND_OR, TAG_EVAL_TYPE_OR]),
								null
							],
	'filter_tags'		=> [T_ZBX_STR, O_OPT, P_ONLY_TD_ARRAY,		null,		null],
	// sort and sortorder
	'sort'				=> [T_ZBX_STR, O_OPT, P_SYS, IN('"name"'),									null],
	'sortorder'			=> [T_ZBX_STR, O_OPT, P_SYS, IN('"'.ZBX_SORT_DOWN.'","'.ZBX_SORT_UP.'"'),	null]
];
check_fields($fields);

/*
 * Permissions
 */
if (getRequest('templateid')) {
	$templates = API::Template()->get([
		'output' => [],
		'templateids' => getRequest('templateid'),
		'editable' => true
	]);

	if (!$templates) {
		access_deny();
	}
}

$tags = getRequest('tags', []);
foreach ($tags as $key => $tag) {
	// remove empty new tag lines
	if ($tag['tag'] === '' && $tag['value'] === '') {
		unset($tags[$key]);
		continue;
	}

	// remove inherited tags
	if (array_key_exists('type', $tag) && !($tag['type'] & ZBX_PROPERTY_OWN)) {
		unset($tags[$key]);
	}
	else {
		unset($tags[$key]['type']);
	}
}

// Remove inherited macros data (actions: 'add', 'update' and 'form').
$macros = cleanInheritedMacros(getRequest('macros', []));

// Remove empty new macro lines.
$macros = array_filter($macros, function($macro) {
	$keys = array_flip(['hostmacroid', 'macro', 'value', 'description']);

	return (bool) array_filter(array_intersect_key($macro, $keys));
});

/*
 * Actions
 */
<<<<<<< HEAD
if (hasRequest('templateid') && (hasRequest('clone') || hasRequest('full_clone'))) {
=======
if (hasRequest('unlink') || hasRequest('unlink_and_clear')) {
	$unlinkTemplates = [];

	if (hasRequest('unlink')) {
		$unlinkTemplates = array_keys(getRequest('unlink'));
	}
	else {
		$unlinkTemplates = array_keys(getRequest('unlink_and_clear'));
		$_REQUEST['clear_templates'] = array_merge($unlinkTemplates, getRequest('clear_templates', []));
	}

	foreach ($unlinkTemplates as $id) {
		unset($_REQUEST['templates'][array_search($id, $_REQUEST['templates'])]);
	}
}
elseif (hasRequest('templateid') && (hasRequest('clone') || hasRequest('full_clone'))) {
>>>>>>> a4b593ec
	$_REQUEST['form'] = hasRequest('clone') ? 'clone' : 'full_clone';

	$groups = getRequest('groups', []);
	$groupids = [];

	// Remove inaccessible groups from request, but leave "new".
	foreach ($groups as $group) {
		if (!is_array($group)) {
			$groupids[] = $group;
		}
	}

	if ($groupids) {
		$groups_allowed = API::TemplateGroup()->get([
			'output' => [],
			'groupids' => $groupids,
			'editable' => true,
			'preservekeys' => true
		]);

		foreach ($groups as $idx => $group) {
			if (!is_array($group) && !array_key_exists($group, $groups_allowed)) {
				unset($groups[$idx]);
			}
		}

		$_REQUEST['groups'] = $groups;
	}

	if ($macros && in_array(ZBX_MACRO_TYPE_SECRET, array_column($macros, 'type'))) {
		// Reset macro type and value.
		$macros = array_map(function($value) {
			return ($value['type'] == ZBX_MACRO_TYPE_SECRET)
				? ['value' => '', 'type' => ZBX_MACRO_TYPE_TEXT] + $value
				: $value;
		}, $macros);

		warning(_('The cloned template contains user defined macros with type "Secret text". The value and type of these macros were reset.'));
	}

	$macros = array_map(function($macro) {
		return array_diff_key($macro, array_flip(['hostmacroid']));
	}, $macros);

	if (hasRequest('clone')) {
		unset($_REQUEST['templateid']);
	}
}
elseif (hasRequest('add') || hasRequest('update')) {
	try {
		DBstart();

		foreach ($macros as &$macro) {
			unset($macro['discovery_state']);
		}
		unset($macro);

		$input_templateid = getRequest('templateid', 0);
		$cloneTemplateId = 0;

		if (getRequest('form') === 'full_clone') {
			$cloneTemplateId = $input_templateid;
			$input_templateid = 0;
		}

		if ($input_templateid == 0) {
			$messageSuccess = _('Template added');
			$messageFailed = _('Cannot add template');
		}
		else {
			$messageSuccess = _('Template updated');
			$messageFailed = _('Cannot update template');
		}

		// Add new group.
		$groups = getRequest('groups', []);
		$new_groups = [];

		foreach ($groups as $idx => $group) {
			if (is_array($group) && array_key_exists('new', $group)) {
				$new_groups[] = ['name' => $group['new']];
				unset($groups[$idx]);
			}
		}

		if ($new_groups) {
			$new_groupid = API::TemplateGroup()->create($new_groups);

			if (!$new_groupid) {
				throw new Exception();
			}

			$groups = array_merge($groups, $new_groupid['groupids']);
		}

		$template_name = getRequest('template_name', '');

		$save_macros = $macros;

		foreach ($save_macros as &$macro) {
			unset($macro['allow_revert']);
		}
		unset($macro);

		// create / update template
		$template = [
			'host' => $template_name,
			'name' => (getRequest('visiblename', '') === '') ? $template_name : getRequest('visiblename'),
			'description' => getRequest('description', ''),
			'groups' => zbx_toObject($groups, 'groupid'),
			'tags' => $tags,
			'macros' => $save_macros
		];

		if ($input_templateid == 0) {
			$result = API::Template()->create($template);

			if ($result) {
				$input_templateid = reset($result['templateids']);
			}
			else {
				throw new Exception();
			}
		}
		else {
			$template['templateid'] = $input_templateid;

			$result = API::Template()->update($template);

			if (!$result) {
				throw new Exception();
			}
		}

		$valuemaps = getRequest('valuemaps', []);
		$ins_valuemaps = [];
		$upd_valuemaps = [];
		$del_valuemapids = [];

		if (getRequest('form', '') === 'full_clone' || getRequest('form', '') === 'clone') {
			foreach ($valuemaps as &$valuemap) {
				unset($valuemap['valuemapid']);
			}
			unset($valuemap);
		}
		else if (hasRequest('update')) {
			$del_valuemapids = API::ValueMap()->get([
				'output' => [],
				'hostids' => $input_templateid,
				'preservekeys' => true
			]);
		}

		foreach ($valuemaps as $valuemap) {
			if (array_key_exists('valuemapid', $valuemap)) {
				$upd_valuemaps[] = $valuemap;
				unset($del_valuemapids[$valuemap['valuemapid']]);
			}
			else {
				$ins_valuemaps[] = $valuemap + ['hostid' => $input_templateid];
			}
		}

		if ($upd_valuemaps && !API::ValueMap()->update($upd_valuemaps)) {
			throw new Exception();
		}

		if ($ins_valuemaps && !API::ValueMap()->create($ins_valuemaps)) {
			throw new Exception();
		}

		if ($del_valuemapids && !API::ValueMap()->delete(array_keys($del_valuemapids))) {
			throw new Exception();
		}

		// full clone
		if ($cloneTemplateId != 0 && getRequest('form') === 'full_clone') {

			/*
			 * First copy web scenarios with web items, so that later regular items can use web item as their master
			 * item.
			 */
			if (!copyHttpTests($cloneTemplateId, $input_templateid)) {
				throw new Exception();
			}

			if (!copyItemsToHosts('templateids', [$cloneTemplateId], true, [$input_templateid])) {
				throw new Exception();
			}

			// copy triggers
			if (!copyTriggersToHosts([$input_templateid], $cloneTemplateId)) {
				throw new Exception();
			}

			// copy graphs
			$dbGraphs = API::Graph()->get([
				'output' => ['graphid'],
				'hostids' => $cloneTemplateId,
				'inherited' => false
			]);

			foreach ($dbGraphs as $dbGraph) {
				copyGraphToHost($dbGraph['graphid'], $input_templateid);
			}

			// copy discovery rules
			$dbDiscoveryRules = API::DiscoveryRule()->get([
				'output' => ['itemid'],
				'hostids' => $cloneTemplateId,
				'inherited' => false
			]);

			if ($dbDiscoveryRules) {
				if (!API::DiscoveryRule()->copy([
					'discoveryids' => zbx_objectValues($dbDiscoveryRules, 'itemid'),
					'hostids' => [$input_templateid]
				])) {
					$result = false;
				}

				if (!$result) {
					throw new Exception();
				}
			}

			// Copy template dashboards.
			$db_template_dashboards = API::TemplateDashboard()->get([
				'output' => API_OUTPUT_EXTEND,
				'templateids' => $cloneTemplateId,
				'selectPages' => API_OUTPUT_EXTEND,
				'preservekeys' => true
			]);

			if ($db_template_dashboards) {
				$db_template_dashboards = CDashboardHelper::prepareForClone($db_template_dashboards, $input_templateid);

				if (!API::TemplateDashboard()->create($db_template_dashboards)) {
					throw new Exception();
				}
			}
		}

		unset($_REQUEST['form'], $_REQUEST['templateid']);
		$result = DBend($result);

		if ($result) {
			uncheckTableRows();
		}
		show_messages($result, $messageSuccess, $messageFailed);
	}
	catch (Exception $e) {
		DBend(false);
		show_error_message($messageFailed);
	}
}
elseif (hasRequest('templateid') && hasRequest('delete')) {
	try {
		DBstart();

		$hosts = API::Host()->get([
			'output' => [],
			'templateids' => getRequest('templateid'),
			'preservekeys' => true
		]);

		if ($hosts) {
			$result = API::Host()->massRemove([
				'hostids' => array_keys($hosts),
				'templateids' => getRequest('templateid')
			]);

			if (!$result) {
				throw new Exception();
			}
		}

		$result = API::Template()->delete([getRequest('templateid')]);

		$result = DBend($result);
	}
	catch (Exception $e) {
		DBend(false);
	}

	if ($result) {
		unset($_REQUEST['form'], $_REQUEST['templateid']);
		uncheckTableRows();
	}

	unset($_REQUEST['delete']);
	show_messages($result, _('Template deleted'), _('Cannot delete template'));
}
elseif (hasRequest('templateid') && hasRequest('delete_and_clear')) {
	DBstart();

	$result = API::Template()->delete([getRequest('templateid')]);

	$result = DBend($result);

	if ($result) {
		unset($_REQUEST['form'], $_REQUEST['templateid']);
		uncheckTableRows();
	}
	unset($_REQUEST['delete']);
	show_messages($result, _('Template deleted'), _('Cannot delete template'));
}
elseif (hasRequest('templates') && hasRequest('action') && str_in_array(getRequest('action'), ['template.massdelete', 'template.massdeleteclear'])) {
	try {
		DBstart();

		$templateids = getRequest('templates');

		if (getRequest('action') === 'template.massdelete') {
			$hosts = API::Host()->get([
				'output' => [],
				'templateids' => $templateids,
				'preservekeys' => true
			]);

			if ($hosts) {
				$result = API::Host()->massRemove([
					'hostids' => array_keys($hosts),
					'templateids' => $templateids
				]);

				if (!$result) {
					throw new Exception();
				}
			}
		}

		$result = API::Template()->delete($templateids);

		$result = DBend($result);
	}
	catch (Exception $e) {
		DBend(false);
	}

	if ($result) {
		uncheckTableRows();
	}
	else {
		$templates = API::Template()->get([
			'output' => [],
			'templateids' => $templateids,
			'editable' => true,
			'preservekeys' => true
		]);

		uncheckTableRows(null, array_keys($templates));
	}

	show_messages($result, _('Template deleted'), _('Cannot delete template'));
}

/*
 * Display
 */
if (hasRequest('form')) {
	$data = [
		'form_refresh' => getRequest('form_refresh', 0),
		'form' => getRequest('form'),
		'templateid' => getRequest('templateid', 0),
		'tags' => $tags,
		'show_inherited_macros' => getRequest('show_inherited_macros', 0),
		'readonly' => false,
		'macros' => $macros,
		'valuemaps' => array_values(getRequest('valuemaps', []))
	];

	if ($data['templateid'] != 0) {
		$dbTemplates = API::Template()->get([
			'output' => API_OUTPUT_EXTEND,
			'selectTemplateGroups' => ['groupid'],
			'selectMacros' => API_OUTPUT_EXTEND,
			'selectTags' => ['tag', 'value'],
			'selectValueMaps' => ['valuemapid', 'name', 'mappings'],
			'templateids' => $data['templateid']
		]);
		$data['dbTemplate'] = reset($dbTemplates);

		if (!hasRequest('form_refresh')) {
			$data['tags'] = $data['dbTemplate']['tags'];
			$data['macros'] = $data['dbTemplate']['macros'];

			foreach ($data['macros'] as &$macro) {
				if ($macro['type'] == ZBX_MACRO_TYPE_SECRET) {
					$macro['allow_revert'] = true;
				}
			}
			unset($macro);

			order_result($data['dbTemplate']['valuemaps'], 'name');
			$data['valuemaps'] = array_values($data['dbTemplate']['valuemaps']);
		}
	}

	// description
	$data['description'] = ($data['templateid'] != 0 && !hasRequest('form_refresh'))
		? $data['dbTemplate']['description']
		: getRequest('description', '');

	// tags
	if (!$data['tags']) {
		$data['tags'][] = ['tag' => '', 'value' => ''];
	}
	else {
		CArrayHelper::sort($data['tags'], ['tag', 'value']);
	}

	// Add global macros to template macros.
	if ($data['show_inherited_macros']) {
		addInheritedMacros($data['macros']);
	}

	// Sort only after inherited macros are added. Otherwise the list will look chaotic.
	$data['macros'] = array_values(order_macros($data['macros'], 'macro'));

	// The empty inputs will not be shown if there are inherited macros, for example.
	if (!$data['macros']) {
		$macro = ['macro' => '', 'value' => '', 'description' => '', 'type' => ZBX_MACRO_TYPE_TEXT];

		if ($data['show_inherited_macros']) {
			$macro['inherited_type'] = ZBX_PROPERTY_OWN;
		}

		$data['macros'][] = $macro;
	}

	foreach ($data['macros'] as &$macro) {
		$macro['discovery_state'] = CControllerHostMacrosList::DISCOVERY_STATE_MANUAL;
	}
	unset($macro);

	if (!hasRequest('form_refresh')) {
		if ($data['templateid'] != 0) {
			$groups = array_column($data['dbTemplate']['templategroups'], 'groupid');
		}
		else {
			$groups = getRequest('groupids', []);
		}
	}
	else {
		$groups = getRequest('groups', []);
	}

	$groupids = [];

	foreach ($groups as $group) {
		if (is_array($group) && array_key_exists('new', $group)) {
			continue;
		}

		$groupids[] = $group;
	}

	// Groups with R and RW permissions.
	$groups_all = $groupids
		? API::TemplateGroup()->get([
			'output' => ['name'],
			'groupids' => $groupids,
			'preservekeys' => true
		])
		: [];

	// Groups with RW permissions.
	$groups_rw = $groupids && (CWebUser::getType() != USER_TYPE_SUPER_ADMIN)
		? API::TemplateGroup()->get([
			'output' => [],
			'groupids' => $groupids,
			'editable' => true,
			'preservekeys' => true
		])
		: [];

	$data['groups_ms'] = [];

	// Prepare data for multiselect.
	foreach ($groups as $group) {
		if (is_array($group) && array_key_exists('new', $group)) {
			$data['groups_ms'][] = [
				'id' => $group['new'],
				'name' => $group['new'].' ('._x('new', 'new element in multiselect').')',
				'isNew' => true
			];
		}
		elseif (array_key_exists($group, $groups_all)) {
			$data['groups_ms'][] = [
				'id' => $group,
				'name' => $groups_all[$group]['name'],
				'disabled' => (CWebUser::getType() != USER_TYPE_SUPER_ADMIN) && !array_key_exists($group, $groups_rw)
			];
		}
	}
	CArrayHelper::sort($data['groups_ms'], ['name']);

	$data['template_name'] = getRequest('template_name', '');
	$data['visible_name'] = getRequest('visiblename', '');

	if ($data['templateid'] != 0 && !hasRequest('form_refresh')) {
		$data['template_name'] = $data['dbTemplate']['host'];
		$data['visible_name'] = $data['dbTemplate']['name'];

		// Display empty visible name if equal to host name.
		if ($data['visible_name'] === $data['template_name']) {
			$data['visible_name'] = '';
		}
	}

	$view = new CView('configuration.template.edit', $data);
}
else {
	$sortField = getRequest('sort', CProfile::get('web.'.$page['file'].'.sort', 'name'));
	$sortOrder = getRequest('sortorder', CProfile::get('web.'.$page['file'].'.sortorder', ZBX_SORT_UP));

	CProfile::update('web.'.$page['file'].'.sort', $sortField, PROFILE_TYPE_STR);
	CProfile::update('web.'.$page['file'].'.sortorder', $sortOrder, PROFILE_TYPE_STR);

	// filter
	if (hasRequest('filter_set')) {
		CProfile::update('web.templates.filter_name', getRequest('filter_name', ''), PROFILE_TYPE_STR);
		CProfile::updateArray('web.templates.filter_groups', getRequest('filter_groups', []), PROFILE_TYPE_ID);
		CProfile::update('web.templates.filter.evaltype', getRequest('filter_evaltype', TAG_EVAL_TYPE_AND_OR),
			PROFILE_TYPE_INT
		);

		$filter_tags = ['tags' => [], 'values' => [], 'operators' => []];
		foreach (getRequest('filter_tags', []) as $filter_tag) {
			if ($filter_tag['tag'] === '' && $filter_tag['value'] === '') {
				continue;
			}

			$filter_tags['tags'][] = $filter_tag['tag'];
			$filter_tags['values'][] = $filter_tag['value'];
			$filter_tags['operators'][] = $filter_tag['operator'];
		}
		CProfile::updateArray('web.templates.filter.tags.tag', $filter_tags['tags'], PROFILE_TYPE_STR);
		CProfile::updateArray('web.templates.filter.tags.value', $filter_tags['values'], PROFILE_TYPE_STR);
		CProfile::updateArray('web.templates.filter.tags.operator', $filter_tags['operators'], PROFILE_TYPE_INT);
	}
	elseif (hasRequest('filter_rst')) {
		CProfile::delete('web.templates.filter_name');
		CProfile::deleteIdx('web.templates.filter_groups');
		CProfile::delete('web.templates.filter.evaltype');
		CProfile::deleteIdx('web.templates.filter.tags.tag');
		CProfile::deleteIdx('web.templates.filter.tags.value');
		CProfile::deleteIdx('web.templates.filter.tags.operator');
	}

	$filter = [
		'name' => CProfile::get('web.templates.filter_name', ''),
		'groups' => CProfile::getArray('web.templates.filter_groups', null),
		'evaltype' => CProfile::get('web.templates.filter.evaltype', TAG_EVAL_TYPE_AND_OR),
		'tags' => []
	];

	foreach (CProfile::getArray('web.templates.filter.tags.tag', []) as $i => $tag) {
		$filter['tags'][] = [
			'tag' => $tag,
			'value' => CProfile::get('web.templates.filter.tags.value', null, $i),
			'operator' => CProfile::get('web.templates.filter.tags.operator', null, $i)
		];
	}

	// Get template groups.
	$filter['groups'] = $filter['groups']
		? CArrayHelper::renameObjectsKeys(API::TemplateGroup()->get([
			'output' => ['groupid', 'name'],
			'groupids' => $filter['groups'],
			'editable' => true,
			'preservekeys' => true
		]), ['groupid' => 'id'])
		: [];

	$filter_groupids = $filter['groups'] ? array_keys($filter['groups']) : null;
	if ($filter_groupids) {
		$filter_groupids = getTemplateSubGroups($filter_groupids);
	}

	// Select templates.
	$limit = CSettingsHelper::get(CSettingsHelper::SEARCH_LIMIT) + 1;
	$templates = API::Template()->get([
		'output' => ['templateid', $sortField],
		'evaltype' => $filter['evaltype'],
		'tags' => $filter['tags'],
		'search' => [
			'name' => ($filter['name'] === '') ? null : $filter['name']
		],
		'groupids' => $filter_groupids,
		'editable' => true,
		'sortfield' => $sortField,
		'limit' => $limit
	]);

	order_result($templates, $sortField, $sortOrder);

	// pager
	if (hasRequest('page')) {
		$page_num = getRequest('page');
	}
	elseif (isRequestMethod('get') && !hasRequest('cancel')) {
		$page_num = 1;
	}
	else {
		$page_num = CPagerHelper::loadPage($page['file']);
	}

	CPagerHelper::savePage($page['file'], $page_num);

	$paging = CPagerHelper::paginate($page_num, $templates, $sortOrder, new CUrl('templates.php'));

	$templates = API::Template()->get([
		'output' => ['templateid', 'name'],
		'selectHosts' => ['hostid'],
		'selectItems' => API_OUTPUT_COUNT,
		'selectTriggers' => API_OUTPUT_COUNT,
		'selectGraphs' => API_OUTPUT_COUNT,
		'selectDiscoveries' => API_OUTPUT_COUNT,
		'selectDashboards' => API_OUTPUT_COUNT,
		'selectHttpTests' => API_OUTPUT_COUNT,
		'selectTags' => ['tag', 'value'],
		'templateids' => array_column($templates, 'templateid'),
		'editable' => true,
		'preservekeys' => true
	]);

	order_result($templates, $sortField, $sortOrder);

	$linked_hostids = [];
	$editable_hosts = [];

	foreach ($templates as &$template) {
		$template['hosts'] = array_flip(array_column($template['hosts'], 'hostid'));
		$linked_hostids += $template['hosts'];
	}
	unset($template);

	if ($linked_hostids) {
		$editable_hosts = API::Host()->get([
			'output' => ['hostid'],
			'hostids' => array_keys($linked_hostids),
			'editable' => true,
			'preservekeys' => true
		]);
	}

	$data = [
		'templates' => $templates,
		'paging' => $paging,
		'page' => $page_num,
		'filter' => $filter,
		'sortField' => $sortField,
		'sortOrder' => $sortOrder,
		'editable_hosts' => $editable_hosts,
		'profileIdx' => 'web.templates.filter',
		'active_tab' => CProfile::get('web.templates.filter.active', 1),
		'tags' => makeTags($templates, true, 'templateid', ZBX_TAG_COUNT_DEFAULT, $filter['tags']),
		'config' => [
			'max_in_table' => CSettingsHelper::get(CSettingsHelper::MAX_IN_TABLE)
		],
		'allowed_ui_conf_hosts' => CWebUser::checkAccess(CRoleHelper::UI_CONFIGURATION_HOSTS)
	];

	$view = new CView('configuration.template.list', $data);
}

echo $view->getOutput();

require_once dirname(__FILE__).'/include/page_footer.php';<|MERGE_RESOLUTION|>--- conflicted
+++ resolved
@@ -32,18 +32,9 @@
 
 //		VAR						TYPE		OPTIONAL FLAGS			VALIDATION	EXCEPTION
 $fields = [
-<<<<<<< HEAD
-	'groups'			=> [T_ZBX_STR, O_OPT, null,			NOT_EMPTY,	'isset({add}) || isset({update})'],
-	'templateid'		=> [T_ZBX_INT, O_OPT, P_SYS,		DB_ID,	'isset({form}) && {form} == "update"'],
-	'templates'			=> [T_ZBX_INT, O_OPT, null,		DB_ID,	null],
-=======
 	'groups'			=> [null,      O_OPT, P_ONLY_ARRAY,	NOT_EMPTY,	'isset({add}) || isset({update})'],
-	'clear_templates'	=> [T_ZBX_INT, O_OPT, P_SYS|P_ONLY_ARRAY,		DB_ID,	null],
 	'templates'			=> [T_ZBX_INT, O_OPT, P_ONLY_ARRAY,	DB_ID,	null],
-	'linked_templates'	=> [T_ZBX_INT, O_OPT, null,		DB_ID,	null],
-	'add_templates'		=> [T_ZBX_INT, O_OPT, P_ONLY_ARRAY,	DB_ID,	null],
 	'templateid'		=> [T_ZBX_INT, O_OPT, P_SYS,	DB_ID,	'isset({form}) && {form} == "update"'],
->>>>>>> a4b593ec
 	'template_name'		=> [T_ZBX_STR, O_OPT, null,		NOT_EMPTY, 'isset({add}) || isset({update})', _('Template name')],
 	'visiblename'		=> [T_ZBX_STR, O_OPT, null,		null,	'isset({add}) || isset({update})'],
 	'groupids'			=> [T_ZBX_INT, O_OPT, P_ONLY_ARRAY,		DB_ID,	null],
@@ -57,11 +48,6 @@
 								IN('"template.export","template.massdelete","template.massdeleteclear"'),
 								null
 							],
-<<<<<<< HEAD
-=======
-	'unlink'			=> [T_ZBX_STR, O_OPT, P_SYS|P_ACT|P_ONLY_ARRAY,	null,	null],
-	'unlink_and_clear'	=> [T_ZBX_STR, O_OPT, P_SYS|P_ACT|P_ONLY_ARRAY,	null,	null],
->>>>>>> a4b593ec
 	'add'				=> [T_ZBX_STR, O_OPT, P_SYS|P_ACT,	null,	null],
 	'update'			=> [T_ZBX_STR, O_OPT, P_SYS|P_ACT,	null,	null],
 	'clone'				=> [T_ZBX_STR, O_OPT, P_SYS|P_ACT,	null,	null],
@@ -72,18 +58,10 @@
 	'form'				=> [T_ZBX_STR, O_OPT, P_SYS,		null,	null],
 	'form_refresh'		=> [T_ZBX_INT, O_OPT, P_SYS,		null,	null],
 	// filter
-<<<<<<< HEAD
-	'filter_set'		=> [T_ZBX_STR, O_OPT, P_SYS,	null,		null],
-	'filter_rst'		=> [T_ZBX_STR, O_OPT, P_SYS,	null,		null],
-	'filter_name'		=> [T_ZBX_STR, O_OPT, null,		null,		null],
-	'filter_groups'		=> [T_ZBX_INT, O_OPT, null,		DB_ID,		null],
-=======
 	'filter_set'		=> [T_ZBX_STR, O_OPT, P_SYS,		null,	null],
 	'filter_rst'		=> [T_ZBX_STR, O_OPT, P_SYS,		null,	null],
 	'filter_name'		=> [T_ZBX_STR, O_OPT, null,			null,	null],
-	'filter_templates' =>  [T_ZBX_INT, O_OPT, P_ONLY_ARRAY,	DB_ID,	null],
 	'filter_groups'		=> [T_ZBX_INT, O_OPT, P_ONLY_ARRAY,	DB_ID,	null],
->>>>>>> a4b593ec
 	'filter_evaltype'	=> [T_ZBX_INT, O_OPT, null,
 								IN([TAG_EVAL_TYPE_AND_OR, TAG_EVAL_TYPE_OR]),
 								null
@@ -140,26 +118,7 @@
 /*
  * Actions
  */
-<<<<<<< HEAD
 if (hasRequest('templateid') && (hasRequest('clone') || hasRequest('full_clone'))) {
-=======
-if (hasRequest('unlink') || hasRequest('unlink_and_clear')) {
-	$unlinkTemplates = [];
-
-	if (hasRequest('unlink')) {
-		$unlinkTemplates = array_keys(getRequest('unlink'));
-	}
-	else {
-		$unlinkTemplates = array_keys(getRequest('unlink_and_clear'));
-		$_REQUEST['clear_templates'] = array_merge($unlinkTemplates, getRequest('clear_templates', []));
-	}
-
-	foreach ($unlinkTemplates as $id) {
-		unset($_REQUEST['templates'][array_search($id, $_REQUEST['templates'])]);
-	}
-}
-elseif (hasRequest('templateid') && (hasRequest('clone') || hasRequest('full_clone'))) {
->>>>>>> a4b593ec
 	$_REQUEST['form'] = hasRequest('clone') ? 'clone' : 'full_clone';
 
 	$groups = getRequest('groups', []);
@@ -214,6 +173,7 @@
 
 		foreach ($macros as &$macro) {
 			unset($macro['discovery_state']);
+			unset($macro['allow_revert']);
 		}
 		unset($macro);
 
@@ -256,13 +216,6 @@
 		}
 
 		$template_name = getRequest('template_name', '');
-
-		$save_macros = $macros;
-
-		foreach ($save_macros as &$macro) {
-			unset($macro['allow_revert']);
-		}
-		unset($macro);
 
 		// create / update template
 		$template = [
@@ -271,7 +224,7 @@
 			'description' => getRequest('description', ''),
 			'groups' => zbx_toObject($groups, 'groupid'),
 			'tags' => $tags,
-			'macros' => $save_macros
+			'macros' => $macros
 		];
 
 		if ($input_templateid == 0) {
