<?php
/*
** Zabbix
** Copyright (C) 2001-2020 Zabbix SIA
**
** This program is free software; you can redistribute it and/or modify
** it under the terms of the GNU General Public License as published by
** the Free Software Foundation; either version 2 of the License, or
** (at your option) any later version.
**
** This program is distributed in the hope that it will be useful,
** but WITHOUT ANY WARRANTY; without even the implied warranty of
** MERCHANTABILITY or FITNESS FOR A PARTICULAR PURPOSE. See the
** GNU General Public License for more details.
**
** You should have received a copy of the GNU General Public License
** along with this program; if not, write to the Free Software
** Foundation, Inc., 51 Franklin Street, Fifth Floor, Boston, MA  02110-1301, USA.
**/


// get language translations
require_once dirname(__FILE__).'/include/gettextwrapper.inc.php';
require_once dirname(__FILE__).'/include/js.inc.php';
require_once dirname(__FILE__).'/include/locales.inc.php';
require_once dirname(__FILE__).'/include/translateDefines.inc.php';

// if we must provide language constants on language different from English
if (isset($_GET['lang'])) {
	if (function_exists('bindtextdomain')) {
		// initializing gettext translations depending on language selected by user
		$locales = zbx_locale_variants($_GET['lang']);
		foreach ($locales as $locale) {
			putenv('LC_ALL='.$locale);
			putenv('LANG='.$locale);
			putenv('LANGUAGE='.$locale);
			if (setlocale(LC_ALL, $locale)) {
				break;
			}
		}
		bindtextdomain('frontend', 'locale');
		bind_textdomain_codeset('frontend', 'UTF-8');
		textdomain('frontend');
	}
	// numeric Locale to default
	setlocale(LC_NUMERIC, ['C', 'POSIX', 'en', 'en_US', 'en_US.UTF-8', 'English_United States.1252', 'en_GB', 'en_GB.UTF-8']);
}

// available scripts 'scriptFileName' => 'path relative to js/'
$availableJScripts = [
	'common.js' => '',
	'dashboard.grid.js' => '',
	'menupopup.js' => '',
	'gtlc.js' => '',
	'functions.js' => '',
	'main.js' => '',
	'dom.js' => '',
	'servercheck.js' => '',
	'flickerfreescreen.js' => '',
	'multilineinput.js' => '',
	'multiselect.js' => '',
	'colorpicker.js' => '',
	'chkbxrange.js' => '',
	'csvggraphwidget.js' => '',
	'layout.mode.js' => '',
	'textareaflexible.js' => '',
	'inputsecret.js' => '',
	'macrovalue.js' => '',
	// vendors
	'jquery.js' => 'vendors/',
	'jquery-ui.js' => 'vendors/',
	// classes
	'component.z-select.js' => '',
	'class.base-component.js' => '',
	'class.bbcode.js' => '',
	'class.calendar.js' => '',
	'class.cclock.js' => '',
	'class.cdate.js' => '',
	'class.cdebug.js' => '',
	'class.cmap.js' => '',
	'class.localstorage.js' => '',
	'class.menu.js' => '',
	'class.menu-item.js' => '',
	'class.notifications.js' => '',
	'class.notification.js' => '',
	'class.notification.collection.js' => '',
	'class.notifications.audio.js' => '',
	'class.browsertab.js' => '',
	'class.cnavtree.js' => '',
	'class.cookie.js' => '',
	'class.coverride.js' => '',
	'class.crangecontrol.js' => '',
	'class.cscreen.js' => '',
	'class.csuggest.js' => '',
	'class.csvggraph.js' => '',
	'class.ctree.js' => '',
	'class.curl.js' => '',
	'class.overlaycollection.js' => '',
	'class.overlay.js' => '',
	'class.cverticalaccordion.js' => '',
	'class.mapWidget.js' => '',
	'class.scrollable.js' => '',
	'class.sidebar.js' => '',
	'class.svg.canvas.js' => 'vector/',
	'class.svg.map.js' => 'vector/',
	'class.cviewswitcher.js' => '',
	'class.pmaster.js' => '',
	'class.rpc.js' => '',
	'class.template.js' => '',
	'init.js' => '',
	'class.tab-indicators.js' => '',
	// templates
	'sysmap.tpl.js' => 'templates/',
	// page-specific scripts
	'items.js' => 'pages/',
	'setup.js' => 'pages/',
	'popup.condition.common.js' => 'pages/',
	'popup.operation.common.js' => 'pages/'
];

$tranStrings = [
	'gtlc.js' => [
		'S_MINUTE_SHORT' => _x('m', 'minute short')
	],
	'class.overlay.js' => [
		'Operation details' => _('Operation details')
	],
	'dashboard.grid.js' => [
		'Edit widget' => _('Edit widget'),
		'Add widget' => _('Add widget'),
		'Paste widget' => _('Paste widget'),
		'S_COPY' => _('Copy'),
		'S_PASTE' => _('Paste'),
		'Apply' => _('Apply'),
		'Add' => _('Add'),
		'Edit' => _('Edit'),
		'Cancel' => _('Cancel'),
		'Delete' => _('Delete'),
		'You have unsaved changes.' => _('You have unsaved changes.'),
		'Are you sure, you want to leave this page?' => _('Are you sure, you want to leave this page?'),
		'Cannot add widgets in kiosk mode' => _('Cannot add widgets in kiosk mode'),
		'You do not have permissions to edit dashboard' => _('You do not have permissions to edit dashboard'),
		'Add a new widget' => _('Add a new widget'),
		'Release to create a widget.' => _('Release to create a widget.'),
		'Click and drag to desired size.' => _('Click and drag to desired size.'),
		'Previous page' => _('Previous page'),
		'Next page' => _('Next page'),
		'Widget is too small for the specified number of columns and rows.' =>
			_('Widget is too small for the specified number of columns and rows.'),
		'Cannot add widget: not enough free space on the dashboard.' =>
			_('Cannot add widget: not enough free space on the dashboard.')
	],
	'functions.js' => [
		'Cancel' => _('Cancel'),
		'S_CLOSE' => _('Close'),
		'Execute' => _('Execute'),
		'Execution confirmation' => _('Execution confirmation'),
		'S_YEAR_SHORT' => _x('y', 'year short'),
		'S_MONTH_SHORT' => _x('m', 'month short'),
		'S_DAY_SHORT' => _x('d', 'day short'),
		'S_HOUR_SHORT' => _x('h', 'hour short'),
		'S_MINUTE_SHORT' => _x('m', 'minute short'),
		'Do you wish to replace the conditional expression?' => _('Do you wish to replace the conditional expression?'),
		'Success message' => _('Success message'),
		'Error message' => _('Error message'),
		'Warning message' => _('Warning message')
	],
	'class.calendar.js' => [
		'S_CALENDAR' => _('Calendar'),
		'S_JANUARY' => _('January'),
		'S_FEBRUARY' => _('February'),
		'S_MARCH' => _('March'),
		'S_APRIL' => _('April'),
		'S_MAY' => _('May'),
		'S_JUNE' => _('June'),
		'S_JULY' => _('July'),
		'S_AUGUST' => _('August'),
		'S_SEPTEMBER' => _('September'),
		'S_OCTOBER' => _('October'),
		'S_NOVEMBER' => _('November'),
		'S_DECEMBER' => _('December'),
		'S_MONDAY' => _('Monday'),
		'S_TUESDAY' => _('Tuesday'),
		'S_WEDNESDAY' => _('Wednesday'),
		'S_THURSDAY' => _('Thursday'),
		'S_FRIDAY' => _('Friday'),
		'S_SATURDAY' => _('Saturday'),
		'S_SUNDAY' => _('Sunday'),
		'S_MONDAY_SHORT_BIG' => _x('M', 'Monday short'),
		'S_TUESDAY_SHORT_BIG' => _x('T', 'Tuesday short'),
		'S_WEDNESDAY_SHORT_BIG' => _x('W', 'Wednesday short'),
		'S_THURSDAY_SHORT_BIG' => _x('T', 'Thursday short'),
		'S_FRIDAY_SHORT_BIG' => _x('F', 'Friday short'),
		'S_SATURDAY_SHORT_BIG' => _x('S', 'Saturday short'),
		'S_SUNDAY_SHORT_BIG' => _x('S', 'Sunday short')
	],
	'class.cmap.js' => [
		'S_ON' => _('On'),
		'S_OFF' => _('Off'),
		'S_HIDDEN' => _('Hidden'),
		'S_SHOWN' => _('Shown'),
		'S_HOST' => _('Host'),
		'S_MAP' => _('Map'),
		'S_TRIGGER' => _('Trigger'),
		'S_HOST_GROUP' => _('Host group'),
		'S_IMAGE' => _('Image'),
		'S_DEFAULT' => _('Default'),
		'S_PLEASE_SELECT_TWO_ELEMENTS' => _('Please select two elements'),
		'S_TWO_MAP_ELEMENTS_SHOULD_BE_SELECTED' => _('Two map elements should be selected'),
		'S_DELETE_SELECTED_ELEMENTS_Q' => _('Delete selected elements?'),
		'S_DELETE_SELECTED_SHAPES_Q' => _('Delete selected shapes?'),
		'S_BRING_TO_FRONT' => _('Bring to front'),
		'S_BRING_FORWARD' => _('Bring forward'),
		'S_SEND_BACKWARD' => _('Send backward'),
		'S_SEND_TO_BACK' => _('Send to back'),
		'S_REMOVE' => _('Remove'),
		'S_NEW_ELEMENT' => _('New element'),
		'S_COPY' => _('Copy'),
		'S_PASTE' => _('Paste'),
		'S_PASTE_SIMPLE' => _('Paste without external links'),
		'S_INCORRECT_ELEMENT_MAP_LINK' => _('All links should have "Name" and "URL" specified'),
		'S_EACH_URL_SHOULD_HAVE_UNIQUE' => _('Each URL should have a unique name. Please make sure there is only one URL named'),
		'S_DELETE_LINKS_BETWEEN_SELECTED_ELEMENTS_Q' => _('Delete links between selected elements?'),
		'S_MACRO_EXPAND_ERROR' => _('Cannot expand macros.'),
		'S_NO_IMAGES' => 'You need to have at least one image uploaded to create map element. Images can be uploaded in Administration->General->Images section.',
		'S_COLOR_IS_NOT_CORRECT' => _('Colour "%1$s" is not correct: expecting hexadecimal colour code (6 symbols).')
	],
	'class.notifications.js' => [
		'S_PROBLEM_ON' => _('Problem on'),
		'S_RESOLVED' => _('Resolved'),
		'S_MUTE' => _('Mute'),
		'S_CANNOT_SUPPORT_NOTIFICATION_AUDIO' => _('Cannot support notification audio for this device.'),
		'S_UNMUTE' => _('Unmute'),
		'S_CLOSE' => _('Close'),
		'S_SNOOZE' => _('Snooze')
	],
	'class.cookie.js' => [
		'S_MAX_COOKIE_SIZE_REACHED' => _('We are sorry, the maximum possible number of elements to remember has been reached.')
	],
	'class.coverride.js' => [
		'S_COLOR' => _('colour'),
		'S_TIME_SHIFT' => _('time shift')
	],
	'class.cverticalaccordion.js' => [
		'S_COLLAPSE' => _('Collapse'),
		'S_EXPAND' => _('Expand')
	],
	'main.js' => [
		'S_EXPAND' => _('Expand'),
		'S_COLLAPSE' => _('Collapse'),
		'S_CLOSE' => _('Close')
	],
	'multilineinput.js' => [
		'S_N_SYMBOLS_REMAINING' => _('%1$s symbols remaining'),
		'S_CLICK_TO_VIEW_OR_EDIT' => _('Click to view or edit'),
		'S_APPLY' => _('Apply'),
		'S_CANCEL' => _('Cancel')
	],
	'multiselect.js' => [
		'No matches found' => _('No matches found'),
		'More matches found...' => _('More matches found...'),
		'type here to search' => _('type here to search'),
		'new' => _('new'),
		'Select' => _('Select'),
		'Added, %1$s' => _x('Added, %1$s', 'screen reader'),
		'Removed, %1$s' => _x('Removed, %1$s', 'screen reader'),
		'%1$s, read only' => _x('%1$s, read only', 'screen reader'),
		'Can not be removed' => _x('Can not be removed', 'screen reader'),
		'Selected, %1$s in position %2$d of %3$d' => _x('Selected, %1$s in position %2$d of %3$d', 'screen reader'),
		'Selected, %1$s, read only, in position %2$d of %3$d' => _x('Selected, %1$s, read only, in position %2$d of %3$d', 'screen reader'),
		'More than %1$d matches for %2$s found' => _x('More than %1$d matches for %2$s found', 'screen reader'),
		'%1$d matches for %2$s found' => _x('%1$d matches for %2$s found', 'screen reader'),
		'%1$s preselected, use down,up arrow keys and enter to select' => _x('%1$s preselected, use down,up arrow keys and enter to select', 'screen reader')
	],
	'menupopup.js' => [
		'Actions' => _('Actions'),
		'Acknowledge' => _('Acknowledge'),
		'Configuration' => _('Configuration'),
		'Clone' => _('Clone'),
		'Create new' => _('Create new'),
		'Create trigger' => _('Create trigger'),
		'Create dependent item' => _('Create dependent item'),
		'Create dependent discovery rule' => _('Create dependent discovery rule'),
		'Delete' => _('Delete'),
		'Delete dashboard?' => _('Delete dashboard?'),
		'Do you wish to replace the conditional expression?' => _('Do you wish to replace the conditional expression?'),
		'Edit trigger' => _('Edit trigger'),
		'Insert expression' => _('Insert expression'),
		'Sharing' => _('Sharing'),
		'Trigger status "OK"' => _('Trigger status "OK"'),
		'Trigger status "Problem"' => _('Trigger status "Problem"'),
		'Go to' => _('Go to'),
		'Graphs' => _('Graphs'),
		'History' => _('History'),
		'Host' => _('Host'),
		'Inventory' => _('Inventory'),
		'Screens' => _('Screens'),
		'Latest data' => _('Latest data'),
		'Latest values' => _('Latest values'),
		'Last hour graph' => _('Last hour graph'),
		'Last month graph' => _('Last month graph'),
		'Last week graph' => _('Last week graph'),
		'Problems' => _('Problems'),
		'Refresh interval' => _('Refresh interval'),
		'Refresh interval multiplier' => _('Refresh interval multiplier'),
		'Scripts' => _('Scripts'),
		'Submap' => _('Submap'),
		'S_TRIGGER' => _('Trigger'),
		'URL' => _('URL'),
		'URLs' => _('URLs'),
		'Web' => _('Web'),
		'No refresh' => _('No refresh'),
		'10 seconds' => _n('%1$s second', '%1$s seconds', 10),
		'30 seconds' => _n('%1$s second', '%1$s seconds', 30),
		'1 minute' => _n('%1$s minute', '%1$s minutes', 1),
		'2 minutes' => _n('%1$s minute', '%1$s minutes', 2),
		'10 minutes' => _n('%1$s minute', '%1$s minutes', 10),
		'15 minutes' => _n('%1$s minute', '%1$s minutes', 15),
		'S_SELECTED_SR' => _x('%1$s, selected', 'screen reader'),
		'Download image' => _('Download image')
	],
	'init.js' => [
		'Debug' => _('Debug'),
		'Hide debug' => _('Hide debug')
	],
	'items.js' => [
		'To set a host interface select a single item type for all items' => _('To set a host interface select a single item type for all items'),
		'No interface found' => _('No interface found'),
		'Item type does not use interface' => _('Item type does not use interface')
	],
	'class.cnavtree.js' => [
		'Edit' => _('Edit'),
		'Remove' => _('Remove'),
		'root' => _('root'),
		'Edit tree element' => _('Edit tree element'),
		'Apply' => _('Apply'),
		'Add' => _('Add'),
		'Cancel' => _('Cancel'),
		'Add child element' => _('Add child element'),
		'Add multiple maps' => _('Add multiple maps')
	],
	'colorpicker.js' => [
		'S_CLOSE' => _('Close')
	],
	'class.csvggraph.js' => [
		'S_DISPLAYING_FOUND' => _('Displaying %1$s of %2$s found'),
		'S_MINUTE_SHORT' => _x('m', 'minute short')
	],
	'common.js' => [
		'Cancel' => _('Cancel')
	],
	'macrovalue.js' => [
<<<<<<< HEAD
		'Set new value' => _('Set new value')
	],
	'component.z-select.js' => [
		'All' => _('All')
=======
		'Set new value' => _('Set new value'),
		'path/to/secret:key' => _('path/to/secret:key'),
		'value' => _('value')
>>>>>>> 62f2e04d
	]
];

$js = '';
if (empty($_GET['files'])) {

	$files = [
		'jquery.js',
		'jquery-ui.js',
		'common.js',
		'component.z-select.js',
		'class.base-component.js',
		'class.cdebug.js',
		'class.overlaycollection.js',
		'class.overlay.js',
		'class.cdate.js',
		'class.cookie.js',
		'class.curl.js',
		'class.menu.js',
		'class.menu-item.js',
		'class.rpc.js',
		'class.bbcode.js',
		'class.csuggest.js',
		'class.scrollable.js',
		'class.sidebar.js',
		'class.template.js',
		'main.js',
		'chkbxrange.js',
		'functions.js',
		'menupopup.js',
		'init.js'
	];

	require_once dirname(__FILE__).'/include/defines.inc.php';
	require_once dirname(__FILE__).'/include/classes/helpers/CCookieHelper.php';

	if (CCookieHelper::has(ZBX_SESSION_NAME)) {
		$session = unserialize(base64_decode(CCookieHelper::get(ZBX_SESSION_NAME)));
		$js .= 'window.ZBX_SESSION_NAME = "'.crc32($session['sessionid']).'";';
		$files[] = 'class.localstorage.js';
	}

	// load frontend messaging only for some pages
	if (isset($_GET['showGuiMessaging']) && $_GET['showGuiMessaging']) {
		$files[] = 'class.browsertab.js';
		$files[] = 'class.notification.collection.js';
		$files[] = 'class.notifications.audio.js';
		$files[] = 'class.notification.js';
		$files[] = 'class.notifications.js';
	}
}
else {
	$files = $_GET['files'];
}

$js .= 'if (typeof(locale) === "undefined") { var locale = {}; }'."\n";
foreach ($files as $file) {
	if (isset($tranStrings[$file])) {
		foreach ($tranStrings[$file] as $origStr => $str) {
			$js .= 'locale[\'' . $origStr . '\'] = ' . zbx_jsvalue($str) . ';';
		}
	}
}

foreach ($files as $file) {
	if (isset($availableJScripts[$file])) {
		$js .= file_get_contents('js/'.$availableJScripts[$file].$file)."\n";
	}
}


$etag = md5($js);
/**
 * strpos function allow to check ETag value to fix cases when web server compression is used:
 * - For case when apache server appends "-gzip" suffix to ETag.
 *   https://bz.apache.org/bugzilla/show_bug.cgi?id=39727
 *   https://bz.apache.org/bugzilla/show_bug.cgi?id=45023
 * - For case when nginx v1.7.3+ server mark ETag as weak adding "W/" prefix
 *   http://nginx.org/en/CHANGES
 */
if (array_key_exists('HTTP_IF_NONE_MATCH', $_SERVER) && strpos($_SERVER['HTTP_IF_NONE_MATCH'], $etag) !== false) {
	header('HTTP/1.1 304 Not Modified');
	header('ETag: "'.$etag.'"');
	exit;
}

header('Content-Type: application/javascript; charset=UTF-8');
// breaks if "zlib.output_compression = On"
// header('Content-length: '.$jsLength);
header('Cache-Control: public, must-revalidate');
header('ETag: "'.$etag.'"');

echo $js;<|MERGE_RESOLUTION|>--- conflicted
+++ resolved
@@ -349,17 +349,13 @@
 	'common.js' => [
 		'Cancel' => _('Cancel')
 	],
-	'macrovalue.js' => [
-<<<<<<< HEAD
-		'Set new value' => _('Set new value')
-	],
 	'component.z-select.js' => [
 		'All' => _('All')
-=======
+	],
+	'macrovalue.js' => [
 		'Set new value' => _('Set new value'),
 		'path/to/secret:key' => _('path/to/secret:key'),
 		'value' => _('value')
->>>>>>> 62f2e04d
 	]
 ];
 
