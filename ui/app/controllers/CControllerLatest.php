--- conflicted
+++ resolved
@@ -106,12 +106,8 @@
 				'output' => ['itemid', 'type', 'hostid', 'name', 'key_', 'delay', 'history', 'trends', 'status',
 					'value_type', 'units', 'description', 'state', 'error'
 				],
-<<<<<<< HEAD
 				'selectTags' => ['tag', 'value'],
-=======
-				'selectApplications' => ['applicationid'],
 				'selectValueMap' => ['mappings'],
->>>>>>> e2b842b7
 				'itemids' => array_keys($select_items),
 				'webitems' => true,
 				'preservekeys' => true
