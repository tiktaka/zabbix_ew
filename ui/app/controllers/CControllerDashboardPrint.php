--- conflicted
+++ resolved
@@ -89,13 +89,7 @@
 
 		if ($db_dashboards) {
 			$dashboard = $db_dashboards[0];
-<<<<<<< HEAD
-			$dashboard['pages'] = CDashboardHelper::preparePages([$dashboard['pages'][0]], null, true);
-=======
-			$dashboard['pages'] = CDashboardHelper::preparePages(
-				CDashboardHelper::prepareWidgetsAndForms($dashboard['pages'], null), $dashboard['pages'], false
-			);
->>>>>>> c94b1779
+			$dashboard['pages'] = CDashboardHelper::preparePages($dashboard['pages'], null, false);
 		}
 		else {
 			$error = _('No permissions to referred object or it does not exist!');
