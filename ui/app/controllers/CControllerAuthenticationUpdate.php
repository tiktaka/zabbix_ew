<?php
/*
** Zabbix
** Copyright (C) 2001-2024 Zabbix SIA
**
** This program is free software; you can redistribute it and/or modify
** it under the terms of the GNU General Public License as published by
** the Free Software Foundation; either version 2 of the License, or
** (at your option) any later version.
**
** This program is distributed in the hope that it will be useful,
** but WITHOUT ANY WARRANTY; without even the implied warranty of
** MERCHANTABILITY or FITNESS FOR A PARTICULAR PURPOSE. See the
** GNU General Public License for more details.
**
** You should have received a copy of the GNU General Public License
** along with this program; if not, write to the Free Software
** Foundation, Inc., 51 Franklin Street, Fifth Floor, Boston, MA  02110-1301, USA.
**/


class CControllerAuthenticationUpdate extends CController {

	/**
	 * @var CControllerResponseRedirect
	 */
	private $response;

	private const PROVISION_ENABLED_FIELDS = ['group_basedn', 'group_member', 'group_membership',  'group_name',
		'user_username', 'user_lastname', 'uer_ref_attr', 'provision_groups', 'provision_media'
	];

	protected function init() {
		$this->response = new CControllerResponseRedirect((new CUrl('zabbix.php'))
			->setArgument('action', 'authentication.edit')
			->getUrl()
		);
	}

	protected function checkInput() {
		global $ALLOW_HTTP_AUTH;

		$fields = [
			'form_refresh' =>					'int32',
			'authentication_type' =>			'in '.ZBX_AUTH_INTERNAL.','.ZBX_AUTH_LDAP,
			'disabled_usrgrpid' =>				'id',
			'ldap_auth_enabled' =>				'in '.ZBX_AUTH_LDAP_DISABLED.','.ZBX_AUTH_LDAP_ENABLED,
			'ldap_servers' =>					'array',
			'ldap_default_row_index' =>			'int32',
			'ldap_case_sensitive' =>			'in '.ZBX_AUTH_CASE_INSENSITIVE.','.ZBX_AUTH_CASE_SENSITIVE,
			'ldap_removed_userdirectoryids' =>	'array_id',
			'ldap_jit_status' =>				'in '.JIT_PROVISIONING_DISABLED.','.JIT_PROVISIONING_ENABLED,
			'jit_provision_interval' =>			'db config.jit_provision_interval|time_unit_year '.implode(':', [SEC_PER_HOUR, 25 * SEC_PER_YEAR]),
			'saml_auth_enabled' =>				'in '.ZBX_AUTH_SAML_DISABLED.','.ZBX_AUTH_SAML_ENABLED,
			'saml_jit_status' =>				'in '.JIT_PROVISIONING_DISABLED.','.JIT_PROVISIONING_ENABLED,
			'idp_entityid' =>					'db userdirectory_saml.idp_entityid',
			'sso_url' =>						'db userdirectory_saml.sso_url',
			'slo_url' =>						'db userdirectory_saml.slo_url',
			'username_attribute' =>				'db userdirectory_saml.username_attribute',
			'sp_entityid' =>					'db userdirectory_saml.sp_entityid',
			'nameid_format' =>					'db userdirectory_saml.nameid_format',
			'sign_messages' =>					'in 0,1',
			'sign_assertions' =>				'in 0,1',
			'sign_authn_requests' =>			'in 0,1',
			'sign_logout_requests' =>			'in 0,1',
			'sign_logout_responses' =>			'in 0,1',
			'encrypt_nameid' =>					'in 0,1',
			'encrypt_assertions' =>				'in 0,1',
			'saml_case_sensitive' =>			'in '.ZBX_AUTH_CASE_INSENSITIVE.','.ZBX_AUTH_CASE_SENSITIVE,
			'saml_provision_status' =>			'in '.JIT_PROVISIONING_DISABLED.','.JIT_PROVISIONING_ENABLED,
			'saml_group_name' =>				'db userdirectory_saml.group_name',
			'saml_user_username' =>				'db userdirectory_saml.user_username',
			'saml_user_lastname' =>				'db userdirectory_saml.user_lastname',
			'saml_provision_groups' =>			'array',
			'saml_provision_media' =>			'array',
			'scim_status' =>					'in '.ZBX_AUTH_SCIM_PROVISIONING_DISABLED.','.ZBX_AUTH_SCIM_PROVISIONING_ENABLED,
			'passwd_min_length' =>				'int32',
			'passwd_check_rules' =>				'array',
			'mfa_status' =>						'in '.MFA_DISABLED.','.MFA_ENABLED,
			'mfa_methods' =>					'array',
			'mfa_default_row_index' =>			'int32',
			'mfa_removed_mfaids' =>				'array_id'
		];

		if ($ALLOW_HTTP_AUTH) {
			$fields += [
				'http_auth_enabled' =>		'in '.ZBX_AUTH_HTTP_DISABLED.','.ZBX_AUTH_HTTP_ENABLED,
				'http_login_form' =>		'in '.ZBX_AUTH_FORM_ZABBIX.','.ZBX_AUTH_FORM_HTTP,
				'http_strip_domains' =>		'db config.http_strip_domains',
				'http_case_sensitive' =>	'in '.ZBX_AUTH_CASE_INSENSITIVE.','.ZBX_AUTH_CASE_SENSITIVE
			];
		}

		$ret = $this->validateInput($fields);

		if ($ret) {
			$ret = $this->validateDefaultAuth() && $this->validateLdap() && $this->validateSamlAuth()
				&& $this->validateMfa();
		}

		if (!$ret) {
			if (CMessageHelper::getTitle() === null) {
				CMessageHelper::setErrorTitle(_('Cannot update authentication'));
			}
			$this->response->setFormData($this->getInputAll());
			$this->setResponse($this->response);
		}

		return $ret;
	}

	/**
	 * Validate default authentication. Do not allow user to change default authentication to LDAP if LDAP is not
	 * configured.
	 *
	 * @return bool
	 */
	private function validateDefaultAuth() {
		$data = [
			'ldap_auth_enabled' => ZBX_AUTH_LDAP_DISABLED,
			'authentication_type' => ZBX_AUTH_INTERNAL
		];
		$this->getInputs($data, array_keys($data));

		$is_valid = ($data['authentication_type'] != ZBX_AUTH_LDAP
				|| $data['ldap_auth_enabled'] == ZBX_AUTH_LDAP_ENABLED);

		if (!$is_valid) {
			error(_s('Incorrect value for field "%1$s": %2$s.', 'authentication_type', _('LDAP is not configured')));
		}

		return $is_valid;
	}

	/**
	 * Validate LDAP settings.
	 *
	 * @return bool
	 */
	private function validateLdap(): bool {
		$ldap_enabled = $this->getInput('ldap_auth_enabled', ZBX_AUTH_LDAP_DISABLED) == ZBX_AUTH_LDAP_ENABLED;
		$ldap_servers = $this->getInput('ldap_servers', []);

		if ($ldap_enabled) {
			$ldap_status = (new CFrontendSetup())->checkPhpLdapModule();

			if ($ldap_status['result'] != CFrontendSetup::CHECK_OK) {
				error($ldap_status['error']);

				return false;
			}
		}

		if ($ldap_servers
				&& (!$this->hasInput('ldap_default_row_index')
					|| !array_key_exists($this->getInput('ldap_default_row_index'), $ldap_servers))) {
			error(_('Default LDAP server must be specified.'));

			return false;
		}

		foreach ($ldap_servers as $ldap_server) {
			if (!array_key_exists('provision_status', $ldap_server)
					|| $ldap_server['provision_status'] != JIT_PROVISIONING_ENABLED) {
				continue;
			}

			if (!array_key_exists('provision_groups', $ldap_server)
					|| !$this->validateProvisionGroups($ldap_server['provision_groups'])) {
				error(_('Invalid LDAP JIT provisioning user group mapping configuration.'));

				return false;
			}

			if (array_key_exists('provision_media', $ldap_server)
					&& !$this->validateProvisionMedia($ldap_server['provision_media'])) {
				error(_('Invalid LDAP JIT provisioning media type mapping configuration.'));

				return false;
			}
		}

		return true;
	}

	/**
	 * Validate SAML authentication settings.
	 *
	 * @return bool
	 */
	private function validateSamlAuth() {
		if ($this->getInput('saml_auth_enabled', ZBX_AUTH_SAML_ENABLED) == ZBX_AUTH_SAML_DISABLED) {
			return true;
		}

		$openssl_status = (new CFrontendSetup())->checkPhpOpenSsl();
		if ($openssl_status['result'] != CFrontendSetup::CHECK_OK) {
			error($openssl_status['error']);

			return false;
		}

		$this->getInputs($saml_fields, [
			'idp_entityid',
			'sso_url',
			'username_attribute',
			'sp_entityid'
		]);

		if ($this->getInput('saml_provision_status', JIT_PROVISIONING_DISABLED) == JIT_PROVISIONING_ENABLED) {
			$saml_fields['saml_group_name'] = $this->getInput('saml_group_name', '');

			if (!$this->validateProvisionGroups($this->getInput('saml_provision_groups', []))) {
				error(_('Invalid SAML JIT provisioning user group mapping configuration.'));

				return false;
			}

			if (!$this->validateProvisionMedia($this->getInput('saml_provision_media', []))) {
				error(_('Invalid SAML JIT provisioning media type mapping configuration.'));

				return false;
			}
		}

		foreach ($saml_fields as $field_name => $field_value) {
			if ($field_value === '') {
				error(_s('Incorrect value for field "%1$s": %2$s.', $field_name, _('cannot be empty')));

				return false;
			}
		}

		return true;
	}

	/**
	 * Validate MFA settings.
	 *
	 * @return bool
	 */
	private function validateMfa(): bool {
		$default_mfa = $this->hasInput('mfa_default_row_index') ? $this->getInput('mfa_default_row_index') : null;
		$error = $this->getInput('mfa_status', MFA_DISABLED) == MFA_ENABLED
			&& !array_key_exists($default_mfa, $this->getInput('mfa_methods', []));

		if ($error) {
			error(_('Default MFA method must be specified.'));
		}

		return !$error;
	}

	/**
	 * Validate is user allowed to change configuration.
	 *
	 * @return bool
	 */
	protected function checkPermissions() {
		return $this->checkAccess(CRoleHelper::UI_ADMINISTRATION_AUTHENTICATION);
	}

	/**
	 * In case of error, convert array back to integer (string) so edit form does not fail.
	 *
	 * @return array
	 */
	public function getInputAll() {
		$input = parent::getInputAll();
		$rules = $input['passwd_check_rules'];
		$input['passwd_check_rules'] = 0x00;

		foreach ($rules as $rule) {
			$input['passwd_check_rules'] |= $rule;
		}

		// CNewValidator thinks int32 must be a string type integer.
		$input['passwd_check_rules'] = (string) $input['passwd_check_rules'];

		return $input;
	}

	protected function doAction() {
		$result = false;

		try {
			DBstart();

			$result = $this->processSamlConfiguration();

			$ldap_userdirectoryid = 0;
			if ($result) {
				$ldap_servers = $this->getInput('ldap_servers', []);

				if ($ldap_servers) {
					$ldap_userdirectoryids = $this->processLdapServers($ldap_servers);
					$ldap_default_row_index = $this->getInput('ldap_default_row_index', 0);

					if (!$ldap_userdirectoryids) {
						$result = false;
					}
					elseif (!array_key_exists($ldap_default_row_index, $ldap_userdirectoryids)) {
						CMessageHelper::setErrorTitle(_('Failed to select default LDAP server.'));
						$result = false;
					}
					else {
						$ldap_userdirectoryid = $ldap_userdirectoryids[$ldap_default_row_index];
					}
				}
			}

			$mfaid = 0;
			if ($result) {
				$mfa_methods = $this->getInput('mfa_methods', []);

				if ($mfa_methods) {
					$mfaids = $this->processMfaMethods($mfa_methods);

					if (!$mfaids) {
						$result = false;
					}
					else {
						$mfaid = $mfaids[$this->getInput('mfa_default_row_index', 0)];
					}
				}
			}

			if ($result) {
				$result = $this->processGeneralAuthenticationSettings($ldap_userdirectoryid, $mfaid);
			}

			if ($result && $this->hasInput('ldap_removed_userdirectoryids')) {
				$result = (bool) API::UserDirectory()->delete($this->getInput('ldap_removed_userdirectoryids'));
			}

			if ($result && $this->hasInput('mfa_removed_mfaids')) {
				$result = (bool) API::Mfa()->delete($this->getInput('mfa_removed_mfaids'));
			}

			if (!$result) {
				throw new Exception();
			}

			$result = DBend(true);
		}
		catch (Exception $e) {
			DBend(false);
		}

		if ($result) {
			CMessageHelper::setSuccessTitle(_('Authentication settings updated'));
		}
		else {
			if (CMessageHelper::getTitle() === null) {
				CMessageHelper::setErrorTitle(_('Cannot update authentication'));
			}
			$this->response->setFormData($this->getInputAll());
		}

		$this->setResponse($this->response);
	}

<<<<<<< HEAD
	private function processGeneralAuthenticationSettings(int $ldap_userdirectoryid): bool {
		global $ALLOW_HTTP_AUTH;

		$auth_params = [
			CAuthenticationHelper::AUTHENTICATION_TYPE,
			CAuthenticationHelper::DISABLED_USER_GROUPID,
			CAuthenticationHelper::LDAP_AUTH_ENABLED,
			CAuthenticationHelper::LDAP_USERDIRECTORYID,
			CAuthenticationHelper::LDAP_CASE_SENSITIVE,
			CAuthenticationHelper::LDAP_JIT_STATUS,
			CAuthenticationHelper::JIT_PROVISION_INTERVAL,
			CAuthenticationHelper::SAML_AUTH_ENABLED,
			CAuthenticationHelper::SAML_JIT_STATUS,
			CAuthenticationHelper::SAML_CASE_SENSITIVE,
			CAuthenticationHelper::PASSWD_MIN_LENGTH,
			CAuthenticationHelper::PASSWD_CHECK_RULES
		];

=======
	private function processGeneralAuthenticationSettings(int $ldap_userdirectoryid, int $mfaid): bool {
>>>>>>> c2c13161
		$fields = [
			'authentication_type' => ZBX_AUTH_INTERNAL,
			'disabled_usrgrpid' => 0,
			'ldap_auth_enabled' => ZBX_AUTH_LDAP_DISABLED,
			'ldap_userdirectoryid' => $ldap_userdirectoryid,
			'saml_auth_enabled' => ZBX_AUTH_SAML_DISABLED,
			'passwd_min_length' => DB::getDefault('config', 'passwd_min_length'),
			'passwd_check_rules' => DB::getDefault('config', 'passwd_check_rules'),
			'mfa_status' => MFA_DISABLED,
			'mfaid' => $mfaid
		];

		if ($ALLOW_HTTP_AUTH) {
			$auth_params = array_merge($auth_params, [
				CAuthenticationHelper::HTTP_AUTH_ENABLED,
				CAuthenticationHelper::HTTP_LOGIN_FORM,
				CAuthenticationHelper::HTTP_STRIP_DOMAINS,
				CAuthenticationHelper::HTTP_CASE_SENSITIVE
			]);

			$fields['http_auth_enabled'] = ZBX_AUTH_HTTP_DISABLED;

			if ($this->getInput('http_auth_enabled', ZBX_AUTH_HTTP_DISABLED) == ZBX_AUTH_HTTP_ENABLED) {
				$fields += [
					'http_case_sensitive' => 0,
					'http_login_form' => 0,
					'http_strip_domains' => ''
				];
			}
		}

		if ($this->getInput('ldap_auth_enabled', ZBX_AUTH_LDAP_DISABLED) == ZBX_AUTH_LDAP_ENABLED) {
			$fields += [
				'ldap_jit_status' => JIT_PROVISIONING_DISABLED,
				'ldap_case_sensitive' => ZBX_AUTH_CASE_INSENSITIVE
			];

			if ($this->getInput('ldap_jit_status', JIT_PROVISIONING_DISABLED) == JIT_PROVISIONING_ENABLED) {
				$fields['jit_provision_interval'] = DB::getDefault('config', 'jit_provision_interval');
			}
		}

		if ($this->getInput('saml_auth_enabled', ZBX_AUTH_SAML_DISABLED) == ZBX_AUTH_SAML_ENABLED) {
			$fields += [
				'saml_case_sensitive' => ZBX_AUTH_CASE_INSENSITIVE,
				'saml_jit_status' => JIT_PROVISIONING_DISABLED
			];
		}

<<<<<<< HEAD
=======
		$auth_params = [
			CAuthenticationHelper::AUTHENTICATION_TYPE,
			CAuthenticationHelper::DISABLED_USER_GROUPID,
			CAuthenticationHelper::HTTP_AUTH_ENABLED,
			CAuthenticationHelper::HTTP_LOGIN_FORM,
			CAuthenticationHelper::HTTP_STRIP_DOMAINS,
			CAuthenticationHelper::HTTP_CASE_SENSITIVE,
			CAuthenticationHelper::LDAP_AUTH_ENABLED,
			CAuthenticationHelper::LDAP_USERDIRECTORYID,
			CAuthenticationHelper::LDAP_CASE_SENSITIVE,
			CAuthenticationHelper::LDAP_JIT_STATUS,
			CAuthenticationHelper::JIT_PROVISION_INTERVAL,
			CAuthenticationHelper::SAML_AUTH_ENABLED,
			CAuthenticationHelper::SAML_JIT_STATUS,
			CAuthenticationHelper::SAML_CASE_SENSITIVE,
			CAuthenticationHelper::PASSWD_MIN_LENGTH,
			CAuthenticationHelper::PASSWD_CHECK_RULES,
			CAuthenticationHelper::MFA_STATUS,
			CAuthenticationHelper::MFAID
		];

>>>>>>> c2c13161
		$auth = [];
		foreach ($auth_params as $param) {
			$auth[$param] = CAuthenticationHelper::get($param);
		}

		$data = $fields + $auth;
		$this->getInputs($data, array_keys($fields));

		$rules = $data['passwd_check_rules'];
		$data['passwd_check_rules'] = 0x00;

		foreach ($rules as $rule) {
			$data['passwd_check_rules'] |= $rule;
		}

		$data = array_diff_assoc($data, $auth);
		$result = true;

		if ($data) {
			$result = (bool) API::Authentication()->update($data);

			if ($result && array_key_exists('authentication_type', $data)) {
				$this->invalidateSessions();
			}
		}

		return $result;
	}

	/**
	 * Updates existing LDAP servers, creates new ones, removes deleted ones.
	 *
	 * @param array $ldap_servers
	 *
	 * @return array
	 */
	private function processLdapServers(array $ldap_servers): array {
		$ins_ldap_servers = [];
		$upd_ldap_servers = [];
		$userdirectoryid_map = [];

		foreach ($ldap_servers as $row_index => $ldap_server) {
			if (!array_key_exists('provision_status', $ldap_server)
					|| $ldap_server['provision_status'] != JIT_PROVISIONING_ENABLED) {
				$ldap_server = array_diff_key($ldap_server, array_flip(self::PROVISION_ENABLED_FIELDS));
			}

			if (array_key_exists('userdirectoryid', $ldap_server)) {
				$userdirectoryid_map[$row_index] = $ldap_server['userdirectoryid'];
				$upd_ldap_servers[] = $ldap_server;
			}
			else {
				$userdirectoryid_map[$row_index] = null;
				$ins_ldap_servers[] = ['idp_type' => IDP_TYPE_LDAP] + $ldap_server;
			}
		}

		$result = $upd_ldap_servers ? API::UserDirectory()->update($upd_ldap_servers) : [];
		$result = $result !== false && $ins_ldap_servers ? API::UserDirectory()->create($ins_ldap_servers) : $result;

		if ($result) {
			foreach ($userdirectoryid_map as $row_index => $userdirectoryid) {
				if ($userdirectoryid === null) {
					$userdirectoryid_map[$row_index] = array_shift($result['userdirectoryids']);
				}
			}

			return $userdirectoryid_map;
		}
		else {
			return [];
		}
	}

	/**
	 * Updates existing MFA methods, creates new ones, removes deleted ones.
	 *
	 * @param array $mfa_methods
	 *
	 * @return array
	 */
	private function processMfaMethods(array $mfa_methods): array {
		$ins_mfa_methods = [];
		$upd_mfa_methods = [];
		$mfaid_map = [];

		foreach ($mfa_methods as $row_index => $mfa_method) {
			if (array_key_exists('mfaid', $mfa_method)) {
				$mfaid_map[$row_index] = $mfa_method['mfaid'];
				$upd_mfa_methods[] = $mfa_method;
			}
			else {
				$mfaid_map[$row_index] = null;
				$ins_mfa_methods[] = $mfa_method;
			}
		}

		$result = $upd_mfa_methods ? API::Mfa()->update($upd_mfa_methods) : [];
		$result = ($result !== false && $ins_mfa_methods) ? API::Mfa()->create($ins_mfa_methods) : $result;

		if (!$result) {
			return [];
		}

		if ($ins_mfa_methods) {
			foreach ($mfaid_map as $row_index => $mfaid) {
				if ($mfaid === null) {
					$mfaid_map[$row_index] = array_shift($result['mfaids']);
				}
			}
		}

		return $mfaid_map;
	}

	/**
	 * Retrieves SAML configuration fields and creates or updates SAML configuration.
	 *
	 * @return bool
	 */
	private function processSamlConfiguration(): bool {
		if ($this->getInput('saml_auth_enabled', ZBX_AUTH_SAML_DISABLED) != ZBX_AUTH_SAML_ENABLED) {
			return true;
		}

		$saml_data = [
			'idp_entityid' => '',
			'sso_url' => '',
			'slo_url' => '',
			'username_attribute' => '',
			'sp_entityid' => '',
			'nameid_format' => '',
			'sign_messages' => 0,
			'sign_assertions' => 0,
			'sign_authn_requests' => 0,
			'sign_logout_requests' => 0,
			'sign_logout_responses' => 0,
			'encrypt_nameid' => 0,
			'encrypt_assertions' => 0,
			'provision_status' => JIT_PROVISIONING_DISABLED,
			'scim_status' => ZBX_AUTH_SCIM_PROVISIONING_DISABLED
		];
		$this->getInputs($saml_data, array_keys($saml_data));

		if ($this->getInput('saml_provision_status', JIT_PROVISIONING_DISABLED) == JIT_PROVISIONING_ENABLED) {
			$provisioning_fields = [
				'saml_provision_status' => JIT_PROVISIONING_ENABLED,
				'saml_group_name' => '',
				'saml_user_username' => '',
				'saml_user_lastname' => '',
				'saml_provision_groups' => [],
				'saml_provision_media' => []
			];
			$this->getInputs($provisioning_fields, array_keys($provisioning_fields));
			$provisioning_fields = CArrayHelper::renameKeys($provisioning_fields, [
				'saml_group_name' => 'group_name',
				'saml_user_username' => 'user_username',
				'saml_user_lastname' => 'user_lastname',
				'saml_provision_status' => 'provision_status',
				'saml_provision_groups' => 'provision_groups',
				'saml_provision_media' => 'provision_media'
			]);
			$saml_data = array_merge($saml_data, $provisioning_fields);
		}

		$db_saml = API::UserDirectory()->get([
			'output' => ['userdirectoryid'],
			'filter' => ['idp_type' => IDP_TYPE_SAML]
		]);

		if ($db_saml) {
			$result = API::UserDirectory()->update(['userdirectoryid' => $db_saml[0]['userdirectoryid']] + $saml_data);
		}
		else {
			$result = API::UserDirectory()->create($saml_data + ['idp_type' => IDP_TYPE_SAML]);
		}

		return $result !== false;
	}

	/**
	 * Mark all active GROUP_GUI_ACCESS_INTERNAL sessions, except current user sessions, as ZBX_SESSION_PASSIVE.
	 *
	 * @return bool
	 */
	private function invalidateSessions() {
		$result = true;
		$internal_auth_user_groups = API::UserGroup()->get([
			'output' => [],
			'filter' => [
				'gui_access' => GROUP_GUI_ACCESS_INTERNAL
			],
			'preservekeys' => true
		]);

		$internal_auth_users = API::User()->get([
			'output' => [],
			'usrgrpids' => array_keys($internal_auth_user_groups),
			'preservekeys' => true
		]);
		unset($internal_auth_users[CWebUser::$data['userid']]);

		if ($internal_auth_users) {
			$result = DB::update('sessions', [
				'values' => ['status' => ZBX_SESSION_PASSIVE],
				'where' => ['userid' => array_keys($internal_auth_users)]
			]);
		}

		return $result;
	}

	private function validateProvisionGroups(array $provision_group): bool {
		foreach ($provision_group as $group) {
			if (!is_array($group)) {
				return false;
			}

			if (!array_key_exists('user_groups', $group) || !is_array($group['user_groups'])
					|| !array_key_exists('roleid', $group) || !ctype_digit($group['roleid'])
					|| !array_key_exists('name', $group) || !is_string($group['name']) || $group['name'] === '') {
				return false;
			}
		}

		return true;
	}

	private function validateProvisionMedia(array $provision_media): bool {
		if (!$provision_media) {
			return true;
		}

		foreach ($provision_media as $media) {
			if (!is_array($media)
					|| !array_key_exists('name', $media) || !is_string($media['name']) || $media['name'] === ''
					|| !array_key_exists('attribute', $media) || !is_string($media['attribute'])
					|| $media['attribute'] === ''
					|| !array_key_exists('mediatypeid', $media) || !ctype_digit($media['mediatypeid'])) {
				return false;
			}
		}

		return true;
	}
}<|MERGE_RESOLUTION|>--- conflicted
+++ resolved
@@ -360,86 +360,12 @@
 		$this->setResponse($this->response);
 	}
 
-<<<<<<< HEAD
-	private function processGeneralAuthenticationSettings(int $ldap_userdirectoryid): bool {
+	private function processGeneralAuthenticationSettings(int $ldap_userdirectoryid, int $mfaid): bool {
 		global $ALLOW_HTTP_AUTH;
 
 		$auth_params = [
 			CAuthenticationHelper::AUTHENTICATION_TYPE,
 			CAuthenticationHelper::DISABLED_USER_GROUPID,
-			CAuthenticationHelper::LDAP_AUTH_ENABLED,
-			CAuthenticationHelper::LDAP_USERDIRECTORYID,
-			CAuthenticationHelper::LDAP_CASE_SENSITIVE,
-			CAuthenticationHelper::LDAP_JIT_STATUS,
-			CAuthenticationHelper::JIT_PROVISION_INTERVAL,
-			CAuthenticationHelper::SAML_AUTH_ENABLED,
-			CAuthenticationHelper::SAML_JIT_STATUS,
-			CAuthenticationHelper::SAML_CASE_SENSITIVE,
-			CAuthenticationHelper::PASSWD_MIN_LENGTH,
-			CAuthenticationHelper::PASSWD_CHECK_RULES
-		];
-
-=======
-	private function processGeneralAuthenticationSettings(int $ldap_userdirectoryid, int $mfaid): bool {
->>>>>>> c2c13161
-		$fields = [
-			'authentication_type' => ZBX_AUTH_INTERNAL,
-			'disabled_usrgrpid' => 0,
-			'ldap_auth_enabled' => ZBX_AUTH_LDAP_DISABLED,
-			'ldap_userdirectoryid' => $ldap_userdirectoryid,
-			'saml_auth_enabled' => ZBX_AUTH_SAML_DISABLED,
-			'passwd_min_length' => DB::getDefault('config', 'passwd_min_length'),
-			'passwd_check_rules' => DB::getDefault('config', 'passwd_check_rules'),
-			'mfa_status' => MFA_DISABLED,
-			'mfaid' => $mfaid
-		];
-
-		if ($ALLOW_HTTP_AUTH) {
-			$auth_params = array_merge($auth_params, [
-				CAuthenticationHelper::HTTP_AUTH_ENABLED,
-				CAuthenticationHelper::HTTP_LOGIN_FORM,
-				CAuthenticationHelper::HTTP_STRIP_DOMAINS,
-				CAuthenticationHelper::HTTP_CASE_SENSITIVE
-			]);
-
-			$fields['http_auth_enabled'] = ZBX_AUTH_HTTP_DISABLED;
-
-			if ($this->getInput('http_auth_enabled', ZBX_AUTH_HTTP_DISABLED) == ZBX_AUTH_HTTP_ENABLED) {
-				$fields += [
-					'http_case_sensitive' => 0,
-					'http_login_form' => 0,
-					'http_strip_domains' => ''
-				];
-			}
-		}
-
-		if ($this->getInput('ldap_auth_enabled', ZBX_AUTH_LDAP_DISABLED) == ZBX_AUTH_LDAP_ENABLED) {
-			$fields += [
-				'ldap_jit_status' => JIT_PROVISIONING_DISABLED,
-				'ldap_case_sensitive' => ZBX_AUTH_CASE_INSENSITIVE
-			];
-
-			if ($this->getInput('ldap_jit_status', JIT_PROVISIONING_DISABLED) == JIT_PROVISIONING_ENABLED) {
-				$fields['jit_provision_interval'] = DB::getDefault('config', 'jit_provision_interval');
-			}
-		}
-
-		if ($this->getInput('saml_auth_enabled', ZBX_AUTH_SAML_DISABLED) == ZBX_AUTH_SAML_ENABLED) {
-			$fields += [
-				'saml_case_sensitive' => ZBX_AUTH_CASE_INSENSITIVE,
-				'saml_jit_status' => JIT_PROVISIONING_DISABLED
-			];
-		}
-
-<<<<<<< HEAD
-=======
-		$auth_params = [
-			CAuthenticationHelper::AUTHENTICATION_TYPE,
-			CAuthenticationHelper::DISABLED_USER_GROUPID,
-			CAuthenticationHelper::HTTP_AUTH_ENABLED,
-			CAuthenticationHelper::HTTP_LOGIN_FORM,
-			CAuthenticationHelper::HTTP_STRIP_DOMAINS,
-			CAuthenticationHelper::HTTP_CASE_SENSITIVE,
 			CAuthenticationHelper::LDAP_AUTH_ENABLED,
 			CAuthenticationHelper::LDAP_USERDIRECTORYID,
 			CAuthenticationHelper::LDAP_CASE_SENSITIVE,
@@ -454,7 +380,55 @@
 			CAuthenticationHelper::MFAID
 		];
 
->>>>>>> c2c13161
+		$fields = [
+			'authentication_type' => ZBX_AUTH_INTERNAL,
+			'disabled_usrgrpid' => 0,
+			'ldap_auth_enabled' => ZBX_AUTH_LDAP_DISABLED,
+			'ldap_userdirectoryid' => $ldap_userdirectoryid,
+			'saml_auth_enabled' => ZBX_AUTH_SAML_DISABLED,
+			'passwd_min_length' => DB::getDefault('config', 'passwd_min_length'),
+			'passwd_check_rules' => DB::getDefault('config', 'passwd_check_rules'),
+			'mfa_status' => MFA_DISABLED,
+			'mfaid' => $mfaid
+		];
+
+		if ($ALLOW_HTTP_AUTH) {
+			$auth_params = array_merge($auth_params, [
+				CAuthenticationHelper::HTTP_AUTH_ENABLED,
+				CAuthenticationHelper::HTTP_LOGIN_FORM,
+				CAuthenticationHelper::HTTP_STRIP_DOMAINS,
+				CAuthenticationHelper::HTTP_CASE_SENSITIVE
+			]);
+
+			$fields['http_auth_enabled'] = ZBX_AUTH_HTTP_DISABLED;
+
+			if ($this->getInput('http_auth_enabled', ZBX_AUTH_HTTP_DISABLED) == ZBX_AUTH_HTTP_ENABLED) {
+				$fields += [
+					'http_case_sensitive' => 0,
+					'http_login_form' => 0,
+					'http_strip_domains' => ''
+				];
+			}
+		}
+
+		if ($this->getInput('ldap_auth_enabled', ZBX_AUTH_LDAP_DISABLED) == ZBX_AUTH_LDAP_ENABLED) {
+			$fields += [
+				'ldap_jit_status' => JIT_PROVISIONING_DISABLED,
+				'ldap_case_sensitive' => ZBX_AUTH_CASE_INSENSITIVE
+			];
+
+			if ($this->getInput('ldap_jit_status', JIT_PROVISIONING_DISABLED) == JIT_PROVISIONING_ENABLED) {
+				$fields['jit_provision_interval'] = DB::getDefault('config', 'jit_provision_interval');
+			}
+		}
+
+		if ($this->getInput('saml_auth_enabled', ZBX_AUTH_SAML_DISABLED) == ZBX_AUTH_SAML_ENABLED) {
+			$fields += [
+				'saml_case_sensitive' => ZBX_AUTH_CASE_INSENSITIVE,
+				'saml_jit_status' => JIT_PROVISIONING_DISABLED
+			];
+		}
+
 		$auth = [];
 		foreach ($auth_params as $param) {
 			$auth[$param] = CAuthenticationHelper::get($param);
