<?php declare(strict_types = 1);

/*
** Zabbix
** Copyright (C) 2001-2020 Zabbix SIA
**
** This program is free software; you can redistribute it and/or modify
** it under the terms of the GNU General Public License as published by
** the Free Software Foundation; either version 2 of the License, or
** (at your option) any later version.
**
** This program is distributed in the hope that it will be useful,
** but WITHOUT ANY WARRANTY; without even the implied warranty of
** MERCHANTABILITY or FITNESS FOR A PARTICULAR PURPOSE. See the
** GNU General Public License for more details.
**
** You should have received a copy of the GNU General Public License
** along with this program; if not, write to the Free Software
** Foundation, Inc., 51 Franklin Street, Fifth Floor, Boston, MA  02110-1301, USA.
**/


/**
 * Base controller for the "Monitoring->Hosts" page and the "Monitoring->Hosts" asynchronous refresh page.
 */
abstract class CControllerHost extends CController {

	// Filter idx prefix.
	const FILTER_IDX = 'web.monitoring.hosts';

	// Filter fields default values.
	const FILTER_FIELDS_DEFAULT = [
		'name' => '',
		'groupids' => [],
		'ip' => '',
		'dns' => '',
		'port' => '',
		'status' => HOST_STATUS_MONITORED,
		'evaltype' => TAG_EVAL_TYPE_AND_OR,
		'tags' => [],
		'severities' => [],
		'show_suppressed' => ZBX_PROBLEM_SUPPRESSED_FALSE,
		'maintenance_status' => HOST_MAINTENANCE_STATUS_ON,
		'page' => null,
		'sort' => 'name',
		'sortorder' => ZBX_SORT_UP
	];

	/**
	 * Get host list results count for passed filter.
	 *
	 * @param array  $filter                        Filter options.
	 * @param string $filter['name']                Filter hosts by name.
	 * @param array  $filter['groupids']            Filter hosts by host groups.
	 * @param string $filter['ip']                  Filter hosts by IP.
	 * @param string $filter['dns']	                Filter hosts by DNS.
	 * @param string $filter['port']                Filter hosts by port.
	 * @param string $filter['status']              Filter hosts by status.
	 * @param string $filter['evaltype']            Filter hosts by tags.
	 * @param string $filter['tags']                Filter hosts by tag names and values.
	 * @param string $filter['severities']          Filter problems on hosts by severities.
	 * @param string $filter['show_suppressed']     Filter supressed problems.
	 * @param int    $filter['maintenance_status']  Filter hosts by maintenance.
	 * @param int    $filter['page']                Page number.
	 *
	 * @return int
	 */
	protected function getCount(array $filter) {
		$child_groups = [];

		if ($filter['groupids']) {
			$filter_groups = API::HostGroup()->get([
				'output' => ['groupid', 'name'],
				'groupids' => $filter['groupids'],
				'preservekeys' => true
			]);

			if ($filter_groups) {
				foreach ($filter_groups as $group) {
					$child_groups[] = $group['name'].'/';
				}
			}
			else {
				$filter['groupids'] = [];
			}
		}

		$groupids = null;

		if ($child_groups) {
			$filter_groups += API::HostGroup()->get([
				'output' => ['groupid'],
				'search' => ['name' => $child_groups],
				'startSearch' => true,
				'searchByAny' => true,
				'preservekeys' => true
			]);

			$groupids = array_keys($filter_groups);
		}

		$config = select_config();

		$count = API::Host()->get([
			'output' => ['hostid', 'name', 'status'],
			'evaltype' => $filter['evaltype'],
			'tags' => $filter['tags'],
			'inheritedTags' => true,
			'groupids' => $groupids,
			'severities' => $filter['severities'] ? $filter['severities'] : null,
			'withProblemsSuppressed' => $filter['severities']
				? (($filter['show_suppressed'] == ZBX_PROBLEM_SUPPRESSED_TRUE) ? null : false)
				: null,
			'search' => [
				'name' => ($filter['name'] === '') ? null : $filter['name'],
				'ip' => ($filter['ip'] === '') ? null : $filter['ip'],
				'dns' => ($filter['dns'] === '') ? null : $filter['dns']
			],
			'filter' => [
				'status' => ($filter['status'] == -1) ? null : $filter['status'],
				'port' => ($filter['port'] === '') ? null : $filter['port'],
				'maintenance_status' => ($filter['maintenance_status'] == HOST_MAINTENANCE_STATUS_ON)
					? null
					: HOST_MAINTENANCE_STATUS_OFF,
			],
			'limit' => $config['search_limit'] + 1,
			'countOutput' => true
		]);

		return $count;
	}

	/**
	 * Prepares the host list based on the given filter and sorting options.
	 *
	 * @param array  $filter                        Filter options.
	 * @param string $filter['name']                Filter hosts by name.
	 * @param array  $filter['groupids']            Filter hosts by host groups.
	 * @param string $filter['ip']                  Filter hosts by IP.
	 * @param string $filter['dns']	                Filter hosts by DNS.
	 * @param string $filter['port']                Filter hosts by port.
	 * @param string $filter['status']              Filter hosts by status.
	 * @param string $filter['evaltype']            Filter hosts by tags.
	 * @param string $filter['tags']                Filter hosts by tag names and values.
	 * @param string $filter['severities']          Filter problems on hosts by severities.
	 * @param string $filter['show_suppressed']     Filter supressed problems.
	 * @param int    $filter['maintenance_status']  Filter hosts by maintenance.
	 * @param int    $filter['page']                Page number.
	 * @param string $filter['sort']                Sorting field.
	 * @param string $filter['sortorder']           Sorting order.
	 *
	 * @return array
	 */
	protected function getData(array $filter): array {
		$child_groups = [];

		if ($filter['groupids']) {
			$filter_groups = API::HostGroup()->get([
				'output' => ['groupid', 'name'],
				'groupids' => $filter['groupids'],
				'preservekeys' => true
			]);

			if ($filter_groups) {
				foreach ($filter_groups as $group) {
					$child_groups[] = $group['name'].'/';
				}
			}
			else {
				$filter['groupids'] = [];
			}
		}

		$groupids = null;

		if ($child_groups) {
			$filter_groups += API::HostGroup()->get([
				'output' => ['groupid'],
				'search' => ['name' => $child_groups],
				'startSearch' => true,
				'searchByAny' => true,
				'preservekeys' => true
			]);

			$groupids = array_keys($filter_groups);
		}
		$limit = CSettingsHelper::get(CSettingsHelper::SEARCH_LIMIT) + 1;
		$hosts = API::Host()->get([
			'output' => ['hostid', 'name', 'status'],
			'evaltype' => $filter['evaltype'],
			'tags' => $filter['tags'],
			'inheritedTags' => true,
			'groupids' => $groupids,
			'severities' => $filter['severities'] ? $filter['severities'] : null,
			'withProblemsSuppressed' => $filter['severities']
				? (($filter['show_suppressed'] == ZBX_PROBLEM_SUPPRESSED_TRUE) ? null : false)
				: null,
			'search' => [
				'name' => ($filter['name'] === '') ? null : $filter['name'],
				'ip' => ($filter['ip'] === '') ? null : $filter['ip'],
				'dns' => ($filter['dns'] === '') ? null : $filter['dns']
			],
			'filter' => [
				'status' => ($filter['status'] == -1) ? null : $filter['status'],
				'port' => ($filter['port'] === '') ? null : $filter['port'],
				'maintenance_status' => ($filter['maintenance_status'] == HOST_MAINTENANCE_STATUS_ON)
					? null
					: HOST_MAINTENANCE_STATUS_OFF,
			],
			'sortfield' => 'name',
			'limit' => $limit,
			'preservekeys' => true
		]);

		// Sort for paging so we know which IDs go to which page.
		CArrayHelper::sort($hosts, [['field' => $filter['sort'], 'order' => $filter['sortorder']]]);

		$view_curl = (new CUrl())->setArgument('action', 'host.view');

		// Split result array and create paging.
		$paging = CPagerHelper::paginate($filter['page'], $hosts, $filter['sortorder'], $view_curl);

		// Get additonal data to limited host amount.
		$hosts = API::Host()->get([
			'output' => ['hostid', 'name', 'status', 'maintenance_status', 'maintenanceid', 'maintenance_type',
				'available', 'snmp_available', 'jmx_available', 'ipmi_available', 'error', 'ipmi_error', 'snmp_error',
				'jmx_error'
			],
			'selectInterfaces' => ['ip', 'dns', 'port', 'main', 'type', 'useip'],
			'selectGraphs' => API_OUTPUT_COUNT,
			'selectScreens' => API_OUTPUT_COUNT,
			'selectHttpTests' => API_OUTPUT_COUNT,
			'selectTags' => ['tag', 'value'],
			'selectInheritedTags' => ['tag', 'value'],
			'hostids' => array_keys($hosts),
			'preservekeys' => true
		]);
		// Re-sort the results again.
		CArrayHelper::sort($hosts, [['field' => $filter['sort'], 'order' => $filter['sortorder']]]);

		$maintenanceids = [];

		// Select triggers and problems to calculate number of problems for each host.
		$triggers = API::Trigger()->get([
			'output' => [],
			'selectHosts' => ['hostid'],
			'hostids' => array_keys($hosts),
			'skipDependent' => true,
			'monitored' => true,
			'preservekeys' => true
		]);

		$problems = API::Problem()->get([
			'output' => ['eventid', 'objectid', 'severity'],
			'objectids' => array_keys($triggers),
			'source' => EVENT_SOURCE_TRIGGERS,
			'object' => EVENT_OBJECT_TRIGGER,
			'suppressed' => ($filter['show_suppressed'] == ZBX_PROBLEM_SUPPRESSED_TRUE) ? null : false
		]);

		// Group all problems per host per severity.
		$host_problems = [];
		foreach ($problems as $problem) {
			foreach ($triggers[$problem['objectid']]['hosts'] as $trigger_host) {
				$host_problems[$trigger_host['hostid']][$problem['severity']][$problem['eventid']] = true;
			}
		}

		foreach ($hosts as &$host) {
			CArrayHelper::sort($host['interfaces'], [['field' => 'main', 'order' => ZBX_SORT_DOWN]]);

			if ($host['status'] == HOST_STATUS_MONITORED && $host['maintenance_status'] == HOST_MAINTENANCE_STATUS_ON) {
				$maintenanceids[$host['maintenanceid']] = true;
			}

			// Fill empty arrays for hosts without problems.
			if (!array_key_exists($host['hostid'], $host_problems)) {
				$host_problems[$host['hostid']] = [];
			}

			// Count the number of problems (as value) per severity (as key).
			for ($severity = TRIGGER_SEVERITY_COUNT - 1; $severity >= TRIGGER_SEVERITY_NOT_CLASSIFIED; $severity--) {
				$host['problem_count'][$severity] = array_key_exists($severity, $host_problems[$host['hostid']])
					? count($host_problems[$host['hostid']][$severity])
					: 0;
			}

			// Merge host tags with template tags, and skip duplicate tags and values.
			if (!$host['inheritedTags']) {
				$tags = $host['tags'];
			}
			elseif (!$host['tags']) {
				$tags = $host['inheritedTags'];
			}
			else {
				$tags = $host['tags'];

				foreach ($host['inheritedTags'] as $template_tag) {
					foreach ($tags as $host_tag) {
						// Skip tags with same name and value.
						if ($host_tag['tag'] === $template_tag['tag']
								&& $host_tag['value'] === $template_tag['value']) {
							continue 2;
						}
					}
					$tags[] = $template_tag;
				}
			}

			$host['tags'] = $tags;
		}
		unset($host);

		$maintenances = [];

		if ($maintenanceids) {
			$maintenances = API::Maintenance()->get([
				'output' => ['name', 'description'],
				'maintenanceids' => array_keys($maintenanceids),
				'preservekeys' => true
			]);
		}

		$tags = makeTags($hosts, true, 'hostid', ZBX_TAG_COUNT_DEFAULT, $filter['tags']);

		foreach ($hosts as &$host) {
			$host['tags'] = $tags[$host['hostid']];
		}
		unset($host);

		return [
			'paging' => $paging,
			'hosts' => $hosts,
<<<<<<< HEAD
			'maintenances' => $maintenances
=======
			'maintenances' => $maintenances,
			'multiselect_hostgroup_data' => $multiselect_hostgroup_data,
			'filter' => $filter
>>>>>>> 30445ccd
		];
	}

	/**
	 * Get additional data for filters. Selected groups for multiselect, etc.
	 *
	 * @param array $filter  Filter fields values array.
	 *
	 * @return array
	 */
	protected function getAdditionalData($filter): array {
		$data = [];

		if ($filter['groupids']) {
			$groups= API::HostGroup()->get([
				'output' => ['groupid', 'name'],
				'groupids' => $filter['groupids']
			]);
			$data['groups_multiselect'] = CArrayHelper::renameObjectsKeys(array_values($groups), ['groupid' => 'id']);
		}

		return $data;
	}
}<|MERGE_RESOLUTION|>--- conflicted
+++ resolved
@@ -331,13 +331,7 @@
 		return [
 			'paging' => $paging,
 			'hosts' => $hosts,
-<<<<<<< HEAD
 			'maintenances' => $maintenances
-=======
-			'maintenances' => $maintenances,
-			'multiselect_hostgroup_data' => $multiselect_hostgroup_data,
-			'filter' => $filter
->>>>>>> 30445ccd
 		];
 	}
 
