<?php
/*
** Zabbix
** Copyright (C) 2001-2021 Zabbix SIA
**
** This program is free software; you can redistribute it and/or modify
** it under the terms of the GNU General Public License as published by
** the Free Software Foundation; either version 2 of the License, or
** (at your option) any later version.
**
** This program is distributed in the hope that it will be useful,
** but WITHOUT ANY WARRANTY; without even the implied warranty of
** MERCHANTABILITY or FITNESS FOR A PARTICULAR PURPOSE. See the
** GNU General Public License for more details.
**
** You should have received a copy of the GNU General Public License
** along with this program; if not, write to the Free Software
** Foundation, Inc., 51 Franklin Street, Fifth Floor, Boston, MA  02110-1301, USA.
**/


class CControllerDashboardView extends CController {

	protected function init() {
		$this->disableSIDValidation();
	}

	protected function checkInput() {
		$fields = [
			'dashboardid' => 'db dashboard.dashboardid',
			'source_dashboardid' => 'db dashboard.dashboardid',
			'hostid' => 'db hosts.hostid',
			'new' => 'in 1',
			'cancel' => 'in 1',
			'from' => 'range_time',
			'to' => 'range_time',
			'service' => 'in 1'
		];

		$ret = $this->validateInput($fields) && $this->validateTimeSelectorPeriod();

		if (!$ret) {
			$this->setResponse(new CControllerResponseFatal());
		}

		return $ret;
	}

	protected function checkPermissions() {
		if (!$this->checkAccess(CRoleHelper::UI_MONITORING_DASHBOARD)) {
			return false;
		}

		if ($this->hasInput('new') || $this->hasInput('source_dashboardid')) {
			return $this->checkAccess(CRoleHelper::ACTIONS_EDIT_DASHBOARDS);
		}

		if ($this->hasInput('hostid')) {
			$hosts = API::Host()->get([
				'output' => [],
				'hostids' => [$this->getInput('hostid')]
			]);

			if (!$hosts) {
				return false;
			}
		}

		return true;
	}

	protected function doAction() {
		[$dashboard, $error] = $this->getDashboard();

		if ($error !== null) {
			$this->setResponse(new CControllerResponseData(['error' => $error]));

			return;
		}

		if ($dashboard === null) {
			$this->setResponse(new CControllerResponseRedirect((new CUrl('zabbix.php'))
				->setArgument('action', 'dashboard.list')
				->setArgument('page', $this->hasInput('cancel') ? CPagerHelper::loadPage('dashboard.list', null) : null)
			));

			return;
		}

<<<<<<< HEAD
		if (!$this->hasInput('service')) {
			$time_selector_options = [
				'profileIdx' => 'web.dashbrd.filter',
				'profileIdx2' => ($dashboard['dashboardid'] !== null) ? $dashboard['dashboardid'] : 0,
				'from' => $this->hasInput('from') ? $this->getInput('from') : null,
				'to' => $this->hasInput('to') ? $this->getInput('to') : null
			];
=======
		$dashboard['can_edit_dashboards'] = $this->checkAccess(CRoleHelper::ACTIONS_EDIT_DASHBOARDS);

		$time_selector_options = [
			'profileIdx' => 'web.dashboard.filter',
			'profileIdx2' => ($dashboard['dashboardid'] !== null) ? $dashboard['dashboardid'] : 0,
			'from' => $this->hasInput('from') ? $this->getInput('from') : null,
			'to' => $this->hasInput('to') ? $this->getInput('to') : null
		];
>>>>>>> 6dee2efd

			updateTimeSelectorPeriod($time_selector_options);
		}

		$data = [
			'dashboard' => $dashboard,
			'widget_defaults' => CWidgetConfig::getDefaults(CWidgetConfig::CONTEXT_DASHBOARD),
<<<<<<< HEAD
			'time_selector' => (!$this->hasInput('service') && CDashboardHelper::hasTimeSelector($dashboard['widgets']))
				? getTimeSelectorPeriod($time_selector_options)
				: null,
			'active_tab' => CProfile::get('web.dashbrd.filter.active', 1),
			'allowed_edit' => CWebUser::checkAccess(CRoleHelper::ACTIONS_EDIT_DASHBOARDS),
			'allowed_view_reports' => CWebUser::checkAccess(CRoleHelper::UI_REPORTS_SCHEDULED_REPORTS),
			'allowed_create_reports' => CWebUser::checkAccess(CRoleHelper::ACTIONS_MANAGE_SCHEDULED_REPORTS)
=======
			'has_time_selector' => CDashboardHelper::hasTimeSelector($dashboard['pages']),
			'time_period' => getTimeSelectorPeriod($time_selector_options),
			'active_tab' => CProfile::get('web.dashboard.filter.active', 1)
>>>>>>> 6dee2efd
		];

		if (self::hasDynamicWidgets($dashboard['pages'])) {
			$hostid = $this->getInput('hostid', CProfile::get('web.dashboard.hostid', 0));

			$hosts = ($hostid != 0)
				? CArrayHelper::renameObjectsKeys(API::Host()->get([
					'output' => ['hostid', 'name'],
					'hostids' => [$hostid]
				]), ['hostid' => 'id'])
				: [];

			$data['dynamic'] = [
				'has_dynamic_widgets' => true,
				'host' => $hosts ? $hosts[0] : null
			];
		}
		else {
			$data['dynamic'] = [
				'has_dynamic_widgets' => false,
				'host' => null
			];
		}

		$response = new CControllerResponseData($data);
		$response->setTitle(_('Dashboard'));
		$this->setResponse($response);
	}

	/**
	 * Get dashboard data from API.
	 *
	 * @return array
	 */
	private function getDashboard() {
		$dashboard = null;
		$error = null;

		if ($this->hasInput('new')) {
			$dashboard = [
				'dashboardid' => null,
				'name' => _('New dashboard'),
				'display_period' => DB::getDefault('dashboard', 'display_period'),
				'auto_start' => DB::getDefault('dashboard', 'auto_start'),
				'editable' => true,
				'pages' => [
					[
						'dashboard_pageid' => null,
						'name' => '',
						'display_period' => 0,
						'widgets' => []
					]
				],
				'owner' => [
					'id' => CWebUser::$data['userid'],
					'name' => CDashboardHelper::getOwnerName(CWebUser::$data['userid'])
				],
				'has_related_reports' => false
			];
		}
		elseif ($this->hasInput('source_dashboardid')) {
			// Clone dashboard and show as new.
			$dashboards = API::Dashboard()->get([
				'output' => ['name', 'private', 'display_period', 'auto_start'],
				'selectPages' => ['dashboard_pageid', 'name', 'display_period', 'widgets'],
				'selectUsers' => ['userid', 'permission'],
				'selectUserGroups' => ['usrgrpid', 'permission'],
				'dashboardids' => [$this->getInput('source_dashboardid')]
			]);

			if ($dashboards) {
				$dashboard = [
					'dashboardid' => null,
					'name' => $dashboards[0]['name'],
					'display_period' => $dashboards[0]['display_period'],
					'auto_start' => $dashboards[0]['auto_start'],
					'editable' => true,
					'pages' => CDashboardHelper::preparePagesForGrid(
						CDashboardHelper::unsetInaccessibleFields($dashboards[0]['pages']), null, true
					),
					'owner' => [
						'id' => CWebUser::$data['userid'],
						'name' => CDashboardHelper::getOwnerName(CWebUser::$data['userid'])
					],
					'sharing' => [
						'private' => $dashboards[0]['private'],
						'users' => $dashboards[0]['users'],
						'userGroups' => $dashboards[0]['userGroups']
					],
					'has_related_reports' => false
				];
			}
			else {
				$error = _('No permissions to referred object or it does not exist!');
			}
		}
		else {
			// Getting existing dashboard.
			$dashboardid = $this->hasInput('dashboardid')
				? $this->getInput('dashboardid')
				: CProfile::get('web.dashboard.dashboardid');

			if ($dashboardid === null && CProfile::get('web.dashboard.list_was_opened') != 1) {
				// Get first available dashboard that user has read permissions.
				$dashboards = API::Dashboard()->get([
					'output' => ['dashboardid'],
					'sortfield' => 'name',
					'limit' => 1
				]);

				if ($dashboards) {
					$dashboardid = $dashboards[0]['dashboardid'];
				}
			}

			if ($dashboardid !== null) {
				$dashboards = API::Dashboard()->get([
					'output' => ['dashboardid', 'name', 'userid', 'display_period', 'auto_start'],
					'selectPages' => ['dashboard_pageid', 'name', 'display_period', 'widgets'],
					'dashboardids' => [$dashboardid],
					'preservekeys' => true
				]);

				if ($dashboards) {
					CDashboardHelper::updateEditableFlag($dashboards);

					$dashboard = array_shift($dashboards);
					$dashboard['pages'] = CDashboardHelper::preparePagesForGrid($dashboard['pages'], null, true);
					$dashboard['owner'] = [
						'id' => $dashboard['userid'],
						'name' => CDashboardHelper::getOwnerName($dashboard['userid'])
					];
<<<<<<< HEAD
					$dashboard['has_related_reports'] = (bool) API::Report()->get([
						'output' => [],
						'filter' => ['dashboardid' => $dashboard['dashboardid']],
						'limit' => 1
					]);

					if (!$this->hasInput('service')) {
						CProfile::update('web.dashbrd.dashboardid', $dashboardid, PROFILE_TYPE_ID);
					}
=======

					CProfile::update('web.dashboard.dashboardid', $dashboardid, PROFILE_TYPE_ID);
>>>>>>> 6dee2efd
				}
				elseif ($this->hasInput('dashboardid')) {
					$error = _('No permissions to referred object or it does not exist!');
				}
				else {
					// In case if previous dashboard is deleted, show dashboard list.
				}
			}
		}

		return [$dashboard, $error];
	}

	/**
	 * Checks, if any of widgets has checked dynamic field.
	 *
	 * @param array $grid_pages
	 *
	 * @static
	 *
	 * @return bool
	 */
	private static function hasDynamicWidgets($grid_pages) {
		foreach ($grid_pages as $page) {
			foreach ($page['widgets'] as $widget) {
				if (array_key_exists('dynamic', $widget['fields']) && $widget['fields']['dynamic'] == 1) {
					return true;
				}
			}
		}

		return false;
	}
}<|MERGE_RESOLUTION|>--- conflicted
+++ resolved
@@ -87,16 +87,9 @@
 			return;
 		}
 
-<<<<<<< HEAD
-		if (!$this->hasInput('service')) {
-			$time_selector_options = [
-				'profileIdx' => 'web.dashbrd.filter',
-				'profileIdx2' => ($dashboard['dashboardid'] !== null) ? $dashboard['dashboardid'] : 0,
-				'from' => $this->hasInput('from') ? $this->getInput('from') : null,
-				'to' => $this->hasInput('to') ? $this->getInput('to') : null
-			];
-=======
 		$dashboard['can_edit_dashboards'] = $this->checkAccess(CRoleHelper::ACTIONS_EDIT_DASHBOARDS);
+		$dashboard['allowed_view_reports'] = $this->checkAccess(CRoleHelper::UI_REPORTS_SCHEDULED_REPORTS);
+		$dashboard['allowed_create_reports'] = $this->checkAccess(CRoleHelper::ACTIONS_MANAGE_SCHEDULED_REPORTS);
 
 		$time_selector_options = [
 			'profileIdx' => 'web.dashboard.filter',
@@ -104,27 +97,19 @@
 			'from' => $this->hasInput('from') ? $this->getInput('from') : null,
 			'to' => $this->hasInput('to') ? $this->getInput('to') : null
 		];
->>>>>>> 6dee2efd
-
+
+		if (!$this->hasInput('service')) {
 			updateTimeSelectorPeriod($time_selector_options);
 		}
 
 		$data = [
 			'dashboard' => $dashboard,
 			'widget_defaults' => CWidgetConfig::getDefaults(CWidgetConfig::CONTEXT_DASHBOARD),
-<<<<<<< HEAD
-			'time_selector' => (!$this->hasInput('service') && CDashboardHelper::hasTimeSelector($dashboard['widgets']))
-				? getTimeSelectorPeriod($time_selector_options)
-				: null,
-			'active_tab' => CProfile::get('web.dashbrd.filter.active', 1),
-			'allowed_edit' => CWebUser::checkAccess(CRoleHelper::ACTIONS_EDIT_DASHBOARDS),
-			'allowed_view_reports' => CWebUser::checkAccess(CRoleHelper::UI_REPORTS_SCHEDULED_REPORTS),
-			'allowed_create_reports' => CWebUser::checkAccess(CRoleHelper::ACTIONS_MANAGE_SCHEDULED_REPORTS)
-=======
-			'has_time_selector' => CDashboardHelper::hasTimeSelector($dashboard['pages']),
+			'has_time_selector' => (!$this->hasInput('service')
+				&& CDashboardHelper::hasTimeSelector($dashboard['pages'])
+			),
 			'time_period' => getTimeSelectorPeriod($time_selector_options),
 			'active_tab' => CProfile::get('web.dashboard.filter.active', 1)
->>>>>>> 6dee2efd
 		];
 
 		if (self::hasDynamicWidgets($dashboard['pages'])) {
@@ -257,7 +242,6 @@
 						'id' => $dashboard['userid'],
 						'name' => CDashboardHelper::getOwnerName($dashboard['userid'])
 					];
-<<<<<<< HEAD
 					$dashboard['has_related_reports'] = (bool) API::Report()->get([
 						'output' => [],
 						'filter' => ['dashboardid' => $dashboard['dashboardid']],
@@ -265,12 +249,8 @@
 					]);
 
 					if (!$this->hasInput('service')) {
-						CProfile::update('web.dashbrd.dashboardid', $dashboardid, PROFILE_TYPE_ID);
+						CProfile::update('web.dashboard.dashboardid', $dashboardid, PROFILE_TYPE_ID);
 					}
-=======
-
-					CProfile::update('web.dashboard.dashboardid', $dashboardid, PROFILE_TYPE_ID);
->>>>>>> 6dee2efd
 				}
 				elseif ($this->hasInput('dashboardid')) {
 					$error = _('No permissions to referred object or it does not exist!');
