--- conflicted
+++ resolved
@@ -33,13 +33,9 @@
 
 		if ($ret) {
 			switch ($this->getInput('idx')) {
-<<<<<<< HEAD
 				case 'web.action.list.filter.active':
+				case 'web.actionlog.filter.active':
 				case 'web.auditacts.filter.active':
-=======
-				case 'web.actionconf.filter.active':
-				case 'web.actionlog.filter.active':
->>>>>>> b8ae5e4d
 				case 'web.auditlog.filter.active':
 				case 'web.avail_report.filter.active':
 				case 'web.charts.filter.active':
