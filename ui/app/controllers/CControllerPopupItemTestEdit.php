--- conflicted
+++ resolved
@@ -280,27 +280,23 @@
 					continue;
 				}
 
-<<<<<<< HEAD
-				$texts_having_macros = [];
-
-				foreach ($inputs[$field] as $entry) {
-					if (strpos($entry['name'], '{') !== false) {
-						$texts_having_macros[] = $entry['name'];
-					}
-
-					if (strpos($entry['value'], '{') !== false) {
-						$texts_having_macros[] = $entry['value'];
-					}
-				}
-=======
 				$texts_having_macros = array_merge(
 					array_column($inputs[$field], 'name'),
 					array_column($inputs[$field], 'value')
 				);
-				$texts_having_macros = array_filter($texts_having_macros, function($str) {
+				$texts_having_macros = array_filter($texts_having_macros, static function(string $str): bool {
 					return (strstr($str, '{') !== false);
 				});
->>>>>>> 2544947c
+
+				if ($texts_having_macros) {
+					$supported_macros = array_merge_recursive($supported_macros, $macros);
+					$texts_support_macros = array_merge($texts_support_macros, $texts_having_macros);
+					$texts_support_user_macros = array_merge($texts_support_user_macros, $texts_having_macros);
+
+					if ($support_lldmacros) {
+						$texts_support_lld_macros = array_merge($texts_support_lld_macros, $texts_having_macros);
+					}
+				}
 
 				if ($texts_having_macros) {
 					$supported_macros = array_merge_recursive($supported_macros, $macros);
