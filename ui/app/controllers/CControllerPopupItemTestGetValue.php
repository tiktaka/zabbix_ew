--- conflicted
+++ resolved
@@ -164,47 +164,7 @@
 	protected function doAction() {
 		global $ZBX_SERVER, $ZBX_SERVER_PORT;
 
-<<<<<<< HEAD
 		$this->prepareTestData($data);
-=======
-		// Get post data for particular item type.
-		$data = $this->getItemTestProperties($this->getInputAll(), true);
-
-		// Apply effective macros values to properties.
-		$data = $this->resolveItemPropertyMacros($data);
-
-		if ($this->item_type != ITEM_TYPE_CALCULATED) {
-			unset($data['value_type']);
-		}
-		else {
-			$data['host']['hostid'] = $this->getInput('hostid');
-		}
-
-		// Rename fields according protocol.
-		$data = CArrayHelper::renameKeys($data, [
-			'params_ap' => 'params',
-			'params_es' => 'params',
-			'params_f' => 'params',
-			'script' => 'params',
-			'http_username' => 'username',
-			'http_password' => 'password',
-			'http_authtype' => 'authtype',
-			'item_type' => 'type'
-		]);
-
-		// Only non-empty fields need to be sent to server.
-		$data = $this->unsetEmptyValues($data);
-
-		self::transformFields($data);
-
-		/*
-		 * Server will turn off status code check if field value is empty. If field is not present, then server will
-		 * default to check if status code is 200.
-		 */
-		if ($this->item_type == ITEM_TYPE_HTTPAGENT && !array_key_exists('status_codes', $data)) {
-			$data['status_codes'] = '';
-		}
->>>>>>> 119db958
 
 		$server = new CZabbixServer($ZBX_SERVER, $ZBX_SERVER_PORT,
 			timeUnitToSeconds(CSettingsHelper::get(CSettingsHelper::CONNECT_TIMEOUT)),
