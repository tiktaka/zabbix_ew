<?php
/*
** Zabbix
** Copyright (C) 2001-2020 Zabbix SIA
**
** This program is free software; you can redistribute it and/or modify
** it under the terms of the GNU General Public License as published by
** the Free Software Foundation; either version 2 of the License, or
** (at your option) any later version.
**
** This program is distributed in the hope that it will be useful,
** but WITHOUT ANY WARRANTY; without even the implied warranty of
** MERCHANTABILITY or FITNESS FOR A PARTICULAR PURPOSE. See the
** GNU General Public License for more details.
**
** You should have received a copy of the GNU General Public License
** along with this program; if not, write to the Free Software
** Foundation, Inc., 51 Franklin Street, Fifth Floor, Boston, MA  02110-1301, USA.
**/


/**
 * Controller to perform 'get value from host' action in item test dialog.
 */
class CControllerPopupItemTestGetValue extends CControllerPopupItemTest {

	protected function checkInput() {
		$fields = [
			'authtype'				=> 'in '.implode(',', [HTTPTEST_AUTH_NONE, HTTPTEST_AUTH_BASIC, HTTPTEST_AUTH_NTLM, HTTPTEST_AUTH_KERBEROS, ITEM_AUTHTYPE_PASSWORD, ITEM_AUTHTYPE_PUBLICKEY]),
			'headers'				=> 'array',
			'hostid'				=> 'db hosts.hostid',
			'proxy_hostid'			=> 'id',
			'http_authtype'			=> 'in '.implode(',', [HTTPTEST_AUTH_NONE, HTTPTEST_AUTH_BASIC, HTTPTEST_AUTH_NTLM, HTTPTEST_AUTH_KERBEROS, ITEM_AUTHTYPE_PASSWORD, ITEM_AUTHTYPE_PUBLICKEY]),
			'http_password'			=> 'string',
			'http_proxy'			=> 'string',
			'http_username'			=> 'string',
			'flags'					=> 'in '. implode(',', [ZBX_FLAG_DISCOVERY_NORMAL, ZBX_FLAG_DISCOVERY_RULE, ZBX_FLAG_DISCOVERY_PROTOTYPE, ZBX_FLAG_DISCOVERY_CREATED]),
			'follow_redirects'		=> 'in 0,1',
			'key'					=> 'string',
			'interface'				=> 'array',
			'ipmi_sensor'			=> 'string',
			'item_type'				=> 'required|int32',
			'jmx_endpoint'			=> 'string',
			'macros'				=> 'array',
			'output_format'			=> 'in '.implode(',', [HTTPCHECK_STORE_RAW, HTTPCHECK_STORE_JSON]),
			'params_ap'				=> 'string',
			'params_es'				=> 'string',
			'params_f'				=> 'string',
			'password'				=> 'string',
			'post_type'				=> 'in '.implode(',', [ZBX_POSTTYPE_RAW, ZBX_POSTTYPE_JSON, ZBX_POSTTYPE_XML]),
			'posts'					=> 'string',
			'privatekey'			=> 'string',
			'publickey'				=> 'string',
			'query_fields'			=> 'array',
			'request_method'		=> 'in '.implode(',', [HTTPCHECK_REQUEST_GET, HTTPCHECK_REQUEST_POST, HTTPCHECK_REQUEST_PUT, HTTPCHECK_REQUEST_HEAD]),
			'retrieve_mode'			=> 'in '.implode(',', [HTTPTEST_STEP_RETRIEVE_MODE_CONTENT, HTTPTEST_STEP_RETRIEVE_MODE_HEADERS, HTTPTEST_STEP_RETRIEVE_MODE_BOTH]),
			'snmp_oid'				=> 'string',
			'ssl_cert_file'			=> 'string',
			'ssl_key_file'			=> 'string',
			'ssl_key_password'		=> 'string',
			'status_codes'			=> 'string',
			'test_type'				=> 'required|in '.implode(',', [self::ZBX_TEST_TYPE_ITEM, self::ZBX_TEST_TYPE_ITEM_PROTOTYPE, self::ZBX_TEST_TYPE_LLD]),
			'time_change'			=> 'int32',
			'timeout'				=> 'string',
			'username'				=> 'string',
			'url'					=> 'string',
			'value'					=> 'string',
			'value_type'			=> 'in '.implode(',', [ITEM_VALUE_TYPE_UINT64, ITEM_VALUE_TYPE_FLOAT, ITEM_VALUE_TYPE_STR, ITEM_VALUE_TYPE_LOG, ITEM_VALUE_TYPE_TEXT]),
			'verify_host'			=> 'in 0,1',
			'verify_peer'			=> 'in 0,1'
		];

		$ret = $this->validateInput($fields);

		if ($ret) {
			$testable_item_types = self::getTestableItemTypes($this->getInput('hostid', 0));
			$this->item_type = $this->getInput('item_type');
			$this->preproc_item = self::getPreprocessingItemClassInstance($this->getInput('test_type'));
			$this->is_item_testable = in_array($this->item_type, $testable_item_types);

			if (!$this->is_item_testable) {
				error(_s('Test of "%1$s" items is not supported.', item_type2str($this->item_type)));
				$ret = false;
			}

			// Check if key is valid for item types it's mandatory.
			if ($ret && in_array($this->item_type, $this->item_types_has_key_mandatory)) {
				$key = $this->getInput('key', '');

				/*
				 * VMware and icmpping simple checks are not supported.
				 * This normally cannot be achieved from UI so no need for error message.
				 */
				if ($this->item_type == ITEM_TYPE_SIMPLE
						&& (substr($key, 0, 7) === 'vmware.' || substr($key, 0, 8) === 'icmpping')) {
					$ret = false;
				}
				else {
					$item_key_parser = new CItemKey();

					if ($item_key_parser->parse($key) != CParser::PARSE_SUCCESS) {
						error(_s('Incorrect value for field "%1$s": %2$s.', 'key_', $item_key_parser->getError()));
						$ret = false;
					}
				}
			}

			// Test interface options.
			$interface = $this->getInput('interface', []);

			if (array_key_exists($this->item_type, $this->items_require_interface)) {
				if ($this->items_require_interface[$this->item_type]['address']
						&& (!array_key_exists('address', $interface) || $interface['address'] === '')) {
					error(_s('Incorrect value for field "%1$s": %2$s.', _('Host address'), _('cannot be empty')));
					$ret = false;
				}

				if ($this->items_require_interface[$this->item_type]['port']
						&& (!array_key_exists('port', $interface) || $interface['port'] === '')) {
					error(_s('Incorrect value for field "%1$s": %2$s.', _('Port'), _('cannot be empty')));
					$ret = false;
				}
			}
		}

		if (($messages = getMessages()) !== null) {
			$this->setResponse(
				(new CControllerResponseData([
					'main_block' => json_encode([
						'messages' => $messages->toString(),
						'user' => [
							'debug_mode' => $this->getDebugMode()
						]
					])
				]))->disableView()
			);
			$ret = false;
		}

		return $ret;
	}

	protected function doAction() {
		global $ZBX_SERVER, $ZBX_SERVER_PORT;

		// Get post data for particular item type.
		$data = $this->getItemTestProperties($this->getInputAll());

		// Apply efective macros values to properties.
		$data = $this->resolveItemPropertyMacros($data);

		if ($this->item_type != ITEM_TYPE_AGGREGATE && $this->item_type != ITEM_TYPE_CALCULATED) {
			unset($data['value_type']);
		}

		// Rename fields according protocol.
		$data = CArrayHelper::renameKeys($data, [
			'params_ap' => 'params',
			'params_es' => 'params',
			'params_f' => 'params',
			'http_username' => 'username',
			'http_password' => 'password',
			'http_authtype' => 'authtype',
			'item_type' => 'type'
		]);

		if (array_key_exists('headers', $data)) {
			$data['headers'] = $this->transformHeaderFields($data['headers']);
		}

		if (array_key_exists('query_fields', $data)) {
			$data['query_fields'] = $this->transformQueryFields($data['query_fields']);
		}

		// Only non-empty fields need to be sent to server.
		$data = $this->unsetEmptyValues($data);

		$output = [
			'user' => [
				'debug_mode' => $this->getDebugMode()
			]
		];

		// Send test to be executed on Zabbix server.
<<<<<<< HEAD
		$server = new CZabbixServer($ZBX_SERVER, $ZBX_SERVER_PORT, ZBX_SOCKET_TIMEOUT, ZBX_SOCKET_BYTES_LIMIT);
		$result = $server->testItem($data, CSessionHelper::getId());
=======
		$server = new CZabbixServer($ZBX_SERVER, $ZBX_SERVER_PORT,
			timeUnitToSeconds(CSettingsHelper::get(CSettingsHelper::CONNECT_TIMEOUT)),
			timeUnitToSeconds(CSettingsHelper::get(CSettingsHelper::ITEM_TEST_TIMEOUT)), ZBX_SOCKET_BYTES_LIMIT
		);
		$result = $server->testItem($data, CWebUser::getSessionCookie());
>>>>>>> 12dd3ea3

		// Handle the response.
		if ($result === false) {
			error($server->getError());
		}
		elseif (is_array($result)) {
			if (array_key_exists('result', $result)) {
				$output['prev_value'] = $this->getInput('value', '');
				$output['prev_time'] = $this->getPrevTime();
				$output['value'] = $result['result'];
				$output['eol'] = (strstr($result['result'], "\r\n") === false) ? ZBX_EOL_LF : ZBX_EOL_CRLF;
			}

			if (array_key_exists('error', $result) && $result['error'] !== '') {
				error($result['error']);
			}
		}

		if (($messages = getMessages(false)) !== null) {
			$output['messages'] = $messages->toString();
		}

		$this->setResponse((new CControllerResponseData(['main_block' => json_encode($output)]))->disableView());
	}
}<|MERGE_RESOLUTION|>--- conflicted
+++ resolved
@@ -182,16 +182,11 @@
 		];
 
 		// Send test to be executed on Zabbix server.
-<<<<<<< HEAD
-		$server = new CZabbixServer($ZBX_SERVER, $ZBX_SERVER_PORT, ZBX_SOCKET_TIMEOUT, ZBX_SOCKET_BYTES_LIMIT);
-		$result = $server->testItem($data, CSessionHelper::getId());
-=======
 		$server = new CZabbixServer($ZBX_SERVER, $ZBX_SERVER_PORT,
 			timeUnitToSeconds(CSettingsHelper::get(CSettingsHelper::CONNECT_TIMEOUT)),
 			timeUnitToSeconds(CSettingsHelper::get(CSettingsHelper::ITEM_TEST_TIMEOUT)), ZBX_SOCKET_BYTES_LIMIT
 		);
-		$result = $server->testItem($data, CWebUser::getSessionCookie());
->>>>>>> 12dd3ea3
+		$result = $server->testItem($data, CSessionHelper::getId());
 
 		// Handle the response.
 		if ($result === false) {
