<?php
/*
** Zabbix
** Copyright (C) 2001-2020 Zabbix SIA
**
** This program is free software; you can redistribute it and/or modify
** it under the terms of the GNU General Public License as published by
** the Free Software Foundation; either version 2 of the License, or
** (at your option) any later version.
**
** This program is distributed in the hope that it will be useful,
** but WITHOUT ANY WARRANTY; without even the implied warranty of
** MERCHANTABILITY or FITNESS FOR A PARTICULAR PURPOSE. See the
** GNU General Public License for more details.
**
** You should have received a copy of the GNU General Public License
** along with this program; if not, write to the Free Software
** Foundation, Inc., 51 Franklin Street, Fifth Floor, Boston, MA  02110-1301, USA.
**/


class CControllerGuiUpdate extends CController {

	protected function checkInput() {
		$themes = array_keys(APP::getThemes());
		$fields = [
<<<<<<< HEAD
			'default_theme' =>			'required|in '.implode(',', $themes).'|db config.default_theme',
			'search_limit' =>			'required|db config.search_limit|ge 1|le 999999',
			'max_in_table' =>			'required|db config.max_in_table|ge 1|le 99999',
			'server_check_interval' =>	'required|db config.server_check_interval|in 0,'.SERVER_CHECK_INTERVAL,
			'work_period' =>			'required|db config.work_period|time_periods',
			'show_technical_errors' =>	'db config.show_technical_errors|in 0,1',
			'history_period' =>			'required|db config.history_period',
			'period_default' =>			'required|db config.period_default',
			'max_period' =>				'required|db config.max_period'
=======
			'default_lang' =>			'required|in '.implode(',', array_keys(getLocales())).'|db config.default_lang',
			'default_theme' =>			'required|in '.implode(',', $themes).'|db config.default_theme',
			'search_limit' =>			'required|db config.search_limit|ge 1|le 999999',
			'max_in_table' =>			'required|db config.max_in_table|ge 1|le 99999',
			'server_check_interval' =>	'required|db config.server_check_interval|in 0,'.SERVER_CHECK_INTERVAL
>>>>>>> 2867e92d
		];

		$ret = $this->validateInput($fields);

		if (!$ret) {
			switch ($this->GetValidationError()) {
				case self::VALIDATION_ERROR:
					$response = new CControllerResponseRedirect((new CUrl('zabbix.php'))
						->setArgument('action', 'gui.edit')
						->getUrl()
					);
					$response->setFormData($this->getInputAll());
					$response->setMessageError(_('Cannot update configuration'));
					$this->setResponse($response);
					break;

				case self::VALIDATION_FATAL_ERROR:
					$this->setResponse(new CControllerResponseFatal());
					break;
			}
		}
		else {
			$fields = [
				'history_period' => [
					'min' => SEC_PER_DAY,
					'max' => 7 * SEC_PER_DAY,
					'allow_zero' => false,
					'message' => _('Invalid max history display period: %1$s.')
				],
				'period_default' => [
					'min' => SEC_PER_MIN,
					'max' => 10 * SEC_PER_YEAR,
					'allow_zero' => false,
					'message' => _('Invalid time filter default period: %1$s.')
				],
				'max_period' => [
					'min' => SEC_PER_YEAR,
					'max' => 10 * SEC_PER_YEAR,
					'allow_zero' => false,
					'message' => _('Invalid max period: %1$s.'),
					'with_year' => true
				]
			];

			foreach ($fields as $field => $args) {
				$options = array_key_exists('with_year', $args) ? ['with_year' => true] : [];
				if (!validateTimeUnit($this->getInput($field), $args['min'], $args['max'], $args['allow_zero'],$error,
					$options
				)) {
					$response = new CControllerResponseRedirect((new CUrl('zabbix.php'))
						->setArgument('action', 'gui.edit')
						->getUrl()
					);
					$response->setFormData($this->getInputAll());
					$response->setMessageError(_('Cannot update configuration'));
					$this->setResponse($response);
					error(sprintf($args['message'], $error));

					$ret = false;
					break;
				}
			}
		}

		return $ret;
	}

	protected function checkPermissions() {
		return ($this->getUserType() == USER_TYPE_SUPER_ADMIN);
	}

	protected function doAction() {
<<<<<<< HEAD
		$result = API::Settings()->update([
			CSettingsHelper::DEFAULT_THEME => $this->getInput('default_theme'),
			CSettingsHelper::SEARCH_LIMIT => $this->getInput('search_limit'),
			CSettingsHelper::MAX_IN_TABLE => $this->getInput('max_in_table'),
			CSettingsHelper::SERVER_CHECK_INTERVAL => $this->getInput('server_check_interval'),
			CSettingsHelper::WORK_PERIOD => $this->getInput('work_period'),
			CSettingsHelper::SHOW_TECHNICAL_ERRORS => $this->getInput('show_technical_errors', 0),
			CSettingsHelper::HISTORY_PERIOD => $this->getInput('history_period'),
			CSettingsHelper::PERIOD_DEFAULT => $this->getInput('period_default'),
			CSettingsHelper::MAX_PERIOD => $this->getInput('max_period')
=======
		DBstart();
		$result = update_config([
			'default_lang' => $this->getInput('default_lang'),
			'default_theme' => $this->getInput('default_theme'),
			'search_limit' => $this->getInput('search_limit'),
			'max_in_table' => $this->getInput('max_in_table'),
			'server_check_interval' => $this->getInput('server_check_interval')
>>>>>>> 2867e92d
		]);

		$response = new CControllerResponseRedirect((new CUrl('zabbix.php'))
			->setArgument('action', 'gui.edit')
			->getUrl()
		);

		if ($result) {
			$response->setMessageOk(_('Configuration updated'));
		}
		else {
			$response->setFormData($this->getInputAll());
			$response->setMessageError(_('Cannot update configuration'));
		}

		$this->setResponse($response);
	}
}<|MERGE_RESOLUTION|>--- conflicted
+++ resolved
@@ -24,7 +24,7 @@
 	protected function checkInput() {
 		$themes = array_keys(APP::getThemes());
 		$fields = [
-<<<<<<< HEAD
+			'default_lang' =>			'required|in '.implode(',', array_keys(getLocales())).'|db config.default_lang',
 			'default_theme' =>			'required|in '.implode(',', $themes).'|db config.default_theme',
 			'search_limit' =>			'required|db config.search_limit|ge 1|le 999999',
 			'max_in_table' =>			'required|db config.max_in_table|ge 1|le 99999',
@@ -34,13 +34,6 @@
 			'history_period' =>			'required|db config.history_period',
 			'period_default' =>			'required|db config.period_default',
 			'max_period' =>				'required|db config.max_period'
-=======
-			'default_lang' =>			'required|in '.implode(',', array_keys(getLocales())).'|db config.default_lang',
-			'default_theme' =>			'required|in '.implode(',', $themes).'|db config.default_theme',
-			'search_limit' =>			'required|db config.search_limit|ge 1|le 999999',
-			'max_in_table' =>			'required|db config.max_in_table|ge 1|le 99999',
-			'server_check_interval' =>	'required|db config.server_check_interval|in 0,'.SERVER_CHECK_INTERVAL
->>>>>>> 2867e92d
 		];
 
 		$ret = $this->validateInput($fields);
@@ -113,8 +106,8 @@
 	}
 
 	protected function doAction() {
-<<<<<<< HEAD
 		$result = API::Settings()->update([
+			CSettingsHelper::DEFAULT_LANG => $this->getInput('default_lang'),
 			CSettingsHelper::DEFAULT_THEME => $this->getInput('default_theme'),
 			CSettingsHelper::SEARCH_LIMIT => $this->getInput('search_limit'),
 			CSettingsHelper::MAX_IN_TABLE => $this->getInput('max_in_table'),
@@ -124,15 +117,6 @@
 			CSettingsHelper::HISTORY_PERIOD => $this->getInput('history_period'),
 			CSettingsHelper::PERIOD_DEFAULT => $this->getInput('period_default'),
 			CSettingsHelper::MAX_PERIOD => $this->getInput('max_period')
-=======
-		DBstart();
-		$result = update_config([
-			'default_lang' => $this->getInput('default_lang'),
-			'default_theme' => $this->getInput('default_theme'),
-			'search_limit' => $this->getInput('search_limit'),
-			'max_in_table' => $this->getInput('max_in_table'),
-			'server_check_interval' => $this->getInput('server_check_interval')
->>>>>>> 2867e92d
 		]);
 
 		$response = new CControllerResponseRedirect((new CUrl('zabbix.php'))
