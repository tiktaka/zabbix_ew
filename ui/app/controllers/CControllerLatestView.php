--- conflicted
+++ resolved
@@ -118,10 +118,7 @@
 	}
 
 	protected function doAction(): void {
-<<<<<<< HEAD
 		$inputs = $this->cleanInput($this->getInputAll());
-=======
->>>>>>> eb60e8e2
 		$profile = (new CTabFilterProfile(static::FILTER_IDX, static::FILTER_FIELDS_DEFAULT))
 			->read()
 			->setInput($inputs);
