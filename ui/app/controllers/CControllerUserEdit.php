--- conflicted
+++ resolved
@@ -254,13 +254,11 @@
 			'output' => ['moduleid', 'relative_path', 'status']
 		]);
 
-<<<<<<< HEAD
 		$data['readonly'] = false;
 		if ($data['userdirectoryid'] != 0) {
 			$data['readonly'] = true;
 		}
 
-=======
 		if ($db_modules) {
 			$module_manager = new CModuleManager(APP::getRootDir());
 
@@ -283,7 +281,6 @@
 
 		$data['disabled_moduleids'] = array_column($disabled_modules, 'moduleid', 'moduleid');
 
->>>>>>> 461674a0
 		$data['mediatypes'] = API::MediaType()->get([
 			'output' => ['status'],
 			'preservekeys' => true
