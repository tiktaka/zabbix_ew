--- conflicted
+++ resolved
@@ -151,16 +151,10 @@
 			$actions[] = [', ', HELLIP()];
 		}
 	}
-<<<<<<< HEAD
-	else {
-		$action_links = '';
-	}
-
-	$action_column = (new CCol($action_links))
+
+	$action_column = (new CCol($actions))
 		->addStyle('white-space: normal;')
 		->addClass(ZBX_STYLE_WORDBREAK);
-=======
->>>>>>> 10ecbc48
 
 	$status = (MEDIA_TYPE_STATUS_ACTIVE == $media_type['status'])
 		? (new CLink(_('Enabled')))
@@ -191,14 +185,9 @@
 		(new CCol($name))->addClass(ZBX_STYLE_WORDBREAK),
 		CMediatypeHelper::getMediaTypes($media_type['typeid']),
 		$status,
-<<<<<<< HEAD
+		(new CCol($action_count_total))->addClass(ZBX_STYLE_CELL_WIDTH),
 		$action_column,
 		(new CCol($details))->addClass(ZBX_STYLE_WORDBREAK),
-=======
-		(new CCol($action_count_total))->addClass(ZBX_STYLE_CELL_WIDTH),
-		$actions,
-		$details,
->>>>>>> 10ecbc48
 		$test_link
 	]);
 }
