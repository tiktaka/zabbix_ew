--- conflicted
+++ resolved
@@ -44,9 +44,7 @@
 		(new CTag('tfoot', true))
 			->addItem(
 				(new CCol(
-					(new CSimpleButton(_('Add')))
-						->addClass(ZBX_STYLE_BTN_LINK)
-						->addClass('js-parameter-add')
+					(new CButtonLink(_('Add')))->addClass('js-parameter-add')
 				))->setColSpan(2)
 			)
 	);
@@ -62,16 +60,7 @@
 				->setAttribute('style', 'width: 100%;')
 				->setAttribute('value', '#{value}')
 				->removeId(),
-<<<<<<< HEAD
-			(new CButtonLink(_('Remove')))
-				->addClass('element-table-remove')
-				->onClick('$(this).closest("tr").remove()')
-=======
-			(new CButton('', _('Remove')))
-				->removeId()
-				->addClass(ZBX_STYLE_BTN_LINK)
-				->addClass('js-remove')
->>>>>>> 71c46694
+			(new CButtonLink(_('Remove')))->addClass('js-remove')
 		]))->addClass('form_row')
 	);
 
@@ -222,31 +211,6 @@
 				->setAttribute('style', 'min-width: '.ZBX_TEXTAREA_STANDARD_WIDTH.'px;')
 		))->setId('webhook-parameters')
 	])
-<<<<<<< HEAD
-	->setAttribute('style', 'width: 100%;');
-
-foreach ($data['parameters'] as $parameter) {
-	$parameters_table->addRow([
-		(new CTextBox('parameters[name][]', $parameter['name'], false, DB::getFieldLength('script_param', 'name')))
-			->setAttribute('style', 'width: 100%;')
-			->removeId(),
-		(new CTextBox('parameters[value][]', $parameter['value'], false, DB::getFieldLength('script_param', 'value')))
-			->setAttribute('style', 'width: 100%;')
-			->removeId(),
-		(new CButtonLink(_('Remove')))
-			->addClass('element-table-remove')
-			->onClick('$(this).closest("tr").remove()')
-	], 'form_row');
-}
-
-$parameters_table->addRow([
-	(new CButton('parameter_add', _('Add')))
-		->addClass(ZBX_STYLE_BTN_LINK)
-		->addClass('element-table-add')
-]);
-=======
->>>>>>> 71c46694
-
 	->addItem([
 		(new CLabel(_('URL'), 'url'))
 			->setId('url-label')
