<?php declare(strict_types=0);
/*
** Zabbix
** Copyright (C) 2001-2023 Zabbix SIA
**
** This program is free software; you can redistribute it and/or modify
** it under the terms of the GNU General Public License as published by
** the Free Software Foundation; either version 2 of the License, or
** (at your option) any later version.
**
** This program is distributed in the hope that it will be useful,
** but WITHOUT ANY WARRANTY; without even the implied warranty of
** MERCHANTABILITY or FITNESS FOR A PARTICULAR PURPOSE. See the
** GNU General Public License for more details.
**
** You should have received a copy of the GNU General Public License
** along with this program; if not, write to the Free Software
** Foundation, Inc., 51 Franklin Street, Fifth Floor, Boston, MA  02110-1301, USA.
**/


/**
 * @var CView $this
 * @var array $data
 */

$csrf_token = CCsrfTokenHelper::get('discovery');

// Create form.
$form = (new CForm())
	->addItem((new CVar(CCsrfTokenHelper::CSRF_TOKEN_NAME, $csrf_token))->removeId())
	->setId('discoveryForm')
	->addItem((new CInput('submit', null))->addStyle('display: none;'));

if ($this->data['drule']['druleid'] !== null) {
	$form->addVar('druleid', $this->data['drule']['druleid']);
}

// Create form grid.
$form_grid = (new CFormGrid())
	->addItem([
		(new CLabel(_('Name'), 'name'))->setAsteriskMark(),
		new CFormField(
			(new CTextBox('name', $this->data['drule']['name']))
				->setWidth(ZBX_TEXTAREA_STANDARD_WIDTH)
				->setAriaRequired()
				->setAttribute('autofocus', 'autofocus')
		)
	]);

// Append proxy to form list.
$proxy_select = (new CSelect('proxy_hostid'))
	->setValue($this->data['drule']['proxy_hostid'])
	->setFocusableElementId('label-proxy')
	->addOption(new CSelectOption(0, _('No proxy')));

foreach ($this->data['proxies'] as $proxy) {
	$proxy_select->addOption(new CSelectOption($proxy['proxyid'], $proxy['host']));
}

<<<<<<< HEAD
$discoveryFormList
	->addRow(new CLabel(_('Discovery by proxy'), $proxy_select->getFocusableElementId()), $proxy_select)
	->addRow((new CLabel(_('IP range'), 'iprange'))->setAsteriskMark(),
		(new CTextArea('iprange', $this->data['drule']['iprange'], ['maxlength' => 2048]))
			->setWidth(ZBX_TEXTAREA_STANDARD_WIDTH)
			->setAriaRequired()
	)
	->addRow((new CLabel(_('Update interval'), 'delay'))->setAsteriskMark(),
		(new CTextBox('delay', $data['drule']['delay']))
			->setWidth(ZBX_TEXTAREA_SMALL_WIDTH)
			->setAriaRequired()
	)
	->addRow(new CLabel(_('Maximum concurrent checks'), 'concurrency_max_type'),
		(new CDiv())
			->addClass(ZBX_STYLE_NOWRAP)
			->addItem([
				(new CDiv(
					(new CRadioButtonList('concurrency_max_type', (int) $data['concurrency_max_type']))
						->addValue(_('One'), ZBX_DISCOVERY_CHECKS_ONE)
						->addValue(_('Unlimited'), ZBX_DISCOVERY_CHECKS_UNLIMITED)
						->addValue(_('Custom'), ZBX_DISCOVERY_CHECKS_CUSTOM)
						->setModern()
				))->addClass(ZBX_STYLE_FORM_INPUT_MARGIN),
				(new CNumericBox('concurrency_max', $data['drule']['concurrency_max'], 3, false, false, false))
					->setWidth(ZBX_TEXTAREA_TINY_WIDTH)
					->addClass(ZBX_STYLE_DISPLAY_NONE)
					->setAriaRequired()
			])
	);
=======
$form_grid
	->addItem([
		new CLabel(_('Discovery by proxy'), $proxy_select->getFocusableElementId()),
		new CFormField($proxy_select)
	])
	->addItem([
		(new CLabel(_('IP range'), 'iprange'))->setAsteriskMark(),
		new CFormField(
			(new CTextArea('iprange', $this->data['drule']['iprange'], ['maxlength' => 2048]))
				->addStyle('width: '.ZBX_TEXTAREA_STANDARD_WIDTH.'px')
				->setAriaRequired()
		)
	])
	->addItem([
		(new CLabel(_('Update interval'), 'delay'))->setAsteriskMark(),
		new CFormField(
			(new CTextBox('delay', $data['drule']['delay']))
				->setWidth(ZBX_TEXTAREA_SMALL_WIDTH)
				->setAriaRequired()
		)
	]);
>>>>>>> 88a575ac

$form_grid->addItem([
	(new CLabel(_('Checks'), 'dcheckList'))->setAsteriskMark(),
	(new CFormField(
		(new CTable())
			->setAttribute('style', 'width: 100%;')
			->setHeader([_('Type'), _('Actions')])
			->addItem(
				(new CTag('tfoot', true))
					->addItem(
						(new CCol(
							(new CSimpleButton(_('Add')))
								->setAttribute('data-action', 'add')
								->addClass(ZBX_STYLE_BTN_LINK)
								->addClass('js-check-add')
						))->setColSpan(2)
					)
			)->setId('dcheckListFooter')
	))
		->addClass(ZBX_STYLE_TABLE_FORMS_SEPARATOR)
		->setAttribute('style', 'width: '.ZBX_TEXTAREA_STANDARD_WIDTH.'px;')
		->setId('dcheckList')
]);

// Append uniqueness criteria to form list.
$form_grid->addItem([
	new CLabel(_('Device uniqueness criteria')),
	(new CFormField(
		(new CRadioButtonList('uniqueness_criteria', (int) $this->data['drule']['uniqueness_criteria']))
			->setId('device-uniqueness-list')
			->makeVertical()
			->addValue(_('IP address'), -1, zbx_formatDomId('uniqueness_criteria_ip'))
	))
		->setAttribute('style', 'width: '.ZBX_TEXTAREA_STANDARD_WIDTH.'px;')
		->addClass(ZBX_STYLE_TABLE_FORMS_SEPARATOR)
]);

$uniqueness_template = (new CTemplateTag('unique-row-tmpl'))->addItem(
	(new CListItem([
		(new CInput('radio', 'uniqueness_criteria', '#{dcheckid}'))
			->addClass(ZBX_STYLE_CHECKBOX_RADIO)
			->setId('uniqueness_criteria_#{dcheckid}'),
		(new CLabel([new CSpan(), '#{name}'], 'uniqueness_criteria_#{dcheckid}'))->addClass(ZBX_STYLE_WORDWRAP)
	]))->setId('uniqueness_criteria_row_#{dcheckid}')
);

// Append host source to form list.
$form_grid->addItem([
	new CLabel(_('Host name')),
	(new CFormField(
		(new CRadioButtonList('host_source', (int) $this->data['drule']['host_source']))
			->makeVertical()
			->addValue(_('DNS name'), ZBX_DISCOVERY_DNS, 'host_source_chk_dns')
			->addValue(_('IP address'), ZBX_DISCOVERY_IP, 'host_source_chk_ip')
			->setId('host_source')
	))
		->setAttribute('style', 'width: '.ZBX_TEXTAREA_STANDARD_WIDTH.'px;')
		->addClass(ZBX_STYLE_TABLE_FORMS_SEPARATOR)
]);

$host_source_template = (new CTemplateTag('host-source-row-tmpl'))->addItem(
	(new CListItem([
		(new CInput('radio', 'host_source', '_#{dcheckid}'))
			->addClass(ZBX_STYLE_CHECKBOX_RADIO)
			->setAttribute('data-id', '#{dcheckid}')
			->setId('host_source_#{dcheckid}'),
		(new CLabel([new CSpan(), '#{name}'], 'host_source_#{dcheckid}'))->addClass(ZBX_STYLE_WORDWRAP)
	]))->setId('host_source_row_#{dcheckid}')
);

// Append name source to form list.
$form_grid->addItem([
	new CLabel(_('Visible name')),
	(new CFormField(
		(new CRadioButtonList('name_source', (int) $this->data['drule']['name_source']))
			->makeVertical()
			->addValue(_('Host name'), ZBX_DISCOVERY_UNSPEC, 'name_source_chk_host')
			->addValue(_('DNS name'), ZBX_DISCOVERY_DNS, 'name_source_chk_dns')
			->addValue(_('IP address'), ZBX_DISCOVERY_IP, 'name_source_chk_ip')
			->setId('name_source')
	))
		->setAttribute('style', 'width: '.ZBX_TEXTAREA_STANDARD_WIDTH.'px;')
		->addClass(ZBX_STYLE_TABLE_FORMS_SEPARATOR)
]);

$name_source_template = (new CTemplateTag('name-source-row-tmpl'))->addItem(
	(new CListItem([
		(new CInput('radio', 'name_source', '_#{dcheckid}'))
			->addClass(ZBX_STYLE_CHECKBOX_RADIO)
			->setAttribute('data-id', '#{dcheckid}')
			->setId('name_source_#{dcheckid}'),
		(new CLabel([new CSpan(), '#{name}'], 'name_source_#{dcheckid}'))->addClass(ZBX_STYLE_WORDWRAP)
	]))->setId('name_source_row_#{dcheckid}')
);

$form_grid->addItem([
	new CLabel(_('Enabled'), 'status'),
	new CFormField((new CCheckBox('status', DRULE_STATUS_ACTIVE))
		->setUncheckedValue(DRULE_STATUS_DISABLED)
		->setChecked($this->data['drule']['status'] == DRULE_STATUS_ACTIVE)
	)
]);

$check_template_default = (new CTemplateTag('dcheck-row-tmpl'))->addItem(
	(new CRow([
		(new CCol('#{name}'))
			->addClass(ZBX_STYLE_WORDWRAP)
			->addStyle(ZBX_TEXTAREA_BIG_WIDTH)
			->setId('dcheckCell_#{dcheckid}'),
		new CHorList([
			(new CSimpleButton(_('Edit')))
				->addClass(ZBX_STYLE_BTN_LINK)
				->addClass('js-edit'),
			(new CSimpleButton(_('Remove')))
				->addClass(ZBX_STYLE_BTN_LINK)
				->addClass('js-remove')
		])
	]))
		->setId('dcheckRow_#{dcheckid}')
		->setAttribute('dcheckRow', '#{dcheckid}')
);

$form
	->addItem($form_grid)
	->addItem($check_template_default)
	->addItem($uniqueness_template)
	->addItem($host_source_template)
	->addItem($name_source_template)
	->addItem(
		(new CScriptTag('
			drule_edit_popup.init('.json_encode([
				'druleid' => $data['drule']['druleid'],
				'dchecks' => $data['drule']['dchecks'],
				'drule' => $data['drule']
			], JSON_THROW_ON_ERROR).');
		'))->setOnDocumentReady()
	);

if ($data['drule']['druleid']) {
	$buttons = [
		[
			'title' => _('Update'),
			'keepOpen' => true,
			'isSubmit' => true,
			'action' => 'drule_edit_popup.submit();'
		],
		[
			'title' => _('Clone'),
			'class' => ZBX_STYLE_BTN_ALT,
			'keepOpen' => true,
			'isSubmit' => false,
			'action' => 'drule_edit_popup.clone('.json_encode([
					'title' => _('New discovery rule'),
					'buttons' => [
						[
							'title' => _('Add'),
							'class' => 'js-add',
							'keepOpen' => true,
							'isSubmit' => true,
							'action' => 'drule_edit_popup.submit();'
						],
						[
							'title' => _('Cancel'),
							'class' => ZBX_STYLE_BTN_ALT,
							'cancel' => true,
							'action' => ''
						]
					]
				]).');'
		],
		[
			'title' => _('Delete'),
			'confirmation' => _('Delete discovery rule?'),
			'class' => ZBX_STYLE_BTN_ALT,
			'keepOpen' => true,
			'isSubmit' => false,
			'action' => 'drule_edit_popup.delete();'
		]
	];
}
else {
	$buttons = [
		[
			'title' => _('Add'),
			'class' => 'js-add',
			'keepOpen' => true,
			'isSubmit' => true,
			'action' => 'drule_edit_popup.submit();'
		]
	];
}

$output = [
	'header' => $data['drule']['druleid'] ? _('Discovery rule') : _('New discovery rule'),
	'doc_url' => CDocHelper::getUrl(CDocHelper::DATA_COLLECTION_DISCOVERY_EDIT),
	'body' => $form->toString(),
	'buttons' => $buttons,
	'script_inline' => getPagePostJs().
		$this->readJsFile('configuration.discovery.edit.js.php')
];

if ($data['user']['debug_mode'] == GROUP_DEBUG_MODE_ENABLED) {
	CProfiler::getInstance()->stop();
	$output['debug'] = CProfiler::getInstance()->make()->toString();
}

echo json_encode($output);<|MERGE_RESOLUTION|>--- conflicted
+++ resolved
@@ -1,4 +1,4 @@
-<?php declare(strict_types=0);
+<?php declare(strict_types = 0);
 /*
 ** Zabbix
 ** Copyright (C) 2001-2023 Zabbix SIA
@@ -58,37 +58,6 @@
 	$proxy_select->addOption(new CSelectOption($proxy['proxyid'], $proxy['host']));
 }
 
-<<<<<<< HEAD
-$discoveryFormList
-	->addRow(new CLabel(_('Discovery by proxy'), $proxy_select->getFocusableElementId()), $proxy_select)
-	->addRow((new CLabel(_('IP range'), 'iprange'))->setAsteriskMark(),
-		(new CTextArea('iprange', $this->data['drule']['iprange'], ['maxlength' => 2048]))
-			->setWidth(ZBX_TEXTAREA_STANDARD_WIDTH)
-			->setAriaRequired()
-	)
-	->addRow((new CLabel(_('Update interval'), 'delay'))->setAsteriskMark(),
-		(new CTextBox('delay', $data['drule']['delay']))
-			->setWidth(ZBX_TEXTAREA_SMALL_WIDTH)
-			->setAriaRequired()
-	)
-	->addRow(new CLabel(_('Maximum concurrent checks'), 'concurrency_max_type'),
-		(new CDiv())
-			->addClass(ZBX_STYLE_NOWRAP)
-			->addItem([
-				(new CDiv(
-					(new CRadioButtonList('concurrency_max_type', (int) $data['concurrency_max_type']))
-						->addValue(_('One'), ZBX_DISCOVERY_CHECKS_ONE)
-						->addValue(_('Unlimited'), ZBX_DISCOVERY_CHECKS_UNLIMITED)
-						->addValue(_('Custom'), ZBX_DISCOVERY_CHECKS_CUSTOM)
-						->setModern()
-				))->addClass(ZBX_STYLE_FORM_INPUT_MARGIN),
-				(new CNumericBox('concurrency_max', $data['drule']['concurrency_max'], 3, false, false, false))
-					->setWidth(ZBX_TEXTAREA_TINY_WIDTH)
-					->addClass(ZBX_STYLE_DISPLAY_NONE)
-					->setAriaRequired()
-			])
-	);
-=======
 $form_grid
 	->addItem([
 		new CLabel(_('Discovery by proxy'), $proxy_select->getFocusableElementId()),
@@ -109,8 +78,23 @@
 				->setWidth(ZBX_TEXTAREA_SMALL_WIDTH)
 				->setAriaRequired()
 		)
+	])
+	->addItem([
+		new CLabel(_('Maximum concurrent checks'), 'concurrency_max_type'),
+		(new CFormField([
+			(new CDiv(
+				(new CRadioButtonList('concurrency_max_type', (int) $data['concurrency_max_type']))
+					->addValue(_('One'), ZBX_DISCOVERY_CHECKS_ONE)
+					->addValue(_('Unlimited'), ZBX_DISCOVERY_CHECKS_UNLIMITED)
+					->addValue(_('Custom'), ZBX_DISCOVERY_CHECKS_CUSTOM)
+					->setModern()
+			))->addClass(ZBX_STYLE_FORM_INPUT_MARGIN),
+			(new CNumericBox('concurrency_max', $data['drule']['concurrency_max'], 3, false, false, false))
+				->setWidth(ZBX_TEXTAREA_TINY_WIDTH)
+				->addClass(ZBX_STYLE_DISPLAY_NONE)
+				->setAriaRequired()
+		]))->addClass(ZBX_STYLE_NOWRAP)
 	]);
->>>>>>> 88a575ac
 
 $form_grid->addItem([
 	(new CLabel(_('Checks'), 'dcheckList'))->setAsteriskMark(),
