<?php declare(strict_types = 1);
/*
** Zabbix
** Copyright (C) 2001-2022 Zabbix SIA
**
** This program is free software; you can redistribute it and/or modify
** it under the terms of the GNU General Public License as published by
** the Free Software Foundation; either version 2 of the License, or
** (at your option) any later version.
**
** This program is distributed in the hope that it will be useful,
** but WITHOUT ANY WARRANTY; without even the implied warranty of
** MERCHANTABILITY or FITNESS FOR A PARTICULAR PURPOSE. See the
** GNU General Public License for more details.
**
** You should have received a copy of the GNU General Public License
** along with this program; if not, write to the Free Software
** Foundation, Inc., 51 Franklin Street, Fifth Floor, Boston, MA  02110-1301, USA.
**/


/**
 * @var CView $this
 */
?>

window.service_edit_popup = {
	status_rule_template: null,
	child_template: null,

	serviceid: null,
	children: new Map(),

	create_url: null,
	update_url: null,
	delete_url: null,
	search_limit: null,

	overlay: null,
	dialogue: null,
	form: null,
	footer: null,

	init({serviceid, children, children_problem_tags_html, problem_tags, status_rules, create_url, update_url,
			delete_url, search_limit}) {
		this.initTemplates();

		this.serviceid = serviceid;

		this.create_url = create_url;
		this.update_url = update_url;
		this.delete_url = delete_url;
		this.search_limit = search_limit;

		this.overlay = overlays_stack.getById('service_edit');
		this.dialogue = this.overlay.$dialogue[0];
		this.form = this.overlay.$dialogue.$body[0].querySelector('form');
		this.footer = this.overlay.$dialogue.$footer[0];

		for (const status_rule of status_rules) {
			this.addStatusRule(status_rule);
		}

		for (const service of children) {
			this.children.set(service.serviceid, {
				serviceid: service.serviceid,
				name: service.name,
				problem_tags_html: children_problem_tags_html[service.serviceid]
			});
		}

		this.filterChildren();

		jQuery('#parent_serviceids_')
			.multiSelect('getSelectButton')
			.addEventListener('click', () => {
				this.selectParents();
			});

		const $tags = jQuery(document.getElementById('tags-table'));

		$tags.dynamicRows({template: '#tag-row-tmpl'});
		$tags.on('click', '.element-table-add', () => {
			$tags
				.find('.<?= ZBX_STYLE_TEXTAREA_FLEXIBLE ?>')
				.textareaFlexible();
		});

		// Update form field state according to the form data.

		for (const id of ['advanced_configuration', 'propagation_rule', 'algorithm']) {
			document
				.getElementById(id)
				.addEventListener('change', () => this.update());
		}

		// Setup Problem tags.
		const $problem_tags = jQuery(document.getElementById('problem_tags'));

		$problem_tags.dynamicRows({
			template: '#problem-tag-row-tmpl',
			rows: problem_tags
		});

		$problem_tags.on('tableupdate.dynamicRows', () => this.update());

		document.getElementById('problem_tags').addEventListener('change', () => this.update());

		// Setup Service rules.
		document
			.getElementById('status_rules')
			.addEventListener('click', (e) => {
				if (e.target.classList.contains('js-add')) {
					this.editStatusRule();
				}
				else if (e.target.classList.contains('js-edit')) {
					this.editStatusRule(e.target.closest('tr'));
				}
				else if (e.target.classList.contains('js-remove')) {
					e.target.closest('tr').remove();
				}
			});

		// Setup Child services.
		document
			.getElementById('children-filter')
			.addEventListener('click', (e) => {
				if (e.target.classList.contains('js-filter')) {
					this.filterChildren();
				}
				else if (e.target.classList.contains('js-reset')) {
					document.getElementById('children-filter-name').value = '';
					this.filterChildren();
				}
			});

		document
			.getElementById('children-filter-name')
			.addEventListener('keypress', (e) => {
				if (e.key === 'Enter') {
					this.filterChildren();
					e.preventDefault();
				}
			}, {passive: false});

		document
			.getElementById('children')
			.addEventListener('click', (e) => {
				if (e.target.classList.contains('js-add')) {
					this.selectChildren();
				}
				else if (e.target.classList.contains('js-remove')) {
					this.removeChild(e.target.closest('tr').dataset.serviceid);
				}
			});

		this.update();
	},

	initTemplates() {
		this.status_rule_template = new Template(`
			<tr data-row_index="#{row_index}">
				<td>
					#{*name}
					<input type="hidden" id="status_rules_#{row_index}_new_status" name="status_rules[#{row_index}][new_status]" value="#{new_status}">
					<input type="hidden" id="status_rules_#{row_index}_type" name="status_rules[#{row_index}][type]" value="#{type}">
					<input type="hidden" id="status_rules_#{row_index}_limit_value" name="status_rules[#{row_index}][limit_value]" value="#{limit_value}">
					<input type="hidden" id="status_rules_#{row_index}_limit_status" name="status_rules[#{row_index}][limit_status]" value="#{limit_status}">
				</td>
				<td>
					<ul class="<?= ZBX_STYLE_HOR_LIST ?>">
						<li>
							<button type="button" class="<?= ZBX_STYLE_BTN_LINK ?> js-edit"><?= _('Edit') ?></button>
						</li>
						<li>
							<button type="button" class="<?= ZBX_STYLE_BTN_LINK ?> js-remove"><?= _('Remove') ?></button>
						</li>
					</ul>
				</td>
			</tr>
		`);

		this.child_template = new Template(`
			<tr data-serviceid="#{serviceid}">
				<td class="<?= ZBX_STYLE_WORDWRAP ?>" style="max-width: <?= ZBX_TEXTAREA_BIG_WIDTH ?>px;">#{name}</td>
				<td class="<?= ZBX_STYLE_WORDWRAP ?>">#{*problem_tags_html}</td>
				<td>
					<button type="button" class="<?= ZBX_STYLE_BTN_LINK ?> js-remove"><?= _('Remove') ?></button>
				</td>
			</tr>
		`);
	},

	update() {
		const advanced_configuration = document.getElementById('advanced_configuration').checked;
		const propagation_rule = document.getElementById('propagation_rule').value;

		let has_problem_tags = false;

		for (const problem_tag of document.querySelectorAll('#problem_tags .js-problem-tag-tag')) {
			if (problem_tag.value !== '') {
				has_problem_tags = true;

				break;
			}
		}

		document
			.getElementById('problem_tags')
			.querySelectorAll('.js-problem-tag-input, .element-table-remove, .element-table-add')
			.forEach((element) => {
				element.disabled = this.children.size > 0;
			});

		document.getElementById('algorithm-not-applicable-warning').style.display =
			this.children.size > 0 ? 'none' : '';

		document.getElementById('additional_rules_label').style.display = advanced_configuration ? '' : 'none';
		document.getElementById('additional_rules_field').style.display = advanced_configuration ? '' : 'none';
		document.getElementById('status_propagation_rules_label').style.display = advanced_configuration ? '' : 'none';
		document.getElementById('status_propagation_rules_field').style.display = advanced_configuration ? '' : 'none';
		document.getElementById('status_propagation_value_field').style.display = advanced_configuration ? '' : 'none';
		document.getElementById('weight_label').style.display = advanced_configuration ? '' : 'none';
		document.getElementById('weight_field').style.display = advanced_configuration ? '' : 'none';

		switch (propagation_rule) {
			case '<?= ZBX_SERVICE_STATUS_PROPAGATION_INCREASE ?>':
			case '<?= ZBX_SERVICE_STATUS_PROPAGATION_DECREASE ?>':
				document.getElementById('propagation_value_number').style.display = '';
				document.getElementById('propagation_value_status').style.display = 'none';
				break;

			case '<?= ZBX_SERVICE_STATUS_PROPAGATION_FIXED ?>':
				document.getElementById('propagation_value_number').style.display = 'none';
				document.getElementById('propagation_value_status').style.display = '';
				break;

			default:
				document.getElementById('propagation_value_number').style.display = 'none';
				document.getElementById('propagation_value_status').style.display = 'none';
				document.getElementById('status_propagation_value_field').style.display = 'none';
		}

		document.querySelector('#children .js-add').disabled = has_problem_tags;
	},

	editStatusRule(row = null) {
		let parameters;

		if (row !== null) {
			const row_index = row.dataset.row_index;

			parameters = {
				edit: '1',
				row_index,
				new_status: row.querySelector(`[name="status_rules[${row_index}][new_status]"`).value,
				type: row.querySelector(`[name="status_rules[${row_index}][type]"`).value,
				limit_value: row.querySelector(`[name="status_rules[${row_index}][limit_value]"`).value,
				limit_status: row.querySelector(`[name="status_rules[${row_index}][limit_status]"`).value
			};
		}
		else {
			let row_index = 0;

			while (document.querySelector(`#status_rules [data-row_index="${row_index}"]`) !== null) {
				row_index++;
			}

			parameters = {row_index};
		}

		const overlay = PopUp('popup.service.statusrule.edit', parameters, {dialogue_id: 'service_status_rule_edit'});

		overlay.$dialogue[0].addEventListener('dialogue.submit', (e) => {
			if (row !== null) {
				this.updateStatusRule(row, e.detail)
			}
			else {
				this.addStatusRule(e.detail);
			}
		});
	},

<<<<<<< HEAD
	editTime(row = null) {
		let parameters;

		if (row !== null) {
			const row_index = row.dataset.row_index;

			parameters = {
				edit: '1',
				row_index,
				type: row.querySelector(`[name="times[${row_index}][type]"`).value,
				ts_from: row.querySelector(`[name="times[${row_index}][ts_from]"`).value,
				ts_to: row.querySelector(`[name="times[${row_index}][ts_to]"`).value,
				note: row.querySelector(`[name="times[${row_index}][note]"`).value
			};
		}
		else {
			let row_index = 0;

			while (document.querySelector(`#times [data-row_index="${row_index}"]`) !== null) {
				row_index++;
			}

			parameters = {row_index};
		}

		const overlay = PopUp('popup.service.time.edit', parameters, {dialogue_id: 'service_time_edit'});

		overlay.$dialogue[0].addEventListener('dialogue.submit', (e) => {
			if (row !== null) {
				this.updateTime(row, e.detail)
			}
			else {
				this.addTime(e.detail);
			}
		});
	},

=======
>>>>>>> 11291e26
	addStatusRule(status_rule) {
		document
			.querySelector('#status_rules tbody')
			.insertAdjacentHTML('beforeend', this.status_rule_template.evaluate(status_rule));
	},

	updateStatusRule(row, status_rule) {
		row.insertAdjacentHTML('afterend', this.status_rule_template.evaluate(status_rule));
		row.remove();
	},

	renderChild(service) {
		document
			.querySelector('#children tbody')
			.insertAdjacentHTML('beforeend', this.child_template.evaluate({
				serviceid: service.serviceid,
				name: service.name,
				problem_tags_html: service.problem_tags_html
			}));
	},

	removeChild(serviceid) {
		const child = this.form.querySelector(`#children tbody tr[data-serviceid="${serviceid}"]`);

		if (child !== null) {
			child.remove();
		}

		this.children.delete(serviceid);
		this.updateChildrenFilterStats();
		this.updateTabIndicator();
		this.update();
	},

	removeAllChildren() {
		document.querySelector('#children tbody').innerHTML = '';

		this.children.clear();
		this.updateChildrenFilterStats();
		this.updateTabIndicator();
		this.update();
	},

	filterChildren() {
		const container = document.querySelector('#children tbody');

		container.innerHTML = '';

		const filter_name = document.getElementById('children-filter-name').value.toLowerCase();

		let count = 0;

		for (const service of this.children.values()) {
			if (!service.name.toLowerCase().includes(filter_name)) {
				continue;
			}

			this.renderChild(service);

			if (++count == this.search_limit) {
				break;
			}
		}

		this.updateChildrenFilterStats();
		this.updateTabIndicator();
	},

	updateChildrenFilterStats() {
		const container = document.querySelector('#children tbody');

		const stats_template = <?= json_encode(_('Displaying %1$s of %2$s found')) ?>;

		document.querySelector('#children tfoot .inline-filter-stats').textContent = this.children.size > 0
			? sprintf(stats_template, container.childElementCount, this.children.size)
			: '';
	},

	updateTabIndicator() {
		document
			.querySelector('#children')
			.setAttribute('data-tab-indicator', this.children.size);
	},

	selectChildren() {
		const exclude_serviceids = [];

		if (this.serviceid !== null) {
			exclude_serviceids.push(this.serviceid);
		}

		for (const input of this.form.querySelectorAll('#children tbody input')) {
			exclude_serviceids.push(input.value);
		}

		const overlay = PopUp('popup.services', {
			title: <?= json_encode(_('Add child services')) ?>,
			exclude_serviceids
		}, {dialogue_id: 'services'});

		overlay.$dialogue[0].addEventListener('dialogue.submit', (e) => {
			for (const service of e.detail) {
				if (!this.children.has(service.serviceid)) {
					this.children.set(service.serviceid, service);
					this.renderChild(service);
				}
			}

			this.updateChildrenFilterStats();
			this.updateTabIndicator();
			this.update();
		});
	},

	selectParents() {
		const exclude_serviceids = [];

		if (this.serviceid !== null) {
			exclude_serviceids.push(this.serviceid);
		}

		for (const service of jQuery('#parent_serviceids_').multiSelect('getData')) {
			exclude_serviceids.push(service.id);
		}

		const overlay = PopUp('popup.services', {
			title: <?= json_encode(_('Add parent services')) ?>,
			exclude_serviceids
		}, {dialogue_id: 'services'});

		overlay.$dialogue[0].addEventListener('dialogue.submit', (e) => {
			const data = [];

			for (const service of e.detail) {
				data.push({id: service.serviceid, name: service.name});
			}

			jQuery('#parent_serviceids_').multiSelect('addData', data);
		});
	},

	clone(dialog_title) {
		this.serviceid = null;

		this.removeAllChildren();

		this.overlay.setProperties({title: dialog_title});
		this.overlay.unsetLoading();

		for (const element of this.footer.querySelectorAll('.js-update, .js-clone, .js-delete')) {
			element.classList.add('<?= ZBX_STYLE_DISPLAY_NONE ?>');
		}

		for (const element of this.footer.querySelectorAll('.js-add')) {
			element.classList.remove('<?= ZBX_STYLE_DISPLAY_NONE ?>');
		}
	},

	delete() {
		for (const el of this.form.parentNode.children) {
			if (el.matches('.msg-good, .msg-bad, .msg-warning')) {
				el.parentNode.removeChild(el);
			}
		}

		this.overlay.setLoading();

		const curl = new Curl(this.delete_url);

		fetch(curl.getUrl(), {
			method: 'POST',
			headers: {'Content-Type': 'application/json'},
			body: JSON.stringify({serviceids: [this.serviceid]})
		})
			.then((response) => response.json())
			.then((response) => {
				if ('error' in response) {
					throw {response_error: response.error};
				}

				if ('success' in response) {
					this.dialogue.dispatchEvent(new CustomEvent('dialogue.delete', {
						detail: {
							title: response.success.title,
							messages: ('messages' in response.success) ? response.success.messages : null
						}
					}));
				}
			})
			.catch((error) => {
				this.overlay.unsetLoading();

				let title, messages;

				if (typeof error === 'object' && 'response_error' in error) {
					title = error.response_error.title;
					messages = error.response_error.messages;
				}
				else {
					title = <?= json_encode(_('Unexpected server error.')) ?>;
					messages = [];
				}

				const message_box = makeMessageBox('bad', messages, title, true, false)[0];

				this.form.parentNode.insertBefore(message_box, this.form);
			})
	},

	submit() {
		const fields = getFormFields(this.form);

		if (this.serviceid !== null) {
			fields.serviceid = this.serviceid;
		}

		fields.name = fields.name.trim();
		fields.child_serviceids = [...this.children.keys()];

		if ('tags' in fields) {
			for (const tag of Object.values(fields.tags)) {
				tag.tag = tag.tag.trim();
				tag.value = tag.value.trim();
			}
		}

		if ('problem_tags' in fields) {
			for (const problem_tag of Object.values(fields.problem_tags)) {
				problem_tag.tag = problem_tag.tag.trim();
				problem_tag.value = problem_tag.value.trim();
			}
		}

		for (const el of this.form.parentNode.children) {
			if (el.matches('.msg-good, .msg-bad, .msg-warning')) {
				el.parentNode.removeChild(el);
			}
		}

		this.overlay.setLoading();

		const curl = new Curl(this.serviceid !== null ? this.update_url : this.create_url);

		fetch(curl.getUrl(), {
			method: 'POST',
			headers: {'Content-Type': 'application/json'},
			body: JSON.stringify(fields)
		})
			.then((response) => response.json())
			.then((response) => {
				if ('errors' in response) {
					throw {html_string: response.errors};
				}

				overlayDialogueDestroy(this.overlay.dialogueid);

				this.dialogue.dispatchEvent(new CustomEvent('dialogue.submit', {
					detail: {
						title: response.title,
						messages: ('messages' in response) ? response.messages : null
					}
				}));
			})
			.catch((error) => {
				let message_box;

				if (typeof error === 'object' && 'html_string' in error) {
					message_box =
						new DOMParser().parseFromString(error.html_string, 'text/html').body.firstElementChild;
				}
				else {
					const error = <?= json_encode(_('Unexpected server error.')) ?>;

					message_box = makeMessageBox('bad', [], error, true, false)[0];
				}

				this.form.parentNode.insertBefore(message_box, this.form);
			})
			.finally(() => {
				this.overlay.unsetLoading();
			});
	}
};<|MERGE_RESOLUTION|>--- conflicted
+++ resolved
@@ -281,46 +281,6 @@
 		});
 	},
 
-<<<<<<< HEAD
-	editTime(row = null) {
-		let parameters;
-
-		if (row !== null) {
-			const row_index = row.dataset.row_index;
-
-			parameters = {
-				edit: '1',
-				row_index,
-				type: row.querySelector(`[name="times[${row_index}][type]"`).value,
-				ts_from: row.querySelector(`[name="times[${row_index}][ts_from]"`).value,
-				ts_to: row.querySelector(`[name="times[${row_index}][ts_to]"`).value,
-				note: row.querySelector(`[name="times[${row_index}][note]"`).value
-			};
-		}
-		else {
-			let row_index = 0;
-
-			while (document.querySelector(`#times [data-row_index="${row_index}"]`) !== null) {
-				row_index++;
-			}
-
-			parameters = {row_index};
-		}
-
-		const overlay = PopUp('popup.service.time.edit', parameters, {dialogue_id: 'service_time_edit'});
-
-		overlay.$dialogue[0].addEventListener('dialogue.submit', (e) => {
-			if (row !== null) {
-				this.updateTime(row, e.detail)
-			}
-			else {
-				this.addTime(e.detail);
-			}
-		});
-	},
-
-=======
->>>>>>> 11291e26
 	addStatusRule(status_rule) {
 		document
 			.querySelector('#status_rules tbody')
