--- conflicted
+++ resolved
@@ -84,14 +84,7 @@
 			});
 
 			overlay.$dialogue[0].addEventListener('dialogue.submit', (e) => this.#reload(e.detail.success));
-<<<<<<< HEAD
-			overlay.$dialogue[0].addEventListener('dialogue.create', (e) => this.#reload(e.detail.success));
-			overlay.$dialogue[0].addEventListener('dialogue.update', (e) => this.#reload(e.detail.success));
-			overlay.$dialogue[0].addEventListener('dialogue.delete', (e) => this.#reload(e.detail.success));
-			overlay.$dialogue[0].addEventListener('overlay.close', () => {
-=======
 			overlay.$dialogue[0].addEventListener('dialogue.close', () => {
->>>>>>> ee3fc441
 				history.replaceState({}, '', original_url);
 			});
 		}
