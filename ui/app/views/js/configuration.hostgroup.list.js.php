<?php declare(strict_types = 0);
/*
** Zabbix
** Copyright (C) 2001-2023 Zabbix SIA
**
** This program is free software; you can redistribute it and/or modify
** it under the terms of the GNU General Public License as published by
** the Free Software Foundation; either version 2 of the License, or
** (at your option) any later version.
**
** This program is distributed in the hope that it will be useful,
** but WITHOUT ANY WARRANTY; without even the implied warranty of
** MERCHANTABILITY or FITNESS FOR A PARTICULAR PURPOSE. See the
** GNU General Public License for more details.
**
** You should have received a copy of the GNU General Public License
** along with this program; if not, write to the Free Software
** Foundation, Inc., 51 Franklin Street, Fifth Floor, Boston, MA  02110-1301, USA.
**/


/**
 * @var CView $this
 */
?>

<script>
	const view = {
		enable_url: null,
		disable_url: null,
		delete_url: null,

		init({enable_url, disable_url, delete_url}) {
			this.enable_url = enable_url;
			this.disable_url = disable_url;
			this.delete_url = delete_url;

			this.initActionButtons();
		},

		initActionButtons() {
			document.addEventListener('click', (e) => {
				if (e.target.classList.contains('js-create-hostgroup')) {
					this.edit();
				}
				else if (e.target.classList.contains('js-edit-hostgroup')) {
					e.preventDefault();
					this.edit({groupid: e.target.dataset.groupid});
				}
				else if (e.target.classList.contains('js-massenable-hostgroup')) {
					this.enable(e.target, Object.keys(chkbxRange.getSelectedIds()));
				}
				else if (e.target.classList.contains('js-massdisable-hostgroup')) {
					this.disable(e.target, Object.keys(chkbxRange.getSelectedIds()));
				}
				else if (e.target.classList.contains('js-massdelete-hostgroup')) {
					this.delete(e.target, Object.keys(chkbxRange.getSelectedIds()));
				}
			});
		},

		edit(parameters = {}) {
			const original_url = location.href;
			const overlay = PopUp('popup.hostgroup.edit', parameters, {
				dialogueid: 'hostgroup_edit',
				dialogue_class: 'modal-popup-static',
				prevent_navigation: true
			});

			overlay.$dialogue[0].addEventListener('dialogue.submit', (e) => this._reload(e.detail));
			overlay.$dialogue[0].addEventListener('dialogue.close', () => {
				history.replaceState({}, '', original_url);
			}, {once: true});
		},

		enable(target, groupids) {
			const confirmation =  <?= json_encode(_('Enable selected hosts?')) ?>;

			if (!window.confirm(confirmation)) {
				return;
			}

			this._post(target, groupids, this.enable_url);
		},

		disable(target, groupids) {
			const confirmation = <?= json_encode(_('Disable hosts in the selected host groups?')) ?>;

			if (!window.confirm(confirmation)) {
				return;
			}

			this._post(target, groupids, this.disable_url);
		},

		delete(target, groupids) {
			const confirmation = groupids.length > 1
				? <?= json_encode(_('Delete selected host groups?')) ?>
				: <?= json_encode(_('Delete selected host group?')) ?>;

			if (!window.confirm(confirmation)) {
				return;
			}

			this._post(target, groupids, this.delete_url);
		},

		editHost(e, hostid) {
			e.preventDefault();
			const host_data = {hostid};

			this.openHostPopup(host_data);
		},

		openHostPopup(host_data) {
			const original_url = location.href;
			const overlay = PopUp('popup.host.edit', host_data, {
				dialogueid: 'host_edit',
				dialogue_class: 'modal-popup-large',
				prevent_navigation: true
			});

			overlay.$dialogue[0].addEventListener('dialogue.submit', (e) => this._reload(e.detail.success));
<<<<<<< HEAD
			overlay.$dialogue[0].addEventListener('dialogue.create', (e) => this._reload(e.detail.success));
			overlay.$dialogue[0].addEventListener('dialogue.update', (e) => this._reload(e.detail.success));
			overlay.$dialogue[0].addEventListener('dialogue.delete', (e) => this._reload(e.detail.success));
			overlay.$dialogue[0].addEventListener('overlay.close', () => {
=======
			overlay.$dialogue[0].addEventListener('dialogue.close', () => {
>>>>>>> ee3fc441
				history.replaceState({}, '', original_url);
			});
		},

		editTemplate(parameters) {
			const overlay = PopUp('template.edit', parameters, {
				dialogueid: 'templates-form',
				dialogue_class: 'modal-popup-large',
				prevent_navigation: true
			});

			overlay.$dialogue[0].addEventListener('dialogue.submit', (e) => this._reload(e.detail.success));
		},

		_post(target, groupids, url) {
			target.classList.add('is-loading');

			return fetch(url, {
				method: 'POST',
				headers: {'Content-Type': 'application/json'},
				body: JSON.stringify({groupids})
			})
				.then((response) => response.json())
				.then((response) => {
					if ('error' in response) {
						if ('title' in response.error) {
							postMessageError(response.error.title);
						}

						postMessageDetails('error', response.error.messages);

						uncheckTableRows('hostgroup', response.error.keepids);
					}
					else if ('success' in response) {
						postMessageOk(response.success.title);

						if ('messages' in response.success) {
							postMessageDetails('success', response.success.messages);
						}

						uncheckTableRows('hostgroup');
					}

					location.href = location.href;
				})
				.catch(() => {
					const title = <?= json_encode(_('Unexpected server error.')) ?>;
					const message_box = makeMessageBox('bad', [], title, true, false)[0];

					clearMessages();
					addMessage(message_box);
				})
				.finally(() => {
					target.classList.remove('is-loading');
				});
		},

		_reload(success) {
			uncheckTableRows('hostgroup');
			postMessageOk(success.title);

			if ('messages' in success) {
				postMessageDetails('success', success.messages);
			}

			uncheckTableRows('hostgroup');
			location.href = location.href;
		}
	};
</script><|MERGE_RESOLUTION|>--- conflicted
+++ resolved
@@ -121,14 +121,7 @@
 			});
 
 			overlay.$dialogue[0].addEventListener('dialogue.submit', (e) => this._reload(e.detail.success));
-<<<<<<< HEAD
-			overlay.$dialogue[0].addEventListener('dialogue.create', (e) => this._reload(e.detail.success));
-			overlay.$dialogue[0].addEventListener('dialogue.update', (e) => this._reload(e.detail.success));
-			overlay.$dialogue[0].addEventListener('dialogue.delete', (e) => this._reload(e.detail.success));
-			overlay.$dialogue[0].addEventListener('overlay.close', () => {
-=======
 			overlay.$dialogue[0].addEventListener('dialogue.close', () => {
->>>>>>> ee3fc441
 				history.replaceState({}, '', original_url);
 			});
 		},
