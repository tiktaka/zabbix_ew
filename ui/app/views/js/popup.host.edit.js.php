<?php declare(strict_types = 0);
/*
** Zabbix
** Copyright (C) 2001-2023 Zabbix SIA
**
** This program is free software; you can redistribute it and/or modify
** it under the terms of the GNU General Public License as published by
** the Free Software Foundation; either version 2 of the License, or
** (at your option) any later version.
**
** This program is distributed in the hope that it will be useful,
** but WITHOUT ANY WARRANTY; without even the implied warranty of
** MERCHANTABILITY or FITNESS FOR A PARTICULAR PURPOSE. See the
** GNU General Public License for more details.
**
** You should have received a copy of the GNU General Public License
** along with this program; if not, write to the Free Software
** Foundation, Inc., 51 Franklin Street, Fifth Floor, Boston, MA  02110-1301, USA.
**/


/**
 * @var CView $this
 */
?>

window.host_edit_popup = {
	overlay: null,
	dialogue: null,
	form: null,

	init({popup_url, form_name, host_interfaces, host_is_discovered, warnings}) {
		this.overlay = overlays_stack.getById('host_edit');
		this.dialogue = this.overlay.$dialogue[0];
		this.form = this.overlay.$dialogue.$body[0].querySelector('form');

		history.replaceState({}, '', popup_url);
<<<<<<< HEAD

		host_edit.init({form_name, host_interfaces, host_is_discovered, source_overlay: this.overlay});
=======
		host_edit.init({form_name, host_interfaces, host_is_discovered});
>>>>>>> ee3fc441

		if (warnings.length) {
			const message_box = warnings.length == 1
				? makeMessageBox('warning', warnings, null, true, false)[0]
				: makeMessageBox('warning', warnings,
						<?= json_encode(_('Cloned host parameter values have been modified.')) ?>, true, false
					)[0];

			this.form.parentNode.insertBefore(message_box, this.form);
		}

		this.form.addEventListener('click', (e) => {
			if (e.target.classList.contains('js-edit-linked-template')) {

				this.editTemplate({templateid: e.target.dataset.templateid});
			}
		})

		this.initial_form_fields = getFormFields(this.form);
	},

	editTemplate(parameters) {
		const form_fields = getFormFields(this.form);

		if (JSON.stringify(this.initial_form_fields) !== JSON.stringify(form_fields)) {
			if (!window.confirm(<?= json_encode(_('Any changes made in the current form will be lost.')) ?>)) {
				return;
			}
		}

		overlayDialogueDestroy(this.overlay.dialogueid);

		const overlay = PopUp('template.edit', parameters, {
			dialogueid: 'templates-form',
			dialogue_class: 'modal-popup-large',
			prevent_navigation: true
		});

		overlay.$dialogue[0].addEventListener('dialogue.submit', (e) =>
			this.dialogue.dispatchEvent(new CustomEvent('dialogue.submit', {detail: e.detail}))
		);
	},

	submit() {
		this.removePopupMessages();

		const fields = host_edit.preprocessFormFields(getFormFields(this.form), false);
		const curl = new Curl(this.form.getAttribute('action'));

		fetch(curl.getUrl(), {
			method: 'POST',
			headers: {'Content-Type': 'application/x-www-form-urlencoded; charset=UTF-8'},
			body: urlEncodeData(fields)
		})
			.then((response) => response.json())
			.then((response) => {
				if ('error' in response) {
					throw {error: response.error};
				}

				overlayDialogueDestroy(this.overlay.dialogueid);

				if ('hostid' in fields) {
					this.dialogue.dispatchEvent(new CustomEvent('dialogue.submit', {
						detail: {
							success: response.success
						}
					}));
				}
				else {
					this.dialogue.dispatchEvent(new CustomEvent('dialogue.submit', {
						detail: {
							success: response.success
						}
					}));
				}
			})
			.catch(this.ajaxExceptionHandler)
			.finally(() => {
				this.overlay.unsetLoading();
			});
	},

	clone() {
		this.overlay.setLoading();
		const parameters = host_edit.preprocessFormFields(getFormFields(this.form), true);
		delete parameters.sid;
		parameters.clone = 1;

		PopUp('popup.host.edit', parameters, {
			dialogueid: 'host_edit',
			dialogue_class: 'modal-popup-large',
			prevent_navigation: true
		});
	},

	delete(hostid) {
		this.removePopupMessages();

		const curl = new Curl('zabbix.php');
		curl.setArgument('action', 'host.massdelete');
		curl.setArgument('<?= CCsrfTokenHelper::CSRF_TOKEN_NAME ?>', <?= json_encode(CCsrfTokenHelper::get('host')) ?>);

		fetch(curl.getUrl(), {
			method: 'POST',
			headers: {'Content-Type': 'application/x-www-form-urlencoded; charset=UTF-8'},
			body: urlEncodeData({hostids: [hostid]})
		})
			.then((response) => response.json())
			.then((response) => {
				if ('error' in response) {
					throw {error: response.error};
				}

				overlayDialogueDestroy(this.overlay.dialogueid);

				this.dialogue.dispatchEvent(new CustomEvent('dialogue.submit', {
					detail: {
						success: response.success
					}
				}));
			})
			.catch(this.ajaxExceptionHandler)
			.finally(() => {
				this.overlay.unsetLoading();
			});
	},

	removePopupMessages() {
		for (const el of this.form.parentNode.children) {
			if (el.matches('.msg-good, .msg-bad, .msg-warning')) {
				el.parentNode.removeChild(el);
			}
		}
	},

	ajaxExceptionHandler: (exception) => {
		const form = host_edit_popup.form;

		let title, messages;

		if (typeof exception === 'object' && 'error' in exception) {
			title = exception.error.title;
			messages = exception.error.messages;
		}
		else {
			messages = [<?= json_encode(_('Unexpected server error.')) ?>];
		}

		const message_box = makeMessageBox('bad', messages, title)[0];

		form.parentNode.insertBefore(message_box, form);
	}
};<|MERGE_RESOLUTION|>--- conflicted
+++ resolved
@@ -35,12 +35,8 @@
 		this.form = this.overlay.$dialogue.$body[0].querySelector('form');
 
 		history.replaceState({}, '', popup_url);
-<<<<<<< HEAD
 
 		host_edit.init({form_name, host_interfaces, host_is_discovered, source_overlay: this.overlay});
-=======
-		host_edit.init({form_name, host_interfaces, host_is_discovered});
->>>>>>> ee3fc441
 
 		if (warnings.length) {
 			const message_box = warnings.length == 1
