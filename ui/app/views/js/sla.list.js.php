--- conflicted
+++ resolved
@@ -65,23 +65,13 @@
 					this._disable(e.target, [e.target.dataset.slaid]);
 				}
 				else if (e.target.classList.contains('js-massenable-sla')) {
-<<<<<<< HEAD
-					this.enable(e.target, Object.keys(chkbxRange.getSelectedIds()));
+					this._enable(e.target, Object.keys(chkbxRange.getSelectedIds()));
 				}
 				else if (e.target.classList.contains('js-massdisable-sla')) {
-					this.disable(e.target, Object.keys(chkbxRange.getSelectedIds()));
+					this._disable(e.target, Object.keys(chkbxRange.getSelectedIds()));
 				}
 				else if (e.target.classList.contains('js-massdelete-sla')) {
-					this.delete(e.target, Object.keys(chkbxRange.getSelectedIds()));
-=======
-					this._enable(e.target, Object.values(chkbxRange.getSelectedIds()));
-				}
-				else if (e.target.classList.contains('js-massdisable-sla')) {
-					this._disable(e.target, Object.values(chkbxRange.getSelectedIds()));
-				}
-				else if (e.target.classList.contains('js-massdelete-sla')) {
-					this._delete(e.target, Object.values(chkbxRange.getSelectedIds()));
->>>>>>> d6a482de
+					this._delete(e.target, Object.keys(chkbxRange.getSelectedIds()));
 				}
 			});
 		}
