--- conflicted
+++ resolved
@@ -32,16 +32,10 @@
 		this.form = null;
 	}
 
-<<<<<<< HEAD
-	const url = new Curl('zabbix.php');
-	url.setArgument('action', 'popup.import.compare');
-	url.setArgument('import_overlayid', overlay.dialogueid);
-=======
 	init() {
 		this.overlay = overlays_stack.getById('popup_import');
 		this.dialogue = this.overlay.$dialogue[0];
 		this.form = this.overlay.$dialogue.$body[0].querySelector('form');
->>>>>>> d0205095
 
 		this.warningListeners();
 		this.advancedConfigurationListeners();
@@ -74,14 +68,9 @@
 			.getElementById('update_all')
 			.addEventListener('change', () => { this.toggleCheckboxColumn('update')})
 
-<<<<<<< HEAD
-	const url = new Curl('zabbix.php');
-	url.setArgument('action', 'popup.import');
-=======
 		document
 			.getElementById('create_all')
 			.addEventListener('change', () => { this.toggleCheckboxColumn('create')})
->>>>>>> d0205095
 
 		document
 			.getElementById('delete_all')
