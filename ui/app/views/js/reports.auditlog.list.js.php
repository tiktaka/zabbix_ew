--- conflicted
+++ resolved
@@ -87,25 +87,10 @@
 						AUDIT_RESOURCE_AUTH_TOKEN
 					],
 					AUDIT_ACTION_UPDATE => [
-<<<<<<< HEAD
-						AUDIT_RESOURCE_USER, AUDIT_RESOURCE_ZABBIX_CONFIG,
-						AUDIT_RESOURCE_MEDIA_TYPE, AUDIT_RESOURCE_HOST, AUDIT_RESOURCE_HOST_PROTOTYPE,
-						AUDIT_RESOURCE_ACTION, AUDIT_RESOURCE_GRAPH, AUDIT_RESOURCE_GRAPH_PROTOTYPE,
-						AUDIT_RESOURCE_GRAPH_ELEMENT, AUDIT_RESOURCE_USER_GROUP,
-						AUDIT_RESOURCE_TRIGGER, AUDIT_RESOURCE_TRIGGER_PROTOTYPE, AUDIT_RESOURCE_HOST_GROUP,
-						AUDIT_RESOURCE_ITEM, AUDIT_RESOURCE_ITEM_PROTOTYPE, AUDIT_RESOURCE_IMAGE,
-						AUDIT_RESOURCE_VALUE_MAP, AUDIT_RESOURCE_IT_SERVICE, AUDIT_RESOURCE_MAP, AUDIT_RESOURCE_SCREEN,
-						AUDIT_RESOURCE_SCENARIO, AUDIT_RESOURCE_DISCOVERY_RULE, AUDIT_RESOURCE_SLIDESHOW,
-						AUDIT_RESOURCE_PROXY, AUDIT_RESOURCE_REGEXP, AUDIT_RESOURCE_MAINTENANCE, AUDIT_RESOURCE_SCRIPT,
-						AUDIT_RESOURCE_MACRO, AUDIT_RESOURCE_TEMPLATE, AUDIT_RESOURCE_ICON_MAP,
-						AUDIT_RESOURCE_DASHBOARD, AUDIT_RESOURCE_AUTOREGISTRATION, AUDIT_RESOURCE_MODULE,
-						AUDIT_RESOURCE_SETTINGS, AUDIT_RESOURCE_HOUSEKEEPING, AUDIT_RESOURCE_AUTHENTICATION,
-						AUDIT_RESOURCE_TEMPLATE_DASHBOARD, AUDIT_RESOURCE_AUTH_TOKEN
-=======
 						AUDIT_RESOURCE_USER, AUDIT_RESOURCE_ZABBIX_CONFIG, AUDIT_RESOURCE_MEDIA_TYPE,
 						AUDIT_RESOURCE_HOST, AUDIT_RESOURCE_HOST_PROTOTYPE, AUDIT_RESOURCE_ACTION, AUDIT_RESOURCE_GRAPH,
 						AUDIT_RESOURCE_GRAPH_PROTOTYPE, AUDIT_RESOURCE_GRAPH_ELEMENT, AUDIT_RESOURCE_USER_GROUP,
-						AUDIT_RESOURCE_APPLICATION, AUDIT_RESOURCE_TRIGGER, AUDIT_RESOURCE_TRIGGER_PROTOTYPE,
+						AUDIT_RESOURCE_TRIGGER, AUDIT_RESOURCE_TRIGGER_PROTOTYPE,
 						AUDIT_RESOURCE_HOST_GROUP, AUDIT_RESOURCE_ITEM, AUDIT_RESOURCE_ITEM_PROTOTYPE,
 						AUDIT_RESOURCE_IMAGE, AUDIT_RESOURCE_VALUE_MAP, AUDIT_RESOURCE_IT_SERVICE, AUDIT_RESOURCE_MAP,
 						AUDIT_RESOURCE_SCENARIO, AUDIT_RESOURCE_DISCOVERY_RULE, AUDIT_RESOURCE_PROXY,
@@ -114,7 +99,6 @@
 						AUDIT_RESOURCE_AUTOREGISTRATION, AUDIT_RESOURCE_MODULE, AUDIT_RESOURCE_SETTINGS,
 						AUDIT_RESOURCE_HOUSEKEEPING, AUDIT_RESOURCE_AUTHENTICATION, AUDIT_RESOURCE_TEMPLATE_DASHBOARD,
 						AUDIT_RESOURCE_AUTH_TOKEN
->>>>>>> 02883586
 					],
 					AUDIT_ACTION_DISABLE => [AUDIT_RESOURCE_HOST, AUDIT_RESOURCE_DISCOVERY_RULE],
 					AUDIT_ACTION_ENABLE => [AUDIT_RESOURCE_HOST, AUDIT_RESOURCE_DISCOVERY_RULE],
