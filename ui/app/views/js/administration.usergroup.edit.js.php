--- conflicted
+++ resolved
@@ -27,7 +27,6 @@
 <script type="text/javascript">
 
 	jQuery(function($) {
-<<<<<<< HEAD
 		var $form                                = $('form[name="user_group_form"]'),
 			$new_group_right_table               = $form.find('table#new-group-right-table'),
 			$new_templategroup_right_table       = $form.find('table#new-templategroup-right-table'),
@@ -38,17 +37,8 @@
 			$ms_tag_filter_groups                = $new_tag_filter_table.find('.multiselect'),
 			$ms_group_right_groups               = $new_group_right_table.find('.multiselect'),
 			$ms_templategroup_right_groups       = $new_templategroup_right_table.find('.multiselect'),
-=======
-		var $form                        = $('form[name="user_group_form"]'),
-			$new_group_right_table       = $form.find('table#new-group-right-table'),
-			$group_right_table_container = $form.find('table#group-right-table').parent(),
-			$new_tag_filter_table        = $form.find('table#new-tag-filter-table'),
-			$tag_filter_table_container  = $form.find('table#tag-filter-table').parent(),
-			$ms_tag_filter_groups        = $new_tag_filter_table.find('.multiselect'),
-			$ms_group_right_groups       = $new_group_right_table.find('.multiselect'),
-			$userdirectory               = $form.find('[name="userdirectoryid"]'),
-			$gui_access                  = $form.find('[name="gui_access"]'),
->>>>>>> 7d57d310
+			$userdirectory                       = $form.find('[name="userdirectoryid"]'),
+			$gui_access                          = $form.find('[name="gui_access"]'),
 			timeoutid_new_group_right,
 			timeoutid_new_templategroup_right,
 			timeoutid_new_tag_filter,
