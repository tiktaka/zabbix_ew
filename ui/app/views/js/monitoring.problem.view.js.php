<?php
/*
** Zabbix
** Copyright (C) 2001-2021 Zabbix SIA
**
** This program is free software; you can redistribute it and/or modify
** it under the terms of the GNU General Public License as published by
** the Free Software Foundation; either version 2 of the License, or
** (at your option) any later version.
**
** This program is distributed in the hope that it will be useful,
** but WITHOUT ANY WARRANTY; without even the implied warranty of
** MERCHANTABILITY or FITNESS FOR A PARTICULAR PURPOSE. See the
** GNU General Public License for more details.
**
** You should have received a copy of the GNU General Public License
** along with this program; if not, write to the Free Software
** Foundation, Inc., 51 Franklin Street, Fifth Floor, Boston, MA  02110-1301, USA.
**/


/**
 * @var CView $this
 */

?>
<script>
	const view = {
		refresh_url: null,
		refresh_interval: null,
		filter_defaults: null,
		filter: null,
		global_timerange: null,
		active_filter: null,
		refresh_timer: null,
		filter_counter_fetch: null,

		init({filter_options, refresh_url, refresh_interval, filter_defaults}) {
			this.refresh_url = refresh_url;
			this.refresh_interval = refresh_interval;
			this.filter_defaults = filter_defaults;

			this.initFilter(filter_options);
			this.initAcknowledge();

			$(document).on({
				mouseenter: function() {
					if ($(this)[0].scrollWidth > $(this)[0].offsetWidth) {
						$(this).attr({title: $(this).text()});
					}
				},
				mouseleave: function() {
					if ($(this).is('[title]')) {
						$(this).removeAttr('title');
					}
				}
			}, 'table.<?= ZBX_STYLE_COMPACT_VIEW ?> a.<?= ZBX_STYLE_LINK_ACTION ?>');

			// Activate blinking.
			jqBlink.blink();
		},

		initFilter(filter_options) {
			if (!filter_options) {
				return;
			}

			this.filter = new CTabFilter($('#monitoring_problem_filter')[0], filter_options);
			this.active_filter = this.filter._active_item;
			this.global_timerange = {
				from: filter_options.timeselector.from,
				to: filter_options.timeselector.to
			};

			/**
			 * Update on filter changes.
			 */
			this.filter.on(TABFILTER_EVENT_URLSET, () => {
				const url = new Curl();
				url.setArgument('action', 'problem.view.csv');
				$('#export_csv').attr('data-url', url.getUrl());

				this.refreshResults();
				this.refreshCounters();

				if (this.active_filter !== this.filter._active_item) {
					this.active_filter = this.filter._active_item;
					chkbxRange.checkObjectAll(chkbxRange.pageGoName, false);
					chkbxRange.clearSelectedOnFilterChange();
				}
			});

			/**
			 * Update filter item counter when filter settings updated.
			 */
			this.filter.on(TABFILTER_EVENT_UPDATE, (e) => {
				if (!this.filter._active_item.hasCounter() || e.detail.filter_property !== 'properties') {
					return;
				}

				if (this.filter_counter_fetch) {
					this.filter_counter_fetch.abort();
				}

				this.filter_counter_fetch = new AbortController();
				const filter_item = this.filter._active_item;

				fetch(this.refresh_url, {
					method: 'POST',
					signal: this.filter_counter_fetch.signal,
					body: new URLSearchParams({filter_counters: 1, counter_index: filter_item._index})
				})
					.then(response => response.json())
					.then(response => {
						filter_item.updateCounter(response.filter_counters.pop());
					});
			});

			this.refreshCounters();

			// Keep timeselector changes in global_timerange.
			$.subscribe('timeselector.rangeupdate', (e, data) => {
				if (data.idx === '<?= CControllerProblem::FILTER_IDX ?>') {
					this.global_timerange.from = data.from;
					this.global_timerange.to = data.to;
				}
			});
		},

		initAcknowledge() {
			$.subscribe('acknowledge.create', function(event, response) {
				// Clear all selected checkboxes in Monitoring->Problems.
				if (chkbxRange.prefix === 'problem') {
					chkbxRange.checkObjectAll(chkbxRange.pageGoName, false);
					chkbxRange.clearSelectedOnFilterChange();
				}

				window.flickerfreeScreen.refresh('problem');

				clearMessages();
				addMessage(makeMessageBox('good', [], response.message, true, false));
			});

			$(document).on('submit', '#problem_form', function(e) {
				e.preventDefault();

				const eventids = $('[id^="eventids_"]:checked', $(this)).map(function() {
					return $(this).val();
				}).get();

				acknowledgePopUp({eventids}, this);
			});
		},

		/**
		 * Refresh results table via window.flickerfreeScreen.refresh call.
		 */
		refreshResults() {
			const url = new Curl();
			const screen = window.flickerfreeScreen.screens['problem'];
			const data = $.extend(this.filter_defaults, this.global_timerange, url.getArgumentsObject());

			data.inventory = data.inventory
				? data.inventory.filter(inventory => 'value' in inventory && inventory.value !== '')
				: data.inventory;
			data.tags = data.tags
				? data.tags.filter(tag => !(tag.tag === '' && tag.value === ''))
				: data.tags;
			data.severities = data.severities
				? data.severities.filter((value, key) => value == key)
				: data.severities;

			// Modify filter data of flickerfreeScreen object with id 'problem'.
			if (data.page === null) {
				delete data.page;
			}

			if (data.filter_custom_time) {
				screen.timeline.from = data.from;
				screen.timeline.to = data.to;
			}
			else {
				screen.timeline.from = this.global_timerange.from;
				screen.timeline.to = this.global_timerange.to;
			}

			screen.data.filter = data;
			screen.data.sort = data.sort;
			screen.data.sortorder = data.sortorder;

			// Close all opened hint boxes otherwise flicker free screen will not refresh it content.
			for (let i = overlays_stack.length - 1; i >= 0; i--) {
				const hintbox = overlays_stack.getById(overlays_stack.stack[i]);

				if (hintbox.type === 'hintbox') {
					hintBox.hideHint(hintbox.element, true);
					removeFromOverlaysStack(overlays_stack.stack[i]);
				}
			}

			window.flickerfreeScreen.refresh(screen.id);
		},

		refreshCounters() {
			clearTimeout(this.refresh_timer);

			fetch(this.refresh_url, {
				method: 'POST',
				body: new URLSearchParams({filter_counters: 1})
			})
				.then(response => response.json())
				.then(response => {
					if (response.filter_counters) {
						this.filter.updateCounters(response.filter_counters);
					}

					if (this.refresh_interval > 0) {
						this.refresh_timer = setTimeout(() => this.refreshCounters(), this.refresh_interval);
					}
				})
				.catch(() => {
					/**
					 * On error restart refresh timer.
					 * If refresh interval is set to 0 (no refresh) schedule initialization request after 5 sec.
					 */
					this.refresh_timer = setTimeout(() => this.refreshCounters(),
						this.refresh_interval > 0 ? this.refresh_interval : 5000
					);
				});
		},

		editHost(hostid) {
			this.openHostPopup({hostid});
		},

		openHostPopup(host_data) {
			clearMessages();
			const original_url = location.href;

			const overlay = PopUp('popup.host.edit', host_data, 'host_edit', document.activeElement);

			overlay.$dialogue[0].addEventListener('dialogue.create', this.events.hostSuccess, {once: true});
			overlay.$dialogue[0].addEventListener('dialogue.update', this.events.hostSuccess, {once: true});
			overlay.$dialogue[0].addEventListener('dialogue.delete', this.events.hostDelete, {once: true});
			overlay.$dialogue[0].addEventListener('overlay.close', () => {
				history.replaceState({}, '', original_url);
			}, {once: true});
		},

		events: {
			hostSuccess(e) {
				const data = e.detail;

				if ('success' in data) {
					const title = data.success.title;
					let messages = [];

					if ('messages' in data.success) {
						messages = data.success.messages;
					}

					addMessage(makeMessageBox('good', messages, title));
				}

				view.refreshResults();
				view.refreshCounters();
			},

			hostDelete(e) {
				const data = e.detail;

				if ('success' in data) {
					const title = data.success.title;
					let messages = [];

					if ('messages' in data.success) {
						messages = data.success.messages;
					}

<<<<<<< HEAD
					addMessage(makeMessageBox('good', messages, title));
				}

				uncheckTableRows('problem');
				view.refreshResults();
				view.refreshCounters();
			}
		}
	};
=======
			acknowledgePopUp({eventids: chkbxRange.selectedIds}, this);
		});
	});
>>>>>>> 9da4ba9a
</script><|MERGE_RESOLUTION|>--- conflicted
+++ resolved
@@ -144,11 +144,7 @@
 			$(document).on('submit', '#problem_form', function(e) {
 				e.preventDefault();
 
-				const eventids = $('[id^="eventids_"]:checked', $(this)).map(function() {
-					return $(this).val();
-				}).get();
-
-				acknowledgePopUp({eventids}, this);
+				acknowledgePopUp({eventids: chkbxRange.selectedIds}, this);
 			});
 		},
 
@@ -277,7 +273,6 @@
 						messages = data.success.messages;
 					}
 
-<<<<<<< HEAD
 					addMessage(makeMessageBox('good', messages, title));
 				}
 
@@ -287,9 +282,4 @@
 			}
 		}
 	};
-=======
-			acknowledgePopUp({eventids: chkbxRange.selectedIds}, this);
-		});
-	});
->>>>>>> 9da4ba9a
 </script>