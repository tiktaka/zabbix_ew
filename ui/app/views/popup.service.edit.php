<?php declare(strict_types = 1);
/*
** Zabbix
** Copyright (C) 2001-2021 Zabbix SIA
**
** This program is free software; you can redistribute it and/or modify
** it under the terms of the GNU General Public License as published by
** the Free Software Foundation; either version 2 of the License, or
** (at your option) any later version.
**
** This program is distributed in the hope that it will be useful,
** but WITHOUT ANY WARRANTY; without even the implied warranty of
** MERCHANTABILITY or FITNESS FOR A PARTICULAR PURPOSE. See the
** GNU General Public License for more details.
**
** You should have received a copy of the GNU General Public License
** along with this program; if not, write to the Free Software
** Foundation, Inc., 51 Franklin Street, Fifth Floor, Boston, MA  02110-1301, USA.
**/


/**
 * @var CView $this
 */

$form_action_url = (new CUrl('zabbix.php'))
	->setArgument('action', $data['form_action'])
	->getUrl();

$form = (new CForm('post', $form_action_url))
	->setId('service-form')
	->setName('service_form')
	->addVar('serviceid', $data['serviceid'])
	->addItem(getMessages());

// Enable form submitting on Enter.
$form->addItem((new CInput('submit'))->addStyle('display: none;'));

// Service tab.

$parent_services = (new CMultiSelect([
	'name' => 'parent_serviceids[]',
	'object_name' => 'services',
	'data' => CArrayHelper::renameObjectsKeys($data['form']['parents'], ['serviceid' => 'id']),
	'custom_select' => true
]))->setWidth(ZBX_TEXTAREA_STANDARD_WIDTH);

$service_tab = (new CFormGrid())
	->addItem([
		(new CLabel(_('Name'), 'name'))->setAsteriskMark(),
		new CFormField(
			(new CTextBox('name', $data['form']['name'], false, DB::getFieldLength('services', 'name')))
				->setWidth(ZBX_TEXTAREA_STANDARD_WIDTH)
				->setAriaRequired()
				->setAttribute('autofocus', 'autofocus')
		)
	])
	->addItem([
		new CLabel(_('Parent services'), 'parent_serviceids__ms'),
		new CFormField($parent_services)
	])
	->addItem([
		new CLabel(_('Problem tags')),
		new CFormField(
			(new CDiv([
				(new CTable())
					->setId('problem_tags')
					->addStyle('min-width: '.ZBX_TEXTAREA_STANDARD_WIDTH.'px;')
					->setHeader(
						(new CRowHeader([_('Name'), _('Operation'), _('Value'), _('Action')]))
							->addClass(ZBX_STYLE_GREY)
					)
					->setFooter(
						(new CCol(
							(new CSimpleButton(_('Add')))
								->addClass(ZBX_STYLE_BTN_LINK)
								->addClass('element-table-add')
						))
					),
				(new CScriptTemplate('problem-tag-row-tmpl'))
					->addItem(
						(new CRow([
							(new CTextBox('problem_tags[#{rowNum}][tag]', '#{tag}', false,
								DB::getFieldLength('service_problem_tag', 'tag')
							))
								->addClass('js-problem-tag-input')
								->addClass('js-problem-tag-tag')
								->setAttribute('placeholder', _('tag'))
								->setWidth(ZBX_TEXTAREA_FILTER_SMALL_WIDTH),
							(new CSelect('problem_tags[#{rowNum}][operator]'))
								->addClass('js-problem-tag-input')
								->addOptions(CSelect::createOptionsFromArray([
									SERVICE_TAG_OPERATOR_EQUAL => _('Equals'),
									SERVICE_TAG_OPERATOR_LIKE => _('Contains')
								]))
								->setValue(SERVICE_TAG_OPERATOR_EQUAL),
							(new CTextBox('problem_tags[#{rowNum}][value]', '#{value}', false,
								DB::getFieldLength('service_problem_tag', 'value')
							))
								->addClass('js-problem-tag-input')
								->setAttribute('placeholder', _('value'))
								->setWidth(ZBX_TEXTAREA_FILTER_SMALL_WIDTH),
							(new CSimpleButton(_('Remove')))
								->addClass(ZBX_STYLE_BTN_LINK)
								->addClass('element-table-remove')
						]))->addClass('form_row')
					)
			]))->addClass(ZBX_STYLE_TABLE_FORMS_SEPARATOR)
		)
	])
	->addItem([
		(new CLabel(_('Sort order (0->999)'), 'sortorder'))->setAsteriskMark(),
		new CFormField(
			(new CTextBox('sortorder', $data['form']['sortorder'], false, 3))
				->setWidth(ZBX_TEXTAREA_TINY_WIDTH)
				->setAriaRequired()
		)
	])
	->addItem([
		new CLabel([
			_('Status calculation rule'),
			(new CSpan([
				' ',
				makeWarningIcon(
					_('Status calculation rule and additional rules are only applicable if child services exist.')
				)
			]))
				->setId('algorithm-not-applicable-warning')
				->addStyle($data['form']['children'] ? 'display: none' : '')
		], 'algorithm_focusable'),
		new CFormField(
			(new CSelect('algorithm'))
				->setId('algorithm')
				->setFocusableElementId('algorithm_focusable')
				->setValue($data['form']['algorithm'])
				->addOptions(CSelect::createOptionsFromArray(CServiceHelper::getAlgorithmNames()))
		)
	])
	->addItem(
		(new CFormField(
			(new CCheckBox('advanced_configuration'))
				->setLabel(_('Advanced configuration'))
				->setChecked($data['form']['advanced_configuration'])
		))->addClass(CFormField::ZBX_STYLE_FORM_FIELD_OFFSET_1)
	);

$additional_rules = (new CTable())
	->setId('status_rules')
	->setHeader(
		(new CRowHeader([_('Name'), _('Action')]))->addClass(ZBX_STYLE_GREY)
	);

$additional_rules->addItem(
	(new CTag('tfoot', true))
		->addItem(
			(new CCol(
				(new CSimpleButton(_('Add')))
					->addClass(ZBX_STYLE_BTN_LINK)
					->addClass('js-add')
			))->setColSpan(2)
		)
);

$service_tab
	->addItem([
		(new CLabel(_('Additional rules')))
			->setId('additional_rules_label')
			->addStyle('display: none;'),
		(new CFormField(
			(new CDiv($additional_rules))
				->addClass(ZBX_STYLE_TABLE_FORMS_SEPARATOR)
				->addStyle('min-width: '.ZBX_TEXTAREA_BIG_WIDTH.'px;')
		))
			->setId('additional_rules_field')
			->addStyle('display: none;')
	])
	->addItem([
		(new CLabel(_('Status propagation rule')))
			->setId('status_propagation_rules_label')
			->addStyle('display: none;'),
		(new CFormField(
			(new CSelect('propagation_rule'))
				->setId('propagation_rule')
				->setFocusableElementId('propagation_rule_focusable')
				->setValue($data['form']['propagation_rule'])
				->addOptions(CSelect::createOptionsFromArray(CServiceHelper::getStatusPropagationNames()))
		))
			->setId('status_propagation_rules_field')
			->addStyle('display: none;')
	]);

$propagation_value_number = (new CRadioButtonList('propagation_value_number',
	$data['form']['propagation_value_number'] !== null ? (int) $data['form']['propagation_value_number'] : null
))
	->setId('propagation_value_number')
	->setModern(true);

foreach (range(1, TRIGGER_SEVERITY_COUNT - 1) as $value) {
	$propagation_value_number->addValue($value, $value, 'propagation_value_number_'.$value);
}

$propagation_value_status = (new CSeverity('propagation_value_status',
	$data['form']['propagation_value_status'] !== null ? (int) $data['form']['propagation_value_status'] : null
))->addValue(_('OK'), ZBX_SEVERITY_OK, ZBX_STYLE_NORMAL_BG);

$service_tab
	->addItem([
		(new CFormField([
			$propagation_value_number,
			$propagation_value_status
		]))
			->setId('status_propagation_value_field')
			->addStyle('display: none;')
	])
	->addItem([
		(new CLabel(_('Weight')))
			->setId('weight_label')
			->addStyle('display: none;'),
		(new CFormField(
			(new CTextBox('weight', $data['form']['weight'], false, 7))->setWidth(ZBX_TEXTAREA_TINY_WIDTH)
		))
			->setId('weight_field')
			->addStyle('display: none;')
	]);

// SLA tab.

$times = (new CTable())
	->setId('times')
	->setHeader(
		(new CRowHeader([_('Type'), _('Interval'), _('Note'), _('Action')]))->addClass(ZBX_STYLE_GREY)
	);

$times->addItem(
	(new CTag('tfoot', true))
		->addItem(
			(new CCol(
				(new CSimpleButton(_('Add')))
					->addClass(ZBX_STYLE_BTN_LINK)
					->addClass('js-add')
			))->setColSpan(4)
		)
);

$sla_tab = (new CFormGrid())
	->addItem([
		new CLabel(_('SLA'), 'showsla'),
		new CFormField(
			new CHorList([
				(new CCheckBox('showsla'))->setChecked($data['form']['showsla'] == SERVICE_SHOW_SLA_ON),
				(new CTextBox('goodsla', $data['form']['goodsla'], false, 8))->setWidth(ZBX_TEXTAREA_TINY_WIDTH)
			])
		)
	])
	->addItem([
		new CLabel(_('Service times')),
		new CFormField([
			(new CDiv($times))
				->addClass(ZBX_STYLE_TABLE_FORMS_SEPARATOR)
				->addStyle('min-width: '.ZBX_TEXTAREA_BIG_WIDTH.'px;')
		])
	]);

// Tags tab.

$tags_tab = (new CFormGrid())
	->addItem([
		new CLabel(_('Tags')),
		new CFormField(
			(new CDiv())
				->addClass(ZBX_STYLE_TABLE_FORMS_SEPARATOR)
				->addStyle('min-width: '.ZBX_TEXTAREA_BIG_WIDTH.'px;')
				->addItem([
					renderTagTable($data['form']['tags'])
						->setId('tags-table')
						->setHeader((new CRowHeader([_('Name'), _('Value'), _('Action')]))->addClass(ZBX_STYLE_GREY)),
					(new CScriptTemplate('tag-row-tmpl'))
						->addItem(renderTagTableRow('#{rowNum}', '', '', ['add_post_js' => false]))

				])
		)
	]);

// Child services tab.

$child_services = (new CTable())
	->setId('children')
	->setAttribute('data-tab-indicator', count($data['form']['children']))
	->setHeader(
		(new CRowHeader([
			_('Service'),
			_('Status calculation rule'),
			_('Problem tags'),
			_('Action')
		]))->addClass(ZBX_STYLE_GREY)
	)
	->addItem(
		(new CTag('tfoot', true))
			->addItem(
				(new CCol(
					(new CList())
						->addClass(ZBX_STYLE_INLINE_FILTER_FOOTER)
						->addItem(
							(new CSimpleButton(_('Add')))
								->addClass(ZBX_STYLE_BTN_LINK)
								->addClass('js-add')
						)
						->addItem(
							(new CListItem(null))
								->addClass(ZBX_STYLE_INLINE_FILTER_STATS)
						)
				))->setColSpan(4)
			)
	);

<<<<<<< HEAD
$child_services_tab = (new CFormGrid())
	->addItem([
		new CLabel(_('Child services')),
		new CFormField([
			(new CDiv($child_services))
				->addClass(ZBX_STYLE_TABLE_FORMS_SEPARATOR)
				->addStyle('min-width: '.ZBX_TEXTAREA_BIG_WIDTH.'px;')
=======
$child_services_filter = (new CList())
	->setId('children-filter')
	->addClass(ZBX_STYLE_INLINE_FILTER)
	->addItem(new CLabel(_('Name'), 'children-filter-name'), ZBX_STYLE_INLINE_FILTER_LABEL)
	->addItem(
		(new CTextBox(null))
			->setId('children-filter-name')
			->setWidth(ZBX_TEXTAREA_FILTER_STANDARD_WIDTH))
	->addItem(
		(new CSimpleButton(_('Filter')))
			->addClass('js-filter')
	)
	->addItem(
		(new CSimpleButton(_('Reset')))
			->addClass('js-reset')
			->addClass(ZBX_STYLE_BTN_ALT)
	);

$child_services_tab = [
	(new CFormGrid())
		->addClass(CFormGrid::ZBX_STYLE_FORM_GRID_LABEL_WIDTH_FIXED)
		->addItem(new CFormField($child_services_filter))
		->addItem([
			new CLabel(_('Child services')),
			new CFormField(
				(new CDiv($child_services))
					->addClass(ZBX_STYLE_TABLE_FORMS_SEPARATOR)
					->addStyle('min-width: '.ZBX_TEXTAREA_BIG_WIDTH.'px;')
			)
>>>>>>> c8fab6d8
		])
];

$tabs = (new CTabView())
	->setSelected(0)
	->addTab('service-tab', _('Service'), $service_tab)
	->addTab('sla-tab', _('SLA'), $sla_tab, TAB_INDICATOR_SLA)
	->addTab('tags-tab', _('Tags'), $tags_tab, TAB_INDICATOR_TAGS)
	->addTab('child-services-tab', _('Child services'), $child_services_tab, TAB_INDICATOR_CHILD_SERVICES);

// Output.

$form
	->addItem($tabs)
	->addItem(
		(new CScriptTag('
			const params = '.json_encode([
				'serviceid' => $data['serviceid'],
				'children' => $data['form']['children'],
				'children_problem_tags_html' => $data['form']['children_problem_tags_html'],
				'problem_tags' => $data['form']['problem_tags'],
				'status_rules' => $data['form']['status_rules'],
				'service_times' => $data['form']['times'],
				'search_limit' => CSettingsHelper::get(CSettingsHelper::SEARCH_LIMIT)
			]).'

			params.algorithm_names = '.json_encode(CServiceHelper::getAlgorithmNames(), JSON_FORCE_OBJECT).';

			service_edit_popup.init(params);
		'))->setOnDocumentReady()
	);

$output = [
	'header' => $data['title'],
	'body' => $form->toString(),
	'buttons' => [
		[
			'title' => $data['serviceid'] !== null ? _('Update') : _('Add'),
			'keepOpen' => true,
			'isSubmit' => true,
			'action' => 'service_edit_popup.submit();'
		]
	],
	'script_inline' => getPagePostJs().
		$this->readJsFile('popup.service.edit.js.php')
];

if ($data['user']['debug_mode'] == GROUP_DEBUG_MODE_ENABLED) {
	CProfiler::getInstance()->stop();
	$output['debug'] = CProfiler::getInstance()->make()->toString();
}

echo json_encode($output);<|MERGE_RESOLUTION|>--- conflicted
+++ resolved
@@ -313,15 +313,6 @@
 			)
 	);
 
-<<<<<<< HEAD
-$child_services_tab = (new CFormGrid())
-	->addItem([
-		new CLabel(_('Child services')),
-		new CFormField([
-			(new CDiv($child_services))
-				->addClass(ZBX_STYLE_TABLE_FORMS_SEPARATOR)
-				->addStyle('min-width: '.ZBX_TEXTAREA_BIG_WIDTH.'px;')
-=======
 $child_services_filter = (new CList())
 	->setId('children-filter')
 	->addClass(ZBX_STYLE_INLINE_FILTER)
@@ -342,7 +333,6 @@
 
 $child_services_tab = [
 	(new CFormGrid())
-		->addClass(CFormGrid::ZBX_STYLE_FORM_GRID_LABEL_WIDTH_FIXED)
 		->addItem(new CFormField($child_services_filter))
 		->addItem([
 			new CLabel(_('Child services')),
@@ -351,7 +341,6 @@
 					->addClass(ZBX_STYLE_TABLE_FORMS_SEPARATOR)
 					->addStyle('min-width: '.ZBX_TEXTAREA_BIG_WIDTH.'px;')
 			)
->>>>>>> c8fab6d8
 		])
 ];
 
