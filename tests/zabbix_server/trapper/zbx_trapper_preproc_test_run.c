--- conflicted
+++ resolved
@@ -186,14 +186,9 @@
 {
 	ZBX_UNUSED(result);
 }
-<<<<<<< HEAD
-int	__wrap_zbx_dc_expand_user_macros_from_cache(zbx_um_cache_t *um_cache, char **text, const zbx_uint64_t *hostids,
-		int hostids_num, unsigned char env, char **error)
-=======
 
 int	__wrap_zbx_dc_expand_user_and_func_macros_from_cache(zbx_um_cache_t *um_cache, char **text,
 		const zbx_uint64_t *hostids, int hostids_num, unsigned char env, char **error)
->>>>>>> 0becc117
 {
 	ZBX_UNUSED(um_cache);
 	ZBX_UNUSED(text);
