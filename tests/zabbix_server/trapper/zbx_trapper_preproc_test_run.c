/*
** Zabbix
** Copyright (C) 2001-2023 Zabbix SIA
**
** This program is free software; you can redistribute it and/or modify
** it under the terms of the GNU General Public License as published by
** the Free Software Foundation; either version 2 of the License, or
** (at your option) any later version.
**
** This program is distributed in the hope that it will be useful,
** but WITHOUT ANY WARRANTY; without even the implied warranty of
** MERCHANTABILITY or FITNESS FOR A PARTICULAR PURPOSE. See the
** GNU General Public License for more details.
**
** You should have received a copy of the GNU General Public License
** along with this program; if not, write to the Free Software
** Foundation, Inc., 51 Franklin Street, Fifth Floor, Boston, MA  02110-1301, USA.
**/

#include "zbxmocktest.h"
#include "zbxmockassert.h"
#include "zbxmockutil.h"
#include "zbxmockjson.h"
#include "zbxembed.h"
#include "libs/zbxpreproc/pp_execute.h"
#include "zabbix_server/trapper/trapper_preproc.h"
#include "zbx_item_constants.h"

zbx_es_t	es_engine;

int	__wrap_zbx_preprocessor_test(unsigned char value_type, const char *value, const zbx_timespec_t *ts,
		unsigned char state, const zbx_vector_pp_step_ptr_t *steps, zbx_vector_pp_result_ptr_t *results,
		zbx_pp_history_t *history, char **error);

int	__wrap_zbx_db_get_user_by_active_session(const char *sessionid, zbx_user_t *user);
int	__wrap_zbx_db_get_user_by_auth_token(const char *formatted_auth_token_hash, zbx_user_t *user);
void	__wrap_zbx_user_init(zbx_user_t *user);
void	__wrap_zbx_user_free(zbx_user_t *user);
void	__wrap_zbx_init_agent_result(AGENT_RESULT *result);
void	__wrap_zbx_free_agent_result(AGENT_RESULT *result);

int	__wrap_zbx_preprocessor_test(unsigned char value_type, const char *value, const zbx_timespec_t *ts,
		unsigned char state, const zbx_vector_pp_step_ptr_t *steps, zbx_vector_pp_result_ptr_t *results,
		zbx_pp_history_t *history, char **error)
{
	int			i, results_num;
	zbx_pp_result_t		*results_out = NULL, *result;
	zbx_variant_t		value_in, value_out;
	zbx_pp_context_t	ctx;
	zbx_pp_item_preproc_t	*preproc;

	ZBX_UNUSED(error);

	pp_context_init(&ctx);

	if (ITEM_STATE_NORMAL == state)
		zbx_variant_set_str(&value_in, zbx_strdup(NULL, value));
	else
		zbx_variant_set_error(&value_in, zbx_strdup(NULL, value));

	preproc = zbx_pp_item_preproc_create(0, ITEM_TYPE_TRAPPER, value_type, 0);

	preproc->steps = zbx_malloc(NULL, (size_t)steps->values_num * sizeof(zbx_pp_step_t));
	for (i = 0; i < steps->values_num; i++)
		preproc->steps[i] = *steps->values[i];
	preproc->steps_num = steps->values_num;

	/* prepare history */
	if (NULL != history)
	{
		preproc->history = zbx_pp_history_create(0);
		*preproc->history = *history;
		preproc->history_num = 1;
		memset(history, 0, sizeof(zbx_pp_history_t));
	}

	zbx_variant_set_none(&value_out);

<<<<<<< HEAD
	pp_execute(&ctx, preproc, NULL, &value_in, *ts, get_zbx_config_source_ip(), &value_out, &results_out,
			&results_num);
=======
	pp_execute(&ctx, preproc, NULL, NULL, &value_in, *ts, &value_out, &results_out, &results_num);
>>>>>>> 64d17472

	/* copy results */
	for (i = 0; i < results_num; i++)
	{
		result = (zbx_pp_result_t *)zbx_malloc(NULL, sizeof(zbx_pp_result_t));
		*result = results_out[i];
		zbx_vector_pp_result_ptr_append(results, result);
	}

	/* copy history */
	{
		zbx_pp_history_clear(history);
		zbx_pp_history_init(history);

		if (NULL != preproc->history)
		{
			*history = *preproc->history;
			zbx_free(preproc->history);
		}
	}

	if (ZBX_VARIANT_ERR != value_out.type)
	{
		zbx_variant_clear(&value_out);
	}
	else
	{
		*error = value_out.data.err;
		zbx_variant_set_none(&value_out);
	}

	zbx_variant_clear(&value_in);

	preproc->steps_num = 0;
	zbx_free(preproc->steps);
	zbx_pp_item_preproc_release(preproc);

	zbx_free(results_out);
	pp_context_destroy(&ctx);

	return SUCCEED;
}

int	__wrap_zbx_db_get_user_by_active_session(const char *sessionid, zbx_user_t *user)
{
	ZBX_UNUSED(sessionid);

	user->type = USER_TYPE_ZABBIX_ADMIN;
	user->userid = 0;

	return SUCCEED;
}

int	__wrap_zbx_db_get_user_by_auth_token(const char *formatted_auth_token_hash, zbx_user_t *user)
{
	ZBX_UNUSED(formatted_auth_token_hash);

	user->type = USER_TYPE_ZABBIX_ADMIN;
	user->userid = 0;

	return SUCCEED;
}

void	__wrap_zbx_user_init(zbx_user_t *user)
{
	user->username = NULL;
}

void	__wrap_zbx_user_free(zbx_user_t *user)
{
	zbx_free(user->username);
}

void	__wrap_zbx_init_agent_result(AGENT_RESULT *result)
{
	ZBX_UNUSED(result);
}

void	__wrap_zbx_free_agent_result(AGENT_RESULT *result)
{
	ZBX_UNUSED(result);
}

int	__wrap_zbx_dc_expand_user_macros_from_cache(zbx_um_cache_t *um_cache, char **text, const zbx_uint64_t *hostids,
		int hostids_num, char **error)
{
	ZBX_UNUSED(um_cache);
	ZBX_UNUSED(text);
	ZBX_UNUSED(hostids);
	ZBX_UNUSED(hostids_num);
	ZBX_UNUSED(error);

	return SUCCEED;
}

void	zbx_mock_test_entry(void **state)
{
	const char		*request;
	char			*error = NULL;
	struct zbx_json_parse	jp;
	struct zbx_json		out;
	int			returned_ret, expected_ret;

	ZBX_UNUSED(state);

	zbx_json_init(&out, 1024);

	request = zbx_mock_get_parameter_string("in.request");
	if (FAIL == zbx_json_open(request, &jp))
		fail_msg("Invalid request format: %s", zbx_json_strerror());

	returned_ret = trapper_preproc_test_run(&jp, &out, &error);
	if (FAIL == returned_ret)
		printf("trapper_preproc_test_run error: %s\n", error);
	else
		printf("trapper_preproc_test_run output: %s\n", out.buffer);

	expected_ret = zbx_mock_str_to_return_code(zbx_mock_get_parameter_string("out.return"));
	zbx_mock_assert_result_eq("Return value", expected_ret, returned_ret);

	if (FAIL == returned_ret)
		zbx_mock_assert_ptr_ne("Error pointer", NULL, error);
	else
		zbx_mock_assert_json_eq("Output", zbx_mock_get_parameter_string("out.response"), out.buffer);

	zbx_free(error);
	zbx_json_free(&out);
}<|MERGE_RESOLUTION|>--- conflicted
+++ resolved
@@ -76,12 +76,8 @@
 
 	zbx_variant_set_none(&value_out);
 
-<<<<<<< HEAD
-	pp_execute(&ctx, preproc, NULL, &value_in, *ts, get_zbx_config_source_ip(), &value_out, &results_out,
+	pp_execute(&ctx, preproc, NULL, NULL, &value_in, *ts, get_zbx_config_source_ip(), &value_out, &results_out,
 			&results_num);
-=======
-	pp_execute(&ctx, preproc, NULL, NULL, &value_in, *ts, &value_out, &results_out, &results_num);
->>>>>>> 64d17472
 
 	/* copy results */
 	for (i = 0; i < results_num; i++)
