/*
** Zabbix
** Copyright (C) 2001-2023 Zabbix SIA
**
** This program is free software; you can redistribute it and/or modify
** it under the terms of the GNU General Public License as published by
** the Free Software Foundation; either version 2 of the License, or
** (at your option) any later version.
**
** This program is distributed in the hope that it will be useful,
** but WITHOUT ANY WARRANTY; without even the implied warranty of
** MERCHANTABILITY or FITNESS FOR A PARTICULAR PURPOSE. See the
** GNU General Public License for more details.
**
** You should have received a copy of the GNU General Public License
** along with this program; if not, write to the Free Software
** Foundation, Inc., 51 Franklin Street, Fifth Floor, Boston, MA  02110-1301, USA.
**/

#include "test_get_value_telnet.h"
#include "zbxmocktest.h"

#include "../../../src/zabbix_server/poller/checks_telnet.h"

#include "zbxsysinfo.h"

int	__wrap_telnet_run(zbx_dc_item_t *item, AGENT_RESULT *result, const char *encoding);

int	zbx_get_value_telnet_test_run(zbx_dc_item_t *item, char **error)
{
	AGENT_RESULT	result;
	int		ret;

	zbx_init_agent_result(&result);
<<<<<<< HEAD
	ret = get_value_telnet(item, &result, get_zbx_config_source_ip());
=======
	ret = get_value_telnet(item, 0, &result);
>>>>>>> 8c30c74b

	if (NULL != result.msg && '\0' != *(result.msg))
	{
		*error = zbx_malloc(NULL, sizeof(char) * strlen(result.msg));
		zbx_strlcpy(*error, result.msg, strlen(result.msg) * sizeof(char));
	}

	zbx_free_agent_result(&result);

	return ret;
}

int	__wrap_telnet_run(zbx_dc_item_t *item, AGENT_RESULT *result, const char *encoding)
{
	ZBX_UNUSED(item);
	ZBX_UNUSED(result);
	ZBX_UNUSED(encoding);

	return SYSINFO_RET_OK;
}<|MERGE_RESOLUTION|>--- conflicted
+++ resolved
@@ -32,11 +32,7 @@
 	int		ret;
 
 	zbx_init_agent_result(&result);
-<<<<<<< HEAD
-	ret = get_value_telnet(item, &result, get_zbx_config_source_ip());
-=======
-	ret = get_value_telnet(item, 0, &result);
->>>>>>> 8c30c74b
+	ret = get_value_telnet(item, 0, get_zbx_config_source_ip(), &result);
 
 	if (NULL != result.msg && '\0' != *(result.msg))
 	{
