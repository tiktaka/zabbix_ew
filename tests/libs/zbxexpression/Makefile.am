--- conflicted
+++ resolved
@@ -2,26 +2,15 @@
 
 if SERVER
 SERVER_tests = \
-<<<<<<< HEAD
-	evaluate \
-	evaluate_unknown \
-	zbx_evaluate_function \
-	evaluate_stl \
-	evaluate_percentage_deviations_in_remainder \
-	substitute_lld_macros \
-	macro_functions \
-	valuemaps
-=======
 	zbx_evaluate \
 	zbx_evaluate_unknown \
-	evaluate_function \
+	zbx_evaluate_function \
 	zbx_STL \
 	zbx_get_percentage_of_deviations_in_stl_remainder \
 	zbx_substitute_lld_macros \
 	zbx_calculate_macro_function \
 	zbx_substitute_simple_macros \
 	evaluate_value_by_map
->>>>>>> 1cfe68ae
 endif
 
 noinst_PROGRAMS = $(SERVER_tests)
@@ -158,10 +147,6 @@
 zbx_substitute_lld_macros_CFLAGS = $(COMMON_COMPILER_FLAGS) $(TLS_CFLAGS)
 
 
-<<<<<<< HEAD
-macro_functions_SOURCES = \
-	macro_functions.c \
-=======
 zbx_calculate_macro_function_SOURCES = \
 	zbx_calculate_macro_function.c \
 	$(COMMON_SRC_FILES)
@@ -183,7 +168,6 @@
 
 zbx_substitute_simple_macros_SOURCES = \
 	zbx_substitute_simple_macros.c \
->>>>>>> 1cfe68ae
 	$(COMMON_SRC_FILES)
 
 zbx_substitute_simple_macros_LDADD = \
