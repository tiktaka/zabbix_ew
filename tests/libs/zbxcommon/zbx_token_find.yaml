---
test case: "successfully found low-level discovery function macros token"
in:
  expression: '{{#IFALIAS}.regsub("(.*)_([0-9]+)", \1)}'
out:
  return: SUCCEED
  token_type: ZBX_TOKEN_LLD_FUNC_MACRO
  token_l: 0
  token_r: 39
  macro_l: 1
  macro_r: 10
  func_l: 12
  func_r: 38
  func_param_l: 18
  func_param_r: 38
---
test case: "invalid low-level discovery function macros token"
in:
  expression: '{{#}.regsub("(.*)_([0-9]+)", \1)}'
out:
  return: 'FAIL'
---
test case: "successfully found function macros token"
in:
  expression: '{{ITEM.LASTVALUE}.regsub("App([0-9]) ([a-z]+)","App\1")}'
out:
  return: SUCCEED
  token_type: ZBX_TOKEN_FUNC_MACRO
  token_l: 0
  token_r: 55
  macro_l: 1
  macro_r: 16
  func_l: 18
  func_r: 54
  func_param_l: 24
  func_param_r: 54
---
test case: "invalid function macros token"
in:
  expression: '{{}.regsub("App([0-9]) ([a-z]+)","App\1")}'
out:
  return: 'FAIL'
---
test case: "successfully found user macros token"
in:
  expression: '{$MACRO:"A"}'
out:
  return: SUCCEED
  token_type: ZBX_TOKEN_USER_MACRO
  token_l: 0
  token_r: 11
  name_l: 2
  name_r: 6
  context_l: 8
  context_r: 10
---
test case: "invalid user macros token"
in:
  expression: '{$:"A"}'
out:
  return: 'FAIL'
---
test case: "LLD macro with function"
in:
  expression: '{{#IFALIAS}.regsub("(.*)_([0-9]+)", \1)}'
out:
  token: '{{#IFALIAS}.regsub("(.*)_([0-9]+)", \1)}'
  token_type: ZBX_TOKEN_LLD_FUNC_MACRO
  macro: '{#IFALIAS}'
  func: 'regsub("(.*)_([0-9]+)", \1)'
  param: '("(.*)_([0-9]+)", \1)'
  return: SUCCEED
---
test case: "LLD macro with function, with text before"
in:
  expression: 'Dummy {{#IFALIAS}.regsub("(.*)_([0-9]+)", \1)}'
out:
  token: '{{#IFALIAS}.regsub("(.*)_([0-9]+)", \1)}'
  token_type: ZBX_TOKEN_LLD_FUNC_MACRO
  macro: '{#IFALIAS}'
  func: 'regsub("(.*)_([0-9]+)", \1)'
  param: '("(.*)_([0-9]+)", \1)'
  return: SUCCEED
---
test case: "LLD macro with function, with text after"
in:
  expression: '{{#IFALIAS}.regsub("(.*)_([0-9]+)", \1)}dummy'
out:
  token: '{{#IFALIAS}.regsub("(.*)_([0-9]+)", \1)}'
  token_type: ZBX_TOKEN_LLD_FUNC_MACRO
  macro: '{#IFALIAS}'
  func: 'regsub("(.*)_([0-9]+)", \1)'
  param: '("(.*)_([0-9]+)", \1)'
  return: SUCCEED
---
test case: "LLD macro with function with text around"
in:
  expression: 'foo{{#IFALIAS}.regsub("(.*)_([0-9]+)", \1)}bar'
out:
  token: '{{#IFALIAS}.regsub("(.*)_([0-9]+)", \1)}'
  token_type: ZBX_TOKEN_LLD_FUNC_MACRO
  macro: '{#IFALIAS}'
  func: 'regsub("(.*)_([0-9]+)", \1)'
  param: '("(.*)_([0-9]+)", \1)'
  return: SUCCEED
---
test case: "Nested macro with spaces after after param"
in:
  expression: '{{ITEM.LASTVALUE}.regsub("App([0-9]) ([a-z]+)","App\1")    }'
out:
  return: SUCCEED
  token_type: ZBX_TOKEN_FUNC_MACRO
  token: '{{ITEM.LASTVALUE}.regsub("App([0-9]) ([a-z]+)","App\1")    }'
  macro: '{ITEM.LASTVALUE}'
  func: 'regsub("App([0-9]) ([a-z]+)","App\1")'
  param: '("App([0-9]) ([a-z]+)","App\1")'
---
test case: "LLD macro with spaces after after param"
in:
  expression: '{{#IFALIAS}.regsub("(.*)_([0-9]+)", \1)    }'
out:
  token: '{{#IFALIAS}.regsub("(.*)_([0-9]+)", \1)    }'
  token_type: ZBX_TOKEN_LLD_FUNC_MACRO
  macro: '{#IFALIAS}'
  func: 'regsub("(.*)_([0-9]+)", \1)'
  param: '("(.*)_([0-9]+)", \1)'
  return: SUCCEED
---
test case: "LLD macro"
in:
  expression: '{#VALUE}'
out:
  token: '{#VALUE}'
  token_type: ZBX_TOKEN_LLD_MACRO
  macro: '{#VALUE}'
  name: 'VALUE'
  return: SUCCEED
---
test case: "LLD macro used as simple macro"
in:
  expression: '{{#VALUE}:key.func(param)}'
out:
  token: '{#VALUE}'
  token_type: ZBX_TOKEN_LLD_MACRO
  macro: '{#VALUE}'
  name: 'VALUE'
  return: SUCCEED
---
test case: "Macro not started"
in:
  expression: '{{#'
out:
  return: 'FAIL'
---
test case: "Empty macro"
in:
  expression: '{{#}'
out:
  return: 'FAIL'
---
test case: "Empty macro full"
in:
  expression: '{{#}}'
out:
  return: 'FAIL'
---
test case: "Invalid macro char"
in:
  expression: '{{##VALUE}.regsub(^[0-9]+, Problem)}'
out:
  return: 'FAIL'
---
test case: "Invalid function delimiter"
in:
  expression: '{{#VALUE}#regsub(^[0-9]+, Problem)}'
out:
  token: '{#VALUE}'
  token_type: ZBX_TOKEN_LLD_MACRO
  macro: '{#VALUE}'
  name: 'VALUE'
  return: SUCCEED
---
test case: "Ordinary LLD function macro"
in:
  expression: '{{#VALUE}.regsub(^[0-9]+, Problem)}'
out:
  token: '{{#VALUE}.regsub(^[0-9]+, Problem)}'
  token_type: ZBX_TOKEN_LLD_FUNC_MACRO
  macro: '{#VALUE}'
  func: 'regsub(^[0-9]+, Problem)'
  param: '(^[0-9]+, Problem)'
  return: SUCCEED
---
test case: "Ordinary LLD function macro 2"
in:
  expression: '{{#VALUE}.regsub("^([0-9]+)", Problem ID: \1)}'
out:
  token: '{{#VALUE}.regsub("^([0-9]+)", Problem ID: \1)}'
  token_type: ZBX_TOKEN_LLD_FUNC_MACRO
  macro: '{#VALUE}'
  func: 'regsub("^([0-9]+)", Problem ID: \1)'
  param: '("^([0-9]+)", Problem ID: \1)'
  return: SUCCEED
---
test case: "User macro with LLD function macro context"
in:
  expression: '{$MACRO:"{{#VALUE}.regsub(\"^([0-9]+)\", Problem ID: \1)}"}'
out:
  token_type: ZBX_TOKEN_USER_MACRO
  token: '{$MACRO:"{{#VALUE}.regsub(\"^([0-9]+)\", Problem ID: \1)}"}'
  name: 'MACRO'
  context: '"{{#VALUE}.regsub(\"^([0-9]+)\", Problem ID: \1)}"'
  return: SUCCEED
---
test case: "LLD function macro missing closing bracket"
in:
  expression: '{{#VALUE}.regsub(^[0-9]+, Problem}'
out:
  token: '{#VALUE}'
  token_type: ZBX_TOKEN_LLD_MACRO
  macro: '{#VALUE}'
  name: 'VALUE'
  return: SUCCEED
---
test case: "LLD function macro missing opening bracket"
in:
  expression: '{{#VALUE}.regsub^[0-9]+, Problem)}'
out:
  token: '{#VALUE}'
  token_type: ZBX_TOKEN_LLD_MACRO
  macro: '{#VALUE}'
  name: 'VALUE'
  return: SUCCEED
---
test case: 'Success: {ABC.EFG}'
in:
  expression: '{ABC.EFG}'
out:
  token: '{ABC.EFG}'
  token_type: ZBX_TOKEN_MACRO
  macro: 'ABC.EFG'
  return: SUCCEED
---
test case: 'Failure: {}'
in:
  expression: '{}'
out:
  return: FAIL
---
test case: 'Failure: {abc}'
in:
  expression: '{abc}'
out:
  return: FAIL
---
test case: 'Failure: {ABC }'
in:
  expression: '{ABC }'
out:
  return: FAIL
---
test case: "Failure: {ABC.'xyz'}"
in:
  expression: "{ABC.'xyz'}"
out:
  return: FAIL
---
test case: 'Failure: {ABC."xyz}'
in:
  expression: '{ABC."xyz}'
out:
  return: FAIL
---
test case: 'Failure: {ABC.""}'
in:
  expression: '{ABC.""}'
out:
  return: FAIL
---
test case: 'Failure: {ABC."xyz" }'
in:
  expression: '{ABC."xyz" }'
out:
  return: FAIL
---
test case: 'Failure: {ABC. "xyz"}'
in:
  expression: '{ABC. "xyz"}'
out:
  return: FAIL
---
test case: 'Failure: {ABC."xyz".EFG}'
in:
  expression: '{ABC."xyz".EFG}'
out:
  return: FAIL
---
test case: 'Failure: {ABC."x\yz"}'
in:
  expression: '{ABC."x\yz"}'
out:
  return: FAIL
---
test case: 'Failure: {ABC.x-z}'
in:
  expression: '{ABC.x-z}'
out:
  return: FAIL
---
test case: 'Failure: {ABC.}'
in:
  expression: '{ABC.}'
out:
  return: FAIL
---
test case: 'Failure: {ABC..XYZ}'
in:
  expression: '{ABC..XYZ}'
out:
  return: FAIL
---
test case: 'Success: {ABC.xyz}'
in:
  expression: '{ABC.xyz}'
out:
  token: '{ABC.xyz}'
  token_type: ZBX_TOKEN_MACRO
  macro: 'ABC.xyz'
  return: SUCCEED
---
test case: 'Success: {ABC.DEF.xyz}'
in:
  expression: '{ABC.DEF.xyz}'
out:
  token: '{ABC.DEF.xyz}'
  token_type: ZBX_TOKEN_MACRO
  macro: 'ABC.DEF.xyz'
  return: SUCCEED
---
test case: 'Success: {ABC."xyz"}'
in:
  expression: '{ABC."xyz"}'
out:
  token: '{ABC."xyz"}'
  token_type: ZBX_TOKEN_MACRO
  macro: 'ABC."xyz"'
  return: SUCCEED
---
test case: 'Success: {ABC."x-z"}'
in:
  expression: '{ABC."x-z"}'
out:
  token: '{ABC."x-z"}'
  token_type: ZBX_TOKEN_MACRO
  macro: 'ABC."x-z"'
  return: SUCCEED
---
test case: 'Success: {ABC."x\\/z"}'
in:
  expression: '{ABC."x\\/z"}'
out:
  token: '{ABC."x\\/z"}'
  token_type: ZBX_TOKEN_MACRO
  macro: 'ABC."x\\/z"'
  return: SUCCEED
---
test case: 'Success: {M123}'
in:
  expression: '{M123}'
out:
  token: '{M123}'
  token_type: ZBX_TOKEN_MACRO
  macro: 'M123'
  return: SUCCEED
---
test case: 'Success: {ABC."x\"\"z"}'
in:
  expression: '{ABC."x\"\"z"}'
out:
  token: '{ABC."x\"\"z"}'
  token_type: ZBX_TOKEN_MACRO
  macro: 'ABC."x\"\"z"'
  return: SUCCEED
---
test case: 'Success: {{ABC.xyz}.regsub((.*),\1)}'
in:
  expression: '{{ABC.xyz}.regsub("(.*)",\1)}'
out:
  token: '{{ABC.xyz}.regsub("(.*)",\1)}'
  token_type: ZBX_TOKEN_FUNC_MACRO
  macro: '{ABC.xyz}'
  func: 'regsub("(.*)",\1)'
  param: '("(.*)",\1)'
  return: SUCCEED
---
test case: 'Failure: {{#ABC.xyz}.regsub((.*),\1)}'
in:
  expression: '{{#ABC.xyz}.regsub("(.*)",\1)}'
out:
  return: FAIL
---
test case: 'Failure: {$ABC.xyz}'
in:
  expression: '{$ABC.xyz}'
out:
  return: FAIL
---
test case: 'Failure: {.ABC}'
in:
  expression: '{.ABC}'
out:
  return: FAIL
---
test case: 'Success: {M_1.M_2.M_3}'
in:
  expression: '{M_1.M_2.M_3}'
out:
  token: '{M_1.M_2.M_3}'
  token_type: ZBX_TOKEN_MACRO
  macro: 'M_1.M_2.M_3'
  return: SUCCEED
---
test case: 'Success: {EVENT.TAGS.TAG123}'
in:
  expression: '{EVENT.TAGS.TAG123}'
out:
  token: '{EVENT.TAGS.TAG123}'
  token_type: ZBX_TOKEN_MACRO
  macro: 'EVENT.TAGS.TAG123'
  return: SUCCEED
---
test case: 'Success: {EVENT.TAGS.1TAG}'
in:
  expression: '{EVENT.TAGS.1TAG}'
out:
  token: '{EVENT.TAGS.1TAG}'
  token_type: ZBX_TOKEN_MACRO
  macro: 'EVENT.TAGS.1TAG'
  return: SUCCEED
---
test case: 'Success: {EVENT.TAGS."1TAG"}'
in:
  expression: '{EVENT.TAGS."1TAG"}'
out:
  token: '{EVENT.TAGS."1TAG"}'
  token_type: ZBX_TOKEN_MACRO
  macro: 'EVENT.TAGS."1TAG"'
  return: SUCCEED
---
test case: 'Success: {?1 + 2}'
in:
  expression: '{?1 + 2}'
out:
  token: '{?1 + 2}'
  token_type: ZBX_TOKEN_EXPRESSION_MACRO
  expression: '1 + 2'
  return: SUCCEED
---
test case: 'Success: {?{$VALUE}*2}'
in:
  expression: '{?{$VALUE}*2}'
out:
  token: '{?{$VALUE}*2}'
  token_type: ZBX_TOKEN_EXPRESSION_MACRO
  expression: '{$VALUE}*2'
  return: SUCCEED
---
test case: 'Success: {?{$VALUE:"context{}"}*2}'
in:
  expression: '{?{$VALUE:"context}"}*2}'
out:
  token: '{?{$VALUE:"context}"}*2}'
  token_type: ZBX_TOKEN_EXPRESSION_MACRO
  expression: '{$VALUE:"context}"}*2'
  return: SUCCEED
---
test case: 'Failure: {?}'
in:
  expression: '{?}'
out:
  return: FAIL
---
test case: 'Failure: {?"}'
in:
  expression: '{?"}'
out:
  return: FAIL
---
test case: 'Failure: {?"\"}'
in:
  expression: '{?"\"}'
out:
  return: FAIL
---
test case: 'Success: {?"abc"}'
in:
  expression: '{?"abc"}'
out:
  token: '{?"abc"}'
  token_type: ZBX_TOKEN_EXPRESSION_MACRO
  expression: '"abc"'
  return: SUCCEED
---
test case: 'Success: {?"a\"b\"c"}'
in:
  expression: '{?"a\"b\"c"}'
out:
  token: '{?"a\"b\"c"}'
  token_type: ZBX_TOKEN_EXPRESSION_MACRO
  expression: '"a\"b\"c"'
  return: SUCCEED
---
test case: 'Success: {?"}"}'
in:
  expression: '{?"}"}'
out:
  token: '{?"}"}'
  token_type: ZBX_TOKEN_EXPRESSION_MACRO
  expression: '"}"'
  return: SUCCEED
---
test case: 'Success: {?{?}}'
in:
  expression: '{?{?}}'
out:
  token: '{?{?}'
  token_type: ZBX_TOKEN_EXPRESSION_MACRO
  expression: '{?'
  return: SUCCEED
---
test case: 'Success: {?{host:key.func()}}'
in:
  expression: '{?{host:key.func()}}'
out:
  token: '{?{host:key.func()}}'
  token_type: ZBX_TOKEN_EXPRESSION_MACRO
  expression: '{host:key.func()}'
  return: SUCCEED
---
test case: 'Success: {?{HOST.HOST}}'
in:
  expression: '{?{HOST.HOST}}'
out:
  token: '{?{HOST.HOST}'
  token_type: ZBX_TOKEN_EXPRESSION_MACRO
  expression: '{HOST.HOST}'
  return: SUCCEED
---
test case: 'Success: {?{$MACRO}}'
in:
  expression: '{?{$MACRO}}'
out:
  token: '{?{$MACRO}}'
  token_type: ZBX_TOKEN_EXPRESSION_MACRO
  expression: '{$MACRO}'
  return: SUCCEED
---
test case: 'Success: {{?1}.fmtnum(1)}'
in:
  expression: '{{?1}.fmtnum(1)}'
out:
  token: '{{?1}.fmtnum(1)}'
  token_type: ZBX_TOKEN_FUNC_MACRO
  macro: '{?1}'
  func: 'fmtnum(1)'
  param: '(1)'
  return: SUCCEED
---
test case: 'Success: {{? {{HOST.HOST}:key.last()} }.fmtnum(2)}'
in:
  expression: '{{? {{HOST.HOST}:key.last()} }.fmtnum(2)}'
out:
  token: '{{? {{HOST.HOST}:key.last()} }.fmtnum(2)}'
  token_type: ZBX_TOKEN_FUNC_MACRO
  macro: '{? {{HOST.HOST}:key.last()} }'
  func: 'fmtnum(2)'
  param: '(2)'
  return: SUCCEED
---
test case: 'Success: {{? {? {?1 }.fmtnum(1)}'
in:
  expression: '{{? {? {?1 }.fmtnum(1)}'
out:
  token: '{{? {? {?1 }.fmtnum(1)}'
  token_type: ZBX_TOKEN_FUNC_MACRO
  macro: '{? {? {?1 }'
  func: 'fmtnum(1)'
  param: '(1)'
  return: SUCCEED
---
test case: 'Success: with recursive expression macros'
in:
  expression: 'trap1_trig{{?{?1 + 2}'
out:
  token: '{?1 + 2}'
  token_type: ZBX_TOKEN_EXPRESSION_MACRO
  expression: '{?1 + 2'
  return: SUCCEED
---
test case: 'Success: no hang with lots of recursive expression macros'
in:
  expression: '{{?{{?{{?{{?{{?{{?{{?{{?{{?{{?{{?{{?{{?{{?{{?{{?{{?{{?{{?{{?{{?{{?{{?{{?{{?{{?{{?{{?{{?{{?{?1 + 2}'
out:
  token: '{?1 + 2}'
  token_type: ZBX_TOKEN_EXPRESSION_MACRO
  expression: '{{?{{?{{?{{?{{?{{?{{?{{?{{?{{?{{?{{?{{?{{?{{?{{?{{?{{?{{?{{?{{?{{?{{?{{?{{?{{?{{?{{?{{?{?1 + 2'
  return: SUCCEED
---
<<<<<<< HEAD
test case: 'Success: {?count(//trap[1],#5,"str\\arg", 0)}'
in:
  expression: '{?count(//trap[1],#5,"str\\arg", 0)}'
out:
  token: '{?count(//trap[1],#5,"str\\arg", 0)}'
  token_type: ZBX_TOKEN_EXPRESSION_MACRO
  expression: 'count(//trap[1],#5,"str\\arg", 0)'
  return: SUCCEED
=======
test case: "successfully found function macros token in user macro"
in:
  expression: '{{$USERMACRO}.regsub("App([0-9]) ([a-z]+)","App\1")}'
out:
  return: SUCCEED
  token_type: ZBX_TOKEN_FUNC_MACRO
  token_l: 0
  token_r: 51
  macro_l: 1
  macro_r: 12
  func_l: 14
  func_r: 50
  func_param_l: 20
  func_param_r: 50
>>>>>>> f1a8d0de
...<|MERGE_RESOLUTION|>--- conflicted
+++ resolved
@@ -606,16 +606,6 @@
   expression: '{{?{{?{{?{{?{{?{{?{{?{{?{{?{{?{{?{{?{{?{{?{{?{{?{{?{{?{{?{{?{{?{{?{{?{{?{{?{{?{{?{{?{{?{?1 + 2'
   return: SUCCEED
 ---
-<<<<<<< HEAD
-test case: 'Success: {?count(//trap[1],#5,"str\\arg", 0)}'
-in:
-  expression: '{?count(//trap[1],#5,"str\\arg", 0)}'
-out:
-  token: '{?count(//trap[1],#5,"str\\arg", 0)}'
-  token_type: ZBX_TOKEN_EXPRESSION_MACRO
-  expression: 'count(//trap[1],#5,"str\\arg", 0)'
-  return: SUCCEED
-=======
 test case: "successfully found function macros token in user macro"
 in:
   expression: '{{$USERMACRO}.regsub("App([0-9]) ([a-z]+)","App\1")}'
@@ -630,5 +620,13 @@
   func_r: 50
   func_param_l: 20
   func_param_r: 50
->>>>>>> f1a8d0de
+---
+test case: 'Success: {?count(//trap[1],#5,"str\\arg", 0)}'
+in:
+  expression: '{?count(//trap[1],#5,"str\\arg", 0)}'
+out:
+  token: '{?count(//trap[1],#5,"str\\arg", 0)}'
+  token_type: ZBX_TOKEN_EXPRESSION_MACRO
+  expression: 'count(//trap[1],#5,"str\\arg", 0)'
+  return: SUCCEED
 ...