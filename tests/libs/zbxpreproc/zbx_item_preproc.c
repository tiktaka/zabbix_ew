--- conflicted
+++ resolved
@@ -296,20 +296,9 @@
 		history_ts_in.ns = 0;
 	}
 
-<<<<<<< HEAD
-	if (FAIL == (returned_ret = pp_execute_step(&ctx, NULL, NULL, 0, value_type, &value, ts, &step, &history_value,
-			&history_ts)))
-	{
-		pp_error_on_fail(&value, &step);
-
-		if (ZBX_VARIANT_ERR != value.type)
-			returned_ret = SUCCEED;
-	}
-=======
 	preproc.steps = &step;
 	preproc.steps_num = 1;
 	cache = pp_cache_create(&preproc, &value_in);
->>>>>>> 88a575ac
 
 	for (i = 0; i < 4; i++)
 	{
