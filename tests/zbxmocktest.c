--- conflicted
+++ resolved
@@ -20,11 +20,8 @@
 #include "zbxmockdata.h"
 
 #include "zbxtypes.h"
-<<<<<<< HEAD
-#include "zbxlog.h"
+
 #include "zbxnix.h"
-=======
->>>>>>> 5338222b
 
 /* unresolved symbols needed for linking */
 
