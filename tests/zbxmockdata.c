--- conflicted
+++ resolved
@@ -302,17 +302,14 @@
 			return "Internal error, please report to maintainers.";
 		case ZBX_MOCK_INVALID_YAML_PATH:
 			return "Invalid YAML path syntax.";
-<<<<<<< HEAD
+		case ZBX_MOCK_NOT_A_BINARY:
+			return "Provided handle is not a binary string.";
+		case ZBX_MOCK_NOT_AN_UINT64:
+			return "Provided handle is not an unsigned 64 bit integer handle.";
 		case ZBX_MOCK_NOT_A_TIMESTAMP:
 			return "Invalid timestamp format.";
 		case ZBX_MOCK_NOT_ENOUGH_MEMORY:
 			return "Not enough space in output buffer.";
-=======
-		case ZBX_MOCK_NOT_A_BINARY:
-			return "Provided handle is not a binary string.";
-		case ZBX_MOCK_NOT_AN_UINT64:
-			return "Provided handle is not an unsigned 64 bit integer handle.";
->>>>>>> 4853ee8d
 		default:
 			return "Unknown error.";
 	}
