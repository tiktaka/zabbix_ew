--- conflicted
+++ resolved
@@ -569,22 +569,11 @@
 				$maint_span->setHint($maint_hint);
 			}
 
-<<<<<<< HEAD
-=======
-
-
-
->>>>>>> 585f1a15
 			$hosts_span = new CSpan($trigger_host['host'], 'link_menu');
 			$hosts_span->setAttribute('onclick','javascript: '.$menus);
 			$hosts_list[] = $hosts_span;
 			$hosts_list[] = $maint_span;
 			$hosts_list[] = ', ';
-<<<<<<< HEAD
-=======
-
-
->>>>>>> 585f1a15
 		}
 
 		array_pop($hosts_list);
@@ -592,13 +581,7 @@
 		$host->addStyle('white-space: normal;');
 // }}} host JS menu
 
-<<<<<<< HEAD
-		
-=======
-
-
-
->>>>>>> 585f1a15
+
 		$status = new CSpan(trigger_value2str($trigger['value']), get_trigger_value_style($trigger['value']));
 		if((time() - $trigger['lastchange']) < TRIGGER_BLINK_PERIOD){
 			$status->setAttribute('name', 'blink');
