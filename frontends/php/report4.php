--- conflicted
+++ resolved
@@ -87,15 +87,10 @@
 	$form = new CForm();
 	$form->setMethod('get');
 
-<<<<<<< HEAD
 	$controls = new CList();
 
 	$controls->addItem(SPACE._('Media type').SPACE);
-	$cmbMedia = new CComboBox('media_type', $media_type, 'submit();');
-=======
-	$form->addItem(SPACE._('Media type').SPACE);
 	$cmbMedia = new CComboBox('media_type', $media_type, 'submit()');
->>>>>>> e04fe82a
 	$cmbMedia->addItem(0, _('all'));
 
 	foreach ($media_types as $media_type_id => $media_type_description) {
@@ -108,23 +103,13 @@
 	}
 	$controls->addItem($cmbMedia);
 
-<<<<<<< HEAD
 	$controls->addItem(SPACE._('Period').SPACE);
-	$cmbPeriod = new CComboBox('period', $period, 'submit();');
-	$cmbPeriod->addItem('daily', _('Daily'));
-	$cmbPeriod->addItem('weekly', _('Weekly'));
-	$cmbPeriod->addItem('monthly', _('Monthly'));
-	$cmbPeriod->addItem('yearly', _('Yearly'));
-	$controls->addItem($cmbPeriod);
-=======
-	$form->addItem(SPACE._('Period').SPACE);
-	$form->addItem(new CComboBox('period', $period, 'submit()', array(
+	$controls->addItem(new CComboBox('period', $period, 'submit()', array(
 		'daily' => _('Daily'),
 		'weekly' => _('Weekly'),
 		'monthly' => _('Monthly'),
 		'yearly' => _('Yearly')
 	)));
->>>>>>> e04fe82a
 
 	if ($period != 'yearly') {
 		$controls->addItem(SPACE._('Year').SPACE);
