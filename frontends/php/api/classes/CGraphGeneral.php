<?php
/*
** Zabbix
** Copyright (C) 2001-2014 Zabbix SIA
**
** This program is free software; you can redistribute it and/or modify
** it under the terms of the GNU General Public License as published by
** the Free Software Foundation; either version 2 of the License, or
** (at your option) any later version.
**
** This program is distributed in the hope that it will be useful,
** but WITHOUT ANY WARRANTY; without even the implied warranty of
** MERCHANTABILITY or FITNESS FOR A PARTICULAR PURPOSE. See the
** GNU General Public License for more details.
**
** You should have received a copy of the GNU General Public License
** along with this program; if not, write to the Free Software
** Foundation, Inc., 51 Franklin Street, Fifth Floor, Boston, MA  02110-1301, USA.
**/


/**
 * Class containing methods for operations with graphs.
 *
 * @package API
 */
abstract class CGraphGeneral extends CApiService {

	const ERROR_TEMPLATE_HOST_MIX = 'templateHostMix';
	const ERROR_MISSING_GRAPH_NAME = 'missingGraphName';
	const ERROR_MISSING_GRAPH_ITEMS = 'missingGraphItems';
	const ERROR_MISSING_REQUIRED_VALUE = 'missingRequiredValue';
	const ERROR_TEMPLATED_ID = 'templatedId';
	const ERROR_GRAPH_SUM = 'graphSum';

	/**
	 * Update graphs.
	 *
	 * @param array $graphs
	 *
	 * @return array
	 */
	public function update(array $graphs) {
		$graphs = zbx_toArray($graphs);
		$graphIds = zbx_objectValues($graphs, 'graphid');

		$graphs = $this->extendObjects($this->tableName(), $graphs,
			array('name', 'graphtype', 'ymin_type', 'ymin_itemid', 'ymax_type', 'ymax_itemid', 'yaxismin', 'yaxismax')
		);

		$dbGraphs = $this->get(array(
			'output' => API_OUTPUT_EXTEND,
			'selectGraphItems' => API_OUTPUT_EXTEND,
			'graphids' => $graphIds,
			'editable' => true,
			'preservekeys' => true
		));

		$updateDiscoveredValidator = new CUpdateDiscoveredValidator(array(
			'messageAllowed' => _('Cannot update a discovered graph.')
		));

		foreach ($graphs as &$graph) {
			// check permissions
			if (!isset($dbGraphs[$graph['graphid']])) {
				self::exception(ZBX_API_ERROR_PARAMETERS, _('No permissions to referred object or it does not exist!'));
			}

			// cannot update discovered graphs
			$this->checkPartialValidator($graph, $updateDiscoveredValidator, $dbGraphs[$graph['graphid']]);

			// validate items on set or pass existing items from DB
			if (isset($graph['gitems'])) {
				foreach ($graph['gitems'] as $item) {
					if (isset($item['gitemid']) && !$item['gitemid']) {
						self::exception(ZBX_API_ERROR_PARAMETERS, _('Missing "gitemid" field for item.'));
					}

					if (isset($item['gitemid']) && $item['gitemid']) {
						$validGraphItemIds = array();

						foreach ($dbGraphs[$graph['graphid']]['gitems'] as $dbItem) {
							$validGraphItemIds[$dbItem['gitemid']] = $dbItem['gitemid'];
						}

						if (!in_array($item['gitemid'], $validGraphItemIds)) {
							self::exception(ZBX_API_ERROR_PARAMETERS,
								_('No permissions to referred object or it does not exist!')
							);
						}
					}
				}
			}
			else {
				$graph['gitems'] = $dbGraphs[$graph['graphid']]['gitems'];
			}
		}
		unset($graph);

		$this->validateUpdate($graphs, $dbGraphs);

		foreach ($graphs as $graph) {
			unset($graph['templateid']);

			$graph['gitems'] = isset($graph['gitems']) ? $graph['gitems'] : $dbGraphs[$graph['graphid']]['gitems'];

			// Y axis min clean unused fields
			if (isset($graph['ymin_type'])) {
				if ($graph['ymin_type'] == GRAPH_YAXIS_TYPE_ITEM_VALUE) {
					$graph['yaxismin'] = null;
				}
				else {
					$graph['ymin_itemid'] = null;
				}
			}

			// Y axis max clean unused fields
			if (isset($graph['ymax_type'])) {
				if ($graph['ymax_type'] == GRAPH_YAXIS_TYPE_ITEM_VALUE) {
					$graph['yaxismax'] = null;
				}
				else {
					$graph['ymax_itemid'] = null;
				}
			}

			$this->updateReal($graph, $dbGraphs[$graph['graphid']]);
			$this->inherit($graph);
		}

		return array('graphids' => $graphIds);
	}

	/**
	 * Create graphs.
	 *
	 * @param array $graphs
	 *
	 * @return array
	 */
	public function create(array $graphs) {
		$graphs = zbx_toArray($graphs);
		$graphids = array();

		// set default parameters
		foreach ($graphs as &$graph) {
			if (!isset($graph['graphtype'])) {
				$graph['graphtype'] = GRAPH_TYPE_NORMAL;
			}
			if (!isset($graph['ymin_type'])) {
				$graph['ymin_type'] = GRAPH_YAXIS_TYPE_CALCULATED;
			}
			if (!isset($graph['ymax_type'])) {
				$graph['ymax_type'] = GRAPH_YAXIS_TYPE_CALCULATED;
			}
		}
		unset($graph);

		$this->validateCreate($graphs);

		foreach ($graphs as $graph) {
			$graph['graphid'] = $this->createReal($graph);

			$this->inherit($graph);

			$graphids[] = $graph['graphid'];
		}

		return array('graphids' => $graphids);
	}

	/**
	 * Creates a new graph and returns it's ID.
	 *
	 * @param $graph
	 *
	 * @return mixed
	 */
	protected function createReal($graph) {
		$graphids = DB::insert('graphs', array($graph));
		$graphid = reset($graphids);

		foreach ($graph['gitems'] as &$gitem) {
			$gitem['graphid'] = $graphid;
		}
		unset($gitem);

		DB::insert('graphs_items', $graph['gitems']);

		return $graphid;
	}

	/**
	 * Updates the graph if $graph differs from $dbGraph.
	 *
	 * @param array $graph
	 * @param array $dbGraph
	 *
	 * @return string
	 */
	protected function updateReal(array $graph, array $dbGraph) {
		$dbGitems = zbx_toHash($dbGraph['gitems'], 'gitemid');
		$dbGitemIds = zbx_toHash(zbx_objectValues($dbGitems, 'gitemid'));

		// update the graph if it's modified
		if (DB::recordModified('graphs', $dbGraph, $graph)) {
			DB::updateByPk($this->tableName(), $graph['graphid'], $graph);
		}

		// delete remaining items only if new items or items that require update are set
		if ($graph['gitems']) {
			$insertGitems = array();
			$deleteGitemIds = $dbGitemIds;

			foreach ($graph['gitems'] as $gitem) {
				// updating an existing item
				if (!empty($gitem['gitemid']) && isset($dbGitemIds[$gitem['gitemid']])) {
					if (DB::recordModified('graphs_items', $dbGitems[$gitem['gitemid']], $gitem)) {
						DB::updateByPk('graphs_items', $gitem['gitemid'], $gitem);
					}

					// remove this graph item from the collection so it won't get deleted
					unset($deleteGitemIds[$gitem['gitemid']]);
				}
				// adding a new item
				else {
					$gitem['graphid'] = $graph['graphid'];
					$insertGitems[] = $gitem;
				}
			}

			if ($deleteGitemIds) {
				DB::delete('graphs_items', array('gitemid' => $deleteGitemIds));
			}

			if ($insertGitems) {
				DB::insert('graphs_items', $insertGitems);
			}
		}

		return $graph['graphid'];
	}

	/**
	 * Check if object exist.
	 *
	 * @param array $object
	 *
	 * @return bool
	 */
	public function exists($object) {
		$options = array(
			'filter' => array('flags' => null),
			'output' => array('graphid'),
			'nopermissions' => true,
			'limit' => 1
		);

		if (isset($object['name'])) {
			$options['filter']['name'] = $object['name'];
		}
		if (isset($object['host'])) {
			$options['filter']['host'] = $object['host'];
		}
		if (isset($object['hostids'])) {
			$options['hostids'] = zbx_toArray($object['hostids']);
		}

		$objs = $this->get($options);

		return !empty($objs);
	}

	/**
	 * Get graphid by graph name.
	 *
	 * params: hostids, name
	 *
	 * @param array $graphData
	 *
	 * @return array
	 */
	public function getObjects($graphData) {
		return $this->get(array(
			'filter' => $graphData,
			'output' => API_OUTPUT_EXTEND
<<<<<<< HEAD
		));
=======
		);
		if (isset($graphData['node'])) {
			$options['nodeids'] = getNodeIdByNodeName($graphData['node']);
		}
		elseif (isset($graphData['nodeids'])) {
			$options['nodeids'] = $graphData['nodeids'];
		}

		return $this->get($options);
>>>>>>> f76b2552
	}

	/**
	 * Check values for Y axis items and values.
	 *
	 * @param array $graph
	 * @param bool  $tpl
	 */
	protected function checkAxisItems(array $graph, $tpl = false) {
		$axisItems = array();
		if (isset($graph['ymin_type']) && $graph['ymin_type'] == GRAPH_YAXIS_TYPE_ITEM_VALUE) {
			$axisItems[$graph['ymin_itemid']] = $graph['ymin_itemid'];
		}
		if (isset($graph['ymax_type']) && $graph['ymax_type'] == GRAPH_YAXIS_TYPE_ITEM_VALUE) {
			$axisItems[$graph['ymax_itemid']] = $graph['ymax_itemid'];
		}

		if (!empty($axisItems)) {
			$options = array(
				'itemids' => $axisItems,
				'output' => array('itemid'),
				'countOutput' => true,
				'webitems' => true,
				'filter' => array('flags' => null, 'value_type' => array(ITEM_VALUE_TYPE_FLOAT, ITEM_VALUE_TYPE_UINT64))
			);
			if ($tpl) {
				$options['hostids'] = $tpl;
			}
			else {
				$options['templated'] = false;
			}

			$cntExist = API::Item()->get($options);

			if ($cntExist != count($axisItems)) {
				self::exception(ZBX_API_ERROR_PARAMETERS, _('Incorrect item for axis value.'));
			}
		}

		// more than one sum type item for pie graph
		if ($graph['graphtype'] == GRAPH_TYPE_PIE || $graph['graphtype'] == GRAPH_TYPE_EXPLODED) {
			$sumItems = 0;
			foreach ($graph['gitems'] as $gitem) {
				if ($gitem['type'] == GRAPH_ITEM_SUM) {
					$sumItems++;
				}
			}
			if ($sumItems > 1) {
				self::exception(ZBX_API_ERROR_PARAMETERS,
					_s($this->getErrorMsg(self::ERROR_GRAPH_SUM), $graph['name'])
				);
			}
		}

		// Y axis MIN value < Y axis MAX value
		if (($graph['graphtype'] == GRAPH_TYPE_NORMAL || $graph['graphtype'] == GRAPH_TYPE_STACKED)
				&& $graph['ymin_type'] == GRAPH_YAXIS_TYPE_FIXED
				&& $graph['ymax_type'] == GRAPH_YAXIS_TYPE_FIXED
				&& $graph['yaxismin'] >= $graph['yaxismax']) {
			self::exception(ZBX_API_ERROR_PARAMETERS, _('Y axis MAX value must be greater than Y axis MIN value.'));
		}
	}

	protected function addRelatedObjects(array $options, array $result) {
		$result = parent::addRelatedObjects($options, $result);

		$graphids = array_keys($result);

		// adding GraphItems
		if ($options['selectGraphItems'] !== null && $options['selectGraphItems'] !== API_OUTPUT_COUNT) {
			$gitems = API::GraphItem()->get(array(
				'output' => $this->outputExtend($options['selectGraphItems'], array('graphid', 'gitemid')),
				'graphids' => $graphids,
				'nopermissions' => true,
				'preservekeys' => true
			));
			$relationMap = $this->createRelationMap($gitems, 'graphid', 'gitemid');

			$gitems = $this->unsetExtraFields($gitems, array('graphid', 'gitemid'), $options['selectGraphItems']);
			$result = $relationMap->mapMany($result, $gitems, 'gitems');
		}

		// adding HostGroups
		if ($options['selectGroups'] !== null && $options['selectGroups'] !== API_OUTPUT_COUNT) {
			$relationMap = new CRelationMap();
			// discovered items
			$dbRules = DBselect(
				'SELECT gi.graphid,hg.groupid'.
				' FROM graphs_items gi,items i,hosts_groups hg'.
				' WHERE '.dbConditionInt('gi.graphid', $graphids).
					' AND gi.itemid=i.itemid'.
					' AND i.hostid=hg.hostid'
			);
			while ($relation = DBfetch($dbRules)) {
				$relationMap->addRelation($relation['graphid'], $relation['groupid']);
			}

			$groups = API::HostGroup()->get(array(
				'output' => $options['selectGroups'],
				'groupids' => $relationMap->getRelatedIds(),
				'nopermissions' => true,
				'preservekeys' => true
			));
			$result = $relationMap->mapMany($result, $groups, 'groups');
		}

		// adding Hosts
		if ($options['selectHosts'] !== null && $options['selectHosts'] !== API_OUTPUT_COUNT) {
			$relationMap = new CRelationMap();
			// discovered items
			$dbRules = DBselect(
				'SELECT gi.graphid,i.hostid'.
				' FROM graphs_items gi,items i'.
				' WHERE '.dbConditionInt('gi.graphid', $graphids).
					' AND gi.itemid=i.itemid'
			);
			while ($relation = DBfetch($dbRules)) {
				$relationMap->addRelation($relation['graphid'], $relation['hostid']);
			}

			$hosts = API::Host()->get(array(
				'output' => $options['selectHosts'],
				'hostids' => $relationMap->getRelatedIds(),
				'templated_hosts' => true,
				'nopermissions' => true,
				'preservekeys' => true
			));
			$result = $relationMap->mapMany($result, $hosts, 'hosts');
		}

		// adding Templates
		if ($options['selectTemplates'] !== null && $options['selectTemplates'] !== API_OUTPUT_COUNT) {
			$relationMap = new CRelationMap();
			// discovered items
			$dbRules = DBselect(
				'SELECT gi.graphid,i.hostid'.
				' FROM graphs_items gi,items i'.
				' WHERE '.dbConditionInt('gi.graphid', $graphids).
					' AND gi.itemid=i.itemid'
			);
			while ($relation = DBfetch($dbRules)) {
				$relationMap->addRelation($relation['graphid'], $relation['hostid']);
			}

			$templates = API::Template()->get(array(
				'output' => $options['selectTemplates'],
				'templateids' => $relationMap->getRelatedIds(),
				'nopermissions' => true,
				'preservekeys' => true
			));
			$result = $relationMap->mapMany($result, $templates, 'templates');
		}

		return $result;
	}

	/**
	 * Validate graph name and graph items including Y axis item ID's and graph item fields on Create method
	 * and return valid item ID's on success or trow an error on failure.
	 *
	 * @param array $graphs
	 *
	 * @return array
	 */
	protected function validateItemsCreate(array $graphs) {
		$itemIds = array();

		foreach ($graphs as $graph) {
			// validate graph name
			$fields = array('name' => null);
			if (!check_db_fields($fields, $graph)) {
				self::exception(ZBX_API_ERROR_PARAMETERS, _($this->getErrorMsg(self::ERROR_MISSING_GRAPH_NAME)));
			}

			// graph items are mandatory
			if (!isset($graph['gitems']) || !is_array($graph['gitems']) || !$graph['gitems']) {
				self::exception(ZBX_API_ERROR_PARAMETERS,
					_s($this->getErrorMsg(self::ERROR_MISSING_GRAPH_ITEMS), $graph['name'])
				);
			}

			// validate item fields
			if (isset($graph['gitems'])) {
				$fields = array('itemid' => null);
				foreach ($graph['gitems'] as $gitem) {
					// "itemid" is required
					if (!check_db_fields($fields, $gitem)) {
						self::exception(ZBX_API_ERROR_PARAMETERS, _('Missing "itemid" field for item.'));
					}

					// assigning with key preserves unique itemids
					$itemIds[$gitem['itemid']] = $gitem['itemid'];
				}
			}

			// add Y axis item IDs for persmission validation
			if (isset($graph['ymin_type']) && $graph['ymin_type'] == GRAPH_YAXIS_TYPE_ITEM_VALUE) {
				if (!isset($graph['ymin_itemid']) || zbx_empty($graph['ymin_itemid'])) {
					self::exception(ZBX_API_ERROR_PARAMETERS,
						_s($this->getErrorMsg(self::ERROR_MISSING_REQUIRED_VALUE), 'ymin_itemid')
					);
				}
				else {
					$itemIds[$graph['ymin_itemid']] = $graph['ymin_itemid'];
				}
			}
			if (isset($graph['ymax_type']) && $graph['ymax_type'] == GRAPH_YAXIS_TYPE_ITEM_VALUE) {
				if (!isset($graph['ymax_itemid']) || zbx_empty($graph['ymax_itemid'])) {
					self::exception(ZBX_API_ERROR_PARAMETERS,
						_s($this->getErrorMsg(self::ERROR_MISSING_REQUIRED_VALUE), 'ymax_itemid')
					);
				}
				else {
					$itemIds[$graph['ymax_itemid']] = $graph['ymax_itemid'];
				}
			}
		}

		return $itemIds;
	}

	/**
	 * Validate graph gerenal data on Create method.
	 * Check if new items are from same templated host, validate Y axis items and values and hosts and templates.
	 *
	 * @param array $graphs
	 */
	protected function validateCreate(array $graphs) {
		$colorValidator = new CColorValidator();

		foreach ($graphs as $graph) {
			// check for "templateid", because it is not allowed
			if (array_key_exists('templateid', $graph)) {
				$error = _s($this->getErrorMsg(self::ERROR_TEMPLATED_ID), $graph['name']);
				self::exception(ZBX_API_ERROR_PARAMETERS, $error);
			}

			$templatedGraph = false;
			if (isset($graph['gitems'])) {
				// check if new items are from same templated host
				$graphHosts = API::Host()->get(array(
					'itemids' => zbx_objectValues($graph['gitems'], 'itemid'),
					'output' => array('hostid', 'status'),
					'editable' => true,
					'templated_hosts' => true
				));

				// check - items from one template. at least one item belongs to template
				foreach ($graphHosts as $host) {
					if (HOST_STATUS_TEMPLATE == $host['status']) {
						$templatedGraph = $host['hostid'];
						break;
					}
				}

				if ($templatedGraph && count($graphHosts) > 1) {
					self::exception(ZBX_API_ERROR_PARAMETERS,
						_s($this->getErrorMsg(self::ERROR_TEMPLATE_HOST_MIX), $graph['name'])
					);
				}

				// check color
				foreach ($graph['gitems'] as $gitem) {
					if (!isset($gitem['color'])) {
						self::exception(ZBX_API_ERROR_PARAMETERS,
							_s($this->getErrorMsg(self::ERROR_MISSING_REQUIRED_VALUE), 'color')
						);
					}

					if (!$colorValidator->validate($gitem['color'])) {
						self::exception(ZBX_API_ERROR_PARAMETERS, $colorValidator->getError());
					}
				}
			}

			// check graph type and ymin/ymax items
			$this->checkAxisItems($graph, $templatedGraph);
		}

		$this->validateHostsAndTemplates($graphs);
	}

	/**
	 * Validate graph items including valid Y axis item ID's on Update method
	 * and return valid item ID's on success or trow an error on failure.
	 *
	 * @param array $graphs
	 *
	 * @return array
	 */
	protected function validateItemsUpdate(array $graphs) {
		$dbFields = array('itemid' => null);

		foreach ($graphs as $graph) {
			// graph items are optional
			if (isset($graph['gitems']) && (!is_array($graph['gitems']) || !$graph['gitems'])) {
				self::exception(ZBX_API_ERROR_PARAMETERS,
					_s($this->getErrorMsg(self::ERROR_MISSING_GRAPH_ITEMS), $graph['name'])
				);
			}

			// validate item fields
			if (isset($graph['gitems'])) {
				foreach ($graph['gitems'] as $gitem) {
					// "itemid" is required only if no "gitemid" is set
					if (!isset($gitem['gitemid']) && !check_db_fields($dbFields, $gitem)) {
						self::exception(ZBX_API_ERROR_PARAMETERS, _('Missing "itemid" field for item.'));
					}

					// assigning with key preserves unique itemids
					$itemIds[$gitem['itemid']] = $gitem['itemid'];
				}
			}

			// add Y min axis item IDs for persmission validation
			if (isset($graph['ymin_type']) && $graph['ymin_type'] == GRAPH_YAXIS_TYPE_ITEM_VALUE) {
				if (!isset($graph['ymin_itemid']) || zbx_empty($graph['ymin_itemid'])) {
					self::exception(ZBX_API_ERROR_PARAMETERS,
						_s($this->getErrorMsg(self::ERROR_MISSING_REQUIRED_VALUE), 'ymin_itemid')
					);
				}
				else {
					$itemIds[$graph['ymin_itemid']] = $graph['ymin_itemid'];
				}
			}

			// add Y max axis item IDs for persmission validation
			if (isset($graph['ymax_type']) && $graph['ymax_type'] == GRAPH_YAXIS_TYPE_ITEM_VALUE) {
				if (!isset($graph['ymax_itemid']) || zbx_empty($graph['ymax_itemid'])) {
					self::exception(ZBX_API_ERROR_PARAMETERS,
						_s($this->getErrorMsg(self::ERROR_MISSING_REQUIRED_VALUE), 'ymax_itemid')
					);
				}
				else {
					$itemIds[$graph['ymax_itemid']] = $graph['ymax_itemid'];
				}
			}
		}

		return $itemIds;
	}

	/**
	 * Validate graph general data on Update method.
	 * When updating graph check to what host graph belongs to and trow an error if new items added from other hosts.
	 * Includes Y axis validation and if graph already exists somewhere in DB.
	 *
	 * @param array $graphs
	 * @param array $dbGraphs
	 */
	protected function validateUpdate(array $graphs, array $dbGraphs) {
		$colorValidator = new CColorValidator();

		foreach ($graphs as $graph) {
			// check for "templateid", because it is not allowed
			if (array_key_exists('templateid', $graph)) {
				self::exception(ZBX_API_ERROR_PARAMETERS,
					_s($this->getErrorMsg(self::ERROR_TEMPLATED_ID), $graph['name'])
				);
			}

			$templatedGraph = false;

			if (isset($graph['gitems'])) {
				// first item determines to which host graph belongs to
				$gitem = array_shift($dbGraphs[$graph['graphid']]['gitems']);

				$graphHosts = API::Host()->get(array(
					'itemids' => $gitem['itemid'],
					'output' => array('hostid', 'status'),
					'editable' => true,
					'templated_hosts' => true
				));

				$host = array_shift($graphHosts);

				// if the current graph is templated and new items to be added
				if (HOST_STATUS_TEMPLATE == $host['status']) {
					$templatedGraph = $host['hostid'];

					$itemIds = array();

					foreach ($graph['gitems'] as $gitem) {
						if (!isset($gitem['gitemid']) && isset($gitem['itemid'])) {
							$itemIds[] = $gitem['itemid'];
						}
					}

					if ($itemIds) {
						$itemHosts = API::Host()->get(array(
							'itemids' => $itemIds,
							'output' => array('hostid'),
							'editable' => true,
							'templated_hosts' => true
						));

						// only one host is allowed and it has to be the current. other templated hosts are allowed
						$itemHosts = array_unique(zbx_objectValues($itemHosts, 'hostid'));

						if (count($itemHosts) > 1 || !in_array($host['hostid'], $itemHosts)) {
							self::exception(ZBX_API_ERROR_PARAMETERS,
								_s($this->getErrorMsg(self::ERROR_TEMPLATE_HOST_MIX), $graph['name'])
							);
						}
					}
				}

				// items fields
				foreach ($graph['gitems'] as $gitem) {
					// check color
					if (isset($gitem['color']) && !$colorValidator->validate($gitem['color'])) {
						self::exception(ZBX_API_ERROR_PARAMETERS, $colorValidator->getError());
					}
				}
			}

			// check ymin, ymax items
			$this->checkAxisItems($graph, $templatedGraph);
		}

		$this->validateHostsAndTemplates($graphs);
	}

	/**
	 * Check if graph already exists somewhere in DB.
	 *
	 * @param array $graphs
	 */
	protected function validateHostsAndTemplates(array $graphs) {
		$graphNames = array();

		foreach ($graphs as $graph) {
			// check if the host has any graphs in DB with the same name within host
			$hostsAndTemplates = API::Host()->get(array(
				'itemids' => zbx_objectValues($graph['gitems'], 'itemid'),
				'output' => array('hostid'),
				'nopermissions' => true,
				'preservekeys' => true,
				'templated_hosts' => true
			));

			$hostAndTemplateIds = array_keys($hostsAndTemplates);

			$dbGraphs = API::Graph()->get(array(
				'hostids' => $hostAndTemplateIds,
				'output' => array('graphid'),
				'filter' => array('name' => $graph['name'], 'flags' => null), // 'flags' => null overrides default behaviour
				'nopermissions' => true
			));

			if ($dbGraphs) {
				$duplicateGraphsFound = false;

				if (isset($graph['graphid'])) {
					foreach ($dbGraphs as $dbGraph) {
						if (bccomp($dbGraph['graphid'], $graph['graphid']) != 0) {
							$duplicateGraphsFound = true;
							break;
						}
					}
				}
				else {
					$duplicateGraphsFound = true;
				}

				if ($duplicateGraphsFound) {
					self::exception(ZBX_API_ERROR_PARAMETERS,
						_s('Graph with name "%1$s" already exists in graphs or graph prototypes.', $graph['name'])
					);
				}
			}

			// cheks that there is no two graphs with the same name within host
			foreach ($hostAndTemplateIds as $id) {
				if (!isset($graphNames[$graph['name']])) {
					$graphNames[$graph['name']] = array();
				}

				if (isset($graphNames[$graph['name']][$id])) {
					self::exception(ZBX_API_ERROR_PARAMETERS,
						_s('More than one graph with name "%1$s" within host.', $graph['name'])
					);
				}
				else {
					$graphNames[$graph['name']][$id] = true;
				}
			}
		}
	}
}<|MERGE_RESOLUTION|>--- conflicted
+++ resolved
@@ -24,7 +24,7 @@
  *
  * @package API
  */
-abstract class CGraphGeneral extends CApiService {
+abstract class CGraphGeneral extends CZBXAPI {
 
 	const ERROR_TEMPLATE_HOST_MIX = 'templateHostMix';
 	const ERROR_MISSING_GRAPH_NAME = 'missingGraphName';
@@ -34,13 +34,13 @@
 	const ERROR_GRAPH_SUM = 'graphSum';
 
 	/**
-	 * Update graphs.
+	 * Update existing graphs.
 	 *
 	 * @param array $graphs
 	 *
 	 * @return array
 	 */
-	public function update(array $graphs) {
+	public function update($graphs) {
 		$graphs = zbx_toArray($graphs);
 		$graphIds = zbx_objectValues($graphs, 'graphid');
 
@@ -49,17 +49,16 @@
 		);
 
 		$dbGraphs = $this->get(array(
-			'output' => API_OUTPUT_EXTEND,
-			'selectGraphItems' => API_OUTPUT_EXTEND,
 			'graphids' => $graphIds,
 			'editable' => true,
-			'preservekeys' => true
+			'preservekeys' => true,
+			'output' => API_OUTPUT_EXTEND,
+			'selectGraphItems' => API_OUTPUT_EXTEND
 		));
 
 		$updateDiscoveredValidator = new CUpdateDiscoveredValidator(array(
 			'messageAllowed' => _('Cannot update a discovered graph.')
 		));
-
 		foreach ($graphs as &$graph) {
 			// check permissions
 			if (!isset($dbGraphs[$graph['graphid']])) {
@@ -71,19 +70,18 @@
 
 			// validate items on set or pass existing items from DB
 			if (isset($graph['gitems'])) {
-				foreach ($graph['gitems'] as $item) {
-					if (isset($item['gitemid']) && !$item['gitemid']) {
+				foreach ($graph['gitems'] as $gitems) {
+					if (isset($gitems['gitemid']) && !$gitems['gitemid']) {
 						self::exception(ZBX_API_ERROR_PARAMETERS, _('Missing "gitemid" field for item.'));
 					}
 
-					if (isset($item['gitemid']) && $item['gitemid']) {
-						$validGraphItemIds = array();
-
-						foreach ($dbGraphs[$graph['graphid']]['gitems'] as $dbItem) {
-							$validGraphItemIds[$dbItem['gitemid']] = $dbItem['gitemid'];
+					if (isset($gitems['gitemid']) && $gitems['gitemid']) {
+						$validGitemIds = array();
+						foreach ($dbGraphs[$graph['graphid']]['gitems'] as $dbGitem) {
+							$validGitemIds[$dbGitem['gitemid']] = $dbGitem['gitemid'];
 						}
 
-						if (!in_array($item['gitemid'], $validGraphItemIds)) {
+						if (!in_array($gitems['gitemid'], $validGitemIds)) {
 							self::exception(ZBX_API_ERROR_PARAMETERS,
 								_('No permissions to referred object or it does not exist!')
 							);
@@ -104,27 +102,8 @@
 
 			$graph['gitems'] = isset($graph['gitems']) ? $graph['gitems'] : $dbGraphs[$graph['graphid']]['gitems'];
 
-			// Y axis min clean unused fields
-			if (isset($graph['ymin_type'])) {
-				if ($graph['ymin_type'] == GRAPH_YAXIS_TYPE_ITEM_VALUE) {
-					$graph['yaxismin'] = null;
-				}
-				else {
-					$graph['ymin_itemid'] = null;
-				}
-			}
-
-			// Y axis max clean unused fields
-			if (isset($graph['ymax_type'])) {
-				if ($graph['ymax_type'] == GRAPH_YAXIS_TYPE_ITEM_VALUE) {
-					$graph['yaxismax'] = null;
-				}
-				else {
-					$graph['ymax_itemid'] = null;
-				}
-			}
-
 			$this->updateReal($graph, $dbGraphs[$graph['graphid']]);
+
 			$this->inherit($graph);
 		}
 
@@ -132,13 +111,13 @@
 	}
 
 	/**
-	 * Create graphs.
+	 * Create new graphs.
 	 *
 	 * @param array $graphs
 	 *
 	 * @return array
 	 */
-	public function create(array $graphs) {
+	public function create($graphs) {
 		$graphs = zbx_toArray($graphs);
 		$graphids = array();
 
@@ -193,12 +172,12 @@
 	/**
 	 * Updates the graph if $graph differs from $dbGraph.
 	 *
-	 * @param array $graph
-	 * @param array $dbGraph
+	 * @param $graph
+	 * @param $dbGraph
 	 *
 	 * @return string
 	 */
-	protected function updateReal(array $graph, array $dbGraph) {
+	protected function updateReal($graph, $dbGraph) {
 		$dbGitems = zbx_toHash($dbGraph['gitems'], 'gitemid');
 		$dbGitemIds = zbx_toHash(zbx_objectValues($dbGitems, 'gitemid'));
 
@@ -242,10 +221,7 @@
 	}
 
 	/**
-	 * Check if object exist.
-	 *
 	 * @param array $object
-	 *
 	 * @return bool
 	 */
 	public function exists($object) {
@@ -255,7 +231,6 @@
 			'nopermissions' => true,
 			'limit' => 1
 		);
-
 		if (isset($object['name'])) {
 			$options['filter']['name'] = $object['name'];
 		}
@@ -264,6 +239,13 @@
 		}
 		if (isset($object['hostids'])) {
 			$options['hostids'] = zbx_toArray($object['hostids']);
+		}
+
+		if (isset($object['node'])) {
+			$options['nodeids'] = getNodeIdByNodeName($object['node']);
+		}
+		elseif (isset($object['nodeids'])) {
+			$options['nodeids'] = $object['nodeids'];
 		}
 
 		$objs = $this->get($options);
@@ -284,26 +266,16 @@
 		return $this->get(array(
 			'filter' => $graphData,
 			'output' => API_OUTPUT_EXTEND
-<<<<<<< HEAD
 		));
-=======
-		);
-		if (isset($graphData['node'])) {
-			$options['nodeids'] = getNodeIdByNodeName($graphData['node']);
-		}
-		elseif (isset($graphData['nodeids'])) {
-			$options['nodeids'] = $graphData['nodeids'];
-		}
-
-		return $this->get($options);
->>>>>>> f76b2552
 	}
 
 	/**
 	 * Check values for Y axis items and values.
 	 *
 	 * @param array $graph
-	 * @param bool  $tpl
+	 * @param bool $tpl
+	.*.
+	 * @return void
 	 */
 	protected function checkAxisItems(array $graph, $tpl = false) {
 		$axisItems = array();
@@ -368,6 +340,7 @@
 		// adding GraphItems
 		if ($options['selectGraphItems'] !== null && $options['selectGraphItems'] !== API_OUTPUT_COUNT) {
 			$gitems = API::GraphItem()->get(array(
+				'nodeids' => $options['nodeids'],
 				'output' => $this->outputExtend($options['selectGraphItems'], array('graphid', 'gitemid')),
 				'graphids' => $graphids,
 				'nopermissions' => true,
@@ -395,6 +368,7 @@
 			}
 
 			$groups = API::HostGroup()->get(array(
+				'nodeids' => $options['nodeids'],
 				'output' => $options['selectGroups'],
 				'groupids' => $relationMap->getRelatedIds(),
 				'nopermissions' => true,
@@ -418,6 +392,7 @@
 			}
 
 			$hosts = API::Host()->get(array(
+				'nodeids' => $options['nodeids'],
 				'output' => $options['selectHosts'],
 				'hostids' => $relationMap->getRelatedIds(),
 				'templated_hosts' => true,
@@ -442,6 +417,7 @@
 			}
 
 			$templates = API::Template()->get(array(
+				'nodeids' => $options['nodeids'],
 				'output' => $options['selectTemplates'],
 				'templateids' => $relationMap->getRelatedIds(),
 				'nopermissions' => true,
@@ -523,6 +499,8 @@
 	 * Check if new items are from same templated host, validate Y axis items and values and hosts and templates.
 	 *
 	 * @param array $graphs
+	 *
+	 * @return void
 	 */
 	protected function validateCreate(array $graphs) {
 		$colorValidator = new CColorValidator();
@@ -588,8 +566,6 @@
 	 * @return array
 	 */
 	protected function validateItemsUpdate(array $graphs) {
-		$dbFields = array('itemid' => null);
-
 		foreach ($graphs as $graph) {
 			// graph items are optional
 			if (isset($graph['gitems']) && (!is_array($graph['gitems']) || !$graph['gitems'])) {
@@ -600,9 +576,10 @@
 
 			// validate item fields
 			if (isset($graph['gitems'])) {
+				$fields = array('itemid' => null);
 				foreach ($graph['gitems'] as $gitem) {
 					// "itemid" is required only if no "gitemid" is set
-					if (!isset($gitem['gitemid']) && !check_db_fields($dbFields, $gitem)) {
+					if (!isset($gitem['gitemid']) && !check_db_fields($fields, $gitem)) {
 						self::exception(ZBX_API_ERROR_PARAMETERS, _('Missing "itemid" field for item.'));
 					}
 
@@ -611,7 +588,7 @@
 				}
 			}
 
-			// add Y min axis item IDs for persmission validation
+			// add Y axis item IDs for persmission validation
 			if (isset($graph['ymin_type']) && $graph['ymin_type'] == GRAPH_YAXIS_TYPE_ITEM_VALUE) {
 				if (!isset($graph['ymin_itemid']) || zbx_empty($graph['ymin_itemid'])) {
 					self::exception(ZBX_API_ERROR_PARAMETERS,
@@ -622,8 +599,6 @@
 					$itemIds[$graph['ymin_itemid']] = $graph['ymin_itemid'];
 				}
 			}
-
-			// add Y max axis item IDs for persmission validation
 			if (isset($graph['ymax_type']) && $graph['ymax_type'] == GRAPH_YAXIS_TYPE_ITEM_VALUE) {
 				if (!isset($graph['ymax_itemid']) || zbx_empty($graph['ymax_itemid'])) {
 					self::exception(ZBX_API_ERROR_PARAMETERS,
@@ -646,6 +621,8 @@
 	 *
 	 * @param array $graphs
 	 * @param array $dbGraphs
+	 *
+	 * @return void
 	 */
 	protected function validateUpdate(array $graphs, array $dbGraphs) {
 		$colorValidator = new CColorValidator();
@@ -653,30 +630,25 @@
 		foreach ($graphs as $graph) {
 			// check for "templateid", because it is not allowed
 			if (array_key_exists('templateid', $graph)) {
-				self::exception(ZBX_API_ERROR_PARAMETERS,
-					_s($this->getErrorMsg(self::ERROR_TEMPLATED_ID), $graph['name'])
-				);
+				$error = _s($this->getErrorMsg(self::ERROR_TEMPLATED_ID), $graph['name']);
+				self::exception(ZBX_API_ERROR_PARAMETERS, $error);
 			}
 
 			$templatedGraph = false;
-
 			if (isset($graph['gitems'])) {
 				// first item determines to which host graph belongs to
 				$gitem = array_shift($dbGraphs[$graph['graphid']]['gitems']);
-
 				$graphHosts = API::Host()->get(array(
 					'itemids' => $gitem['itemid'],
 					'output' => array('hostid', 'status'),
 					'editable' => true,
 					'templated_hosts' => true
 				));
-
 				$host = array_shift($graphHosts);
 
 				// if the current graph is templated and new items to be added
 				if (HOST_STATUS_TEMPLATE == $host['status']) {
 					$templatedGraph = $host['hostid'];
-
 					$itemIds = array();
 
 					foreach ($graph['gitems'] as $gitem) {
@@ -695,7 +667,6 @@
 
 						// only one host is allowed and it has to be the current. other templated hosts are allowed
 						$itemHosts = array_unique(zbx_objectValues($itemHosts, 'hostid'));
-
 						if (count($itemHosts) > 1 || !in_array($host['hostid'], $itemHosts)) {
 							self::exception(ZBX_API_ERROR_PARAMETERS,
 								_s($this->getErrorMsg(self::ERROR_TEMPLATE_HOST_MIX), $graph['name'])
@@ -724,6 +695,8 @@
 	 * Check if graph already exists somewhere in DB.
 	 *
 	 * @param array $graphs
+	 *
+	 * @return void
 	 */
 	protected function validateHostsAndTemplates(array $graphs) {
 		$graphNames = array();
@@ -774,7 +747,6 @@
 				if (!isset($graphNames[$graph['name']])) {
 					$graphNames[$graph['name']] = array();
 				}
-
 				if (isset($graphNames[$graph['name']][$id])) {
 					self::exception(ZBX_API_ERROR_PARAMETERS,
 						_s('More than one graph with name "%1$s" within host.', $graph['name'])
