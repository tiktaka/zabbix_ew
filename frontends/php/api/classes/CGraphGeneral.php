<?php
/*
** Zabbix
** Copyright (C) 2001-2013 Zabbix SIA
**
** This program is free software; you can redistribute it and/or modify
** it under the terms of the GNU General Public License as published by
** the Free Software Foundation; either version 2 of the License, or
** (at your option) any later version.
**
** This program is distributed in the hope that it will be useful,
** but WITHOUT ANY WARRANTY; without even the implied warranty of
** MERCHANTABILITY or FITNESS FOR A PARTICULAR PURPOSE. See the
** GNU General Public License for more details.
**
** You should have received a copy of the GNU General Public License
** along with this program; if not, write to the Free Software
** Foundation, Inc., 51 Franklin Street, Fifth Floor, Boston, MA  02110-1301, USA.
**/


/**
 * Class containing methods for operations with graphs.
 *
 * @package API
 */
abstract class CGraphGeneral extends CZBXAPI {

	const ERROR_TEMPLATE_HOST_MIX = 'templateHostMix';

	/**
	 * Check graphs:
	 *	whether graphs have name field
	 *	whether not set  templateid
	 *	whether graphs has at least one item
	 *	whether all graph items has ids
	 *	whether Pie and Exploded graphs has at most one sum item
	 *	whether all graph items are editable by user
	 *	whether graph has at least one prototype
	 *	whether not creating graphs with the same name
	 *
	 * @param array $graphs
	 * @param bool  $update
	 *
	 * @return true
	 */
	protected function checkInput($graphs, $update = false) {
		$colorValidator = new CColorValidator();
<<<<<<< HEAD
=======

		if ($update) {
			$graphs = $this->extendObjects($this->tableName(), $graphs, array('name'));
		}

		foreach ($graphs as $graph) {
			if (($update && isset($graph['gitems']) && (!is_array($graph['gitems']) || !$graph['gitems']))
					|| (!$update && (!isset($graph['gitems']) || !is_array($graph['gitems']) || !$graph['gitems']))) {
				self::exception(ZBX_API_ERROR_PARAMETERS,
					_s($this->getErrorMsg(self::ERROR_MISSING_ITEMS), $graph['name']));
			}

			// graph fields
			$fields = array('name' => null);
			if (!$update && !check_db_fields($fields, $graph)) {
				self::exception(ZBX_API_ERROR_PARAMETERS, _('Missing "name" field for graph.'));
			}
>>>>>>> 855f7ef1

		foreach ($graphs as $graph) {
			// check for "templateid", because it is not allowed
			if (array_key_exists('templateid', $graph)) {
				if ($update) {
					$error = _s('Cannot update "templateid" for graph "%1$s".', $graph['name']);
				}
				else {
					$error = _s('Cannot set "templateid" for graph "%1$s".', $graph['name']);
				}
				self::exception(ZBX_API_ERROR_PARAMETERS, $error);
			}

			if (isset($graph['gitems'])) {
				// check if templated graph
				$graphHosts = API::Host()->get(array(
					'itemids' => zbx_objectValues($graph['gitems'], 'itemid'),
					'output' => API_OUTPUT_EXTEND,
					'editable' => true,
					'templated_hosts' => true
				));

				// check - items from one template
				$templatedGraph = false;
				foreach ($graphHosts as $host) {
					if (HOST_STATUS_TEMPLATE == $host['status']) {
						$templatedGraph = $host['hostid'];
						break;
					}
				}

				if ($templatedGraph && count($graphHosts) > 1) {
					self::exception(ZBX_API_ERROR_PARAMETERS,
						_s($this->getErrorMsg(self::ERROR_TEMPLATE_HOST_MIX), $graph['name'])
					);
				}

				// items fields
				foreach ($graph['gitems'] as $gitem) {
					// check color
					if ((!$update && !$colorValidator->validate($gitem['color']))
							|| ($update && isset($gitem['color']) && !$colorValidator->validate($gitem['color']))) {
						self::exception(ZBX_API_ERROR_PARAMETERS, $colorValidator->getError());
					}
				}
			}

			// more than one sum type item for pie graph
			if ($graph['graphtype'] == GRAPH_TYPE_PIE || $graph['graphtype'] == GRAPH_TYPE_EXPLODED) {
				$sumItems = 0;
				foreach ($graph['gitems'] as $gitem) {
					if ($gitem['type'] == GRAPH_ITEM_SUM) {
						$sumItems++;
					}
				}
				if ($sumItems > 1) {
					self::exception(ZBX_API_ERROR_PARAMETERS,
						_s('Cannot add more than one item with type "Graph sum" on graph "%1$s".', $graph['name'])
					);
				}
			}

			// Y axis MIN value < Y axis MAX value
			if (($graph['graphtype'] == GRAPH_TYPE_NORMAL || $graph['graphtype'] == GRAPH_TYPE_STACKED)
					&& $graph['ymin_type'] == GRAPH_YAXIS_TYPE_FIXED
					&& $graph['ymax_type'] == GRAPH_YAXIS_TYPE_FIXED
					&& $graph['yaxismin'] >= $graph['yaxismax']) {
				self::exception(ZBX_API_ERROR_PARAMETERS, _('Y axis MAX value must be greater than Y axis MIN value.'));
			}
		}

		$graphNames = array();
		foreach ($graphs as $graph) {
			// check ymin, ymax items
			$this->checkAxisItems($graph, $templatedGraph);

			// check if the host has any graphs in DB with the same name within host
			$hostsAndTemplates = API::Host()->get(array(
				'itemids' => zbx_objectValues($graph['gitems'], 'itemid'),
				'output' => array('hostid'),
				'nopermissions' => true,
				'preservekeys' => true,
				'templated_hosts' => true
			));

			$hostAndTemplateIds = array_keys($hostsAndTemplates);
			$graphsExists = API::Graph()->get(array(
				'hostids' => $hostAndTemplateIds,
				'output' => array('graphid'),
				'filter' => array('name' => $graph['name'], 'flags' => null), // 'flags' => null overrides default behaviour
				'nopermissions' => true,
				'preservekeys' => true, // faster
				'limit' => 1 // one match enough for check
			));

			// if graph exists with given name and it is create action or update action with ids not matching, rise exception
			foreach ($graphsExists as $graphExists) {
				if (!$update || (bccomp($graphExists['graphid'], $graph['graphid']) != 0)) {
					self::exception(ZBX_API_ERROR_PARAMETERS,
						_s('Graph with name "%1$s" already exists in graphs or graph prototypes.', $graph['name'])
					);
				}
			}

			// cheks that there is no two graphs with the same name within host
			foreach ($hostAndTemplateIds as $id) {
				if (!isset($graphNames[$graph['name']])) {
					$graphNames[$graph['name']] = array();
				}
				if (isset($graphNames[$graph['name']][$id])) {
					self::exception(ZBX_API_ERROR_PARAMETERS,
						_s('More than one graph with name "%1$s" within host.', $graph['name'])
					);
				}
				else {
					$graphNames[$graph['name']][$id] = true;
				}
			}
		}

		return true;
	}

	/**
	 * Update existing graphs.
	 *
	 * @param array $graphs
	 *
	 * @return array
	 */
	public function update($graphs) {
		$graphs = zbx_toArray($graphs);
		$graphIds = zbx_objectValues($graphs, 'graphid');

		$dbGraphs = $this->get(array(
			'graphids' => $graphIds,
			'editable' => true,
			'preservekeys' => true,
			'output' => API_OUTPUT_EXTEND,
			'selectGraphItems' => API_OUTPUT_EXTEND
		));

		foreach ($graphs as $graph) {
			// check permissions
			if (!isset($dbGraphs[$graph['graphid']])) {
				self::exception(ZBX_API_ERROR_PARAMETERS, _('No permissions to referred object or it does not exist!'));
			}

			// discovered fields cannot be updated
			if ($dbGraphs[$graph['graphid']]['flags'] == ZBX_FLAG_DISCOVERY_CREATED) {
				self::exception(ZBX_API_ERROR_PARAMETERS, _('Cannot update discovered graph.'));
			}
		}

		$this->checkInput($graphs, true);

		foreach ($graphs as $graph) {
			unset($graph['templateid']);

			$graph['gitems'] = isset($graph['gitems']) ? $graph['gitems'] : $updateGraphs[$graph['graphid']]['gitems'];

			$this->updateReal($graph, $dbGraphs[$graph['graphid']]);

			$this->inherit($graph);
		}

		return array('graphids' => $graphIds);
	}

	/**
	 * Create new graphs
	 *
	 * @param array $graphs
	 * @return array
	 */
	public function create($graphs) {
		$graphs = zbx_toArray($graphs);
		$graphids = array();

		$this->checkInput($graphs);

		foreach ($graphs as $graph) {
			$graph['graphid'] = $this->createReal($graph);

			$this->inherit($graph);

			$graphids[] = $graph['graphid'];
		}

		return array('graphids' => $graphids);
	}

	/**
	 * Creates a new graph and returns it's ID.
	 *
	 * @param $graph
	 *
	 * @return mixed
	 */
	protected function createReal($graph) {
		$graphids = DB::insert('graphs', array($graph));
		$graphid = reset($graphids);

		foreach ($graph['gitems'] as &$gitem) {
			$gitem['graphid'] = $graphid;
		}
		unset($gitem);

		DB::insert('graphs_items', $graph['gitems']);

		return $graphid;
	}

	/**
	 * Updates the graph if $graph differs from $dbGraph.
	 *
	 * @param $graph
	 * @param $dbGraph
	 *
	 * @return string
	 */
	protected function updateReal($graph, $dbGraph) {
		$dbGitems = zbx_toHash($dbGraph['gitems'], 'gitemid');
		$dbGitemIds = zbx_toHash(zbx_objectValues($dbGitems, 'gitemid'));

		// update the graph if it's modified
		if (DB::recordModified('graphs', $dbGraph, $graph)) {
			DB::updateByPk($this->tableName(), $graph['graphid'], $graph);
		}

		// delete remaining items only if new items or items that require update are set
		if ($graph['gitems']) {
			$insertGitems = array();
			$deleteGitemIds = $dbGitemIds;

			foreach ($graph['gitems'] as $gitem) {
				// updating an existing item
				if (!empty($gitem['gitemid']) && isset($dbGitemIds[$gitem['gitemid']])) {
					if (DB::recordModified('graphs_items', $dbGitems[$gitem['gitemid']], $gitem)) {
						DB::updateByPk('graphs_items', $gitem['gitemid'], $gitem);
					}

					// remove this graph item from the collection so it won't get deleted
					unset($deleteGitemIds[$gitem['gitemid']]);
				}
				// adding a new item
				else {
					$gitem['graphid'] = $graph['graphid'];
					$insertGitems[] = $gitem;
				}
			}

			if ($deleteGitemIds) {
				DB::delete('graphs_items', array('gitemid' => $deleteGitemIds));
			}

			if ($insertGitems) {
				DB::insert('graphs_items', $insertGitems);
			}
		}

		return $graph['graphid'];
	}

	/**
	 * @param array $object
	 * @return bool
	 */
	public function exists($object) {
		$options = array(
			'filter' => array('flags' => null),
			'output' => array('graphid'),
			'nopermissions' => true,
			'limit' => 1
		);
		if (isset($object['name'])) {
			$options['filter']['name'] = $object['name'];
		}
		if (isset($object['host'])) {
			$options['filter']['host'] = $object['host'];
		}
		if (isset($object['hostids'])) {
			$options['hostids'] = zbx_toArray($object['hostids']);
		}

		if (isset($object['node'])) {
			$options['nodeids'] = getNodeIdByNodeName($object['node']);
		}
		elseif (isset($object['nodeids'])) {
			$options['nodeids'] = $object['nodeids'];
		}

		$objs = $this->get($options);

		return !empty($objs);
	}

	/**
	 * Get graphid by graph name
	 *
	 * params: hostids, name
	 *
	 * @param array $graphData
	 * @return string|boolean
	 */
	public function getObjects($graphData) {
		$options = array(
			'filter' => $graphData,
			'output' => API_OUTPUT_EXTEND
		);
		if (isset($graphData['node'])) {
			$options['nodeids'] = getNodeIdByNodeName($graphData['node']);
		}
		elseif (isset($graphData['nodeids'])) {
			$options['nodeids'] = $graphData['nodeids'];
		}
		return $this->get($options);
	}

	protected function checkAxisItems($graph, $tpl = false) {
		$axisItems = array();
		if (isset($graph['ymin_type']) && $graph['ymin_type'] == GRAPH_YAXIS_TYPE_ITEM_VALUE) {
			$axisItems[$graph['ymin_itemid']] = $graph['ymin_itemid'];
		}
		if (isset($graph['ymax_type']) && $graph['ymax_type'] == GRAPH_YAXIS_TYPE_ITEM_VALUE) {
			$axisItems[$graph['ymax_itemid']] = $graph['ymax_itemid'];
		}

		if (!empty($axisItems)) {
			$options = array(
				'itemids' => $axisItems,
				'output' => array('itemid'),
				'countOutput' => true,
				'webitems' => true,
				'filter' => array('flags' => null, 'value_type' => array(ITEM_VALUE_TYPE_FLOAT, ITEM_VALUE_TYPE_UINT64))
			);
			if ($tpl) {
				$options['hostids'] = $tpl;
			}
			else {
				$options['templated'] = false;
			}

			$cntExist = API::Item()->get($options);

			if ($cntExist != count($axisItems)) {
				self::exception(ZBX_API_ERROR_PARAMETERS, _('Incorrect item for axis value.'));
			}
		}

		return true;
	}

	protected function addRelatedObjects(array $options, array $result) {
		$result = parent::addRelatedObjects($options, $result);

		$graphids = array_keys($result);

		// adding GraphItems
		if ($options['selectGraphItems'] !== null && $options['selectGraphItems'] !== API_OUTPUT_COUNT) {
			$gitems = API::GraphItem()->get(array(
				'nodeids' => $options['nodeids'],
				'output' => $this->outputExtend('graphs_items', array('graphid', 'gitemid'), $options['selectGraphItems']),
				'graphids' => $graphids,
				'nopermissions' => true,
				'preservekeys' => true
			));
			$relationMap = $this->createRelationMap($gitems, 'graphid', 'gitemid');

			$gitems = $this->unsetExtraFields($gitems, array('graphid', 'gitemid'), $options['selectGraphItems']);
			$result = $relationMap->mapMany($result, $gitems, 'gitems');
		}

		// adding HostGroups
		if ($options['selectGroups'] !== null && $options['selectGroups'] !== API_OUTPUT_COUNT) {
			$relationMap = new CRelationMap();
			// discovered items
			$dbRules = DBselect(
				'SELECT gi.graphid,hg.groupid'.
					' FROM graphs_items gi,items i,hosts_groups hg'.
					' WHERE '.dbConditionInt('gi.graphid', $graphids).
					' AND gi.itemid=i.itemid'.
					' AND i.hostid=hg.hostid'
			);
			while ($relation = DBfetch($dbRules)) {
				$relationMap->addRelation($relation['graphid'], $relation['groupid']);
			}

			$groups = API::HostGroup()->get(array(
				'nodeids' => $options['nodeids'],
				'output' => $options['selectGroups'],
				'groupids' => $relationMap->getRelatedIds(),
				'nopermissions' => true,
				'preservekeys' => true
			));
			$result = $relationMap->mapMany($result, $groups, 'groups');
		}

		// adding Hosts
		if ($options['selectHosts'] !== null && $options['selectHosts'] !== API_OUTPUT_COUNT) {
			$relationMap = new CRelationMap();
			// discovered items
			$dbRules = DBselect(
				'SELECT gi.graphid,i.hostid'.
					' FROM graphs_items gi,items i'.
					' WHERE '.dbConditionInt('gi.graphid', $graphids).
					' AND gi.itemid=i.itemid'
			);
			while ($relation = DBfetch($dbRules)) {
				$relationMap->addRelation($relation['graphid'], $relation['hostid']);
			}

			$hosts = API::Host()->get(array(
				'nodeids' => $options['nodeids'],
				'output' => $options['selectHosts'],
				'hostids' => $relationMap->getRelatedIds(),
				'templated_hosts' => true,
				'nopermissions' => true,
				'preservekeys' => true
			));
			$result = $relationMap->mapMany($result, $hosts, 'hosts');
		}

		// adding Templates
		if ($options['selectTemplates'] !== null && $options['selectTemplates'] !== API_OUTPUT_COUNT) {
			$relationMap = new CRelationMap();
			// discovered items
			$dbRules = DBselect(
				'SELECT gi.graphid,i.hostid'.
					' FROM graphs_items gi,items i'.
					' WHERE '.dbConditionInt('gi.graphid', $graphids).
					' AND gi.itemid=i.itemid'
			);
			while ($relation = DBfetch($dbRules)) {
				$relationMap->addRelation($relation['graphid'], $relation['hostid']);
			}

			$templates = API::Template()->get(array(
				'nodeids' => $options['nodeids'],
				'output' => $options['selectTemplates'],
				'templateids' => $relationMap->getRelatedIds(),
				'nopermissions' => true,
				'preservekeys' => true
			));
			$result = $relationMap->mapMany($result, $templates, 'templates');
		}

		return $result;
	}

	/**
	 * Sets default parameters "graphtype", "ymin_type" and "ymax_type" on Create.
	 * Validates "gitemid" passed parameter, and on success, sets graph items from DB on Update.
	 *
	 * @throws Exception if graph item parameter "gitemid" is incorrect.
	 *
	 * @param array $graphs
	 * @param boolean $update
	 *
	 * @return array
	 */
	protected function setGraphDefaultValues($graphs, $update = false) {
		// get graph fields and items on Update
		if ($update) {
			$graphs = $this->extendObjects($this->tableName(), $graphs,
				array('name', 'graphtype', 'ymin_type', 'ymax_type', 'yaxismin', 'yaxismax')
			);

			$dbGitems = $this->get(array(
				'graphids' => zbx_objectValues($graphs, 'graphid'),
				'editable' => true,
				'preservekeys' => true,
				'selectGraphItems' => array('gitemid', 'itemid', 'type')
			));

			// load graph items from DB on Update
			foreach ($graphs as &$graph) {
				if (isset($graph['gitems'])) {
					foreach ($graph['gitems'] as $gitems) {
						// validate gitemid if its set on Update. 0 is acceped since it's a new item. but empty is not.
						if (isset($gitems['gitemid']) && !$gitems['gitemid']) {
							self::exception(ZBX_API_ERROR_PARAMETERS, _('Missing "gitemid" field for item.'));
						}

						if (isset($gitems['gitemid']) && $gitems['gitemid']) {
							$validGitemIds = array();
							foreach ($dbGitems[$graph['graphid']]['gitems'] as $dbGitem) {
								$validGitemIds[$dbGitem['gitemid']] = $dbGitem['gitemid'];
							}

							if (!in_array($gitems['gitemid'], $validGitemIds)) {
								self::exception(ZBX_API_ERROR_PARAMETERS,
									_('No permissions to referred object or it does not exist!')
								);
							}
						}
					}
				}
				else {
					$graph['gitems'] = $dbGitems[$graph['graphid']]['gitems'];
				}
			}
			unset($graph);
		}
		// set default graph values on Create
		else {
			foreach ($graphs as &$graph) {
				if (!isset($graph['graphtype'])) {
					$graph['graphtype'] = GRAPH_TYPE_NORMAL;
				}
				if (!isset($graph['ymin_type'])) {
					$graph['ymin_type'] = GRAPH_YAXIS_TYPE_CALCULATED;
				}
				if (!isset($graph['ymax_type'])) {
					$graph['ymax_type'] = GRAPH_YAXIS_TYPE_CALCULATED;
				}
			}
		}

		return $graphs;
	}
}<|MERGE_RESOLUTION|>--- conflicted
+++ resolved
@@ -46,26 +46,6 @@
 	 */
 	protected function checkInput($graphs, $update = false) {
 		$colorValidator = new CColorValidator();
-<<<<<<< HEAD
-=======
-
-		if ($update) {
-			$graphs = $this->extendObjects($this->tableName(), $graphs, array('name'));
-		}
-
-		foreach ($graphs as $graph) {
-			if (($update && isset($graph['gitems']) && (!is_array($graph['gitems']) || !$graph['gitems']))
-					|| (!$update && (!isset($graph['gitems']) || !is_array($graph['gitems']) || !$graph['gitems']))) {
-				self::exception(ZBX_API_ERROR_PARAMETERS,
-					_s($this->getErrorMsg(self::ERROR_MISSING_ITEMS), $graph['name']));
-			}
-
-			// graph fields
-			$fields = array('name' => null);
-			if (!$update && !check_db_fields($fields, $graph)) {
-				self::exception(ZBX_API_ERROR_PARAMETERS, _('Missing "name" field for graph.'));
-			}
->>>>>>> 855f7ef1
 
 		foreach ($graphs as $graph) {
 			// check for "templateid", because it is not allowed
@@ -225,7 +205,7 @@
 		foreach ($graphs as $graph) {
 			unset($graph['templateid']);
 
-			$graph['gitems'] = isset($graph['gitems']) ? $graph['gitems'] : $updateGraphs[$graph['graphid']]['gitems'];
+			$graph['gitems'] = isset($graph['gitems']) ? $graph['gitems'] : $dbGraphs[$graph['graphid']]['gitems'];
 
 			$this->updateReal($graph, $dbGraphs[$graph['graphid']]);
 
