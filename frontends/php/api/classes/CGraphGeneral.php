--- conflicted
+++ resolved
@@ -56,24 +56,17 @@
 			'selectGraphItems' => API_OUTPUT_EXTEND
 		));
 
-<<<<<<< HEAD
-		foreach ($graphs as &$graph) {
-=======
 		$updateDiscoveredValidator = new CUpdateDiscoveredValidator(array(
 			'messageAllowed' => _('Cannot update a discovered graph.')
 		));
-		foreach ($graphs as $graph) {
->>>>>>> 1e879abb
+		foreach ($graphs as &$graph) {
 			// check permissions
 			if (!isset($dbGraphs[$graph['graphid']])) {
 				self::exception(ZBX_API_ERROR_PARAMETERS, _('No permissions to referred object or it does not exist!'));
 			}
 
-<<<<<<< HEAD
-			// discovered fields cannot be updated
-			if ($dbGraphs[$graph['graphid']]['flags'] == ZBX_FLAG_DISCOVERY_CREATED) {
-				self::exception(ZBX_API_ERROR_PARAMETERS, _('Cannot update discovered graph.'));
-			}
+			// cannot update discovered graphs
+			$this->checkPartialValidator($graph, $updateDiscoveredValidator, $dbGraphs[$graph['graphid']]);
 
 			// validate items on set or pass existing items from DB
 			if (isset($graph['gitems'])) {
@@ -99,10 +92,6 @@
 			else {
 				$graph['gitems'] = $dbGraphs[$graph['graphid']]['gitems'];
 			}
-=======
-			// cannot update discovered graphs
-			$this->checkPartialValidator($graph, $updateDiscoveredValidator, $dbGraphs[$graph['graphid']]);
->>>>>>> 1e879abb
 		}
 		unset($graph);
 
@@ -292,6 +281,8 @@
 	 *
 	 * @param array $graph
 	 * @param bool $tpl
+	.*.
+	 * @return void
 	 */
 	protected function checkAxisItems(array $graph, $tpl = false) {
 		$axisItems = array();
