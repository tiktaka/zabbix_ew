--- conflicted
+++ resolved
@@ -510,13 +510,9 @@
 				$httpTest['name'] = $dbHttpTest['name'];
 			}
 
-<<<<<<< HEAD
+			$this->checkSslParameters($httpTest);
+
 			if (array_key_exists('steps', $httpTest) && is_array($httpTest['steps'])) {
-=======
-			$this->checkSslParameters($httpTest);
-
-			if (!empty($httpTest['steps'])) {
->>>>>>> 5ac6c3ab
 				foreach ($httpTest['steps'] as &$httpTestStep) {
 					if (isset($httpTestStep['httpstepid'])
 							&& ($dbHttpTest['templateid'] || !isset($httpTestStep['name']))) {
