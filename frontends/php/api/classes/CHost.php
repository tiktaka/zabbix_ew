<?php
/*
** Zabbix
** Copyright (C) 2001-2013 Zabbix SIA
**
** This program is free software; you can redistribute it and/or modify
** it under the terms of the GNU General Public License as published by
** the Free Software Foundation; either version 2 of the License, or
** (at your option) any later version.
**
** This program is distributed in the hope that it will be useful,
** but WITHOUT ANY WARRANTY; without even the implied warranty of
** MERCHANTABILITY or FITNESS FOR A PARTICULAR PURPOSE. See the
** GNU General Public License for more details.
**
** You should have received a copy of the GNU General Public License
** along with this program; if not, write to the Free Software
** Foundation, Inc., 51 Franklin Street, Fifth Floor, Boston, MA  02110-1301, USA.
**/


/**
 * Class containing methods for operations with hosts.
 *
 * @package API
 */
class CHost extends CHostGeneral {

	protected $sortColumns = array('hostid', 'host', 'name', 'status');

	/**
	 * Get host data.
	 *
	 * @param array         $options
	 * @param array         $options['nodeids']                  Node IDs
	 * @param array         $options['groupids']                 HostGroup IDs
	 * @param array         $options['hostids']                  Host IDs
	 * @param boolean       $options['monitored_hosts']          only monitored Hosts
	 * @param boolean       $options['templated_hosts']          include templates in result
	 * @param boolean       $options['with_items']               only with items
	 * @param boolean       $options['with_monitored_items']     only with monitored items
	 * @param boolean       $options['with_triggers']            only with triggers
	 * @param boolean       $options['with_monitored_triggers']  only with monitored triggers
	 * @param boolean       $options['with_httptests']           only with http tests
	 * @param boolean       $options['with_monitored_httptests'] only with monitored http tests
	 * @param boolean       $options['with_graphs']              only with graphs
	 * @param boolean       $options['editable']                 only with read-write permission. Ignored for SuperAdmins
	 * @param boolean       $options['selectGroups']             select HostGroups
	 * @param boolean       $options['selectItems']              select Items
	 * @param boolean       $options['selectTriggers']           select Triggers
	 * @param boolean       $options['selectGraphs']             select Graphs
	 * @param boolean       $options['selectApplications']       select Applications
	 * @param boolean       $options['selectMacros']             select Macros
	 * @param boolean|array $options['selectInventory']          select Inventory
	 * @param boolean       $options['withInventory']            select only hosts with inventory
	 * @param int           $options['count']                    count Hosts, returned column name is rowscount
	 * @param string        $options['pattern']                  search hosts by pattern in Host name
	 * @param string        $options['extendPattern']            search hosts by pattern in Host name, ip and DNS
	 * @param int           $options['limit']                    limit selection
	 * @param string        $options['sortfield']                field to sort by
	 * @param string        $options['sortorder']                sort order
	 *
	 * @return array|boolean Host data as array or false if error
	 */
	public function get($options = array()) {
		$result = array();
		$userType = self::$userData['type'];
		$userid = self::$userData['userid'];

		$sqlParts = array(
			'select'	=> array('hosts' => 'h.hostid'),
			'from'		=> array('hosts' => 'hosts h'),
			'where'		=> array(),
			'group'		=> array(),
			'order'		=> array(),
			'limit'		=> null
		);

		$defOptions = array(
			'nodeids'					=> null,
			'groupids'					=> null,
			'hostids'					=> null,
			'proxyids'					=> null,
			'templateids'				=> null,
			'interfaceids'				=> null,
			'itemids'					=> null,
			'triggerids'				=> null,
			'maintenanceids'			=> null,
			'graphids'					=> null,
			'applicationids'			=> null,
			'dserviceids'				=> null,
			'httptestids'				=> null,
			'monitored_hosts'			=> null,
			'templated_hosts'			=> null,
			'proxy_hosts'				=> null,
			'with_items'				=> null,
			'with_monitored_items'		=> null,
			'with_simple_graph_items'	=> null,
			'with_triggers'				=> null,
			'with_monitored_triggers'	=> null,
			'with_httptests'			=> null,
			'with_monitored_httptests'	=> null,
			'with_graphs'				=> null,
			'with_applications'			=> null,
			'withInventory'				=> null,
			'editable'					=> null,
			'nopermissions'				=> null,
			// filter
			'filter'					=> null,
			'search'					=> null,
			'searchByAny'				=> null,
			'startSearch'				=> null,
			'excludeSearch'				=> null,
			'searchWildcardsEnabled'	=> null,
			// output
			'output'					=> API_OUTPUT_REFER,
			'selectGroups'				=> null,
			'selectParentTemplates'		=> null,
			'selectItems'				=> null,
			'selectDiscoveries'			=> null,
			'selectTriggers'			=> null,
			'selectGraphs'				=> null,
			'selectApplications'		=> null,
			'selectMacros'				=> null,
			'selectScreens'				=> null,
			'selectInterfaces'			=> null,
			'selectInventory'			=> null,
			'selectHttpTests'           => null,
			'countOutput'				=> null,
			'groupCount'				=> null,
			'preservekeys'				=> null,
			'sortfield'					=> '',
			'sortorder'					=> '',
			'limit'						=> null,
			'limitSelects'				=> null
		);
		$options = zbx_array_merge($defOptions, $options);

		// editable + PERMISSION CHECK
		if ($userType != USER_TYPE_SUPER_ADMIN && !$options['nopermissions']) {
			$permission = $options['editable'] ? PERM_READ_WRITE : PERM_READ;

			$userGroups = getUserGroupsByUserId($userid);

			$sqlParts['where'][] = 'EXISTS ('.
					'SELECT NULL'.
					' FROM hosts_groups hgg'.
						' JOIN rights r'.
							' ON r.id=hgg.groupid'.
								' AND '.dbConditionInt('r.groupid', $userGroups).
					' WHERE h.hostid=hgg.hostid'.
					' GROUP BY hgg.hostid'.
					' HAVING MIN(r.permission)>'.PERM_DENY.
						' AND MAX(r.permission)>='.$permission.
					')';
		}

		// hostids
		if (!is_null($options['hostids'])) {
			zbx_value2array($options['hostids']);
			$sqlParts['where']['hostid'] = dbConditionInt('h.hostid', $options['hostids']);
		}

		// groupids
		if (!is_null($options['groupids'])) {
			zbx_value2array($options['groupids']);

			$sqlParts['select']['groupid'] = 'hg.groupid';
			$sqlParts['from']['hosts_groups'] = 'hosts_groups hg';
			$sqlParts['where'][] = dbConditionInt('hg.groupid', $options['groupids']);
			$sqlParts['where']['hgh'] = 'hg.hostid=h.hostid';

			if (!is_null($options['groupCount'])) {
				$sqlParts['group']['groupid'] = 'hg.groupid';
			}
		}

		// proxyids
		if (!is_null($options['proxyids'])) {
			zbx_value2array($options['proxyids']);

			$sqlParts['select']['proxy_hostid'] = 'h.proxy_hostid';
			$sqlParts['where'][] = dbConditionInt('h.proxy_hostid', $options['proxyids']);
		}

		// templateids
		if (!is_null($options['templateids'])) {
			zbx_value2array($options['templateids']);

			$sqlParts['select']['templateid'] = 'ht.templateid';
			$sqlParts['from']['hosts_templates'] = 'hosts_templates ht';
			$sqlParts['where'][] = dbConditionInt('ht.templateid', $options['templateids']);
			$sqlParts['where']['hht'] = 'h.hostid=ht.hostid';

			if (!is_null($options['groupCount'])) {
				$sqlParts['group']['templateid'] = 'ht.templateid';
			}
		}

		// interfaceids
		if (!is_null($options['interfaceids'])) {
			zbx_value2array($options['interfaceids']);

			$sqlParts['select']['interfaceid'] = 'hi.interfaceid';
			$sqlParts['from']['interface'] = 'interface hi';
			$sqlParts['where'][] = dbConditionInt('hi.interfaceid', $options['interfaceids']);
			$sqlParts['where']['hi'] = 'h.hostid=hi.hostid';
		}

		// itemids
		if (!is_null($options['itemids'])) {
			zbx_value2array($options['itemids']);

			$sqlParts['select']['itemid'] = 'i.itemid';
			$sqlParts['from']['items'] = 'items i';
			$sqlParts['where'][] = dbConditionInt('i.itemid', $options['itemids']);
			$sqlParts['where']['hi'] = 'h.hostid=i.hostid';
		}

		// triggerids
		if (!is_null($options['triggerids'])) {
			zbx_value2array($options['triggerids']);

			$sqlParts['select']['triggerid'] = 'f.triggerid';
			$sqlParts['from']['functions'] = 'functions f';
			$sqlParts['from']['items'] = 'items i';
			$sqlParts['where'][] = dbConditionInt('f.triggerid', $options['triggerids']);
			$sqlParts['where']['hi'] = 'h.hostid=i.hostid';
			$sqlParts['where']['fi'] = 'f.itemid=i.itemid';
		}

		// httptestids
		if (!is_null($options['httptestids'])) {
			zbx_value2array($options['httptestids']);

			$sqlParts['select']['httptestid'] = 'ht.httptestid';
			$sqlParts['from']['httptest'] = 'httptest ht';
			$sqlParts['where'][] = dbConditionInt('ht.httptestid', $options['httptestids']);
			$sqlParts['where']['aht'] = 'ht.hostid=h.hostid';
		}

		// graphids
		if (!is_null($options['graphids'])) {
			zbx_value2array($options['graphids']);

			$sqlParts['select']['graphid'] = 'gi.graphid';
			$sqlParts['from']['graphs_items'] = 'graphs_items gi';
			$sqlParts['from']['items'] = 'items i';
			$sqlParts['where'][] = dbConditionInt('gi.graphid', $options['graphids']);
			$sqlParts['where']['igi'] = 'i.itemid=gi.itemid';
			$sqlParts['where']['hi'] = 'h.hostid=i.hostid';
		}

		// applicationids
		if (!is_null($options['applicationids'])) {
			zbx_value2array($options['applicationids']);

			$sqlParts['select']['applicationid'] = 'a.applicationid';
			$sqlParts['from']['applications'] = 'applications a';
			$sqlParts['where'][] = dbConditionInt('a.applicationid', $options['applicationids']);
			$sqlParts['where']['ah'] = 'a.hostid=h.hostid';
		}

		// dserviceids
		if (!is_null($options['dserviceids'])) {
			zbx_value2array($options['dserviceids']);

			$sqlParts['select']['dserviceid'] = 'ds.dserviceid';
			$sqlParts['from']['dservices'] = 'dservices ds';
			$sqlParts['from']['interface'] = 'interface i';
			$sqlParts['where'][] = dbConditionInt('ds.dserviceid', $options['dserviceids']);
			$sqlParts['where']['dsh'] = 'ds.ip=i.ip';
			$sqlParts['where']['hi'] = 'h.hostid=i.hostid';

			if (!is_null($options['groupCount'])) {
				$sqlParts['group']['dserviceid'] = 'ds.dserviceid';
			}
		}

		// maintenanceids
		if (!is_null($options['maintenanceids'])) {
			zbx_value2array($options['maintenanceids']);

			$sqlParts['select']['maintenanceid'] = 'mh.maintenanceid';
			$sqlParts['from']['maintenances_hosts'] = 'maintenances_hosts mh';
			$sqlParts['where'][] = dbConditionInt('mh.maintenanceid', $options['maintenanceids']);
			$sqlParts['where']['hmh'] = 'h.hostid=mh.hostid';

			if (!is_null($options['groupCount'])) {
				$sqlParts['group']['maintenanceid'] = 'mh.maintenanceid';
			}
		}

		// monitored_hosts, templated_hosts
		if (!is_null($options['monitored_hosts'])) {
			$sqlParts['where']['status'] = 'h.status='.HOST_STATUS_MONITORED;
		}
		elseif (!is_null($options['templated_hosts'])) {
			$sqlParts['where']['status'] = 'h.status IN ('.HOST_STATUS_MONITORED.','.HOST_STATUS_NOT_MONITORED.','.HOST_STATUS_TEMPLATE.')';
		}
		elseif (!is_null($options['proxy_hosts'])) {
			$sqlParts['where']['status'] = 'h.status IN ('.HOST_STATUS_PROXY_ACTIVE.','.HOST_STATUS_PROXY_PASSIVE.')';
		}
		else {
			$sqlParts['where']['status'] = 'h.status IN ('.HOST_STATUS_MONITORED.','.HOST_STATUS_NOT_MONITORED.')';
		}

		// with_items, with_monitored_items, with_simple_graph_items
		if (!is_null($options['with_items'])) {
			$sqlParts['where'][] = 'EXISTS ('.
					'SELECT NULL'.
					' FROM items i'.
					' WHERE h.hostid=i.hostid'.
						' AND i.flags IN ('.ZBX_FLAG_DISCOVERY_NORMAL.','.ZBX_FLAG_DISCOVERY_CREATED.')'.
					')';
		}
		elseif (!is_null($options['with_monitored_items'])) {
			$sqlParts['where'][] = 'EXISTS ('.
					'SELECT NULL'.
					' FROM items i'.
					' WHERE h.hostid=i.hostid'.
						' AND i.status='.ITEM_STATUS_ACTIVE.
						' AND i.flags IN ('.ZBX_FLAG_DISCOVERY_NORMAL.','.ZBX_FLAG_DISCOVERY_CREATED.')'.
					')';
		}
<<<<<<< HEAD
		elseif (!is_null($options['with_historical_items'])) {
			$sqlParts['where'][] = 'EXISTS ('.
					'SELECT NULL'.
					' FROM items i'.
					' WHERE h.hostid=i.hostid'.
						' AND i.status='.ITEM_STATUS_ACTIVE.
						' AND i.lastvalue IS NOT NULL'.
						' AND i.flags IN ('.ZBX_FLAG_DISCOVERY_NORMAL.','.ZBX_FLAG_DISCOVERY_CREATED.')'.
					')';
		}
=======
>>>>>>> cca3d847
		elseif (!is_null($options['with_simple_graph_items'])) {
			$sqlParts['where'][] = 'EXISTS ('.
					'SELECT NULL'.
					' FROM items i'.
					' WHERE h.hostid=i.hostid'.
						' AND i.value_type IN ('.ITEM_VALUE_TYPE_FLOAT.','.ITEM_VALUE_TYPE_UINT64.')'.
						' AND i.status='.ITEM_STATUS_ACTIVE.
						' AND i.flags IN ('.ZBX_FLAG_DISCOVERY_NORMAL.','.ZBX_FLAG_DISCOVERY_CREATED.')'.
					')';
		}

		// with_triggers, with_monitored_triggers
		if (!is_null($options['with_triggers'])) {
			$sqlParts['where'][] = 'EXISTS ('.
					'SELECT NULL'.
					' FROM items i,functions f,triggers t'.
					' WHERE h.hostid=i.hostid'.
						' AND i.itemid=f.itemid'.
						' AND f.triggerid=t.triggerid'.
						' AND t.flags IN ('.ZBX_FLAG_DISCOVERY_NORMAL.','.ZBX_FLAG_DISCOVERY_CREATED.')'.
					')';
		}
		elseif (!is_null($options['with_monitored_triggers'])) {
			$sqlParts['where'][] = 'EXISTS ('.
					'SELECT NULL'.
					' FROM items i,functions f,triggers t'.
					' WHERE h.hostid=i.hostid'.
						' AND i.itemid=f.itemid'.
						' AND f.triggerid=t.triggerid'.
						' AND i.status='.ITEM_STATUS_ACTIVE.
						' AND t.status='.TRIGGER_STATUS_ENABLED.
						' AND t.flags IN ('.ZBX_FLAG_DISCOVERY_NORMAL.','.ZBX_FLAG_DISCOVERY_CREATED.')'.
					')';
		}

		// with_httptests, with_monitored_httptests
		if (!empty($options['with_httptests'])) {
			$sqlParts['where'][] = 'EXISTS (SELECT NULL FROM httptest ht WHERE ht.hostid=h.hostid)';
		}
		elseif (!empty($options['with_monitored_httptests'])) {
			$sqlParts['where'][] = 'EXISTS ('.
				'SELECT NULL'.
				' FROM httptest ht'.
				' WHERE h.hostid=ht.hostid'.
					' AND ht.status='.HTTPTEST_STATUS_ACTIVE.
				')';
		}

		// with_graphs
		if (!is_null($options['with_graphs'])) {
			$sqlParts['where'][] = 'EXISTS ('.
					'SELECT NULL'.
					' FROM items i,graphs_items gi,graphs g'.
					' WHERE i.hostid=h.hostid'.
						' AND i.itemid=gi.itemid '.
						' AND gi.graphid=g.graphid'.
						' AND g.flags IN ('.ZBX_FLAG_DISCOVERY_NORMAL.','.ZBX_FLAG_DISCOVERY_CREATED.')'.
					')';
		}

		// with applications
		if (!is_null($options['with_applications'])) {
			$sqlParts['from']['applications'] = 'applications a';
			$sqlParts['where'][] = 'a.hostid=h.hostid';
		}

		// withInventory
		if (!is_null($options['withInventory']) && $options['withInventory']) {
			$sqlParts['where'][] = ' h.hostid IN ('.
					' SELECT hin.hostid'.
					' FROM host_inventory hin'.
					')';
		}

		// search
		if (is_array($options['search'])) {
			zbx_db_search('hosts h', $options, $sqlParts);

			if (zbx_db_search('interface hi', $options, $sqlParts)) {
				$sqlParts['from']['interface'] = 'interface hi';
				$sqlParts['where']['hi'] = 'h.hostid=hi.hostid';
			}
		}

		// filter
		if (is_array($options['filter'])) {
			$this->dbFilter('hosts h', $options, $sqlParts);

			if ($this->dbFilter('interface hi', $options, $sqlParts)) {
				$sqlParts['from']['interface'] = 'interface hi';
				$sqlParts['where']['hi'] = 'h.hostid=hi.hostid';
			}
		}

		// limit
		if (zbx_ctype_digit($options['limit']) && $options['limit']) {
			$sqlParts['limit'] = $options['limit'];
		}

		$sqlParts = $this->applyQueryOutputOptions($this->tableName(), $this->tableAlias(), $options, $sqlParts);
		$sqlParts = $this->applyQuerySortOptions($this->tableName(), $this->tableAlias(), $options, $sqlParts);
		$sqlParts = $this->applyQueryNodeOptions($this->tableName(), $this->tableAlias(), $options, $sqlParts);
		$res = DBselect($this->createSelectQueryFromParts($sqlParts), $sqlParts['limit']);
		while ($host = DBfetch($res)) {
			if (!is_null($options['countOutput'])) {
				if (!is_null($options['groupCount'])) {
					$result[] = $host;
				}
				else {
					$result = $host['rowscount'];
				}
			}
			else {
				if (!isset($result[$host['hostid']])) {
					$result[$host['hostid']] = array();
				}

				// groupids
				if (isset($host['groupid']) && is_null($options['selectGroups'])) {
					if (!isset($result[$host['hostid']]['groups'])) {
						$result[$host['hostid']]['groups'] = array();
					}

					$result[$host['hostid']]['groups'][] = array('groupid' => $host['groupid']);
					unset($host['groupid']);
				}

				// templateids
				if (isset($host['templateid'])) {
					if (!isset($result[$host['hostid']]['templates'])) {
						$result[$host['hostid']]['templates'] = array();
					}

					$result[$host['hostid']]['templates'][] = array(
						'templateid' => $host['templateid'],
						'hostid' => $host['templateid']
					);
					unset($host['templateid']);
				}

				// triggerids
				if (isset($host['triggerid']) && is_null($options['selectTriggers'])) {
					if (!isset($result[$host['hostid']]['triggers'])) {
						$result[$host['hostid']]['triggers'] = array();
					}

					$result[$host['hostid']]['triggers'][] = array('triggerid' => $host['triggerid']);
					unset($host['triggerid']);
				}

				// interfaceids
				if (isset($host['interfaceid']) && is_null($options['selectInterfaces'])) {
					if (!isset($result[$host['hostid']]['interfaces'])) {
						$result[$host['hostid']]['interfaces'] = array();
					}

					$result[$host['hostid']]['interfaces'][] = array('interfaceid' => $host['interfaceid']);
					unset($host['interfaceid']);
				}

				// itemids
				if (isset($host['itemid']) && is_null($options['selectItems'])) {
					if (!isset($result[$host['hostid']]['items'])) {
						$result[$host['hostid']]['items'] = array();
					}

					$result[$host['hostid']]['items'][] = array('itemid' => $host['itemid']);
					unset($host['itemid']);
				}

				// graphids
				if (isset($host['graphid']) && is_null($options['selectGraphs'])) {
					if (!isset($result[$host['hostid']]['graphs'])) {
						$result[$host['hostid']]['graphs'] = array();
					}

					$result[$host['hostid']]['graphs'][] = array('graphid' => $host['graphid']);
					unset($host['graphid']);
				}

				// graphids
				if (isset($host['applicationid'])) {
					if (!isset($result[$host['hostid']]['applications'])) {
						$result[$host['hostid']]['applications'] = array();
					}

					$result[$host['hostid']]['applications'][] = array('applicationid' => $host['applicationid']);
					unset($host['applicationid']);
				}

				// httptestids
				if (isset($host['httptestid'])) {
					if (!isset($result[$host['hostid']]['httptests'])) {
						$result[$host['hostid']]['httptests'] = array();
					}

					$result[$host['hostid']]['httptests'][] = array('httptestid' => $host['httptestid']);
					unset($host['httptestid']);
				}

				// dserviceids
				if (isset($host['dserviceid'])) {
					if (!isset($result[$host['hostid']]['dservices'])) {
						$result[$host['hostid']]['dservices'] = array();
					}

					$result[$host['hostid']]['dservices'][] = array('dserviceid' => $host['dserviceid']);
					unset($host['dserviceid']);
				}

				// maintenanceids
				if (isset($host['maintenanceid'])) {
					if (!isset($result[$host['hostid']]['maintenances'])) {
						$result[$host['hostid']]['maintenances'] = array();
					}

					if ($host['maintenanceid'] > 0) {
						$result[$host['hostid']]['maintenances'][] = array('maintenanceid' => $host['maintenanceid']);
					}
				}

				$result[$host['hostid']] += $host;
			}
		}

		if (!is_null($options['countOutput'])) {
			return $result;
		}

		if ($result) {
			$result = $this->addRelatedObjects($options, $result);
		}

		// removing keys (hash -> array)
		if (is_null($options['preservekeys'])) {
			$result = zbx_cleanHashes($result);
		}

		return $result;
	}

	/**
	 * Get Host ID by Host name
	 *
	 * @param array $host_data
	 * @param string $host_data['host']
	 *
	 * @return int|boolean
	 */
	public function getObjects($hostData) {
		$options = array(
			'filter' => $hostData,
			'output' => API_OUTPUT_EXTEND
		);

		if (isset($hostData['node'])) {
			$options['nodeids'] = getNodeIdByNodeName($hostData['node']);
		}
		elseif (isset($hostData['nodeids'])) {
			$options['nodeids'] = $hostData['nodeids'];
		}

		$result = $this->get($options);

		return $result;
	}

	public function exists($object) {
		$keyFields = array(
			array(
				'hostid',
				'host',
				'name'
			)
		);

		$options = array(
			'filter' => zbx_array_mintersect($keyFields, $object),
			'output' => array('hostid'),
			'nopermissions' => 1,
			'limit' => 1
		);

		if (isset($object['node'])) {
			$options['nodeids'] = getNodeIdByNodeName($object['node']);
		}
		elseif (isset($object['nodeids'])) {
			$options['nodeids'] = $object['nodeids'];
		}

		$objs = $this->get($options);

		return !empty($objs);
	}

	protected function checkInput(&$hosts, $method) {
		$create = ($method == 'create');
		$update = ($method == 'update');

		// permissions
		$groupids = array();
		foreach ($hosts as $host) {
			if (!isset($host['groups'])) {
				continue;
			}
			$groupids = array_merge($groupids, zbx_objectValues($host['groups'], 'groupid'));
		}

		if ($update) {
			$hostDBfields = array('hostid' => null);
			$dbHosts = $this->get(array(
				'output' => array('hostid', 'host'),
				'hostids' => zbx_objectValues($hosts, 'hostid'),
				'editable' => true,
				'preservekeys' => true
			));
		}
		else {
			$hostDBfields = array('host' => null);
		}

		if (!empty($groupids)) {
			$dbGroups = API::HostGroup()->get(array(
				'output' => API_OUTPUT_EXTEND,
				'groupids' => $groupids,
				'editable' => true,
				'preservekeys' => true
			));
		}

		$inventoryFields = getHostInventories();
		$inventoryFields = zbx_objectValues($inventoryFields, 'db_field');

		$hostNames = array();
		foreach ($hosts as &$host) {
			if (!check_db_fields($hostDBfields, $host)) {
				self::exception(ZBX_API_ERROR_PARAMETERS,
					_s('Wrong fields for host "%s".', isset($host['host']) ? $host['host'] : ''));
			}

			if (isset($host['inventory']) && !empty($host['inventory'])) {

				if (isset($host['inventory_mode']) && $host['inventory_mode'] == HOST_INVENTORY_DISABLED) {
					self::exception(ZBX_API_ERROR_PARAMETERS, _('Cannot set inventory fields for disabled inventory.'));
				}

				$fields = array_keys($host['inventory']);
				foreach ($fields as $field) {
					if (!in_array($field, $inventoryFields)) {
						self::exception(ZBX_API_ERROR_PARAMETERS, _s('Incorrect inventory field "%s".', $field));
					}
				}
			}

			if ($update) {
				if (!isset($dbHosts[$host['hostid']])) {
					self::exception(ZBX_API_ERROR_PARAMETERS, _('No permissions to referred object or it does not exist!'));
				}
			}
			else {
				// if visible name is not given or empty it should be set to host name
				if (!isset($host['name']) || zbx_empty(trim($host['name']))) {
					$host['name'] = $host['host'];
				}

				if (!isset($host['groups'])) {
					self::exception(ZBX_API_ERROR_PARAMETERS, _s('No groups for host "%s".', $host['host']));
				}

				if (!isset($host['interfaces'])) {
					self::exception(ZBX_API_ERROR_PARAMETERS, _s('No interfaces for host "%s".', $host['host']));
				}
			}

			if (isset($host['groups'])) {
				if (!is_array($host['groups']) || empty($host['groups'])) {
					self::exception(ZBX_API_ERROR_PARAMETERS, _s('No groups for host "%s".', $host['host']));
				}

				foreach ($host['groups'] as $group) {
					if (!isset($dbGroups[$group['groupid']])) {
						self::exception(ZBX_API_ERROR_PERMISSIONS, _('No permissions to referred object or it does not exist!'));
					}
				}
			}

			if (isset($host['interfaces'])) {
				if (!is_array($host['interfaces']) || empty($host['interfaces'])) {
					self::exception(ZBX_API_ERROR_PARAMETERS, _s('No interfaces for host "%s".', $host['host']));
				}
			}

			if (isset($host['host'])) {
				// Check if host name isn't longer than 64 chars
				if (zbx_strlen($host['host']) > 64) {
					self::exception(
						ZBX_API_ERROR_PARAMETERS,
						_n(
							'Maximum host name length is %2$d characters, "%3$s" is %1$d character.',
							'Maximum host name length is %2$d characters, "%3$s" is %1$d characters.',
							zbx_strlen($host['host']),
							64,
							$host['host']
						)
					);
				}

				if (!preg_match('/^'.ZBX_PREG_HOST_FORMAT.'$/', $host['host'])) {
					self::exception(ZBX_API_ERROR_PARAMETERS, _s('Incorrect characters used for host name "%s".', $host['host']));
				}

				if (isset($hostNames['host'][$host['host']])) {
					self::exception(ZBX_API_ERROR_PARAMETERS, _s('Duplicate host. Host with the same host name "%s" already exists in data.', $host['host']));
				}

				$hostNames['host'][$host['host']] = $update ? $host['hostid'] : 1;
			}

			if (isset($host['name'])) {
				if ($update) {
					// if visible name is empty replace it with host name
					if (zbx_empty(trim($host['name']))) {
						if (!isset($host['host'])) {
							self::exception(ZBX_API_ERROR_PARAMETERS, _s('Visible name cannot be empty if host name is missing.'));
						}
						$host['name'] = $host['host'];
					}
				}

				// Check if visible name isn't longer than 64 chars
				if (zbx_strlen($host['name']) > 64) {
					self::exception(
						ZBX_API_ERROR_PARAMETERS,
						_n(
							'Maximum visible host name length is %2$d characters, "%3$s" is %1$d character.',
							'Maximum visible host name length is %2$d characters, "%3$s" is %1$d characters.',
							zbx_strlen($host['name']),
							64,
							$host['name']
						)
					);
				}

				if (isset($hostNames['name'][$host['name']])) {
					self::exception(ZBX_API_ERROR_PARAMETERS, _s('Duplicate host. Host with the same visible name "%s" already exists in data.', $host['name']));
				}
				$hostNames['name'][$host['name']] = $update ? $host['hostid'] : 1;
			}
		}
		unset($host);

		if ($update || $create) {
			if (isset($hostNames['host']) || isset($hostNames['name'])) {
				$filter = array();
				if (isset($hostNames['host'])) {
					$filter['host'] = array_keys($hostNames['host']);
				}
				if (isset($hostNames['name'])) {
					$filter['name'] = array_keys($hostNames['name']);
				}

				$options = array(
					'output' => array('hostid', 'host', 'name'),
					'filter' => $filter,
					'searchByAny' => true,
					'nopermissions' => true,
					'preservekeys' => true
				);

				$hostsExists = $this->get($options);

				foreach ($hostsExists as $hostExists) {
					if (isset($hostNames['host'][$hostExists['host']])) {
						if (!$update || bccomp($hostExists['hostid'], $hostNames['host'][$hostExists['host']]) != 0) {
							self::exception(ZBX_API_ERROR_PARAMETERS, _s('Host with the same name "%s" already exists.', $hostExists['host']));
						}
					}

					if (isset($hostNames['name'][$hostExists['name']])) {
						if (!$update || bccomp($hostExists['hostid'], $hostNames['name'][$hostExists['name']]) != 0) {
							self::exception(ZBX_API_ERROR_PARAMETERS, _s('Host with the same visible name "%s" already exists.', $hostExists['name']));
						}
					}
				}

				$templatesExists = API::Template()->get($options);

				foreach ($templatesExists as $templateExists) {
					if (isset($hostNames['host'][$templateExists['host']])) {
						if (!$update || bccomp($templateExists['templateid'], $hostNames['host'][$templateExists['host']]) != 0) {
							self::exception(ZBX_API_ERROR_PARAMETERS, _s('Template with the same name "%s" already exists.', $templateExists['host']));
						}
					}

					if (isset($hostNames['name'][$templateExists['name']])) {
						if (!$update || bccomp($templateExists['templateid'], $hostNames['name'][$templateExists['name']]) != 0) {
							self::exception(ZBX_API_ERROR_PARAMETERS, _s('Template with the same visible name "%s" already exists.', $templateExists['name']));
						}
					}
				}
			}
		}

		return $update ? $dbHosts : $hosts;
	}

	/**
	 * Add Host
	 *
	 * @param array  $hosts multidimensional array with Hosts data
	 * @param string $hosts ['host'] Host name.
	 * @param array  $hosts ['groups'] array of HostGroup objects with IDs add Host to.
	 * @param int    $hosts ['port'] Port. OPTIONAL
	 * @param int    $hosts ['status'] Host Status. OPTIONAL
	 * @param int    $hosts ['useip'] Use IP. OPTIONAL
	 * @param string $hosts ['dns'] DNS. OPTIONAL
	 * @param string $hosts ['ip'] IP. OPTIONAL
	 * @param int    $hosts ['proxy_hostid'] Proxy Host ID. OPTIONAL
	 * @param int    $hosts ['ipmi_authtype'] IPMI authentication type. OPTIONAL
	 * @param int    $hosts ['ipmi_privilege'] IPMI privilege. OPTIONAL
	 * @param string $hosts ['ipmi_username'] IPMI username. OPTIONAL
	 * @param string $hosts ['ipmi_password'] IPMI password. OPTIONAL
	 *
	 * @return boolean
	 */
	public function create($hosts) {
		$hosts = zbx_toArray($hosts);
		$hostids = array();

		$this->checkInput($hosts, __FUNCTION__);

		foreach ($hosts as $host) {
			$hostid = DB::insert('hosts', array($host));
			$hostids[] = $hostid = reset($hostid);

			$host['hostid'] = $hostid;

			// save groups
			// groups must be added before calling massAdd() for permission validation to work
			$groupsToAdd = array();
			foreach ($host['groups'] as $group) {
				$groupsToAdd[] = array(
					'hostid' => $hostid,
					'groupid' => $group['groupid']
				);
			}
			DB::insert('hosts_groups', $groupsToAdd);

			$options = array();
			$options['hosts'] = $host;

			if (isset($host['templates']) && !is_null($host['templates'])) {
				$options['templates'] = $host['templates'];
			}

			if (isset($host['macros']) && !is_null($host['macros'])) {
				$options['macros'] = $host['macros'];
			}

			if (isset($host['interfaces']) && !is_null($host['interfaces'])) {
				$options['interfaces'] = $host['interfaces'];
			}

			$result = API::Host()->massAdd($options);
			if (!$result) {
				self::exception();
			}

			if (!empty($host['inventory'])) {
				$fields = array_keys($host['inventory']);
				$fields[] = 'inventory_mode';
				$fields = implode(', ', $fields);

				$values = array_map('zbx_dbstr', $host['inventory']);
				$values[] = isset($host['inventory_mode']) ? $host['inventory_mode'] : HOST_INVENTORY_MANUAL;
				$values = implode(', ', $values);

				DBexecute('INSERT INTO host_inventory (hostid, '.$fields.') VALUES ('.$hostid.', '.$values.')');
			}
		}

		return array('hostids' => $hostids);
	}

	/**
	 * Update Host.
	 *
	 * @param array  $hosts multidimensional array with Hosts data
	 * @param string $hosts ['host'] Host name.
	 * @param int    $hosts ['port'] Port. OPTIONAL
	 * @param int    $hosts ['status'] Host Status. OPTIONAL
	 * @param int    $hosts ['useip'] Use IP. OPTIONAL
	 * @param string $hosts ['dns'] DNS. OPTIONAL
	 * @param string $hosts ['ip'] IP. OPTIONAL
	 * @param int    $hosts ['proxy_hostid'] Proxy Host ID. OPTIONAL
	 * @param int    $hosts ['ipmi_authtype'] IPMI authentication type. OPTIONAL
	 * @param int    $hosts ['ipmi_privilege'] IPMI privilege. OPTIONAL
	 * @param string $hosts ['ipmi_username'] IPMI username. OPTIONAL
	 * @param string $hosts ['ipmi_password'] IPMI password. OPTIONAL
	 * @param string $hosts ['groups'] groups
	 *
	 * @return boolean
	 */
	public function update($hosts) {
		$hosts = zbx_toArray($hosts);
		$hostids = zbx_objectValues($hosts, 'hostid');

		$this->checkInput($hosts, __FUNCTION__);

		$macros = array();
		foreach ($hosts as $host) {
			API::HostInterface()->replaceHostInterfaces($host);
			unset($host['interfaces']);

			if (isset($host['macros'])) {
				$macros[$host['hostid']] = $host['macros'];
				unset($host['macros']);
			}

			$data = $host;
			$data['hosts'] = $host;
			$result = $this->massUpdate($data);

			if (!$result) {
				self::exception(ZBX_API_ERROR_INTERNAL, _('Host update failed.'));
			}
		}

		if ($macros) {
			API::UserMacro()->replaceMacros($macros);
		}

		return array('hostids' => $hostids);
	}

	/**
	 * Additionally allows to create new interfaces on hosts.
	 *
	 * Checks write permissions for hosts.
	 *
	 * Additional supported $data parameters are:
	 * - interfaces - an array of interfaces to create on the hosts
	 * - templates  - an array of templates to link to the hosts, overrides the CHostGeneral::massAdd()
	 *                'templates' parameter
	 *
	 * @param array $data
	 *
	 * @return array
	 */
	public function massAdd(array $data) {
		$hosts = isset($data['hosts']) ? zbx_toArray($data['hosts']) : array();
		$hostIds = zbx_objectValues($hosts, 'hostid');

		// check permissions
		if (!$this->isWritable($hostIds)) {
			self::exception(ZBX_API_ERROR_PERMISSIONS, _('You do not have permission to perform this operation.'));
		}

		// add new interfaces
		if (!empty($data['interfaces'])) {
			API::HostInterface()->massAdd(array(
				'hosts' => $data['hosts'],
				'interfaces' => zbx_toArray($data['interfaces'])
			));
		}

		// rename the "templates" parameter to the common "templates_link"
		if (isset($data['templates'])) {
			$data['templates_link'] = $data['templates'];
			unset($data['templates']);
		}

		$data['templates'] = array();

		return parent::massAdd($data);
	}

	/**
	 * Mass update hosts.
	 *
	 * @param array  $hosts								multidimensional array with Hosts data
	 * @param array  $hosts['hosts']					Array of Host objects to update
	 * @param string $hosts['fields']['host']			Host name.
	 * @param array  $hosts['fields']['groupids']		HostGroup IDs add Host to.
	 * @param int    $hosts['fields']['port']			Port. OPTIONAL
	 * @param int    $hosts['fields']['status']			Host Status. OPTIONAL
	 * @param int    $hosts['fields']['useip']			Use IP. OPTIONAL
	 * @param string $hosts['fields']['dns']			DNS. OPTIONAL
	 * @param string $hosts['fields']['ip']				IP. OPTIONAL
	 * @param int    $hosts['fields']['proxy_hostid']	Proxy Host ID. OPTIONAL
	 * @param int    $hosts['fields']['ipmi_authtype']	IPMI authentication type. OPTIONAL
	 * @param int    $hosts['fields']['ipmi_privilege']	IPMI privilege. OPTIONAL
	 * @param string $hosts['fields']['ipmi_username']	IPMI username. OPTIONAL
	 * @param string $hosts['fields']['ipmi_password']	IPMI password. OPTIONAL
	 *
	 * @return boolean
	 */
	public function massUpdate($data) {
		$hosts = zbx_toArray($data['hosts']);
		$inputHostIds = zbx_objectValues($hosts, 'hostid');
		$hostids = array_unique($inputHostIds);

		sort($hostids);

		$updHosts = $this->get(array(
			'hostids' => $hostids,
			'editable' => true,
			'output' => API_OUTPUT_EXTEND,
			'preservekeys' => true,
		));
		foreach ($hosts as $host) {
			if (!isset($updHosts[$host['hostid']])) {
				self::exception(ZBX_API_ERROR_PERMISSIONS, _('You do not have permission to perform this operation.'));
			}
		}

		// check if hosts have at least 1 group
		if (isset($data['groups']) && empty($data['groups'])) {
			self::exception(ZBX_API_ERROR_PARAMETERS, _('No groups for hosts.'));
		}

		/*
		 * Update hosts properties
		 */
		if (isset($data['name'])) {
			if (count($hosts) > 1) {
				self::exception(ZBX_API_ERROR_PARAMETERS, _('Cannot mass update visible host name.'));
			}
		}

		if (isset($data['host'])) {
			if (!preg_match('/^'.ZBX_PREG_HOST_FORMAT.'$/', $data['host'])) {
				self::exception(ZBX_API_ERROR_PARAMETERS, _s('Incorrect characters used for host name "%s".', $data['host']));
			}

			if (count($hosts) > 1) {
				self::exception(ZBX_API_ERROR_PARAMETERS, _('Cannot mass update host name.'));
			}

			$curHost = reset($hosts);

			$hostExists = $this->get(array(
				'filter' => array('host' => $curHost['host']),
				'output' => array('hostid'),
				'editable' => true,
				'nopermissions' => true
			));
			$hostExist = reset($hostExists);
			if ($hostExist && (bccomp($hostExist['hostid'], $curHost['hostid']) != 0)) {
				self::exception(ZBX_API_ERROR_PARAMETERS, _s('Host "%1$s" already exists.', $data['host']));
			}

			// can't add host with the same name as existing template
			if (API::Template()->exists(array('host' => $curHost['host']))) {
				self::exception(ZBX_API_ERROR_PARAMETERS, _s('Template "%1$s" already exists.', $curHost['host']));
			}
		}

		if (isset($data['groups'])) {
			$updateGroups = $data['groups'];
		}

		if (isset($data['interfaces'])) {
			$updateInterfaces = $data['interfaces'];
		}

		if (isset($data['templates_clear'])) {
			$updateTemplatesClear = zbx_toArray($data['templates_clear']);
		}

		if (isset($data['templates'])) {
			$updateTemplates = $data['templates'];
		}

		if (isset($data['macros'])) {
			$updateMacros = $data['macros'];
		}

		// second check is necessary, because import incorrectly inputs unset 'inventory' as empty string rather than null
		if (isset($data['inventory']) && $data['inventory']) {
			$updateInventory = $data['inventory'];
			$updateInventory['inventory_mode'] = null;

			if (isset($data['inventory_mode']) && $data['inventory_mode'] == HOST_INVENTORY_DISABLED) {
				self::exception(ZBX_API_ERROR_PARAMETERS, _('Cannot set inventory fields for disabled inventory.'));
			}
		}

		if (isset($data['inventory_mode'])) {
			if (!isset($updateInventory)) {
				$updateInventory = array();
			}
			$updateInventory['inventory_mode'] = $data['inventory_mode'];
		}

		if (isset($data['status'])) {
			$updateStatus = $data['status'];
		}

		unset($data['hosts'], $data['groups'], $data['interfaces'], $data['templates_clear'], $data['templates'],
			$data['macros'], $data['inventory'], $data['inventory_mode'], $data['status']);

		if (!zbx_empty($data)) {
			DB::update('hosts', array(
				'values' => $data,
				'where' => array('hostid' => $hostids)
			));
		}

		if (isset($updateStatus)) {
			updateHostStatus($hostids, $updateStatus);
		}

		/*
		 * Update hostgroups linkage
		 */
		if (isset($updateGroups)) {
			$updateGroups = zbx_toArray($updateGroups);

			$hostGroups = API::HostGroup()->get(array('hostids' => $hostids));
			$hostGroupids = zbx_objectValues($hostGroups, 'groupid');
			$newGroupids = zbx_objectValues($updateGroups, 'groupid');

			$result = $this->massAdd(array(
				'hosts' => $hosts,
				'groups' => $updateGroups
			));
			if (!$result) {
				self::exception(ZBX_API_ERROR_PARAMETERS, _('Cannot create host group.'));
			}

			$groupidsToDel = array_diff($hostGroupids, $newGroupids);

			if ($groupidsToDel) {
				$result = $this->massRemove(array(
					'hostids' => $hostids,
					'groupids' => $groupidsToDel
				));
				if (!$result) {
					self::exception(ZBX_API_ERROR_PARAMETERS, _('Cannot delete host group.'));
				}
			}
		}

		/*
		 * Update interfaces
		 */
		if (isset($updateInterfaces)) {
			$hostInterfaces = API::HostInterface()->get(array(
				'hostids' => $hostids,
				'output' => API_OUTPUT_EXTEND,
				'preservekeys' => true,
				'nopermissions' => true
			));

			$this->massRemove(array(
				'hostids' => $hostids,
				'interfaces' => $hostInterfaces
			));
			$this->massAdd(array(
				'hosts' => $hosts,
				'interfaces' => $updateInterfaces
			));
		}

		if (isset($updateTemplatesClear)) {
			$templateidsClear = zbx_objectValues($updateTemplatesClear, 'templateid');

			if ($updateTemplatesClear) {
				$this->massRemove(array('hostids' => $hostids, 'templateids_clear' => $templateidsClear));
			}
		}
		else {
			$templateidsClear = array();
		}

		/*
		 * Update template linkage
		 */
		if (isset($updateTemplates)) {
			$hostTemplates = API::Template()->get(array(
				'hostids' => $hostids,
				'output' => array('templateid'),
				'preservekeys' => true
			));

			$hostTemplateids = array_keys($hostTemplates);
			$newTemplateids = zbx_objectValues($updateTemplates, 'templateid');

			$templatesToDel = array_diff($hostTemplateids, $newTemplateids);
			$templatesToDel = array_diff($templatesToDel, $templateidsClear);

			if ($templatesToDel) {
				$result = $this->massRemove(array(
					'hostids' => $hostids,
					'templateids' => $templatesToDel
				));
				if (!$result) {
					self::exception(ZBX_API_ERROR_PARAMETERS, _('Cannot unlink template'));
				}
			}

			$result = $this->massAdd(array(
				'hosts' => $hosts,
				'templates' => $updateTemplates
			));
			if (!$result) {
				self::exception(ZBX_API_ERROR_PARAMETERS, _('Cannot link template'));
			}
		}

		// macros
		if (isset($updateMacros)) {
			DB::delete('hostmacro', array('hostid' => $hostids));

			$this->massAdd(array(
				'hosts' => $hosts,
				'macros' => $updateMacros
			));
		}

		/*
		 * Inventory
		 */
		if (isset($updateInventory)) {
			if ($updateInventory['inventory_mode'] == HOST_INVENTORY_DISABLED) {
				$sql = 'DELETE FROM host_inventory WHERE '.dbConditionInt('hostid', $hostids);
				if (!DBexecute($sql)) {
					self::exception(ZBX_API_ERROR_PARAMETERS, _('Cannot delete inventory.'));
				}
			}
			else {
				$hostsWithInventories = array();
				$existingInventoriesDb = DBfetchArrayAssoc(DBselect(
					'SELECT hostid'.
					' FROM host_inventory'.
					' WHERE '.dbConditionInt('hostid', $hostids)
				), 'hostid');

				// check for hosts with disabled inventory mode
				if ($updateInventory['inventory_mode'] === null && count($existingInventoriesDb) !== count($hostids)) {
					foreach ($hostids as $hostId) {
						if (!isset($existingInventoriesDb[$hostId])) {
							$host = get_host_by_hostid($hostId);
							self::exception(ZBX_API_ERROR_PARAMETERS,
								_s('Inventory disabled for host "%s".', $host['host']));
						}
					}
				}
				foreach ($existingInventoriesDb as $existingInventory) {
					$hostsWithInventories[] = $existingInventory['hostid'];
				}

				// when hosts are being updated to use automatic mode for host inventories,
				// we must check if some items are set to populate inventory fields of every host.
				// if they do, mass update for those fields should be ignored
				if ($updateInventory['inventory_mode'] == HOST_INVENTORY_AUTOMATIC) {
					// getting all items on all affected hosts
					$itemsToInventories = API::item()->get(array(
						'output' => array('inventory_link', 'hostid'),
						'filter' => array('hostid' => $hostids),
						'nopermissions' => true
					));

					// gathering links to array: 'hostid'=>array('inventory_name_1'=>true, 'inventory_name_2'=>true)
					$inventoryLinksOnHosts = array();
					$inventoryFields = getHostInventories();
					foreach ($itemsToInventories as $hinv) {
						if ($hinv['inventory_link'] != 0) { // 0 means 'no link'
							if (isset($inventoryLinksOnHosts[$hinv['hostid']])) {
								$inventoryLinksOnHosts[$hinv['hostid']][$inventoryFields[$hinv['inventory_link']]['db_field']] = true;
							}
							else {
								$inventoryLinksOnHosts[$hinv['hostid']] = array($inventoryFields[$hinv['inventory_link']]['db_field'] => true);
							}
						}
					}

					// now we have all info we need to determine, which inventory fields should be saved
					$inventoriesToSave = array();
					foreach ($hostids as $hostid) {
						$inventoriesToSave[$hostid] = $updateInventory;
						$inventoriesToSave[$hostid]['hostid'] = $hostid;
						foreach ($updateInventory as $inventoryName => $hinv) {
							if (isset($inventoryLinksOnHosts[$hostid][$inventoryName])) {
								unset($inventoriesToSave[$hostid][$inventoryName]);
							}
						}
					}
				}
				else {
					// if mode is not automatic, all fields can be saved
					$inventoriesToSave = array();
					foreach ($hostids as $hostid) {
						$inventoriesToSave[$hostid] = $updateInventory;
						$inventoriesToSave[$hostid]['hostid'] = $hostid;
					}
				}

				$hostsWithoutInventory = array_diff($hostids, $hostsWithInventories);

				// hosts that have no inventory yet, need it to be inserted
				foreach ($hostsWithoutInventory as $hostid) {
					DB::insert('host_inventory', array($inventoriesToSave[$hostid]), false);
				}

				// those hosts that already have an inventory, need it to be updated
				foreach ($hostsWithInventories as $hostid) {
					DB::update('host_inventory', array(
						'values' => $inventoriesToSave[$hostid],
						'where' => array('hostid' => $hostid)
					));
				}
			}
		}

		return array('hostids' => $inputHostIds);
	}

	/**
	 * Additionally allows to remove interfaces from hosts.
	 *
	 * Checks write permissions for hosts.
	 *
	 * Additional supported $data parameters are:
	 * - interfaces  - an array of interfaces to delete from the hosts
	 *
	 * @param array $data
	 *
	 * @return array
	 */
	public function massRemove(array $data) {
		$hostids = zbx_toArray($data['hostids']);

		// check permissions
		if (!$this->isWritable($hostids)) {
			self::exception(ZBX_API_ERROR_PERMISSIONS, _('You do not have permission to perform this operation.'));
		}

		if (isset($data['interfaces'])) {
			$options = array(
				'hostids' => $hostids,
				'interfaces' => zbx_toArray($data['interfaces'])
			);
			API::HostInterface()->massRemove($options);
		}

		// rename the "templates" parameter to the common "templates_link"
		if (isset($data['templateids'])) {
			$data['templateids_link'] = $data['templateids'];
			unset($data['templateids']);
		}

		$data['templateids'] = array();

		return parent::massRemove($data);
	}

	/**
	 * Validates the input parameters for the delete() method.
	 *
	 * @throws APIException if the input is invalid
	 *
	 * @param array $hostIds
	 *
	 * @return void
	 */
	protected function validateDelete(array $hostIds) {
		if (empty($hostIds)) {
			self::exception(ZBX_API_ERROR_PARAMETERS, _('Empty input parameter.'));
		}

		$this->checkPermissions($hostIds);
	}

	/**
	 * Delete Host
	 *
	 * @param string|array $hostIds
	 *
	 * @return array|boolean
	 */
	public function delete($hostIds) {
		$hostIds = zbx_toArray($hostIds);

		// deprecated input support
		if ($hostIds && is_array($hostIds[0])) {
			$this->deprecated('Passing objects is deprecated, use an array of IDs instead.');
			foreach ($hostIds as $host) {
				if (!check_db_fields(array('hostid' => null), $host)) {
					self::exception(ZBX_API_ERROR_PARAMETERS, _('No host ID given.'));
				}
			}
			$hostIds = zbx_objectValues($hostIds, 'hostid');
		}

		$this->validateDelete($hostIds);

		// delete the discovery rules first
		$delRules = API::DiscoveryRule()->get(array(
			'hostids' => $hostIds,
			'nopermissions' => true,
			'preservekeys' => true
		));
		if ($delRules) {
			API::DiscoveryRule()->delete(array_keys($delRules), true);
		}

		// delete the items
		$delItems = API::Item()->get(array(
			'templateids' => $hostIds,
			'output' => array('itemid'),
			'nopermissions' => true,
			'preservekeys' => true
		));
		if ($delItems) {
			API::Item()->delete(array_keys($delItems), true);
		}

// delete web tests
		$delHttptests = array();
		$dbHttptests = get_httptests_by_hostid($hostIds);
		while ($dbHttptest = DBfetch($dbHttptests)) {
			$delHttptests[$dbHttptest['httptestid']] = $dbHttptest['httptestid'];
		}
		if (!empty($delHttptests)) {
			API::HttpTest()->delete($delHttptests, true);
		}


// delete screen items
		DB::delete('screens_items', array(
			'resourceid' => $hostIds,
			'resourcetype' => SCREEN_RESOURCE_HOST_TRIGGERS
		));

// delete host from maps
		if (!empty($hostIds)) {
			DB::delete('sysmaps_elements', array(
				'elementtype' => SYSMAP_ELEMENT_TYPE_HOST,
				'elementid' => $hostIds
			));
		}

// disable actions
// actions from conditions
		$actionids = array();
		$sql = 'SELECT DISTINCT actionid'.
				' FROM conditions'.
				' WHERE conditiontype='.CONDITION_TYPE_HOST.
				' AND '.dbConditionString('value', $hostIds);
		$dbActions = DBselect($sql);
		while ($dbAction = DBfetch($dbActions)) {
			$actionids[$dbAction['actionid']] = $dbAction['actionid'];
		}

// actions from operations
		$sql = 'SELECT DISTINCT o.actionid'.
				' FROM operations o, opcommand_hst oh'.
				' WHERE o.operationid=oh.operationid'.
				' AND '.dbConditionInt('oh.hostid', $hostIds);
		$dbActions = DBselect($sql);
		while ($dbAction = DBfetch($dbActions)) {
			$actionids[$dbAction['actionid']] = $dbAction['actionid'];
		}

		if (!empty($actionids)) {
			$update = array();
			$update[] = array(
				'values' => array('status' => ACTION_STATUS_DISABLED),
				'where' => array('actionid' => $actionids)
			);
			DB::update('actions', $update);
		}

// delete action conditions
		DB::delete('conditions', array(
			'conditiontype' => CONDITION_TYPE_HOST,
			'value' => $hostIds
		));

// delete action operation commands
		$operationids = array();
		$sql = 'SELECT DISTINCT oh.operationid'.
				' FROM opcommand_hst oh'.
				' WHERE '.dbConditionInt('oh.hostid', $hostIds);
		$dbOperations = DBselect($sql);
		while ($dbOperation = DBfetch($dbOperations)) {
			$operationids[$dbOperation['operationid']] = $dbOperation['operationid'];
		}

		DB::delete('opcommand_hst', array(
			'hostid' => $hostIds,
		));

// delete empty operations
		$delOperationids = array();
		$sql = 'SELECT DISTINCT o.operationid'.
				' FROM operations o'.
				' WHERE '.dbConditionInt('o.operationid', $operationids).
				' AND NOT EXISTS(SELECT oh.opcommand_hstid FROM opcommand_hst oh WHERE oh.operationid=o.operationid)';
		$dbOperations = DBselect($sql);
		while ($dbOperation = DBfetch($dbOperations)) {
			$delOperationids[$dbOperation['operationid']] = $dbOperation['operationid'];
		}

		DB::delete('operations', array(
			'operationid' => $delOperationids,
		));

		$hosts = API::Host()->get(array(
			'output' => array(
				'hostid',
				'name'
			),
			'hostids' => $hostIds,
			'nopermissions' => true
		));

// delete host inventory
		DB::delete('host_inventory', array('hostid' => $hostIds));

// delete host applications
		DB::delete('applications', array('hostid' => $hostIds));

// delete host
		DB::delete('hosts', array('hostid' => $hostIds));

// TODO: remove info from API
		foreach ($hosts as $host) {
			info(_s('Deleted: Host "%1$s".', $host['name']));
			add_audit_ext(AUDIT_ACTION_DELETE, AUDIT_RESOURCE_HOST, $host['hostid'], $host['name'], 'hosts', NULL, NULL);
		}

		// remove Monitoring > Latest data toggle profile values related to given hosts
		CProfile::delete('web.latest.toggle_other', $hostIds);

		return array('hostids' => $hostIds);
	}

	public function isReadable($ids) {
		if (!is_array($ids)) {
			return false;
		}
		if (empty($ids)) {
			return true;
		}

		$ids = array_unique($ids);

		$count = $this->get(array(
			'nodeids' => get_current_nodeid(true),
			'hostids' => $ids,
			'templated_hosts' => true,
			'countOutput' => true
		));

		return (count($ids) == $count);
	}

	public function isWritable($ids) {
		if (!is_array($ids)) {
			return false;
		}
		if (empty($ids)) {
			return true;
		}

		$ids = array_unique($ids);

		$count = $this->get(array(
			'nodeids' => get_current_nodeid(true),
			'hostids' => $ids,
			'editable' => true,
			'templated_hosts' => true,
			'countOutput' => true
		));

		return (count($ids) == $count);
	}

	protected function applyQueryNodeOptions($tableName, $tableAlias, array $options, array $sqlParts) {
		// only apply the node option if no specific ids are given
		if ($options['hostids'] === null &&
				$options['proxyids'] === null &&
				$options['templateids'] === null &&
				$options['interfaceids'] === null &&
				$options['itemids'] === null &&
				$options['triggerids'] === null &&
				$options['maintenanceids'] === null &&
				$options['graphids'] === null &&
				$options['applicationids'] === null &&
				$options['dserviceids'] === null &&
				$options['httptestids'] === null &&
				$options['groupids'] === null) {

			$sqlParts = parent::applyQueryNodeOptions($tableName, $tableAlias, $options, $sqlParts);
		}

		return $sqlParts;
	}

	protected function addRelatedObjects(array $options, array $result) {
		$result = parent::addRelatedObjects($options, $result);

		$hostids = array_keys($result);

		// adding inventories
		if ($options['selectInventory'] !== null) {
			$relationMap = $this->createRelationMap($result, 'hostid', 'hostid');
			$inventory = API::getApi()->select('host_inventory', array(
				'output' => $options['selectInventory'],
				'filter' => array('hostid' => $hostids)
			));
			$result = $relationMap->mapOne($result, zbx_toHash($inventory, 'hostid'), 'inventory');
		}

		// adding hostinterfaces
		if ($options['selectInterfaces'] !== null) {
			if ($options['selectInterfaces'] != API_OUTPUT_COUNT) {
				$interfaces = API::HostInterface()->get(array(
					'output' => $this->outputExtend('interface', array('hostid', 'interfaceid'), $options['selectInterfaces']),
					'nodeids' => $options['nodeids'],
					'hostids' => $hostids,
					'nopermissions' => true,
					'preservekeys' => true
				));

				// we need to order interfaces for proper linkage and viewing
				order_result($interfaces, 'interfaceid', ZBX_SORT_UP);

				$relationMap = $this->createRelationMap($interfaces, 'hostid', 'interfaceid');

				$interfaces = $this->unsetExtraFields($interfaces, array('hostid', 'interfaceid'), $options['selectInterfaces']);
				$result = $relationMap->mapMany($result, $interfaces, 'interfaces', $options['limitSelects']);
			}
			else {
				$interfaces = API::HostInterface()->get(array(
					'nodeids' => $options['nodeids'],
					'hostids' => $hostids,
					'nopermissions' => true,
					'countOutput' => true,
					'groupCount' => true
				));

				$interfaces = zbx_toHash($interfaces, 'hostid');
				foreach ($result as $hostid => $host) {
					$result[$hostid]['interfaces'] = isset($interfaces[$hostid]) ? $interfaces[$hostid]['rowscount'] : 0;
				}
			}
		}

		// adding screens
		if ($options['selectScreens'] !== null) {
			if ($options['selectScreens'] != API_OUTPUT_COUNT) {
				$screens = API::TemplateScreen()->get(array(
					'output' => $this->outputExtend('screens', 'hostid', $options['selectScreens']),
					'nodeids' => $options['nodeids'],
					'hostids' => $hostids,
					'nopermissions' => true
				));
				if (!is_null($options['limitSelects'])) {
					order_result($screens, 'name');
				}

				// inherited screens do not have a unique screenid, so we're building a map using array keys
				$relationMap = new CRelationMap();
				foreach ($screens as $key => $screen) {
					$relationMap->addRelation($screen['hostid'], $key);
				}

				$screens = $this->unsetExtraFields($screens, array('hostid'), $options['selectScreens']);
				$result = $relationMap->mapMany($result, $screens, 'screens', $options['limitSelects']);
			}
			else {
				$screens = API::TemplateScreen()->get(array(
					'nodeids' => $options['nodeids'],
					'hostids' => $hostids,
					'nopermissions' => true,
					'countOutput' => true,
					'groupCount' => true
				));
				$screens = zbx_toHash($screens, 'hostid');

				foreach ($result as $hostid => $host) {
					$result[$hostid]['screens'] = isset($screens[$hostid]) ? $screens[$hostid]['rowscount'] : 0;
				}
			}
		}

		return $result;
	}

	/**
	 * Checks if all of the given hosts are available for writing.
	 *
	 * @throws APIException     if a host is not writable or does not exist
	 *
	 * @param array $hostIds
	 */
	protected function checkPermissions(array $hostIds) {
		if (!$this->isWritable($hostIds)) {
			self::exception(ZBX_API_ERROR_PERMISSIONS, _('No permissions to referred object or it does not exist!'));
		}
	}
}<|MERGE_RESOLUTION|>--- conflicted
+++ resolved
@@ -323,19 +323,6 @@
 						' AND i.flags IN ('.ZBX_FLAG_DISCOVERY_NORMAL.','.ZBX_FLAG_DISCOVERY_CREATED.')'.
 					')';
 		}
-<<<<<<< HEAD
-		elseif (!is_null($options['with_historical_items'])) {
-			$sqlParts['where'][] = 'EXISTS ('.
-					'SELECT NULL'.
-					' FROM items i'.
-					' WHERE h.hostid=i.hostid'.
-						' AND i.status='.ITEM_STATUS_ACTIVE.
-						' AND i.lastvalue IS NOT NULL'.
-						' AND i.flags IN ('.ZBX_FLAG_DISCOVERY_NORMAL.','.ZBX_FLAG_DISCOVERY_CREATED.')'.
-					')';
-		}
-=======
->>>>>>> cca3d847
 		elseif (!is_null($options['with_simple_graph_items'])) {
 			$sqlParts['where'][] = 'EXISTS ('.
 					'SELECT NULL'.
