<?php
/*
** Zabbix
** Copyright (C) 2000-2012 Zabbix SIA
**
** This program is free software; you can redistribute it and/or modify
** it under the terms of the GNU General Public License as published by
** the Free Software Foundation; either version 2 of the License, or
** (at your option) any later version.
**
** This program is distributed in the hope that it will be useful,
** but WITHOUT ANY WARRANTY; without even the implied warranty of
** MERCHANTABILITY or FITNESS FOR A PARTICULAR PURPOSE.  See the
** GNU General Public License for more details.
**
** You should have received a copy of the GNU General Public License
** along with this program; if not, write to the Free Software
** Foundation, Inc., 51 Franklin Street, Fifth Floor, Boston, MA  02110-1301, USA.
**/


/**
 * @package API
 */
class CHost extends CHostGeneral {

	protected $tableName = 'hosts';
	protected $tableAlias = 'h';

	/**
	 * Get Host data
	 *
	 * @param array         $options
	 * @param array         $options['nodeids']                  Node IDs
	 * @param array         $options['groupids']                 HostGroup IDs
	 * @param array         $options['hostids']                  Host IDs
	 * @param boolean       $options['monitored_hosts']          only monitored Hosts
	 * @param boolean       $options['templated_hosts']          include templates in result
	 * @param boolean       $options['with_items']               only with items
	 * @param boolean       $options['with_monitored_items']     only with monitored items
	 * @param boolean       $options['with_historical_items']    only with historical items
	 * @param boolean       $options['with_triggers']            only with triggers
	 * @param boolean       $options['with_monitored_triggers']  only with monitored triggers
	 * @param boolean       $options['with_httptests']           only with http tests
	 * @param boolean       $options['with_monitored_httptests'] only with monitored http tests
	 * @param boolean       $options['with_graphs']              only with graphs
	 * @param boolean       $options['editable']                 only with read-write permission. Ignored for SuperAdmins
	 * @param boolean       $options['selectGroups']             select HostGroups
	 * @param boolean       $options['selectItems']              select Items
	 * @param boolean       $options['selectTriggers']           select Triggers
	 * @param boolean       $options['selectGraphs']             select Graphs
	 * @param boolean       $options['selectApplications']       select Applications
	 * @param boolean       $options['selectMacros']             select Macros
	 * @param boolean|array $options['selectInventory']          select Inventory
	 * @param boolean       $options['withInventory']            select only hosts with inventory
	 * @param int           $options['count']                    count Hosts, returned column name is rowscount
	 * @param string        $options['pattern']                  search hosts by pattern in Host name
	 * @param string        $options['extendPattern']            search hosts by pattern in Host name, ip and DNS
	 * @param int           $options['limit']                    limit selection
	 * @param string        $options['sortfield']                field to sort by
	 * @param string        $options['sortorder']                sort order
	 *
	 * @return array|boolean Host data as array or false if error
	 */
	public function get($options = array()) {
		$result = array();
		$userType = self::$userData['type'];
		$userid = self::$userData['userid'];

		// allowed columns for sorting
		$sortColumns = array('hostid', 'host', 'name', 'status');

		$sqlParts = array(
			'select'	=> array('hosts' => 'h.hostid'),
			'from'		=> array('hosts' => 'hosts h'),
			'where'		=> array(),
			'group'		=> array(),
			'order'		=> array(),
			'limit'		=> null
		);

		$defOptions = array(
			'nodeids'					=> null,
			'groupids'					=> null,
			'hostids'					=> null,
			'proxyids'					=> null,
			'templateids'				=> null,
			'interfaceids'				=> null,
			'itemids'					=> null,
			'triggerids'				=> null,
			'maintenanceids'			=> null,
			'graphids'					=> null,
			'applicationids'			=> null,
			'dserviceids'				=> null,
			'httptestids'				=> null,
			'monitored_hosts'			=> null,
			'templated_hosts'			=> null,
			'proxy_hosts'				=> null,
			'with_items'				=> null,
			'with_monitored_items'		=> null,
			'with_historical_items'		=> null,
			'with_simple_graph_items'	=> null,
			'with_triggers'				=> null,
			'with_monitored_triggers'	=> null,
			'with_httptests'			=> null,
			'with_monitored_httptests'	=> null,
			'with_graphs'				=> null,
			'with_applications'			=> null,
			'withInventory'				=> null,
			'editable'					=> null,
			'nopermissions'				=> null,
			// filter
			'filter'					=> null,
			'search'					=> null,
			'searchByAny'				=> null,
			'startSearch'				=> null,
			'excludeSearch'				=> null,
			'searchWildcardsEnabled'	=> null,
			// output
			'output'					=> API_OUTPUT_REFER,
			'selectGroups'				=> null,
			'selectParentTemplates'		=> null,
			'selectItems'				=> null,
			'selectDiscoveries'			=> null,
			'selectTriggers'			=> null,
			'selectGraphs'				=> null,
			'selectDServices'			=> null,
			'selectApplications'		=> null,
			'selectMacros'				=> null,
			'selectScreens'				=> null,
			'selectInterfaces'			=> null,
			'selectInventory'			=> null,
			'selectHttpTests'           => null,
			'countOutput'				=> null,
			'groupCount'				=> null,
			'preservekeys'				=> null,
			'sortfield'					=> '',
			'sortorder'					=> '',
			'limit'						=> null,
			'limitSelects'				=> null
		);
		$options = zbx_array_merge($defOptions, $options);

		// editable + PERMISSION CHECK
		if ($userType != USER_TYPE_SUPER_ADMIN && !$options['nopermissions']) {
			$permission = $options['editable'] ? PERM_READ_WRITE : PERM_READ;

			$userGroups = getUserGroupsByUserId($userid);

			$sqlParts['where'][] = 'EXISTS ('.
					'SELECT NULL'.
					' FROM hosts_groups hgg'.
						' JOIN rights r'.
							' ON r.id=hgg.groupid'.
								' AND '.dbConditionInt('r.groupid', $userGroups).
					' WHERE h.hostid=hgg.hostid'.
					' GROUP BY hgg.hostid'.
					' HAVING MIN(r.permission)>'.PERM_DENY.
						' AND MAX(r.permission)>='.$permission.
					')';
		}

		// hostids
		if (!is_null($options['hostids'])) {
			zbx_value2array($options['hostids']);
			$sqlParts['where']['hostid'] = dbConditionInt('h.hostid', $options['hostids']);
		}

		// groupids
		if (!is_null($options['groupids'])) {
			zbx_value2array($options['groupids']);

			$sqlParts['select']['groupid'] = 'hg.groupid';
			$sqlParts['from']['hosts_groups'] = 'hosts_groups hg';
			$sqlParts['where'][] = dbConditionInt('hg.groupid', $options['groupids']);
			$sqlParts['where']['hgh'] = 'hg.hostid=h.hostid';

			if (!is_null($options['groupCount'])) {
				$sqlParts['group']['groupid'] = 'hg.groupid';
			}
		}

		// proxyids
		if (!is_null($options['proxyids'])) {
			zbx_value2array($options['proxyids']);

			$sqlParts['select']['proxy_hostid'] = 'h.proxy_hostid';
			$sqlParts['where'][] = dbConditionInt('h.proxy_hostid', $options['proxyids']);
		}

		// templateids
		if (!is_null($options['templateids'])) {
			zbx_value2array($options['templateids']);

			$sqlParts['select']['templateid'] = 'ht.templateid';
			$sqlParts['from']['hosts_templates'] = 'hosts_templates ht';
			$sqlParts['where'][] = dbConditionInt('ht.templateid', $options['templateids']);
			$sqlParts['where']['hht'] = 'h.hostid=ht.hostid';

			if (!is_null($options['groupCount'])) {
				$sqlParts['group']['templateid'] = 'ht.templateid';
			}
		}

		// interfaceids
		if (!is_null($options['interfaceids'])) {
			zbx_value2array($options['interfaceids']);

			$sqlParts['select']['interfaceid'] = 'hi.interfaceid';
			$sqlParts['from']['interface'] = 'interface hi';
			$sqlParts['where'][] = dbConditionInt('hi.interfaceid', $options['interfaceids']);
			$sqlParts['where']['hi'] = 'h.hostid=hi.hostid';
		}

		// itemids
		if (!is_null($options['itemids'])) {
			zbx_value2array($options['itemids']);

			$sqlParts['select']['itemid'] = 'i.itemid';
			$sqlParts['from']['items'] = 'items i';
			$sqlParts['where'][] = dbConditionInt('i.itemid', $options['itemids']);
			$sqlParts['where']['hi'] = 'h.hostid=i.hostid';
		}

		// triggerids
		if (!is_null($options['triggerids'])) {
			zbx_value2array($options['triggerids']);

			$sqlParts['select']['triggerid'] = 'f.triggerid';
			$sqlParts['from']['functions'] = 'functions f';
			$sqlParts['from']['items'] = 'items i';
			$sqlParts['where'][] = dbConditionInt('f.triggerid', $options['triggerids']);
			$sqlParts['where']['hi'] = 'h.hostid=i.hostid';
			$sqlParts['where']['fi'] = 'f.itemid=i.itemid';
		}

		// httptestids
		if (!is_null($options['httptestids'])) {
			zbx_value2array($options['httptestids']);

			$sqlParts['select']['httptestid'] = 'ht.httptestid';
			$sqlParts['from']['httptest'] = 'httptest ht';
			$sqlParts['where'][] = dbConditionInt('ht.httptestid', $options['httptestids']);
			$sqlParts['where']['aht'] = 'ht.hostid=h.hostid';
		}

		// graphids
		if (!is_null($options['graphids'])) {
			zbx_value2array($options['graphids']);

			$sqlParts['select']['graphid'] = 'gi.graphid';
			$sqlParts['from']['graphs_items'] = 'graphs_items gi';
			$sqlParts['from']['items'] = 'items i';
			$sqlParts['where'][] = dbConditionInt('gi.graphid', $options['graphids']);
			$sqlParts['where']['igi'] = 'i.itemid=gi.itemid';
			$sqlParts['where']['hi'] = 'h.hostid=i.hostid';
		}

		// applicationids
		if (!is_null($options['applicationids'])) {
			zbx_value2array($options['applicationids']);

			$sqlParts['select']['applicationid'] = 'a.applicationid';
			$sqlParts['from']['applications'] = 'applications a';
			$sqlParts['where'][] = dbConditionInt('a.applicationid', $options['applicationids']);
			$sqlParts['where']['ah'] = 'a.hostid=h.hostid';
		}

<<<<<<< HEAD
=======
		// dhostids
		if (!is_null($options['dhostids'])) {
			zbx_value2array($options['dhostids']);

			$sqlParts['select']['dhostid'] = 'ds.dhostid';
			$sqlParts['from']['dservices'] = 'dservices ds';
			$sqlParts['where'][] = dbConditionInt('ds.dhostid', $options['dhostids']);
			$sqlParts['where']['dsh'] = 'ds.ip=h.ip';

			if (!is_null($options['groupCount'])) {
				$sqlParts['group']['dhostid'] = 'ds.dhostid';
			}
		}

>>>>>>> 042a665a
		// dserviceids
		if (!is_null($options['dserviceids'])) {
			zbx_value2array($options['dserviceids']);

			$sqlParts['select']['dserviceid'] = 'ds.dserviceid';
			$sqlParts['from']['dservices'] = 'dservices ds';
			$sqlParts['from']['interface'] = 'interface i';
			$sqlParts['where'][] = dbConditionInt('ds.dserviceid', $options['dserviceids']);
			$sqlParts['where']['dsh'] = 'ds.ip=i.ip';
			$sqlParts['where']['hi'] = 'h.hostid=i.hostid';

			if (!is_null($options['groupCount'])) {
				$sqlParts['group']['dserviceid'] = 'ds.dserviceid';
			}
		}

		// maintenanceids
		if (!is_null($options['maintenanceids'])) {
			zbx_value2array($options['maintenanceids']);

			$sqlParts['select']['maintenanceid'] = 'mh.maintenanceid';
			$sqlParts['from']['maintenances_hosts'] = 'maintenances_hosts mh';
			$sqlParts['where'][] = dbConditionInt('mh.maintenanceid', $options['maintenanceids']);
			$sqlParts['where']['hmh'] = 'h.hostid=mh.hostid';

			if (!is_null($options['groupCount'])) {
				$sqlParts['group']['maintenanceid'] = 'mh.maintenanceid';
			}
		}

		// monitored_hosts, templated_hosts
		if (!is_null($options['monitored_hosts'])) {
			$sqlParts['where']['status'] = 'h.status='.HOST_STATUS_MONITORED;
		}
		elseif (!is_null($options['templated_hosts'])) {
			$sqlParts['where']['status'] = 'h.status IN ('.HOST_STATUS_MONITORED.','.HOST_STATUS_NOT_MONITORED.','.HOST_STATUS_TEMPLATE.')';
		}
		elseif (!is_null($options['proxy_hosts'])) {
			$sqlParts['where']['status'] = 'h.status IN ('.HOST_STATUS_PROXY_ACTIVE.','.HOST_STATUS_PROXY_PASSIVE.')';
		}
		else {
			$sqlParts['where']['status'] = 'h.status IN ('.HOST_STATUS_MONITORED.','.HOST_STATUS_NOT_MONITORED.')';
		}

		// with_items, with_monitored_items, with_historical_items, with_simple_graph_items
		if (!is_null($options['with_items'])) {
			$sqlParts['where'][] = 'EXISTS ('.
					'SELECT NULL'.
					' FROM items i'.
					' WHERE h.hostid=i.hostid'.
					')';
		}
		elseif (!is_null($options['with_monitored_items'])) {
			$sqlParts['where'][] = 'EXISTS ('.
					'SELECT NULL'.
					' FROM items i'.
					' WHERE h.hostid=i.hostid'.
						' AND i.status='.ITEM_STATUS_ACTIVE.
					')';
		}
		elseif (!is_null($options['with_historical_items'])) {
			$sqlParts['where'][] = 'EXISTS ('.
					'SELECT NULL'.
					' FROM items i'.
					' WHERE h.hostid=i.hostid'.
						' AND i.status IN ('.ITEM_STATUS_ACTIVE.','.ITEM_STATUS_NOTSUPPORTED.')'.
						' AND i.lastvalue IS NOT NULL'.
					')';
		}
		elseif (!is_null($options['with_simple_graph_items'])) {
			$sqlParts['where'][] = 'EXISTS ('.
					'SELECT NULL'.
					' FROM items i'.
					' WHERE h.hostid=i.hostid'.
						' AND i.value_type IN ('.ITEM_VALUE_TYPE_FLOAT.','.ITEM_VALUE_TYPE_UINT64.')'.
						' AND i.status='.ITEM_STATUS_ACTIVE.
						' AND i.flags IN ('.ZBX_FLAG_DISCOVERY_NORMAL.','.ZBX_FLAG_DISCOVERY_CREATED.')'.
					')';
		}

		// with_triggers, with_monitored_triggers
		if (!is_null($options['with_triggers'])) {
			$sqlParts['where'][] = 'EXISTS ('.
					'SELECT NULL'.
					' FROM items i,functions f'.
					' WHERE h.hostid=i.hostid'.
						' AND i.itemid=f.itemid'.
					')';
		}
		elseif (!is_null($options['with_monitored_triggers'])) {
			$sqlParts['where'][] = 'EXISTS ('.
					'SELECT NULL'.
					' FROM items i,functions f,triggers t'.
					' WHERE h.hostid=i.hostid'.
						' AND i.itemid=f.itemid'.
						' AND f.triggerid=t.triggerid'.
						' AND i.status='.ITEM_STATUS_ACTIVE.
						' AND t.status='.TRIGGER_STATUS_ENABLED.
					')';
		}

		// with_httptests, with_monitored_httptests
		if (!empty($options['with_httptests'])) {
			$sqlParts['where'][] = 'EXISTS (SELECT NULL FROM httptest ht WHERE ht.hostid=h.hostid)';
		}
		elseif (!empty($options['with_monitored_httptests'])) {
			$sqlParts['where'][] = 'EXISTS ('.
				' SELECT NULL'.
				' FROM httptest ht'.
				' WHERE h.hostid=ht.hostid'.
					' AND ht.status='.HTTPTEST_STATUS_ACTIVE.')';
		}

		// with_graphs
		if (!is_null($options['with_graphs'])) {
			$sqlParts['where'][] = 'EXISTS ('.
					' SELECT NULL'.
					' FROM items i,graphs_items gi'.
					' WHERE i.hostid=h.hostid'.
						' AND i.itemid=gi.itemid '.zbx_limit(1).')';
		}

		// with applications
		if (!is_null($options['with_applications'])) {
			$sqlParts['from']['applications'] = 'applications a';
			$sqlParts['where'][] = 'a.hostid=h.hostid';
		}

		// withInventory
		if (!is_null($options['withInventory']) && $options['withInventory']) {
			$sqlParts['where'][] = ' h.hostid IN ('.
					' SELECT hin.hostid'.
					' FROM host_inventory hin)';
		}

		// search
		if (is_array($options['search'])) {
			zbx_db_search('hosts h', $options, $sqlParts);

			if (zbx_db_search('interface hi', $options, $sqlParts)) {
				$sqlParts['from']['interface'] = 'interface hi';
				$sqlParts['where']['hi'] = 'h.hostid=hi.hostid';
			}
		}

		// filter
		if (is_array($options['filter'])) {
			zbx_db_filter('hosts h', $options, $sqlParts);

			if (zbx_db_filter('interface hi', $options, $sqlParts)) {
				$sqlParts['from']['interface'] = 'interface hi';
				$sqlParts['where']['hi'] = 'h.hostid=hi.hostid';
			}
		}

		// sorting
		zbx_db_sorting($sqlParts, $options, $sortColumns, 'h');

		// limit
		if (zbx_ctype_digit($options['limit']) && $options['limit']) {
			$sqlParts['limit'] = $options['limit'];
		}

		$sqlParts = $this->applyQueryOutputOptions($this->tableName(), $this->tableAlias(), $options, $sqlParts);
		$sqlParts = $this->applyQueryNodeOptions($this->tableName(), $this->tableAlias(), $options, $sqlParts);
		$res = DBselect($this->createSelectQueryFromParts($sqlParts), $sqlParts['limit']);
		while ($host = DBfetch($res)) {
			if (!is_null($options['countOutput'])) {
				if (!is_null($options['groupCount'])) {
					$result[] = $host;
				}
				else {
					$result = $host['rowscount'];
				}
			}
			else {
				if (!isset($result[$host['hostid']])) {
					$result[$host['hostid']] = array();
				}

				// groupids
				if (isset($host['groupid']) && is_null($options['selectGroups'])) {
					if (!isset($result[$host['hostid']]['groups'])) {
						$result[$host['hostid']]['groups'] = array();
					}

					$result[$host['hostid']]['groups'][] = array('groupid' => $host['groupid']);
					unset($host['groupid']);
				}

				// templateids
				if (isset($host['templateid'])) {
					if (!isset($result[$host['hostid']]['templates'])) {
						$result[$host['hostid']]['templates'] = array();
					}

					$result[$host['hostid']]['templates'][] = array(
						'templateid' => $host['templateid'],
						'hostid' => $host['templateid']
					);
					unset($host['templateid']);
				}

				// triggerids
				if (isset($host['triggerid']) && is_null($options['selectTriggers'])) {
					if (!isset($result[$host['hostid']]['triggers'])) {
						$result[$host['hostid']]['triggers'] = array();
					}

					$result[$host['hostid']]['triggers'][] = array('triggerid' => $host['triggerid']);
					unset($host['triggerid']);
				}

				// interfaceids
				if (isset($host['interfaceid']) && is_null($options['selectInterfaces'])) {
					if (!isset($result[$host['hostid']]['interfaces'])) {
						$result[$host['hostid']]['interfaces'] = array();
					}

					$result[$host['hostid']]['interfaces'][] = array('interfaceid' => $host['interfaceid']);
					unset($host['interfaceid']);
				}

				// itemids
				if (isset($host['itemid']) && is_null($options['selectItems'])) {
					if (!isset($result[$host['hostid']]['items'])) {
						$result[$host['hostid']]['items'] = array();
					}

					$result[$host['hostid']]['items'][] = array('itemid' => $host['itemid']);
					unset($host['itemid']);
				}

				// graphids
				if (isset($host['graphid']) && is_null($options['selectGraphs'])) {
					if (!isset($result[$host['hostid']]['graphs'])) {
						$result[$host['hostid']]['graphs'] = array();
					}

					$result[$host['hostid']]['graphs'][] = array('graphid' => $host['graphid']);
					unset($host['graphid']);
				}

				// graphids
				if (isset($host['applicationid'])) {
					if (!isset($result[$host['hostid']]['applications'])) {
						$result[$host['hostid']]['applications'] = array();
					}

					$result[$host['hostid']]['applications'][] = array('applicationid' => $host['applicationid']);
					unset($host['applicationid']);
				}

				// httptestids
				if (isset($host['httptestid'])) {
					if (!isset($result[$host['hostid']]['httptests'])) {
						$result[$host['hostid']]['httptests'] = array();
					}

					$result[$host['hostid']]['httptests'][] = array('httptestid' => $host['httptestid']);
					unset($host['httptestid']);
				}

				// dserviceids
				if (isset($host['dserviceid']) && is_null($options['selectDServices'])) {
					if (!isset($result[$host['hostid']]['dservices'])) {
						$result[$host['hostid']]['dservices'] = array();
					}

					$result[$host['hostid']]['dservices'][] = array('dserviceid' => $host['dserviceid']);
					unset($host['dserviceid']);
				}

				// maintenanceids
				if (isset($host['maintenanceid'])) {
					if (!isset($result[$host['hostid']]['maintenances'])) {
						$result[$host['hostid']]['maintenances'] = array();
					}

					if ($host['maintenanceid'] > 0) {
						$result[$host['hostid']]['maintenances'][] = array('maintenanceid' => $host['maintenanceid']);
					}
				}

				$result[$host['hostid']] += $host;
			}
		}

		if (!is_null($options['countOutput'])) {
			return $result;
		}

<<<<<<< HEAD
		if ($result) {
			$result = $this->addRelatedObjects($options, $result);
=======
		/*
		 * adding objects
		 */
		// adding groups
		if (!is_null($options['selectGroups']) && str_in_array($options['selectGroups'], $subselectsAllowedOutputs)) {
			$groups = API::HostGroup()->get(array(
				'nodeids' => $options['nodeids'],
				'output' => $options['selectGroups'],
				'hostids' => $hostids,
				'preservekeys' => true
			));

			foreach ($groups as $group) {
				$ghosts = $group['hosts'];
				unset($group['hosts']);
				foreach ($ghosts as $host) {
					$result[$host['hostid']]['groups'][] = $group;
				}
			}
		}

		// adding inventories
		if (!is_null($options['selectInventory']) && $options['selectInventory'] !== false) {
			if (is_array($options['selectInventory'])) {
				// if we are given a list of fields that needs to be fetched
				$dbTable = DB::getSchema('host_inventory');
				$selectHIn = array('hin.hostid');
				foreach ($options['selectInventory'] as $field) {
					if (isset($dbTable['fields'][$field])) {
						$selectHIn[] = 'hin.'.$field;
					}
				}
			}
			else {
				// all fields are needed
				$selectHIn = array('hin.*');
			}

			$dbInventory = DBselect(
				'SELECT '.implode(', ', $selectHIn).
				' FROM host_inventory hin'.
				' WHERE '.dbConditionInt('hin.hostid', $hostids)
			);
			while ($inventory = DBfetch($dbInventory)) {
				$result[$inventory['hostid']]['inventory'] = $inventory;
			}
		}

		// adding templates
		if (!is_null($options['selectParentTemplates'])) {
			$objParams = array(
				'nodeids' => $options['nodeids'],
				'hostids' => $hostids,
				'preservekeys' => true
			);

			if (is_array($options['selectParentTemplates']) || str_in_array($options['selectParentTemplates'], $subselectsAllowedOutputs)) {
				$objParams['output'] = $options['selectParentTemplates'];
				$templates = API::Template()->get($objParams);

				if (!is_null($options['limitSelects'])) {
					order_result($templates, 'host');
				}
				foreach ($templates as $templateid => $template) {
					unset($templates[$templateid]['hosts']);
					$count = array();
					foreach ($template['hosts'] as $host) {
						if (!is_null($options['limitSelects'])) {
							if (!isset($count[$host['hostid']])) {
								$count[$host['hostid']] = 0;
							}
							$count[$host['hostid']]++;

							if ($count[$host['hostid']] > $options['limitSelects']) {
								continue;
							}
						}

						$result[$host['hostid']]['parentTemplates'][] = &$templates[$templateid];
					}
				}
			}
			elseif (API_OUTPUT_COUNT == $options['selectParentTemplates']) {
				$objParams['countOutput'] = 1;
				$objParams['groupCount'] = 1;

				$templates = API::Template()->get($objParams);
				$templates = zbx_toHash($templates, 'hostid');
				foreach ($result as $hostid => $host) {
					$result[$hostid]['templates'] = isset($templates[$hostid]) ? $templates[$hostid]['rowscount'] : 0;
				}
			}
		}

		// adding hostinterfaces
		if (!is_null($options['selectInterfaces'])) {
			$objParams = array(
				'nodeids' => $options['nodeids'],
				'hostids' => $hostids,
				'nopermissions' => true,
				'preservekeys' => true
			);
			if (is_array($options['selectInterfaces']) || str_in_array($options['selectInterfaces'], $subselectsAllowedOutputs)) {
				$objParams['output'] = $options['selectInterfaces'];
				$interfaces = API::HostInterface()->get($objParams);

				// we need to order interfaces for proper linkage and viewing
				order_result($interfaces, 'interfaceid', ZBX_SORT_UP);

				$count = array();
				foreach ($interfaces as $interfaceid => $interface) {
					if (!is_null($options['limitSelects'])) {
						if (!isset($count[$interface['hostid']])) {
							$count[$interface['hostid']] = 0;
						}
						$count[$interface['hostid']]++;

						if ($count[$interface['hostid']] > $options['limitSelects']) {
							continue;
						}
					}

					$result[$interface['hostid']]['interfaces'][$interfaceid] = &$interfaces[$interfaceid];
				}
			}
			elseif (API_OUTPUT_COUNT == $options['selectInterfaces']) {
				$objParams['countOutput'] = 1;
				$objParams['groupCount'] = 1;

				$interfaces = API::HostInterface()->get($objParams);
				$interfaces = zbx_toHash($interfaces, 'hostid');
				foreach ($result as $hostid => $host) {
					$result[$hostid]['interfaces'] = isset($interfaces[$hostid]) ? $interfaces[$hostid]['rowscount'] : 0;
				}
			}
		}

		// adding items
		if (!is_null($options['selectItems'])) {
			$objParams = array(
				'nodeids' => $options['nodeids'],
				'hostids' => $hostids,
				'nopermissions' => true,
				'preservekeys' => true
			);

			if (is_array($options['selectItems']) || str_in_array($options['selectItems'], $subselectsAllowedOutputs)) {
				$objParams['output'] = $options['selectItems'];
				$items = API::Item()->get($objParams);

				if (!is_null($options['limitSelects'])) {
					order_result($items, 'name');
				}
				$count = array();
				foreach ($items as $itemid => $item) {
					if (!is_null($options['limitSelects'])) {
						if (!isset($count[$item['hostid']])) {
							$count[$item['hostid']] = 0;
						}
						$count[$item['hostid']]++;

						if ($count[$item['hostid']] > $options['limitSelects']) {
							continue;
						}
					}

					$result[$item['hostid']]['items'][] = &$items[$itemid];
				}
			}
			elseif (API_OUTPUT_COUNT == $options['selectItems']) {
				$objParams['countOutput'] = 1;
				$objParams['groupCount'] = 1;

				$items = API::Item()->get($objParams);
				$items = zbx_toHash($items, 'hostid');
				foreach ($result as $hostid => $host) {
					$result[$hostid]['items'] = isset($items[$hostid]) ? $items[$hostid]['rowscount'] : 0;
				}
			}
>>>>>>> 042a665a
		}

		// removing keys (hash -> array)
		if (is_null($options['preservekeys'])) {
			$result = zbx_cleanHashes($result);
		}

		return $result;
	}

	/**
	 * Get Host ID by Host name
	 *
	 * @param array $host_data
	 * @param string $host_data['host']
	 *
	 * @return int|boolean
	 */
	public function getObjects($hostData) {
		$options = array(
			'filter' => $hostData,
			'output' => API_OUTPUT_EXTEND
		);

		if (isset($hostData['node'])) {
			$options['nodeids'] = getNodeIdByNodeName($hostData['node']);
		}
		elseif (isset($hostData['nodeids'])) {
			$options['nodeids'] = $hostData['nodeids'];
		}

		$result = $this->get($options);

		return $result;
	}

	public function exists($object) {
		$keyFields = array(
			array(
				'hostid',
				'host',
				'name'
			)
		);

		$options = array(
			'filter' => zbx_array_mintersect($keyFields, $object),
			'output' => array('hostid'),
			'nopermissions' => 1,
			'limit' => 1
		);

		if (isset($object['node'])) {
			$options['nodeids'] = getNodeIdByNodeName($object['node']);
		}
		elseif (isset($object['nodeids'])) {
			$options['nodeids'] = $object['nodeids'];
		}

		$objs = $this->get($options);

		return !empty($objs);
	}

	protected function checkInput(&$hosts, $method) {
		$create = ($method == 'create');
		$update = ($method == 'update');
		$delete = ($method == 'delete');

		// permissions
		$groupids = array();
		foreach ($hosts as $host) {
			if (!isset($host['groups'])) {
				continue;
			}
			$groupids = array_merge($groupids, zbx_objectValues($host['groups'], 'groupid'));
		}

		if ($update || $delete) {
			$hostDBfields = array('hostid' => null);
			$dbHosts = $this->get(array(
				'output' => array('hostid', 'host'),
				'hostids' => zbx_objectValues($hosts, 'hostid'),
				'editable' => true,
				'preservekeys' => true
			));
		}
		else {
			$hostDBfields = array('host' => null);
		}

		if (!empty($groupids)) {
			$dbGroups = API::HostGroup()->get(array(
				'output' => API_OUTPUT_EXTEND,
				'groupids' => $groupids,
				'editable' => true,
				'preservekeys' => true
			));
		}

		$inventoryFields = getHostInventories();
		$inventoryFields = zbx_objectValues($inventoryFields, 'db_field');

		$hostNames = array();
		foreach ($hosts as &$host) {
			if (!check_db_fields($hostDBfields, $host)) {
				self::exception(ZBX_API_ERROR_PARAMETERS,
					_s('Wrong fields for host "%s".', isset($host['host']) ? $host['host'] : ''));
			}

			if (isset($host['inventory']) && !empty($host['inventory'])) {
				$fields = array_keys($host['inventory']);
				foreach ($fields as $field) {
					if (!in_array($field, $inventoryFields)) {
						self::exception(ZBX_API_ERROR_PARAMETERS, _s('Incorrect inventory field "%s".', $field));
					}
				}
			}

			if ($update || $delete) {
				if (!isset($dbHosts[$host['hostid']])) {
					self::exception(ZBX_API_ERROR_PARAMETERS, _('No permissions to referred object or it does not exist!'));
				}
				if ($delete) {
					$host['host'] = $dbHosts[$host['hostid']]['host'];
				}
			}
			else {
				// if visible name is not given or empty it should be set to host name
				if (!isset($host['name']) || zbx_empty(trim($host['name']))) {
					$host['name'] = $host['host'];
				}

				if (!isset($host['groups'])) {
					self::exception(ZBX_API_ERROR_PARAMETERS, _s('No groups for host "%s".', $host['host']));
				}

				if (!isset($host['interfaces'])) {
					self::exception(ZBX_API_ERROR_PARAMETERS, _s('No interfaces for host "%s".', $host['host']));
				}
			}

			if ($delete) {
				continue;
			}

			if (isset($host['groups'])) {
				if (!is_array($host['groups']) || empty($host['groups'])) {
					self::exception(ZBX_API_ERROR_PARAMETERS, _s('No groups for host "%s".', $host['host']));
				}

				foreach ($host['groups'] as $group) {
					if (!isset($dbGroups[$group['groupid']])) {
						self::exception(ZBX_API_ERROR_PERMISSIONS, _('No permissions to referred object or it does not exist!'));
					}
				}
			}

			if (isset($host['interfaces'])) {
				if (!is_array($host['interfaces']) || empty($host['interfaces'])) {
					self::exception(ZBX_API_ERROR_PARAMETERS, _s('No interfaces for host "%s".', $host['host']));
				}
			}

			if (isset($host['host'])) {
				// Check if host name isn't longer than 64 chars
				if (zbx_strlen($host['host']) > 64) {
					self::exception(
						ZBX_API_ERROR_PARAMETERS,
						_n(
							'Maximum host name length is %2$d characters, "%3$s" is %1$d character.',
							'Maximum host name length is %2$d characters, "%3$s" is %1$d characters.',
							zbx_strlen($host['host']),
							64,
							$host['host']
						)
					);
				}

				if (!preg_match('/^'.ZBX_PREG_HOST_FORMAT.'$/', $host['host'])) {
					self::exception(ZBX_API_ERROR_PARAMETERS, _s('Incorrect characters used for host name "%s".', $host['host']));
				}

				if (isset($hostNames['host'][$host['host']])) {
					self::exception(ZBX_API_ERROR_PARAMETERS, _s('Duplicate host. Host with the same host name "%s" already exists in data.', $host['host']));
				}

				$hostNames['host'][$host['host']] = $update ? $host['hostid'] : 1;
			}

			if (isset($host['name'])) {
				if ($update) {
					// if visible name is empty replace it with host name
					if (zbx_empty(trim($host['name']))) {
						if (!isset($host['host'])) {
							self::exception(ZBX_API_ERROR_PARAMETERS, _s('Visible name cannot be empty if host name is missing.'));
						}
						$host['name'] = $host['host'];
					}
				}

				// Check if visible name isn't longer than 64 chars
				if (zbx_strlen($host['name']) > 64) {
					self::exception(
						ZBX_API_ERROR_PARAMETERS,
						_n(
							'Maximum visible host name length is %2$d characters, "%3$s" is %1$d character.',
							'Maximum visible host name length is %2$d characters, "%3$s" is %1$d characters.',
							zbx_strlen($host['name']),
							64,
							$host['name']
						)
					);
				}

				if (isset($hostNames['name'][$host['name']])) {
					self::exception(ZBX_API_ERROR_PARAMETERS, _s('Duplicate host. Host with the same visible name "%s" already exists in data.', $host['name']));
				}
				$hostNames['name'][$host['name']] = $update ? $host['hostid'] : 1;
			}
		}
		unset($host);

		if ($update || $create) {
			if (isset($hostNames['host']) || isset($hostNames['name'])) {
				$filter = array();
				if (isset($hostNames['host'])) {
					$filter['host'] = array_keys($hostNames['host']);
				}
				if (isset($hostNames['name'])) {
					$filter['name'] = array_keys($hostNames['name']);
				}

				$options = array(
					'output' => array('hostid', 'host', 'name'),
					'filter' => $filter,
					'searchByAny' => true,
					'nopermissions' => true,
					'preservekeys' => true
				);

				$hostsExists = $this->get($options);

				foreach ($hostsExists as $hostExists) {
					if (isset($hostNames['host'][$hostExists['host']])) {
						if (!$update || bccomp($hostExists['hostid'], $hostNames['host'][$hostExists['host']]) != 0) {
							self::exception(ZBX_API_ERROR_PARAMETERS, _s('Host with the same name "%s" already exists.', $hostExists['host']));
						}
					}

					if (isset($hostNames['name'][$hostExists['name']])) {
						if (!$update || bccomp($hostExists['hostid'], $hostNames['name'][$hostExists['name']]) != 0) {
							self::exception(ZBX_API_ERROR_PARAMETERS, _s('Host with the same visible name "%s" already exists.', $hostExists['name']));
						}
					}
				}

				$templatesExists = API::Template()->get($options);

				foreach ($templatesExists as $templateExists) {
					if (isset($hostNames['host'][$templateExists['host']])) {
						if (!$update || bccomp($templateExists['templateid'], $hostNames['host'][$templateExists['host']]) != 0) {
							self::exception(ZBX_API_ERROR_PARAMETERS, _s('Template with the same name "%s" already exists.', $templateExists['host']));
						}
					}

					if (isset($hostNames['name'][$templateExists['name']])) {
						if (!$update || bccomp($templateExists['templateid'], $hostNames['name'][$templateExists['name']]) != 0) {
							self::exception(ZBX_API_ERROR_PARAMETERS, _s('Template with the same visible name "%s" already exists.', $templateExists['name']));
						}
					}
				}
			}
		}

		return $update ? $dbHosts : $hosts;
	}

	/**
	 * Add Host
	 *
	 * @param array  $hosts multidimensional array with Hosts data
	 * @param string $hosts ['host'] Host name.
	 * @param array  $hosts ['groups'] array of HostGroup objects with IDs add Host to.
	 * @param int    $hosts ['port'] Port. OPTIONAL
	 * @param int    $hosts ['status'] Host Status. OPTIONAL
	 * @param int    $hosts ['useip'] Use IP. OPTIONAL
	 * @param string $hosts ['dns'] DNS. OPTIONAL
	 * @param string $hosts ['ip'] IP. OPTIONAL
	 * @param int    $hosts ['proxy_hostid'] Proxy Host ID. OPTIONAL
	 * @param int    $hosts ['ipmi_authtype'] IPMI authentication type. OPTIONAL
	 * @param int    $hosts ['ipmi_privilege'] IPMI privilege. OPTIONAL
	 * @param string $hosts ['ipmi_username'] IPMI username. OPTIONAL
	 * @param string $hosts ['ipmi_password'] IPMI password. OPTIONAL
	 *
	 * @return boolean
	 */
	public function create($hosts) {
		$hosts = zbx_toArray($hosts);
		$hostids = array();

		$this->checkInput($hosts, __FUNCTION__);

		foreach ($hosts as $host) {
			$hostid = DB::insert('hosts', array($host));
			$hostids[] = $hostid = reset($hostid);

			$host['hostid'] = $hostid;

			// save groups
			// groups must be added before calling massAdd() for permission validation to work
			$groupsToAdd = array();
			foreach ($host['groups'] as $group) {
				$groupsToAdd[] = array(
					'hostid' => $hostid,
					'groupid' => $group['groupid']
				);
			}
			DB::insert('hosts_groups', $groupsToAdd);

			$options = array();
			$options['hosts'] = $host;

			if (isset($host['templates']) && !is_null($host['templates'])) {
				$options['templates'] = $host['templates'];
			}

			if (isset($host['macros']) && !is_null($host['macros'])) {
				$options['macros'] = $host['macros'];
			}

			if (isset($host['interfaces']) && !is_null($host['interfaces'])) {
				$options['interfaces'] = $host['interfaces'];
			}

			$result = API::Host()->massAdd($options);
			if (!$result) {
				self::exception();
			}

			if (!empty($host['inventory'])) {
				$fields = array_keys($host['inventory']);
				$fields[] = 'inventory_mode';
				$fields = implode(', ', $fields);

				$values = array_map('zbx_dbstr', $host['inventory']);
				$values[] = isset($host['inventory_mode']) ? $host['inventory_mode'] : HOST_INVENTORY_MANUAL;
				$values = implode(', ', $values);

				DBexecute('INSERT INTO host_inventory (hostid, '.$fields.') VALUES ('.$hostid.', '.$values.')');
			}
		}

		return array('hostids' => $hostids);
	}

	/**
	 * Update Host.
	 *
	 * @param array  $hosts multidimensional array with Hosts data
	 * @param string $hosts ['host'] Host name.
	 * @param int    $hosts ['port'] Port. OPTIONAL
	 * @param int    $hosts ['status'] Host Status. OPTIONAL
	 * @param int    $hosts ['useip'] Use IP. OPTIONAL
	 * @param string $hosts ['dns'] DNS. OPTIONAL
	 * @param string $hosts ['ip'] IP. OPTIONAL
	 * @param int    $hosts ['proxy_hostid'] Proxy Host ID. OPTIONAL
	 * @param int    $hosts ['ipmi_authtype'] IPMI authentication type. OPTIONAL
	 * @param int    $hosts ['ipmi_privilege'] IPMI privilege. OPTIONAL
	 * @param string $hosts ['ipmi_username'] IPMI username. OPTIONAL
	 * @param string $hosts ['ipmi_password'] IPMI password. OPTIONAL
	 * @param string $hosts ['groups'] groups
	 *
	 * @return boolean
	 */
	public function update($hosts) {
		$hosts = zbx_toArray($hosts);
		$hostids = zbx_objectValues($hosts, 'hostid');

		$this->checkInput($hosts, __FUNCTION__);

		$macros = array();
		foreach ($hosts as $host) {
			API::HostInterface()->replaceHostInterfaces($host);
			unset($host['interfaces']);

			if (isset($host['macros'])) {
				$macros[$host['hostid']] = $host['macros'];
				unset($host['macros']);
			}

			$data = $host;
			$data['hosts'] = $host;
			$result = $this->massUpdate($data);

			if (!$result) {
				self::exception(ZBX_API_ERROR_INTERNAL, _('Host update failed.'));
			}
		}

		if ($macros) {
			API::UserMacro()->replaceMacros($macros);
		}

		return array('hostids' => $hostids);
	}

	/**
	 * Additionally allows to create new interfaces on hosts.
	 *
	 * Checks write permissions for hosts.
	 *
	 * Additional supported $data parameters are:
	 * - interfaces - an array of interfaces to create on the hosts
	 * - templates  - an array of templates to link to the hosts, overrides the CHostGeneral::massAdd()
	 *                'templates' parameter
	 *
	 * @param array $data
	 *
	 * @return array
	 */
	public function massAdd(array $data) {
		$hosts = isset($data['hosts']) ? zbx_toArray($data['hosts']) : array();
		$hostIds = zbx_objectValues($hosts, 'hostid');

		// check permissions
		if (!$this->isWritable($hostIds)) {
			self::exception(ZBX_API_ERROR_PERMISSIONS, _('You do not have permission to perform this operation.'));
		}

		// add new interfaces
		if (!empty($data['interfaces'])) {
			API::HostInterface()->massAdd(array(
				'hosts' => $data['hosts'],
				'interfaces' => zbx_toArray($data['interfaces'])
			));
		}

		// rename the "templates" parameter to the common "templates_link"
		if (isset($data['templates'])) {
			$data['templates_link'] = $data['templates'];
			unset($data['templates']);
		}

		$data['templates'] = array();

		return parent::massAdd($data);
	}

	/**
	 * Mass update hosts
	 *
	 * @param array $hosts multidimensional array with Hosts data
	 * @param array  $hosts ['hosts'] Array of Host objects to update
	 * @param string $hosts ['fields']['host'] Host name.
	 * @param array  $hosts ['fields']['groupids'] HostGroup IDs add Host to.
	 * @param int    $hosts ['fields']['port'] Port. OPTIONAL
	 * @param int    $hosts ['fields']['status'] Host Status. OPTIONAL
	 * @param int    $hosts ['fields']['useip'] Use IP. OPTIONAL
	 * @param string $hosts ['fields']['dns'] DNS. OPTIONAL
	 * @param string $hosts ['fields']['ip'] IP. OPTIONAL
	 * @param int    $hosts ['fields']['proxy_hostid'] Proxy Host ID. OPTIONAL
	 * @param int    $hosts ['fields']['ipmi_authtype'] IPMI authentication type. OPTIONAL
	 * @param int    $hosts ['fields']['ipmi_privilege'] IPMI privilege. OPTIONAL
	 * @param string $hosts ['fields']['ipmi_username'] IPMI username. OPTIONAL
	 * @param string $hosts ['fields']['ipmi_password'] IPMI password. OPTIONAL
	 *
	 * @return boolean
	 */
	public function massUpdate($data) {
		$hosts = zbx_toArray($data['hosts']);
		$hostids = zbx_objectValues($hosts, 'hostid');

		$updHosts = $this->get(array(
			'hostids' => $hostids,
			'editable' => true,
			'output' => API_OUTPUT_EXTEND,
			'preservekeys' => true,
		));
		foreach ($hosts as $host) {
			if (!isset($updHosts[$host['hostid']])) {
				self::exception(ZBX_API_ERROR_PERMISSIONS, _('You do not have permission to perform this operation.'));
			}
		}

		// check if hosts have at least 1 group
		if (isset($data['groups']) && empty($data['groups'])) {
			self::exception(ZBX_API_ERROR_PARAMETERS, _('No groups for hosts.'));
		}

		/*
		 * Update hosts properties
		 */
		if (isset($data['name'])) {
			if (count($hosts) > 1) {
				self::exception(ZBX_API_ERROR_PARAMETERS, _('Cannot mass update visible host name.'));
			}
		}

		if (isset($data['host'])) {
			if (!preg_match('/^'.ZBX_PREG_HOST_FORMAT.'$/', $data['host'])) {
				self::exception(ZBX_API_ERROR_PARAMETERS, _s('Incorrect characters used for host name "%s".', $data['host']));
			}

			if (count($hosts) > 1) {
				self::exception(ZBX_API_ERROR_PARAMETERS, _('Cannot mass update host name.'));
			}

			$curHost = reset($hosts);

			$hostExists = $this->get(array(
				'filter' => array('host' => $curHost['host']),
				'output' => array('hostid'),
				'editable' => true,
				'nopermissions' => true
			));
			$hostExist = reset($hostExists);
			if ($hostExist && (bccomp($hostExist['hostid'], $curHost['hostid']) != 0)) {
				self::exception(ZBX_API_ERROR_PARAMETERS, _s('Host "%1$s" already exists.', $data['host']));
			}

			// can't add host with the same name as existing template
			if (API::Template()->exists(array('host' => $curHost['host']))) {
				self::exception(ZBX_API_ERROR_PARAMETERS, _s('Template "%1$s" already exists.', $curHost['host']));
			}
		}

		if (isset($data['groups'])) {
			$updateGroups = $data['groups'];
			unset($data['groups']);
		}

		if (isset($data['interfaces'])) {
			$updateInterfaces = $data['interfaces'];
			unset($data['interfaces']);
		}

		if (isset($data['templates_clear'])) {
			$updateTemplatesClear = zbx_toArray($data['templates_clear']);
			unset($data['templates_clear']);
		}

		if (isset($data['templates'])) {
			$updateTemplates = $data['templates'];
			unset($data['templates']);
		}

		if (isset($data['macros'])) {
			$updateMacros = $data['macros'];
			unset($data['macros']);
		}

		if (isset($data['inventory'])) {
			$updateInventory = $data['inventory'];
			unset($data['inventory']);
		}

		if (isset($data['inventory_mode'])) {
			if (!isset($updateInventory)) {
				$updateInventory = array();
			}
			$updateInventory['inventory_mode'] = $data['inventory_mode'];
			unset($data['inventory_mode']);
		}

		if (isset($data['status'])) {
			$updateStatus = $data['status'];
			unset($data['status']);
		}

		unset($data['hosts']);
		if (!zbx_empty($data)) {
			$update = array(
				'values' => $data,
				'where' => array('hostid' => $hostids)
			);
			DB::update('hosts', $update);
		}

		if (isset($updateStatus)) {
			updateHostStatus($hostids, $updateStatus);
		}

		/*
		 * Update hostgroups linkage
		 */
		if (isset($updateGroups)) {
			$updateGroups = zbx_toArray($updateGroups);

			$hostGroups = API::HostGroup()->get(array('hostids' => $hostids));
			$hostGroupids = zbx_objectValues($hostGroups, 'groupid');
			$newGroupids = zbx_objectValues($updateGroups, 'groupid');

			$result = $this->massAdd(array(
				'hosts' => $hosts,
				'groups' => $updateGroups
			));
			if (!$result) {
				self::exception(ZBX_API_ERROR_PARAMETERS, _('Cannot create host group.'));
			}

			$groupidsToDel = array_diff($hostGroupids, $newGroupids);

			if (!empty($groupidsToDel)) {
				$result = $this->massRemove(array(
					'hostids' => $hostids,
					'groupids' => $groupidsToDel
				));
				if (!$result) {
					self::exception(ZBX_API_ERROR_PARAMETERS, _('Cannot delete host group.'));
				}
			}
		}

		/*
		 * Update interfaces
		 */
		if (isset($updateInterfaces)) {
			$hostInterfaces = API::HostInterface()->get(array(
				'hostids' => $hostids,
				'output' => API_OUTPUT_EXTEND,
				'preservekeys' => true,
				'nopermissions' => true
			));

			$this->massRemove(array(
				'hostids' => $hostids,
				'interfaces' => $hostInterfaces
			));
			$this->massAdd(array(
				'hosts' => $hosts,
				'interfaces' => $updateInterfaces
			));
		}

		if (isset($updateTemplatesClear)) {
			$templateidsClear = zbx_objectValues($updateTemplatesClear, 'templateid');
			if (!empty($updateTemplatesClear)) {
				$this->massRemove(
					array(
						'hostids' => $hostids,
						'templateids_clear' => $templateidsClear
					)
				);
			}
		}
		else {
			$templateidsClear = array();
		}

		/*
		 * Update template linkage
		 */
		if (isset($updateTemplates)) {
			$hostTemplates = API::Template()->get(array(
				'hostids' => $hostids,
				'output' => array('templateid'),
				'preservekeys' => true
			));

			$hostTemplateids = array_keys($hostTemplates);
			$newTemplateids = zbx_objectValues($updateTemplates, 'templateid');

			$templatesToDel = array_diff($hostTemplateids, $newTemplateids);
			$templatesToDel = array_diff($templatesToDel, $templateidsClear);

			if (!empty($templatesToDel)) {
				$result = $this->massRemove(array(
					'hostids' => $hostids,
					'templateids' => $templatesToDel
				));
				if (!$result) {
					self::exception(ZBX_API_ERROR_PARAMETERS, _('Cannot unlink template'));
				}
			}

			$result = $this->massAdd(array(
				'hosts' => $hosts,
				'templates' => $updateTemplates
			));
			if (!$result) {
				self::exception(ZBX_API_ERROR_PARAMETERS, _('Cannot link template'));
			}
		}

		// macros
		if (isset($updateMacros)) {
			DB::delete('hostmacro', array('hostid' => $hostids));

			$this->massAdd(array(
				'hosts' => $hosts,
				'macros' => $updateMacros
			));
		}

		/*
		 * Inventory
		 */
		if (isset($updateInventory)) {
			if ($updateInventory['inventory_mode'] == HOST_INVENTORY_DISABLED) {
				$sql = 'DELETE FROM host_inventory WHERE '.dbConditionInt('hostid', $hostids);
				if (!DBexecute($sql)) {
					self::exception(ZBX_API_ERROR_PARAMETERS, _('Cannot delete inventory.'));
				}
			}
			else {
				$hostsWithInventories = array();
				$existingInventoriesDb = DBselect('SELECT hostid FROM host_inventory WHERE '.dbConditionInt('hostid', $hostids));
				while ($existingInventory = DBfetch($existingInventoriesDb)) {
					$hostsWithInventories[] = $existingInventory['hostid'];
				}

				// when hosts are being updated to use automatic mode for host inventories,
				// we must check if some items are set to populate inventory fields of every host.
				// if they do, mass update for those fields should be ignored
				if ($updateInventory['inventory_mode'] == HOST_INVENTORY_AUTOMATIC) {
					// getting all items on all affected hosts
					$itemsToInventories = API::item()->get(array(
						'output' => array('inventory_link', 'hostid'),
						'filter' => array('hostid' => $hostids),
						'nopermissions' => true
					));

					// gathering links to array: 'hostid'=>array('inventory_name_1'=>true, 'inventory_name_2'=>true)
					$inventoryLinksOnHosts = array();
					$inventoryFields = getHostInventories();
					foreach ($itemsToInventories as $hinv) {
						if ($hinv['inventory_link'] != 0) { // 0 means 'no link'
							if (isset($inventoryLinksOnHosts[$hinv['hostid']])) {
								$inventoryLinksOnHosts[$hinv['hostid']][$inventoryFields[$hinv['inventory_link']]['db_field']] = true;
							}
							else {
								$inventoryLinksOnHosts[$hinv['hostid']] = array($inventoryFields[$hinv['inventory_link']]['db_field'] => true);
							}
						}
					}

					// now we have all info we need to determine, which inventory fields should be saved
					$inventoriesToSave = array();
					foreach ($hostids as $hostid) {
						$inventoriesToSave[$hostid] = $updateInventory;
						$inventoriesToSave[$hostid]['hostid'] = $hostid;
						foreach ($updateInventory as $inventoryName => $hinv) {
							if (isset($inventoryLinksOnHosts[$hostid][$inventoryName])) {
								unset($inventoriesToSave[$hostid][$inventoryName]);
							}
						}
					}
				}
				else {
					// if mode is not automatic, all fields can be saved
					$inventoriesToSave = array();
					foreach ($hostids as $hostid) {
						$inventoriesToSave[$hostid] = $updateInventory;
						$inventoriesToSave[$hostid]['hostid'] = $hostid;
					}
				}

				$hostsWithoutInventory = array_diff($hostids, $hostsWithInventories);

				// hosts that have no inventory yet, need it to be inserted
				foreach ($hostsWithoutInventory as $hostid) {
					DB::insert('host_inventory', array($inventoriesToSave[$hostid]), false);
				}

				// those hosts that already have an inventory, need it to be updated
				foreach ($hostsWithInventories as $hostid) {
					DB::update('host_inventory', array(
						'values' => $inventoriesToSave[$hostid],
						'where' => array('hostid' => $hostid)
					));
				}
			}
		}

		return array('hostids' => $hostids);
	}

	/**
	 * Additionally allows to remove interfaces from hosts.
	 *
	 * Checks write permissions for hosts.
	 *
	 * Additional supported $data parameters are:
	 * - interfaces  - an array of interfaces to delete from the hosts
	 *
	 * @param array $data
	 *
	 * @return array
	 */
	public function massRemove(array $data) {
		$hostids = zbx_toArray($data['hostids']);

		// check permissions
		if (!$this->isWritable($hostids)) {
			self::exception(ZBX_API_ERROR_PERMISSIONS, _('You do not have permission to perform this operation.'));
		}

		if (isset($data['interfaces'])) {
			$options = array(
				'hostids' => $hostids,
				'interfaces' => zbx_toArray($data['interfaces'])
			);
			API::HostInterface()->massRemove($options);
		}

		// rename the "templates" parameter to the common "templates_link"
		if (isset($data['templateids'])) {
			$data['templateids_link'] = $data['templateids'];
			unset($data['templateids']);
		}

		$data['templateids'] = array();

		return parent::massRemove($data);
	}

	/**
	 * Delete Host
	 *
	 * @param array $hosts
	 * @param array $hosts[0, ...]['hostid'] Host ID to delete
	 *
	 * @return array|boolean
	 */
	public function delete($hosts) {

		if (empty($hosts)) {
			self::exception(ZBX_API_ERROR_PARAMETERS, _('Empty input parameter.'));
		}

		$hosts = zbx_toArray($hosts);
		$hostids = zbx_objectValues($hosts, 'hostid');

		$this->checkInput($hosts, __FUNCTION__);

		// delete the discovery rules first
		$delRules = API::DiscoveryRule()->get(array(
			'hostids' => $hostids,
			'nopermissions' => true,
			'preservekeys' => true
		));
		if ($delRules) {
			API::DiscoveryRule()->delete(array_keys($delRules), true);
		}

		// delete the items
		$delItems = API::Item()->get(array(
			'templateids' => $hostids,
			'output' => array('itemid'),
			'nopermissions' => true,
			'preservekeys' => true
		));
		if ($delItems) {
			API::Item()->delete(array_keys($delItems), true);
		}

// delete web tests
		$delHttptests = array();
		$dbHttptests = get_httptests_by_hostid($hostids);
		while ($dbHttptest = DBfetch($dbHttptests)) {
			$delHttptests[$dbHttptest['httptestid']] = $dbHttptest['httptestid'];
		}
		if (!empty($delHttptests)) {
			API::HttpTest()->delete($delHttptests, true);
		}


// delete screen items
		DB::delete('screens_items', array(
			'resourceid' => $hostids,
			'resourcetype' => SCREEN_RESOURCE_HOST_TRIGGERS
		));

// delete host from maps
		if (!empty($hostids)) {
			DB::delete('sysmaps_elements', array(
				'elementtype' => SYSMAP_ELEMENT_TYPE_HOST,
				'elementid' => $hostids
			));
		}

// disable actions
// actions from conditions
		$actionids = array();
		$sql = 'SELECT DISTINCT actionid'.
				' FROM conditions'.
				' WHERE conditiontype='.CONDITION_TYPE_HOST.
				' AND '.dbConditionString('value', $hostids);
		$dbActions = DBselect($sql);
		while ($dbAction = DBfetch($dbActions)) {
			$actionids[$dbAction['actionid']] = $dbAction['actionid'];
		}

// actions from operations
		$sql = 'SELECT DISTINCT o.actionid'.
				' FROM operations o, opcommand_hst oh'.
				' WHERE o.operationid=oh.operationid'.
				' AND '.dbConditionInt('oh.hostid', $hostids);
		$dbActions = DBselect($sql);
		while ($dbAction = DBfetch($dbActions)) {
			$actionids[$dbAction['actionid']] = $dbAction['actionid'];
		}

		if (!empty($actionids)) {
			$update = array();
			$update[] = array(
				'values' => array('status' => ACTION_STATUS_DISABLED),
				'where' => array('actionid' => $actionids)
			);
			DB::update('actions', $update);
		}

// delete action conditions
		DB::delete('conditions', array(
			'conditiontype' => CONDITION_TYPE_HOST,
			'value' => $hostids
		));

// delete action operation commands
		$operationids = array();
		$sql = 'SELECT DISTINCT oh.operationid'.
				' FROM opcommand_hst oh'.
				' WHERE '.dbConditionInt('oh.hostid', $hostids);
		$dbOperations = DBselect($sql);
		while ($dbOperation = DBfetch($dbOperations)) {
			$operationids[$dbOperation['operationid']] = $dbOperation['operationid'];
		}

		DB::delete('opcommand_hst', array(
			'hostid' => $hostids,
		));

// delete empty operations
		$delOperationids = array();
		$sql = 'SELECT DISTINCT o.operationid'.
				' FROM operations o'.
				' WHERE '.dbConditionInt('o.operationid', $operationids).
				' AND NOT EXISTS(SELECT oh.opcommand_hstid FROM opcommand_hst oh WHERE oh.operationid=o.operationid)';
		$dbOperations = DBselect($sql);
		while ($dbOperation = DBfetch($dbOperations)) {
			$delOperationids[$dbOperation['operationid']] = $dbOperation['operationid'];
		}

		DB::delete('operations', array(
			'operationid' => $delOperationids,
		));

		$hosts = API::Host()->get(array(
			'output' => array(
				'hostid',
				'name'
			),
			'hostids' => $hostids,
			'nopermissions' => true
		));

// delete host inventory
		DB::delete('host_inventory', array('hostid' => $hostids));

// delete host applications
		DB::delete('applications', array('hostid' => $hostids));

// delete host
		DB::delete('hosts', array('hostid' => $hostids));

// TODO: remove info from API
		foreach ($hosts as $host) {
			info(_s('Deleted: Host "%1$s".', $host['name']));
			add_audit_ext(AUDIT_ACTION_DELETE, AUDIT_RESOURCE_HOST, $host['hostid'], $host['name'], 'hosts', NULL, NULL);
		}

		return array('hostids' => $hostids);
	}

	public function isReadable($ids) {
		if (!is_array($ids)) {
			return false;
		}
		if (empty($ids)) {
			return true;
		}

		$ids = array_unique($ids);

		$count = $this->get(array(
			'nodeids' => get_current_nodeid(true),
			'hostids' => $ids,
			'templated_hosts' => true,
			'countOutput' => true
		));

		return (count($ids) == $count);
	}

	public function isWritable($ids) {
		if (!is_array($ids)) {
			return false;
		}
		if (empty($ids)) {
			return true;
		}

		$ids = array_unique($ids);

		$count = $this->get(array(
			'nodeids' => get_current_nodeid(true),
			'hostids' => $ids,
			'editable' => true,
			'templated_hosts' => true,
			'countOutput' => true
		));

		return (count($ids) == $count);
	}

	protected function applyQueryNodeOptions($tableName, $tableAlias, array $options, array $sqlParts) {
		// only apply the node option if no specific ids are given
		if ($options['hostids'] === null &&
				$options['proxyids'] === null &&
				$options['templateids'] === null &&
				$options['interfaceids'] === null &&
				$options['itemids'] === null &&
				$options['triggerids'] === null &&
				$options['maintenanceids'] === null &&
				$options['graphids'] === null &&
				$options['applicationids'] === null &&
				$options['dserviceids'] === null &&
				$options['httptestids'] === null &&
				$options['groupids'] === null) {

			$sqlParts = parent::applyQueryNodeOptions($tableName, $tableAlias, $options, $sqlParts);
		}

		return $sqlParts;
	}

	protected function addRelatedObjects(array $options, array $result) {
		$result = parent::addRelatedObjects($options, $result);

		$hostids = array_keys($result);

		// adding inventories
		if ($options['selectInventory'] !== null) {
			$relationMap = $this->createRelationMap($result, 'hostid', 'hostid');
			$inventory = API::getApi()->select('host_inventory', array(
				'output' => $options['selectInventory'],
				'filter' => array('hostid' => $hostids)
			));
			$result = $relationMap->mapOne($result, zbx_toHash($inventory, 'hostid'), 'inventory');
		}

		// adding hostinterfaces
		if ($options['selectInterfaces'] !== null) {
			if ($options['selectInterfaces'] != API_OUTPUT_COUNT) {
				$interfaces = API::HostInterface()->get(array(
					'output' => $this->outputExtend('interface', array('hostid', 'interfaceid'), $options['selectInterfaces']),
					'nodeids' => $options['nodeids'],
					'hostids' => $hostids,
					'nopermissions' => true,
					'preservekeys' => true
				));

				// we need to order interfaces for proper linkage and viewing
				order_result($interfaces, 'interfaceid', ZBX_SORT_UP);

				$relationMap = $this->createRelationMap($interfaces, 'hostid', 'interfaceid');

				$interfaces = $this->unsetExtraFields($interfaces, array('hostid', 'interfaceid'), $options['selectInterfaces']);
				$result = $relationMap->mapMany($result, $interfaces, 'interfaces', $options['limitSelects']);
			}
			else {
				$interfaces = API::HostInterface()->get(array(
					'nodeids' => $options['nodeids'],
					'hostids' => $hostids,
					'nopermissions' => true,
					'countOutput' => true,
					'groupCount' => true
				));

				$interfaces = zbx_toHash($interfaces, 'hostid');
				foreach ($result as $hostid => $host) {
					$result[$hostid]['interfaces'] = isset($interfaces[$hostid]) ? $interfaces[$hostid]['rowscount'] : 0;
				}
			}
		}

		// adding screens
		if ($options['selectScreens'] !== null) {
			if ($options['selectScreens'] != API_OUTPUT_COUNT) {
				$screens = API::TemplateScreen()->get(array(
					'output' => $this->outputExtend('screens', 'hostid', $options['selectScreens']),
					'nodeids' => $options['nodeids'],
					'hostids' => $hostids,
					'editable' => $options['editable'],
					'nopermissions' => true
				));
				if (!is_null($options['limitSelects'])) {
					order_result($screens, 'name');
				}

				// inherited screens do not have a unique screenid, so we're building a map using array keys
				$relationMap = new CRelationMap();
				foreach ($screens as $key => $screen) {
					$relationMap->addRelation($screen['hostid'], $key);
				}

				$screens = $this->unsetExtraFields($screens, 'hostid', $options['selectScreens']);
				$result = $relationMap->mapMany($result, $screens, 'screens', $options['limitSelects']);
			}
			else {
				$screens = API::TemplateScreen()->get(array(
					'nodeids' => $options['nodeids'],
					'hostids' => $hostids,
					'editable' => $options['editable'],
					'nopermissions' => true,
					'countOutput' => true,
					'groupCount' => true,
				));
				$screens = zbx_toHash($screens, 'hostid');

				foreach ($result as $hostid => $host) {
					$result[$hostid]['screens'] = isset($screens[$hostid]) ? $screens[$hostid]['rowscount'] : 0;
				}
			}
		}

		return $result;
	}
}<|MERGE_RESOLUTION|>--- conflicted
+++ resolved
@@ -266,23 +266,6 @@
 			$sqlParts['where']['ah'] = 'a.hostid=h.hostid';
 		}
 
-<<<<<<< HEAD
-=======
-		// dhostids
-		if (!is_null($options['dhostids'])) {
-			zbx_value2array($options['dhostids']);
-
-			$sqlParts['select']['dhostid'] = 'ds.dhostid';
-			$sqlParts['from']['dservices'] = 'dservices ds';
-			$sqlParts['where'][] = dbConditionInt('ds.dhostid', $options['dhostids']);
-			$sqlParts['where']['dsh'] = 'ds.ip=h.ip';
-
-			if (!is_null($options['groupCount'])) {
-				$sqlParts['group']['dhostid'] = 'ds.dhostid';
-			}
-		}
-
->>>>>>> 042a665a
 		// dserviceids
 		if (!is_null($options['dserviceids'])) {
 			zbx_value2array($options['dserviceids']);
@@ -575,190 +558,8 @@
 			return $result;
 		}
 
-<<<<<<< HEAD
 		if ($result) {
 			$result = $this->addRelatedObjects($options, $result);
-=======
-		/*
-		 * adding objects
-		 */
-		// adding groups
-		if (!is_null($options['selectGroups']) && str_in_array($options['selectGroups'], $subselectsAllowedOutputs)) {
-			$groups = API::HostGroup()->get(array(
-				'nodeids' => $options['nodeids'],
-				'output' => $options['selectGroups'],
-				'hostids' => $hostids,
-				'preservekeys' => true
-			));
-
-			foreach ($groups as $group) {
-				$ghosts = $group['hosts'];
-				unset($group['hosts']);
-				foreach ($ghosts as $host) {
-					$result[$host['hostid']]['groups'][] = $group;
-				}
-			}
-		}
-
-		// adding inventories
-		if (!is_null($options['selectInventory']) && $options['selectInventory'] !== false) {
-			if (is_array($options['selectInventory'])) {
-				// if we are given a list of fields that needs to be fetched
-				$dbTable = DB::getSchema('host_inventory');
-				$selectHIn = array('hin.hostid');
-				foreach ($options['selectInventory'] as $field) {
-					if (isset($dbTable['fields'][$field])) {
-						$selectHIn[] = 'hin.'.$field;
-					}
-				}
-			}
-			else {
-				// all fields are needed
-				$selectHIn = array('hin.*');
-			}
-
-			$dbInventory = DBselect(
-				'SELECT '.implode(', ', $selectHIn).
-				' FROM host_inventory hin'.
-				' WHERE '.dbConditionInt('hin.hostid', $hostids)
-			);
-			while ($inventory = DBfetch($dbInventory)) {
-				$result[$inventory['hostid']]['inventory'] = $inventory;
-			}
-		}
-
-		// adding templates
-		if (!is_null($options['selectParentTemplates'])) {
-			$objParams = array(
-				'nodeids' => $options['nodeids'],
-				'hostids' => $hostids,
-				'preservekeys' => true
-			);
-
-			if (is_array($options['selectParentTemplates']) || str_in_array($options['selectParentTemplates'], $subselectsAllowedOutputs)) {
-				$objParams['output'] = $options['selectParentTemplates'];
-				$templates = API::Template()->get($objParams);
-
-				if (!is_null($options['limitSelects'])) {
-					order_result($templates, 'host');
-				}
-				foreach ($templates as $templateid => $template) {
-					unset($templates[$templateid]['hosts']);
-					$count = array();
-					foreach ($template['hosts'] as $host) {
-						if (!is_null($options['limitSelects'])) {
-							if (!isset($count[$host['hostid']])) {
-								$count[$host['hostid']] = 0;
-							}
-							$count[$host['hostid']]++;
-
-							if ($count[$host['hostid']] > $options['limitSelects']) {
-								continue;
-							}
-						}
-
-						$result[$host['hostid']]['parentTemplates'][] = &$templates[$templateid];
-					}
-				}
-			}
-			elseif (API_OUTPUT_COUNT == $options['selectParentTemplates']) {
-				$objParams['countOutput'] = 1;
-				$objParams['groupCount'] = 1;
-
-				$templates = API::Template()->get($objParams);
-				$templates = zbx_toHash($templates, 'hostid');
-				foreach ($result as $hostid => $host) {
-					$result[$hostid]['templates'] = isset($templates[$hostid]) ? $templates[$hostid]['rowscount'] : 0;
-				}
-			}
-		}
-
-		// adding hostinterfaces
-		if (!is_null($options['selectInterfaces'])) {
-			$objParams = array(
-				'nodeids' => $options['nodeids'],
-				'hostids' => $hostids,
-				'nopermissions' => true,
-				'preservekeys' => true
-			);
-			if (is_array($options['selectInterfaces']) || str_in_array($options['selectInterfaces'], $subselectsAllowedOutputs)) {
-				$objParams['output'] = $options['selectInterfaces'];
-				$interfaces = API::HostInterface()->get($objParams);
-
-				// we need to order interfaces for proper linkage and viewing
-				order_result($interfaces, 'interfaceid', ZBX_SORT_UP);
-
-				$count = array();
-				foreach ($interfaces as $interfaceid => $interface) {
-					if (!is_null($options['limitSelects'])) {
-						if (!isset($count[$interface['hostid']])) {
-							$count[$interface['hostid']] = 0;
-						}
-						$count[$interface['hostid']]++;
-
-						if ($count[$interface['hostid']] > $options['limitSelects']) {
-							continue;
-						}
-					}
-
-					$result[$interface['hostid']]['interfaces'][$interfaceid] = &$interfaces[$interfaceid];
-				}
-			}
-			elseif (API_OUTPUT_COUNT == $options['selectInterfaces']) {
-				$objParams['countOutput'] = 1;
-				$objParams['groupCount'] = 1;
-
-				$interfaces = API::HostInterface()->get($objParams);
-				$interfaces = zbx_toHash($interfaces, 'hostid');
-				foreach ($result as $hostid => $host) {
-					$result[$hostid]['interfaces'] = isset($interfaces[$hostid]) ? $interfaces[$hostid]['rowscount'] : 0;
-				}
-			}
-		}
-
-		// adding items
-		if (!is_null($options['selectItems'])) {
-			$objParams = array(
-				'nodeids' => $options['nodeids'],
-				'hostids' => $hostids,
-				'nopermissions' => true,
-				'preservekeys' => true
-			);
-
-			if (is_array($options['selectItems']) || str_in_array($options['selectItems'], $subselectsAllowedOutputs)) {
-				$objParams['output'] = $options['selectItems'];
-				$items = API::Item()->get($objParams);
-
-				if (!is_null($options['limitSelects'])) {
-					order_result($items, 'name');
-				}
-				$count = array();
-				foreach ($items as $itemid => $item) {
-					if (!is_null($options['limitSelects'])) {
-						if (!isset($count[$item['hostid']])) {
-							$count[$item['hostid']] = 0;
-						}
-						$count[$item['hostid']]++;
-
-						if ($count[$item['hostid']] > $options['limitSelects']) {
-							continue;
-						}
-					}
-
-					$result[$item['hostid']]['items'][] = &$items[$itemid];
-				}
-			}
-			elseif (API_OUTPUT_COUNT == $options['selectItems']) {
-				$objParams['countOutput'] = 1;
-				$objParams['groupCount'] = 1;
-
-				$items = API::Item()->get($objParams);
-				$items = zbx_toHash($items, 'hostid');
-				foreach ($result as $hostid => $host) {
-					$result[$hostid]['items'] = isset($items[$hostid]) ? $items[$hostid]['rowscount'] : 0;
-				}
-			}
->>>>>>> 042a665a
 		}
 
 		// removing keys (hash -> array)
