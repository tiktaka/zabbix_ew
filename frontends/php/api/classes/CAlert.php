--- conflicted
+++ resolved
@@ -154,14 +154,8 @@
 		if (!is_null($options['groupids'])) {
 			zbx_value2array($options['groupids']);
 
-<<<<<<< HEAD
-			if ($options['output'] != API_OUTPUT_SHORTEN) {
-				$sqlParts['select']['groupid'] = 'hg.groupid';
-			}
+			$sqlParts['select']['groupid'] = 'hg.groupid';
 			$sqlParts['from']['events'] = 'events e';
-=======
-			$sqlParts['select']['groupid'] = 'hg.groupid';
->>>>>>> ea4a00f6
 			$sqlParts['from']['functions'] = 'functions f';
 			$sqlParts['from']['items'] = 'items i';
 			$sqlParts['from']['hosts_groups'] = 'hosts_groups hg';
@@ -176,14 +170,8 @@
 		if (!is_null($options['hostids'])) {
 			zbx_value2array($options['hostids']);
 
-<<<<<<< HEAD
-			if ($options['output'] != API_OUTPUT_SHORTEN) {
-				$sqlParts['select']['hostid'] = 'i.hostid';
-			}
+			$sqlParts['select']['hostid'] = 'i.hostid';
 			$sqlParts['from']['events'] = 'events e';
-=======
-			$sqlParts['select']['hostid'] = 'i.hostid';
->>>>>>> ea4a00f6
 			$sqlParts['from']['functions'] = 'functions f';
 			$sqlParts['from']['items'] = 'items i';
 			$sqlParts['where']['i'] = DBcondition('i.hostid', $options['hostids']);
