--- conflicted
+++ resolved
@@ -26,7 +26,6 @@
 /**
  * Class containing methods for operations with HostGroups
  */
-<<<<<<< HEAD
 class CHostGroup extends CZBXAPI{
 
 	protected $tableName = 'groups';
@@ -39,15 +38,6 @@
  * @param array $params
  * @return array
  */
-=======
-class CHostGroup extends CZBXAPI {
-	/**
-	 * Get HostGroups
-	 *
-	 * @param array $params
-	 * @return array
-	 */
->>>>>>> fb08b9f7
 	public function get($params) {
 		$result = array();
 		$user_type = self::$userData['type'];
