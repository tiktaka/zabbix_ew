--- conflicted
+++ resolved
@@ -523,228 +523,7 @@
 		return !empty($objs);
 	}
 
-<<<<<<< HEAD
-	public function checkInput(&$items, $method){
-		$create = ($method == 'create');
-		$update = ($method == 'update');
-		$delete = ($method == 'delete');
-
-// interfaces
-		$interfaceids = zbx_objectValues($items, 'interfaceid');
-		$interfaces = API::HostInterface()->get(array(
-			'output' => array('interfaceid', 'hostid'),
-			'interfaceids' => $interfaceids,
-			'nopermissions' => 1,
-			'preservekeys' => 1
-		));
-
-// permissions
-		if($update || $delete){
-			$item_db_fields = array('itemid'=> null);
-			$dbItems = $this->get(array(
-				'output' => API_OUTPUT_EXTEND,
-				'itemids' => zbx_objectValues($items, 'itemid'),
-				'editable' => 1,
-				'preservekeys' => 1
-			));
-		}
-		else{
-			$item_db_fields = array('description'=>null, 'key_'=>null, 'hostid'=>null, 'type' => null);
-			$dbHosts = API::Host()->get(array(
-				'hostids' => zbx_objectValues($items, 'hostid'),
-				'output' => array('hostid', 'host', 'status'),
-				'templated_hosts' => 1,
-				'editable' => 1,
-				'preservekeys' => 1
-			));
-		}
-
-		foreach($items as $inum => &$item){
-			$current_item = $items[$inum];
-
-			if(!check_db_fields($item_db_fields, $item)){
-				self::exception(ZBX_API_ERROR_PARAMETERS, S_INCORRECT_ARGUMENTS_PASSED_TO_FUNCTION);
-			}
-
-			unset($item['templateid']);
-			unset($item['lastvalue']);
-			unset($item['prevvalue']);
-			unset($item['lastclock']);
-			unset($item['prevorgvalue']);
-			unset($item['lastns']);
-
-			//validating item key
-			if(isset($item['key_'])){
-				$itemCheck = check_item_key($item['key_']);
-				if(!$itemCheck['valid']){
-					self::exception(ZBX_API_ERROR_PARAMETERS, _s('Error in item key: %s', $itemCheck['description']));
-				}
-			}
-
-			if($create){
-				if(!isset($dbHosts[$item['hostid']]))
-					self::exception(ZBX_API_ERROR_PARAMETERS, S_NO_PERMISSIONS);
-
-				if(!in_array($current_item['type'], array(ITEM_TYPE_ZABBIX, ITEM_TYPE_SIMPLE, ITEM_TYPE_SNMPV1,
-						ITEM_TYPE_SNMPV2C, ITEM_TYPE_SNMPV3, ITEM_TYPE_EXTERNAL, ITEM_TYPE_DB_MONITOR, ITEM_TYPE_IPMI,
-						ITEM_TYPE_SSH, ITEM_TYPE_TELNET, ITEM_TYPE_JMX))
-					|| ($dbHosts[$item['hostid']]['status'] == HOST_STATUS_TEMPLATE)
-				){
-					unset($item['interfaceid']);
-				}
-				else if(!isset($item['interfaceid'])){
-					self::exception(ZBX_API_ERROR_PARAMETERS, _s('Discovery rule [%1$s:%2$s] has no interface.', $item['description'], $item['key_']));
-				}
-			}
-			else if($delete){
-				if(!isset($dbItems[$item['itemid']]))
-					self::exception(ZBX_API_ERROR_PARAMETERS, S_NO_PERMISSIONS);
-
-				if($dbItems[$item['itemid']]['templateid'] != 0){
-					self::exception(ZBX_API_ERROR_PARAMETERS, 'Cannot delete templated items');
-				}
-
-				continue;
-			}
-			else{
-				check_db_fields($dbItems[$item['itemid']], $current_item);
-
-				if(!isset($dbItems[$item['itemid']]))
-					self::exception(ZBX_API_ERROR_PARAMETERS, S_NO_PERMISSIONS);
-
-				$restoreRules = array(
-					'description'		=> array(),
-					'key_'			=> array(),
-					'hostid'		=> array(),
-					'delay'			=> array('template' => 1),
-					'history'		=> array('template' => 1),
-					'status'		=> array('template' => 1),
-					'type'			=> array(),
-					'snmp_community'	=> array('template' => 1),
-					'snmp_oid'		=> array(),
-					'port'		=> array('template' => 1),
-					'snmpv3_securityname'	=> array('template' => 1),
-					'snmpv3_securitylevel'	=> array('template' => 1),
-					'snmpv3_authpassphrase'	=> array('template' => 1),
-					'snmpv3_privpassphrase'	=> array('template' => 1),
-					'value_type'		=> array(),
-					'data_type'		=> array(),
-					'trapper_hosts'		=> array('template' =>1 ),
-					'units'			=> array(),
-					'multiplier'		=> array(),
-					'delta'			=> array('template' => 1),
-					'formula'		=> array(),
-					'trends'		=> array('template' => 1),
-					'logtimefmt'		=> array(),
-					'valuemapid'		=> array('httptest' => 1),
-					'authtype'		=> array('template' => 1),
-					'username'		=> array('template' => 1),
-					'password'		=> array('template' => 1),
-					'publickey'		=> array('template' => 1),
-					'privatekey'		=> array('template' => 1),
-					'params'		=> array('template' => 1),
-					'delay_flex'		=> array('template' => 1),
-					'ipmi_sensor'		=> array()
-				);
-
-
-				foreach($restoreRules as $var_name => $info){
-					if(!isset($info['template']) && (0 != $dbItems[$item['itemid']]['templateid'])){
-						unset($item[$var_name]);
-					}
-				}
-
-				if(!isset($item['key_'])) $item['key_'] = $dbItems[$item['itemid']]['key_'];
-				if(!isset($item['hostid'])) $item['hostid'] = $dbItems[$item['itemid']]['hostid'];
-			}
-
-			if(in_array($current_item['type'], array(ITEM_TYPE_ZABBIX, ITEM_TYPE_SIMPLE, ITEM_TYPE_SNMPV1,
-				ITEM_TYPE_SNMPV2C, ITEM_TYPE_SNMPV3, ITEM_TYPE_EXTERNAL, ITEM_TYPE_DB_MONITOR, ITEM_TYPE_IPMI,
-				ITEM_TYPE_SSH, ITEM_TYPE_TELNET, ITEM_TYPE_JMX))
-			){
-				if(isset($item['interfaceid'])){
-					if(!isset($interfaces[$item['interfaceid']]) || ($interfaces[$item['interfaceid']]['hostid'] != $item['hostid']))
-						self::exception(ZBX_API_ERROR_PARAMETERS, _s('Item uses Host interface from non parent host'));
-				}
-			}
-			else{
-				$item['interfaceid'] = 0;
-			}
-
-			if((isset($item['port']) && !zbx_empty($item['port']))
-				&& !((zbx_ctype_digit($item['port']) && ($item['port']>0) && ($item['port']<65535))
-				|| preg_match('/^'.ZBX_PREG_EXPRESSION_USER_MACROS.'$/u', $item['port']))
-			){
-				self::exception(ZBX_API_ERROR_PARAMETERS,
-					_s('Item [%1$s:%2$s] has invalid port: "%3$s".', $current_item['description'], $current_item['key_'], $item['port']));
-			}
-
-			if(isset($item['value_type'])){
-				if($item['value_type'] == ITEM_VALUE_TYPE_STR) $item['delta']=0;
-				if($item['value_type'] != ITEM_VALUE_TYPE_UINT64) $item['data_type'] = 0;
-			}
-
-			if(isset($item['key_'])){
-				if(!preg_match('/^'.ZBX_PREG_ITEM_KEY_FORMAT.'$/u', $item['key_'])){
-					self::exception(ZBX_API_ERROR_PARAMETERS, S_INCORRECT_KEY_FORMAT.SPACE."'key_name[param1,param2,...]'");
-				}
-
-				if(isset($item['type'])){
-					if(($item['type'] == ITEM_TYPE_DB_MONITOR && $item['key_'] == 'db.odbc.select[<unique short description>]') ||
-					   ($item['type'] == ITEM_TYPE_SSH && $item['key_'] == 'ssh.run[<unique short description>,<ip>,<port>,<encoding>]') ||
-						($item['type'] == ITEM_TYPE_TELNET && $item['key_'] == 'telnet.run[<unique short description>,<ip>,<port>,<encoding>]') ||
-						($item['type'] == ITEM_TYPE_JMX && $item['key_'] == 'jmx[<object name>,<attribute name>]'))
-					{
-						self::exception(ZBX_API_ERROR_PARAMETERS, S_ITEMS_CHECK_KEY_DEFAULT_EXAMPLE_PASSED);
-					}
-
-					if(isset($item['delay']) && isset($item['delay_flex'])){
-						$res = calculate_item_nextcheck(0, 0, $item['type'], $item['delay'], $item['delay_flex'], time());
-						if($res['delay'] == SEC_PER_YEAR && $item['type'] != ITEM_TYPE_ZABBIX_ACTIVE && $item['type'] != ITEM_TYPE_TRAPPER){
-							self::exception(ZBX_API_ERROR_PARAMETERS, S_ITEM_WILL_NOT_BE_REFRESHED_PLEASE_ENTER_A_CORRECT_UPDATE_INTERVAL);
-						}
-					}
-
-					if($item['type'] == ITEM_TYPE_AGGREGATE){
-						/* grpfunc['group','key','itemfunc','numeric param'] */
-						if(preg_match('/^((.)*)(\[\"((.)*)\"\,\"((.)*)\"\,\"((.)*)\"\,\"([0-9]+)\"\])$/i', $item['key_'], $arr)){
-							$g=$arr[1];
-							if(!str_in_array($g,array("grpmax","grpmin","grpsum","grpavg"))){
-								self::exception(ZBX_API_ERROR_PARAMETERS, S_GROUP_FUNCTION.SPACE."[$g]".SPACE.S_IS_NOT_ONE_OF.SPACE."[grpmax, grpmin, grpsum, grpavg]");
-							}
-							// Group
-							$g=$arr[4];
-							// Key
-							$g=$arr[6];
-							// Item function
-							$g=$arr[8];
-							if(!str_in_array($g, array('last', 'min', 'max', 'avg', 'sum','count'))){
-								self::exception(ZBX_API_ERROR_PARAMETERS, S_ITEM_FUNCTION.SPACE.'['.$g.']'.SPACE.S_IS_NOT_ONE_OF.SPACE.'[last, min, max, avg, sum, count]');
-							}
-							// Parameter
-							$g=$arr[10];
-						}
-						else{
-							self::exception(ZBX_API_ERROR_PARAMETERS, S_KEY_DOES_NOT_MATCH.SPACE.'grpfunc["group","key","itemfunc","numeric param"]');
-						}
-					}
-				}
-
-				if(isset($item['value_type'])){
-					if(preg_match('/^(log|logrt|eventlog)\[/', $item['key_']) && ($item['value_type'] != ITEM_VALUE_TYPE_LOG)){
-						self::exception(ZBX_API_ERROR_PARAMETERS, S_TYPE_INFORMATION_BUST_LOG_FOR_LOG_KEY);
-					}
-
-					if(($item['type'] == ITEM_TYPE_AGGREGATE) && ($item['value_type'] != ITEM_VALUE_TYPE_FLOAT)){
-						self::exception(ZBX_API_ERROR_PARAMETERS, S_VALUE_TYPE_MUST_FLOAT_FOR_AGGREGATE_ITEMS);
-					}
-				}
-			}
-		}
-		unset($item);
-	}
-=======
->>>>>>> 49bb33e1
+
 /**
  * Add DIscoveryRule
  *
@@ -1091,20 +870,9 @@
 					unset($item['interfaceid']);
 				}
 				else if(isset($item['type']) && ($item['type'] != $exItem['type'])){
-<<<<<<< HEAD
-					if(in_array($item['type'], array(ITEM_TYPE_ZABBIX, ITEM_TYPE_SIMPLE, ITEM_TYPE_SNMPV1,
-						ITEM_TYPE_SNMPV2C, ITEM_TYPE_SNMPV3, ITEM_TYPE_EXTERNAL, ITEM_TYPE_DB_MONITOR, ITEM_TYPE_IPMI,
-						ITEM_TYPE_SSH, ITEM_TYPE_TELNET, ITEM_TYPE_JMX))
-					){
-						$type = getInterfaceTypeByItem($item);
-						if(!isset($interfaces[$type])){
-							self::exception(ZBX_API_ERROR_PARAMETERS, 'Cannot find host interface on host ['.$host['host'].'] for item key ['.$exItem['key_'].']');
-						}
-=======
 					if($type = $this->itemTypeInterface($item['type'])){
 						if(!isset($interfaceids[$type]))
 							self::exception(ZBX_API_ERROR_PARAMETERS, _s('Cannot find host interface on host "%1$s" for item key "%2$s".', $host['host'], $exItem['key_']));
->>>>>>> 49bb33e1
 
 						$item['interfaceid'] = $interfaceids[$type];
 					}
