<?php
/*
** Zabbix
** Copyright (C) 2000-2012 Zabbix SIA
**
** This program is free software; you can redistribute it and/or modify
** it under the terms of the GNU General Public License as published by
** the Free Software Foundation; either version 2 of the License, or
** (at your option) any later version.
**
** This program is distributed in the hope that it will be useful,
** but WITHOUT ANY WARRANTY; without even the implied warranty of
** MERCHANTABILITY or FITNESS FOR A PARTICULAR PURPOSE. See the
** GNU General Public License for more details.
**
** You should have received a copy of the GNU General Public License
** along with this program; if not, write to the Free Software
** Foundation, Inc., 51 Franklin Street, Fifth Floor, Boston, MA 02110-1301, USA.
**/


/**
 * File containing CEvent class for API.
 *
 * @package API
 */
class CEvent extends CZBXAPI {

	protected $tableName = 'events';
	protected $tableAlias = 'e';

	/**
	 * Get events data.
	 *
	 * @param _array $options
	 * @param array $options['itemids']
	 * @param array $options['hostids']
	 * @param array $options['groupids']
	 * @param array $options['eventids']
	 * @param array $options['applicationids']
	 * @param array $options['status']
	 * @param array $options['editable']
	 * @param array $options['count']
	 * @param array $options['pattern']
	 * @param array $options['limit']
	 * @param array $options['order']
	 *
	 * @return array|int item data as array or false if error
	 */
	public function get($options = array()) {
		$result = array();
		$nodeCheck = array();
		$userType = self::$userData['type'];
		$userid = self::$userData['userid'];

		// allowed columns for sorting
		$sortColumns = array('eventid', 'object', 'objectid');

		$sqlParts = array(
			'select'	=> array($this->fieldId('eventid')),
			'from'		=> array('events' => 'events e'),
			'where'		=> array(),
			'order'		=> array(),
			'group'		=> array(),
			'limit'		=> null
		);

		$defOptions = array(
			'nodeids'					=> null,
			'groupids'					=> null,
			'hostids'					=> null,
			'triggerids'				=> null,
			'eventids'					=> null,
			'editable'					=> null,
			'object'					=> null,
			'source'					=> null,
			'acknowledged'				=> null,
			'nopermissions'				=> null,
			// filter
			'showUnknown'				=> null,
			'value'						=> null,
			'time_from'					=> null,
			'time_till'					=> null,
			'eventid_from'				=> null,
			'eventid_till'				=> null,
			// filter
			'filter'					=> null,
			'search'					=> null,
			'searchByAny'				=> null,
			'startSearch'				=> null,
			'excludeSearch'				=> null,
			'searchWildcardsEnabled'	=> null,
			// output
			'output'					=> API_OUTPUT_REFER,
			'selectHosts'				=> null,
			'selectItems'				=> null,
			'selectTriggers'			=> null,
			'select_alerts'				=> null,
			'select_acknowledges'		=> null,
			'countOutput'				=> null,
			'groupCount'				=> null,
			'preservekeys'				=> null,
			'sortfield'					=> '',
			'sortorder'					=> '',
			'limit'						=> null
		);
		$options = zbx_array_merge($defOptions, $options);

		// editable + PERMISSION CHECK
		if ($userType != USER_TYPE_SUPER_ADMIN && !$options['nopermissions']) {
			if (is_null($options['source']) && is_null($options['object'])) {
				$options['object'] = EVENT_OBJECT_TRIGGER;
			}

			if ($options['object'] == EVENT_OBJECT_TRIGGER || $options['source'] == EVENT_SOURCE_TRIGGERS) {
				if (!is_null($options['triggerids'])) {
					$triggers = API::Trigger()->get(array(
						'triggerids' => $options['triggerids'],
						'editable' => $options['editable']
					));
					$options['triggerids'] = zbx_objectValues($triggers, 'triggerid');
				}
				else {
					$permission = $options['editable'] ? PERM_READ_WRITE : PERM_READ;

					$userGroups = getUserGroupsByUserId($userid);

					$sqlParts['where'][] = 'EXISTS ('.
							'SELECT NULL'.
							' FROM functions f,items i,hosts_groups hgg'.
								' JOIN rights r'.
									' ON r.id=hgg.groupid'.
										' AND '.dbConditionInt('r.groupid', $userGroups).
							' WHERE e.objectid=f.triggerid'.
								' AND f.itemid=i.itemid'.
								' AND i.hostid=hgg.hostid'.
								' AND e.object='.EVENT_OBJECT_TRIGGER.
							' GROUP BY f.triggerid'.
							' HAVING MIN(r.permission)>'.PERM_DENY.
								' AND MAX(r.permission)>='.$permission.
							')';
				}
			}
		}

		// nodeids
		$nodeids = !is_null($options['nodeids']) ? $options['nodeids'] : get_current_nodeid();

		// eventids
		if (!is_null($options['eventids'])) {
			zbx_value2array($options['eventids']);
			$sqlParts['where'][] = dbConditionInt('e.eventid', $options['eventids']);

			if (!$nodeCheck) {
				$nodeCheck = true;
				$sqlParts['where'][] = DBin_node('e.objectid', $nodeids);
			}
		}

		// triggerids
		if (!is_null($options['triggerids']) && $options['object'] == EVENT_OBJECT_TRIGGER) {
			zbx_value2array($options['triggerids']);
			$sqlParts['where'][] = dbConditionInt('e.objectid', $options['triggerids']);

			if (!is_null($options['groupCount'])) {
				$sqlParts['group']['objectid'] = 'e.objectid';
			}

			if (!$nodeCheck) {
				$nodeCheck = true;
				$sqlParts['where'][] = DBin_node('e.objectid', $nodeids);
			}
		}

		// groupids
		if (!is_null($options['groupids'])) {
			zbx_value2array($options['groupids']);

			$sqlParts = $this->addQuerySelect('hg.groupid', $sqlParts);
			$sqlParts['from']['functions'] = 'functions f';
			$sqlParts['from']['items'] = 'items i';
			$sqlParts['from']['hosts_groups'] = 'hosts_groups hg';
			$sqlParts['where']['hg'] = dbConditionInt('hg.groupid', $options['groupids']);
			$sqlParts['where']['hgi'] = 'hg.hostid=i.hostid';
			$sqlParts['where']['fe'] = 'f.triggerid=e.objectid';
			$sqlParts['where']['fi'] = 'f.itemid=i.itemid';
		}

		// hostids
		if (!is_null($options['hostids'])) {
			zbx_value2array($options['hostids']);

			$sqlParts = $this->addQuerySelect('i.hostid', $sqlParts);
			$sqlParts['from']['functions'] = 'functions f';
			$sqlParts['from']['items'] = 'items i';
			$sqlParts['where']['i'] = dbConditionInt('i.hostid', $options['hostids']);
			$sqlParts['where']['ft'] = 'f.triggerid=e.objectid';
			$sqlParts['where']['fi'] = 'f.itemid=i.itemid';
		}

		// should last, after all ****IDS checks
		if (!$nodeCheck) {
			$nodeCheck = true;
			$sqlParts['where'][] = DBin_node('e.eventid', $nodeids);
		}

		// object
		if (!is_null($options['object'])) {
			$sqlParts['where']['o'] = 'e.object='.$options['object'];
		}

		// source
		if (!is_null($options['source'])) {
			$sqlParts['where'][] = 'e.source='.$options['source'];
		}

		// acknowledged
		if (!is_null($options['acknowledged'])) {
			$sqlParts['where'][] = 'e.acknowledged='.($options['acknowledged'] ? 1 : 0);
		}

		// showUnknown
		if (!is_null($options['showUnknown'])) {
			if (is_null($options['filter'])) {
				$options['filter'] = array();
			}
			$options['filter']['value_changed'] = null;
		}

		// time_from
		if (!is_null($options['time_from'])) {
			$sqlParts['where'][] = 'e.clock>='.$options['time_from'];
		}

		// time_till
		if (!is_null($options['time_till'])) {
			$sqlParts['where'][] = 'e.clock<='.$options['time_till'];
		}

		// eventid_from
		if (!is_null($options['eventid_from'])) {
			$sqlParts['where'][] = 'e.eventid>='.$options['eventid_from'];
		}

		// eventid_till
		if (!is_null($options['eventid_till'])) {
			$sqlParts['where'][] = 'e.eventid<='.$options['eventid_till'];
		}

		// value
		if (!is_null($options['value'])) {
			zbx_value2array($options['value']);
			$sqlParts['where'][] = dbConditionInt('e.value', $options['value']);
		}

		// search
		if (is_array($options['search'])) {
			zbx_db_search('events e', $options, $sqlParts);
		}

		// filter
		if (is_array($options['filter'])) {
			zbx_db_filter('events e', $options, $sqlParts);
		}

		// sorting
		zbx_db_sorting($sqlParts, $options, $sortColumns, $this->tableAlias());

		// limit
		if (zbx_ctype_digit($options['limit']) && $options['limit']) {
			$sqlParts['limit'] = $options['limit'];
		}

		// selectHosts, selectTriggers, selectItems
		if ($options['output'] != API_OUTPUT_EXTEND && (!is_null($options['selectHosts']) || !is_null($options['selectTriggers']) || !is_null($options['selectItems']))) {
			$sqlParts = $this->addQuerySelect($this->fieldId('object'), $sqlParts);
			$sqlParts = $this->addQuerySelect($this->fieldId('objectid'), $sqlParts);
		}

		$sqlParts = $this->applyQueryOutputOptions($this->tableName(), $this->tableAlias(), $options, $sqlParts);
		$sqlParts = $this->applyQueryNodeOptions($this->tableName(), $this->tableAlias(), $options, $sqlParts);
		$res = DBselect($this->createSelectQueryFromParts($sqlParts), $sqlParts['limit']);
		while ($event = DBfetch($res)) {
			if (!is_null($options['countOutput'])) {
				if (!is_null($options['groupCount'])) {
					$result[] = $event;
				}
				else {
					$result = $event['rowscount'];
				}
			}
			else {
				if (!isset($result[$event['eventid']])) {
					$result[$event['eventid']]= array();
				}

				// hostids
				if (isset($event['hostid']) && is_null($options['selectHosts'])) {
					if (!isset($result[$event['eventid']]['hosts'])) {
						$result[$event['eventid']]['hosts'] = array();
					}
					$result[$event['eventid']]['hosts'][] = array('hostid' => $event['hostid']);
					unset($event['hostid']);
				}

				// triggerids
				if (isset($event['triggerid']) && is_null($options['selectTriggers'])) {
					if (!isset($result[$event['eventid']]['triggers'])) {
						$result[$event['eventid']]['triggers'] = array();
					}
					$result[$event['eventid']]['triggers'][] = array('triggerid' => $event['triggerid']);
					unset($event['triggerid']);
				}

				// itemids
				if (isset($event['itemid']) && is_null($options['selectItems'])) {
					if (!isset($result[$event['eventid']]['items'])) {
						$result[$event['eventid']]['items'] = array();
					}
					$result[$event['eventid']]['items'][] = array('itemid' => $event['itemid']);
					unset($event['itemid']);
				}
				$result[$event['eventid']] += $event;
			}
		}

		if (!is_null($options['countOutput'])) {
			return $result;
		}

		if ($result) {
			$result = $this->addRelatedObjects($options, $result);
			$result = $this->unsetExtraFields($result, array('object', 'objectid'), $options['output']);
		}

		// removing keys (hash -> array)
		if (is_null($options['preservekeys'])) {
			$result = zbx_cleanHashes($result);
		}

		return $result;
	}

	public function acknowledge($data) {
		$eventids = isset($data['eventids']) ? zbx_toArray($data['eventids']) : array();
		$eventids = zbx_toHash($eventids);

		$allowedEvents = $this->get(array(
			'eventids' => $eventids,
			'output' => API_OUTPUT_REFER,
			'preservekeys' => true
		));
		foreach ($eventids as $eventid) {
			if (!isset($allowedEvents[$eventid])) {
				self::exception(ZBX_API_ERROR_PERMISSIONS, _('No permissions to referred object or it does not exist!'));
			}
		}

		$sql = 'UPDATE events SET acknowledged=1 WHERE '.DBcondition('eventid', $eventids);
		if (!DBexecute($sql)) {
			self::exception(ZBX_API_ERROR_PARAMETERS, 'DBerror');
		}

		$time = time();
		$dataInsert = array();
		foreach ($eventids as $eventid) {
			$dataInsert[] = array(
				'userid' => self::$userData['userid'],
				'eventid' => $eventid,
				'clock' => $time,
				'message'=> $data['message']
			);
		}

		DB::insert('acknowledges', $dataInsert);

		return array('eventids' => array_values($eventids));
	}

	protected function applyQueryOutputOptions($tableName, $tableAlias, array $options, array $sqlParts) {
		$sqlParts = parent::applyQueryOutputOptions($tableName, $tableAlias, $options, $sqlParts);

		if ($options['countOutput'] === null) {
			if ($options['selectTriggers'] !== null) {
				$sqlParts = $this->addQuerySelect('e.object', $sqlParts);
				$sqlParts = $this->addQuerySelect('e.objectid', $sqlParts);
			}
		}

		return $sqlParts;
	}

	protected function addRelatedObjects(array $options, array $result) {
		$result = parent::addRelatedObjects($options, $result);

		$eventIds = array_keys($result);

		// adding hosts
		if ($options['selectHosts'] !== null && $options['selectHosts'] != API_OUTPUT_COUNT) {
			$relationMap = new CRelationMap();
			// discovered items
			$dbRules = DBselect(
				'SELECT e.eventid,i.hostid'.
					' FROM events e,functions f,items i'.
					' WHERE '.DBcondition('e.eventid', $eventIds).
					' AND e.objectid=f.triggerid'.
					' AND f.itemid=i.itemid'.
					' AND e.object='.EVENT_OBJECT_TRIGGER
			);
			while ($relation = DBfetch($dbRules)) {
				$relationMap->addRelation($relation['eventid'], $relation['hostid']);
			}

			$hosts = API::Host()->get(array(
				'nodeids' => $options['nodeids'],
				'output' => $options['selectHosts'],
				'hostids' => $relationMap->getRelatedIds(),
				'nopermissions' => true,
				'preservekeys' => true
			));
			$result = $relationMap->mapMany($result, $hosts, 'hosts');
		}

		// adding triggers
		if ($options['selectTriggers'] !== null && $options['selectTriggers'] != API_OUTPUT_COUNT) {
			$relationMap = new CRelationMap();
			foreach ($result as $event) {
				if ($event['object'] == EVENT_OBJECT_TRIGGER) {
					$relationMap->addRelation($event['eventid'], $event['objectid']);
				}
			}

			$triggers = API::Trigger()->get(array(
				'nodeids' => $options['nodeids'],
				'output' => $options['selectTriggers'],
				'triggerids' => $relationMap->getRelatedIds(),
				'nopermissions' => true,
				'preservekeys' => true
			));
			$result = $relationMap->mapMany($result, $triggers, 'triggers');
		}

		// adding items
		if ($options['selectItems'] !== null && $options['selectItems'] != API_OUTPUT_COUNT) {
			$relationMap = new CRelationMap();
			// discovered items
			$dbRules = DBselect(
				'SELECT e.eventid,f.itemid'.
					' FROM events e,functions f'.
					' WHERE '.DBcondition('e.eventid', $eventIds).
					' AND e.objectid=f.triggerid'.
					' AND e.object='.EVENT_OBJECT_TRIGGER
			);
			while ($relation = DBfetch($dbRules)) {
				$relationMap->addRelation($relation['eventid'], $relation['itemid']);
			}

			$items = API::Item()->get(array(
				'nodeids' => $options['nodeids'],
				'output' => $options['selectItems'],
				'itemids' => $relationMap->getRelatedIds(),
				'webitems' => true,
				'nopermissions' => true,
				'preservekeys' => true
			));
			$result = $relationMap->mapMany($result, $items, 'items');
		}

		// adding alerts
		if ($options['select_alerts'] !== null && $options['select_alerts'] != API_OUTPUT_COUNT) {
			$relationMap = $this->createRelationMap($result, 'eventid', 'alertid', 'alerts');
			$alerts = API::Alert()->get(array(
				'output' => $options['select_alerts'],
				'selectMediatypes' => API_OUTPUT_EXTEND,
				'nodeids' => $options['nodeids'],
				'alertids' => $relationMap->getRelatedIds(),
				'nopermissions' => true,
				'preservekeys' => true,
				'sortfield' => 'clock',
				'sortorder' => ZBX_SORT_DOWN
			));
			$result = $relationMap->mapMany($result, $alerts, 'alerts');
		}

		// adding acknowledges
<<<<<<< HEAD
		if ($options['select_acknowledges'] !== null) {
			if ($options['select_acknowledges'] != API_OUTPUT_COUNT) {
				// create the base query
				$sqlParts = API::getApi()->createSelectQueryParts('acknowledges', 'a', array(
					'output' => $this->outputExtend('acknowledges',
						array('acknowledgeid', 'eventid', 'clock'), $options['select_acknowledges']
					),
					'filter' => array('eventid' => $eventIds)
				));
				$sqlParts['order'][] = 'a.clock DESC';

				// if the user alias is requested, join the users table
				if ($this->outputIsRequested('alias', $options['select_acknowledges'])) {
					$sqlParts = $this->addQuerySelect('u.alias', $sqlParts);
					$sqlParts['from'][] = 'users u';
					$sqlParts['where'][] = 'a.userid=u.userid';
				}

				$acknowledges = DBFetchArrayAssoc(DBselect($this->createSelectQueryFromParts($sqlParts)), 'acknowledgeid');
				$relationMap = $this->createRelationMap($acknowledges, 'eventid', 'acknowledgeid');

				$acknowledges = $this->unsetExtraFields($acknowledges, array('eventid', 'acknowledgeid', 'clock'),
					$options['select_acknowledges']
=======
		if (!is_null($options['select_acknowledges'])) {
			if (is_array($options['select_acknowledges']) || str_in_array($options['select_acknowledges'], $subselectsAllowedOutputs)) {
				$res = DBselect(
					'SELECT a.*,u.alias'.
					' FROM acknowledges a'.
						' LEFT JOIN users u ON u.userid=a.userid'.
					' WHERE '.dbConditionInt('a.eventid', $eventids).
					' ORDER BY a.clock DESC'
				);
				while ($ack = DBfetch($res)) {
					$result[$ack['eventid']]['acknowledges'][] = $ack;
				}
			}
			elseif ($options['select_acknowledges'] == API_OUTPUT_COUNT) {
				$res = DBselect(
					'SELECT COUNT(a.acknowledgeid) AS rowscount,a.eventid'.
					' FROM acknowledges a'.
					' WHERE '.dbConditionInt('a.eventid', $eventids).
					' GROUP BY a.eventid'
>>>>>>> 042a665a
				);
				$result = $relationMap->mapMany($result, $acknowledges, 'acknowledges');
			}
			else {
				$res = DBselect(
<<<<<<< HEAD
					'SELECT COUNT(a.acknowledgeid) AS rowscount,a.eventid'.
						' FROM acknowledges a'.
						' WHERE '.DBcondition('a.eventid', $eventIds).
						' GROUP BY a.eventid'
=======
					'SELECT a.*'.
					' FROM acknowledges a'.
					' WHERE '.dbConditionInt('a.eventid', $eventids).
					' ORDER BY a.clock DESC'
>>>>>>> 042a665a
				);
				while ($ack = DBfetch($res)) {
					$result[$ack['eventid']]['acknowledges'] = $ack['rowscount'];
				}
			}
		}

		return $result;
	}
<<<<<<< HEAD
=======

	public function acknowledge($data) {
		$eventids = isset($data['eventids']) ? zbx_toArray($data['eventids']) : array();
		$eventids = zbx_toHash($eventids);

		$allowedEvents = $this->get(array(
			'eventids' => $eventids,
			'output' => API_OUTPUT_REFER,
			'preservekeys' => true
		));
		foreach ($eventids as $eventid) {
			if (!isset($allowedEvents[$eventid])) {
				self::exception(ZBX_API_ERROR_PERMISSIONS, _('No permissions to referred object or it does not exist!'));
			}
		}

		$sql = 'UPDATE events SET acknowledged=1 WHERE '.dbConditionInt('eventid', $eventids);
		if (!DBexecute($sql)) {
			self::exception(ZBX_API_ERROR_PARAMETERS, 'DBerror');
		}

		$time = time();
		$dataInsert = array();
		foreach ($eventids as $eventid) {
			$dataInsert[] = array(
				'userid' => self::$userData['userid'],
				'eventid' => $eventid,
				'clock' => $time,
				'message'=> $data['message']
			);
		}

		DB::insert('acknowledges', $dataInsert);

		return array('eventids' => array_values($eventids));
	}
>>>>>>> 042a665a
}<|MERGE_RESOLUTION|>--- conflicted
+++ resolved
@@ -356,7 +356,7 @@
 			}
 		}
 
-		$sql = 'UPDATE events SET acknowledged=1 WHERE '.DBcondition('eventid', $eventids);
+		$sql = 'UPDATE events SET acknowledged=1 WHERE '.dbConditionInt('eventid', $eventids);
 		if (!DBexecute($sql)) {
 			self::exception(ZBX_API_ERROR_PARAMETERS, 'DBerror');
 		}
@@ -402,7 +402,7 @@
 			$dbRules = DBselect(
 				'SELECT e.eventid,i.hostid'.
 					' FROM events e,functions f,items i'.
-					' WHERE '.DBcondition('e.eventid', $eventIds).
+					' WHERE '.dbConditionInt('e.eventid', $eventIds).
 					' AND e.objectid=f.triggerid'.
 					' AND f.itemid=i.itemid'.
 					' AND e.object='.EVENT_OBJECT_TRIGGER
@@ -447,7 +447,7 @@
 			$dbRules = DBselect(
 				'SELECT e.eventid,f.itemid'.
 					' FROM events e,functions f'.
-					' WHERE '.DBcondition('e.eventid', $eventIds).
+					' WHERE '.dbConditionInt('e.eventid', $eventIds).
 					' AND e.objectid=f.triggerid'.
 					' AND e.object='.EVENT_OBJECT_TRIGGER
 			);
@@ -483,7 +483,6 @@
 		}
 
 		// adding acknowledges
-<<<<<<< HEAD
 		if ($options['select_acknowledges'] !== null) {
 			if ($options['select_acknowledges'] != API_OUTPUT_COUNT) {
 				// create the base query
@@ -507,43 +506,15 @@
 
 				$acknowledges = $this->unsetExtraFields($acknowledges, array('eventid', 'acknowledgeid', 'clock'),
 					$options['select_acknowledges']
-=======
-		if (!is_null($options['select_acknowledges'])) {
-			if (is_array($options['select_acknowledges']) || str_in_array($options['select_acknowledges'], $subselectsAllowedOutputs)) {
-				$res = DBselect(
-					'SELECT a.*,u.alias'.
-					' FROM acknowledges a'.
-						' LEFT JOIN users u ON u.userid=a.userid'.
-					' WHERE '.dbConditionInt('a.eventid', $eventids).
-					' ORDER BY a.clock DESC'
 				);
-				while ($ack = DBfetch($res)) {
-					$result[$ack['eventid']]['acknowledges'][] = $ack;
-				}
-			}
-			elseif ($options['select_acknowledges'] == API_OUTPUT_COUNT) {
+				$result = $relationMap->mapMany($result, $acknowledges, 'acknowledges');
+			}
+			else {
 				$res = DBselect(
 					'SELECT COUNT(a.acknowledgeid) AS rowscount,a.eventid'.
-					' FROM acknowledges a'.
-					' WHERE '.dbConditionInt('a.eventid', $eventids).
-					' GROUP BY a.eventid'
->>>>>>> 042a665a
-				);
-				$result = $relationMap->mapMany($result, $acknowledges, 'acknowledges');
-			}
-			else {
-				$res = DBselect(
-<<<<<<< HEAD
-					'SELECT COUNT(a.acknowledgeid) AS rowscount,a.eventid'.
 						' FROM acknowledges a'.
-						' WHERE '.DBcondition('a.eventid', $eventIds).
+						' WHERE '.dbConditionInt('a.eventid', $eventIds).
 						' GROUP BY a.eventid'
-=======
-					'SELECT a.*'.
-					' FROM acknowledges a'.
-					' WHERE '.dbConditionInt('a.eventid', $eventids).
-					' ORDER BY a.clock DESC'
->>>>>>> 042a665a
 				);
 				while ($ack = DBfetch($res)) {
 					$result[$ack['eventid']]['acknowledges'] = $ack['rowscount'];
@@ -553,43 +524,4 @@
 
 		return $result;
 	}
-<<<<<<< HEAD
-=======
-
-	public function acknowledge($data) {
-		$eventids = isset($data['eventids']) ? zbx_toArray($data['eventids']) : array();
-		$eventids = zbx_toHash($eventids);
-
-		$allowedEvents = $this->get(array(
-			'eventids' => $eventids,
-			'output' => API_OUTPUT_REFER,
-			'preservekeys' => true
-		));
-		foreach ($eventids as $eventid) {
-			if (!isset($allowedEvents[$eventid])) {
-				self::exception(ZBX_API_ERROR_PERMISSIONS, _('No permissions to referred object or it does not exist!'));
-			}
-		}
-
-		$sql = 'UPDATE events SET acknowledged=1 WHERE '.dbConditionInt('eventid', $eventids);
-		if (!DBexecute($sql)) {
-			self::exception(ZBX_API_ERROR_PARAMETERS, 'DBerror');
-		}
-
-		$time = time();
-		$dataInsert = array();
-		foreach ($eventids as $eventid) {
-			$dataInsert[] = array(
-				'userid' => self::$userData['userid'],
-				'eventid' => $eventid,
-				'clock' => $time,
-				'message'=> $data['message']
-			);
-		}
-
-		DB::insert('acknowledges', $dataInsert);
-
-		return array('eventids' => array_values($eventids));
-	}
->>>>>>> 042a665a
 }