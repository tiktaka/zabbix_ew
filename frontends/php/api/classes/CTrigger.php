--- conflicted
+++ resolved
@@ -1784,23 +1784,6 @@
 		return $result;
 	}
 
-<<<<<<< HEAD
-	protected function applyQuerySortOptions($tableName, $tableAlias, array $options, array $sqlParts) {
-		$sqlParts = parent::applyQuerySortOptions($tableName, $tableAlias, $options, $sqlParts);
-
-		if (!zbx_empty($options['sortfield'])) {
-			// if the parent method call adds a hostname column to the select clause, replace it with "h.name"
-			// since column "t.hostname" doesn't exist
-			if (isset($sqlParts['select']['hostname'])) {
-				$sqlParts['select']['hostname'] = 'h.name as hostname';
-			}
-		}
-
-		return $sqlParts;
-	}
-
-=======
->>>>>>> 37cfb2b5
 	protected function applyQuerySortField($sortfield, $sortorder, $alias, array $sqlParts) {
 		if ($sortfield === 'hostname') {
 			$sqlParts['select']['hostname'] = 'h.name AS hostname';
