<?php
/*
** Zabbix
** Copyright (C) 2001-2013 Zabbix SIA
**
** This program is free software; you can redistribute it and/or modify
** it under the terms of the GNU General Public License as published by
** the Free Software Foundation; either version 2 of the License, or
** (at your option) any later version.
**
** This program is distributed in the hope that it will be useful,
** but WITHOUT ANY WARRANTY; without even the implied warranty of
** MERCHANTABILITY or FITNESS FOR A PARTICULAR PURPOSE. See the
** GNU General Public License for more details.
**
** You should have received a copy of the GNU General Public License
** along with this program; if not, write to the Free Software
** Foundation, Inc., 51 Franklin Street, Fifth Floor, Boston, MA  02110-1301, USA.
**/


/**
 * Class containing methods for operations with template screen items.
 *
 * @package API
 */
class CTemplateScreenItem extends CZBXAPI {

	protected $tableName = 'screens_items';
	protected $tableAlias = 'si';

	/**
	 * Supported values for the resourcetype column.
	 *
	 * @var array
	 */
	protected static $resourceTypes = array(
		SCREEN_RESOURCE_GRAPH,
		SCREEN_RESOURCE_SIMPLE_GRAPH,
		SCREEN_RESOURCE_MAP,
		SCREEN_RESOURCE_PLAIN_TEXT,
		SCREEN_RESOURCE_HOSTS_INFO,
		SCREEN_RESOURCE_TRIGGERS_INFO,
		SCREEN_RESOURCE_SERVER_INFO,
		SCREEN_RESOURCE_CLOCK,
		SCREEN_RESOURCE_SCREEN,
		SCREEN_RESOURCE_TRIGGERS_OVERVIEW,
		SCREEN_RESOURCE_DATA_OVERVIEW,
		SCREEN_RESOURCE_URL,
		SCREEN_RESOURCE_ACTIONS,
		SCREEN_RESOURCE_EVENTS,
		SCREEN_RESOURCE_HOSTGROUP_TRIGGERS,
		SCREEN_RESOURCE_SYSTEM_STATUS,
		SCREEN_RESOURCE_HOST_TRIGGERS
	);

	protected $sortColumns = array(
		'screenitemid',
		'screenid'
	);

	public function __construct() {
		parent::__construct();

		$this->getOptions = zbx_array_merge($this->getOptions, array(
			'screenitemids'	=> null,
			'screenids'		=> null,
			'hostids'		=> null,
			'editable'		=> null,
			'sortfield'		=> '',
			'sortorder'		=> '',
			'preservekeys'	=> null,
			'countOutput'	=> null
		));
	}

	/**
	 * Get screem item data.
	 *
	 * @param array $options
	 * @param array $options['nodeids']			Node IDs
	 * @param array $options['hostid']			Use hostid to get real resource id
	 * @param array $options['screenitemids']	Search by screen item IDs
	 * @param array $options['screenids']		Search by screen IDs
	 * @param array $options['filter']			Result filter
	 * @param array $options['limit']			The size of the result set
	 *
	 * @return array
	 */
	public function get(array $options = array()) {
		$options = zbx_array_merge($this->getOptions, $options);

		// build and execute query
		$sql = $this->createSelectQuery($this->tableName(), $options);
		$res = DBselect($sql, $options['limit']);

		// fetch results
		$result = array();
		while ($row = DBfetch($res)) {
			// count query, return a single result
			if ($options['countOutput'] !== null) {
				$result = $row['rowscount'];
			}
			// normal select query
			else {
				if ($options['preservekeys'] !== null) {
					$result[$row['screenitemid']] = $row;
				}
				else {
					$result[] = $row;
				}
			}
		}

		// fill result with real resourceid
		if ($options['hostids'] && $result) {
			if (empty($options['screenitemid'])) {
				$options['screenitemid'] = zbx_objectValues($result, 'screenitemid');
			}

<<<<<<< HEAD
			$templateScreens = API::TemplateScreen()->get(array(
				'output' => array('screenitemid'),
=======
			$dbTemplateScreens = API::TemplateScreen()->get(array(
>>>>>>> 15c29b9a
				'screenitemids' => $options['screenitemid'],
				'hostids' => $options['hostids'],
				'selectScreenItems' => API_OUTPUT_EXTEND
			));

			if ($dbTemplateScreens) {
				foreach ($result as &$screenItem) {
					foreach ($dbTemplateScreens as $dbTemplateScreen) {
						foreach ($dbTemplateScreen['screenitems'] as $dbScreenItem) {
							if ($screenItem['screenitemid'] == $dbScreenItem['screenitemid']
									&& isset($dbScreenItem['real_resourceid']) && $dbScreenItem['real_resourceid']) {
								$screenItem['real_resourceid'] = $dbScreenItem['real_resourceid'];
							}
						}
					}
				}
				unset($screenItem);
			}
		}

		return $result;
	}

	protected function applyQueryNodeOptions($tableName, $tableAlias, array $options, array $sqlParts) {
		// only apply the node option if no specific screen ids are given
		if ($options['screenids'] === null) {
			$sqlParts = parent::applyQueryNodeOptions($tableName, $tableAlias, $options, $sqlParts);
		}

		return $sqlParts;
	}

	protected function applyQueryFilterOptions($tableName, $tableAlias, array $options, array $sqlParts) {
		$sqlParts = parent::applyQueryFilterOptions($tableName, $tableAlias, $options, $sqlParts);

		// screen ids
		if ($options['screenids'] !== null) {
			zbx_value2array($options['screenids']);
			$sqlParts = $this->addQuerySelect($this->fieldId('screenid'), $sqlParts);
			$sqlParts['where'][] = dbConditionInt($this->fieldId('screenid'), $options['screenids']);
		}

		return $sqlParts;
	}
}<|MERGE_RESOLUTION|>--- conflicted
+++ resolved
@@ -118,12 +118,8 @@
 				$options['screenitemid'] = zbx_objectValues($result, 'screenitemid');
 			}
 
-<<<<<<< HEAD
-			$templateScreens = API::TemplateScreen()->get(array(
+			$dbTemplateScreens = API::TemplateScreen()->get(array(
 				'output' => array('screenitemid'),
-=======
-			$dbTemplateScreens = API::TemplateScreen()->get(array(
->>>>>>> 15c29b9a
 				'screenitemids' => $options['screenitemid'],
 				'hostids' => $options['hostids'],
 				'selectScreenItems' => API_OUTPUT_EXTEND
