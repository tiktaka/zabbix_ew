--- conflicted
+++ resolved
@@ -1344,11 +1344,8 @@
 				'values' => array('expression' => $expression),
 				'where' => array('triggerid' => $triggerid)
 			));
-<<<<<<< HEAD
 
 			info(sprintf(_('Trigger prototype [%1$s:%2$s] created.'), $trigger['description'], $trigger['expression']));
-=======
->>>>>>> 68b9c878
 		}
 
 	}
