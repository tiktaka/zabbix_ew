--- conflicted
+++ resolved
@@ -96,12 +96,9 @@
 		if (USER_TYPE_SUPER_ADMIN == self::$userData['type'] || $options['nopermissions']) {
 		}
 		else {
-<<<<<<< HEAD
-			$itemOptions = array(
-=======
 			$items = API::Item()->get(array(
 				'itemids' => ($options['itemids'] === null) ? null : $options['itemids'],
->>>>>>> 15c29b9a
+				'output' => array('itemid'),
 				'output' => array('itemid'),
 				'editable' => $options['editable'],
 				'preservekeys' => true,
