<?php
/*
** ZABBIX
** Copyright (C) 2000-2011 SIA Zabbix
**
** This program is free software; you can redistribute it and/or modify
** it under the terms of the GNU General Public License as published by
** the Free Software Foundation; either version 2 of the License, or
** (at your option) any later version.
**
** This program is distributed in the hope that it will be useful,
** but WITHOUT ANY WARRANTY; without even the implied warranty of
** MERCHANTABILITY or FITNESS FOR A PARTICULAR PURPOSE.  See the
** GNU General Public License for more details.
**
** You should have received a copy of the GNU General Public License
** along with this program; if not, write to the Free Software
** Foundation, Inc., 675 Mass Ave, Cambridge, MA 02139, USA.
**/
?>
<?php
/**
 * File containing CMap class for API.
 * @package API
 */
/**
 * Class containing methods for operations with Maps
 */
class CMap extends CZBXAPI{
/**
 * Get Map data
 *
 * @param _array $options
 * @param array $options['nodeids'] Node IDs
 * @param array $options['groupids'] HostGroup IDs
 * @param array $options['hostids'] Host IDs
 * @param boolean $options['monitored_hosts'] only monitored Hosts
 * @param boolean $options['templated_hosts'] include templates in result
 * @param boolean $options['with_items'] only with items
 * @param boolean $options['with_monitored_items'] only with monitored items
 * @param boolean $options['with_historical_items'] only with historical items
 * @param boolean $options['with_triggers'] only with triggers
 * @param boolean $options['with_monitored_triggers'] only with monitored triggers
 * @param boolean $options['with_httptests'] only with http tests
 * @param boolean $options['with_monitored_httptests'] only with monitored http tests
 * @param boolean $options['with_graphs'] only with graphs
 * @param boolean $options['editable'] only with read-write permission. Ignored for SuperAdmins
 * @param int $options['extendoutput'] return all fields for Hosts
 * @param int $options['count'] count Hosts, returned column name is rowscount
 * @param string $options['pattern'] search hosts by pattern in host names
 * @param int $options['limit'] limit selection
 * @param string $options['sortorder']
 * @param string $options['sortfield']
 * @return array|boolean Host data as array or false if error
 */
	public static function get($options=array()){
		global $USER_DETAILS;

		$result = array();
		$user_type = $USER_DETAILS['type'];

		$sort_columns = array('name'); // allowed columns for sorting
		$subselects_allowed_outputs = array(API_OUTPUT_REFER, API_OUTPUT_EXTEND); // allowed output options for [ select_* ] params


		$sql_parts = array(
			'select' => array('sysmaps' => 's.sysmapid'),
			'from' => array('sysmaps' => 'sysmaps s'),
			'where' => array(),
			'order' => array(),
			'limit' => null);

		$def_options = array(
			'nodeids'					=> null,
			'sysmapids'					=> null,
			'editable'					=> null,
			'nopermissions'				=> null,

// filter
			'filter'					=> null,
			'search'					=> null,
			'searchByAny'			=> null,
			'startSearch'				=> null,
			'excludeSearch'				=> null,

// OutPut
			'output'					=> API_OUTPUT_REFER,
			'select_selements'			=> null,
			'select_links'				=> null,
			'countOutput'				=> null,
			'expand_urls' 				=> null,
			'preservekeys'				=> null,

			'sortfield'					=> '',
			'sortorder'					=> '',
			'limit'						=> null
		);

		$options = zbx_array_merge($def_options, $options);


		if(is_array($options['output'])){
			unset($sql_parts['select']['sysmaps']);

			$dbTable = DB::getSchema('sysmaps');
			$sql_parts['select']['sysmapid'] = ' s.sysmap';
			foreach($options['output'] as $key => $field){
				if(isset($dbTable['fields'][$field]))
					$sql_parts['select'][$field] = ' s.'.$field;
			}

			$options['output'] = API_OUTPUT_CUSTOM;
		}

// editable + PERMISSION CHECK

// nodeids
		$nodeids = !is_null($options['nodeids']) ? $options['nodeids'] : get_current_nodeid();

// sysmapids
		if(!is_null($options['sysmapids'])){
			zbx_value2array($options['sysmapids']);
			$sql_parts['where']['sysmapid'] = DBcondition('s.sysmapid', $options['sysmapids']);
		}

// search
		if(!is_null($options['search'])){
			zbx_db_search('sysmaps s', $options, $sql_parts);
		}

// filter
		if(!is_null($options['filter'])){
			zbx_db_filter('sysmaps s', $options, $sql_parts);
		}

// output
		if($options['output'] == API_OUTPUT_EXTEND){
			$sql_parts['select']['sysmaps'] = 's.*';
		}

// countOutput
		if(!is_null($options['countOutput'])){
			$options['sortfield'] = '';

			$sql_parts['select'] = array('count(DISTINCT s.sysmapid) as rowscount');
		}

// order
// restrict not allowed columns for sorting
		$options['sortfield'] = str_in_array($options['sortfield'], $sort_columns) ? $options['sortfield'] : '';
		if(!zbx_empty($options['sortfield'])){
			$sortorder = ($options['sortorder'] == ZBX_SORT_DOWN)?ZBX_SORT_DOWN:ZBX_SORT_UP;

			$sql_parts['order'][] = 's.'.$options['sortfield'].' '.$sortorder;

			if(!str_in_array('s.'.$options['sortfield'], $sql_parts['select']) && !str_in_array('s.*', $sql_parts['select'])){
				$sql_parts['select'][] = 's.'.$options['sortfield'];
			}
		}

// limit
		if(zbx_ctype_digit($options['limit']) && $options['limit']){
			$sql_parts['limit'] = $options['limit'];
		}
//-------

		$sysmapids = array();

		$sql_parts['select'] = array_unique($sql_parts['select']);
		$sql_parts['from'] = array_unique($sql_parts['from']);
		$sql_parts['where'] = array_unique($sql_parts['where']);
		$sql_parts['order'] = array_unique($sql_parts['order']);

		$sql_select = '';
		$sql_from = '';
		$sql_where = '';
		$sql_order = '';
		if(!empty($sql_parts['select']))	$sql_select.= implode(',',$sql_parts['select']);
		if(!empty($sql_parts['from']))		$sql_from.= implode(',',$sql_parts['from']);
		if(!empty($sql_parts['where']))		$sql_where.= ' AND '.implode(' AND ',$sql_parts['where']);
		if(!empty($sql_parts['order']))		$sql_order.= ' ORDER BY '.implode(',',$sql_parts['order']);
		$sql_limit = $sql_parts['limit'];

		$sql = 'SELECT '.zbx_db_distinct($sql_parts).' '.$sql_select.'
				FROM '.$sql_from.'
				WHERE '.DBin_node('s.sysmapid', $nodeids).
					$sql_where.
				$sql_order;
		$res = DBselect($sql, $sql_limit);
		while($sysmap = DBfetch($res)){
			if($options['countOutput']){
				$result = $sysmap['rowscount'];
			}
			else{
				$sysmapids[$sysmap['sysmapid']] = $sysmap['sysmapid'];

				if($options['output'] == API_OUTPUT_SHORTEN){
					$result[$sysmap['sysmapid']] = array('sysmapid' => $sysmap['sysmapid']);
				}
				else{
					if(!isset($result[$sysmap['sysmapid']])) $result[$sysmap['sysmapid']]= array();

					// originally we intended not to pass those parameters if advanced labels are off, but they might be useful
					// leaving this block commented
					// if(isset($sysmap['label_format']) && ($sysmap['label_format'] == SYSMAP_LABEL_ADVANCED_OFF)){
					// 	unset($sysmap['label_string_hostgroup'],$sysmap['label_string_host'],$sysmap['label_string_trigger'],$sysmap['label_string_map'],$sysmap['label_string_image']);
					// }
					if(!is_null($options['select_selements']) && !isset($result[$sysmap['sysmapid']]['selements'])){
						$result[$sysmap['sysmapid']]['selements'] = array();
					}
					if(!is_null($options['select_links']) && !isset($result[$sysmap['sysmapid']]['links'])){
						$result[$sysmap['sysmapid']]['links'] = array();
					}
					if(!isset($result[$sysmap['sysmapid']]['urls'])){
						$result[$sysmap['sysmapid']]['urls'] = array();
					}

					$result[$sysmap['sysmapid']] += $sysmap;
				}
			}
		}

		if((USER_TYPE_SUPER_ADMIN == $user_type) || $options['nopermissions']){
		}
		else{
			if(!empty($result)){
				$link_triggers = array();
				$sql = 'SELECT slt.triggerid, sl.sysmapid'.
					' FROM sysmaps_link_triggers slt, sysmaps_links sl'.
					' WHERE '.DBcondition('sl.sysmapid', $sysmapids).
						' AND sl.linkid=slt.linkid';
				$db_link_triggers = DBselect($sql);
				while($link_trigger = DBfetch($db_link_triggers)){
					$link_triggers[$link_trigger['sysmapid']] = $link_trigger['triggerid'];
				}

				if(!empty($link_triggers)){
					$trig_options = array(
						'triggerids' => $link_triggers,
						'editable' => $options['editable'],
						'output' => API_OUTPUT_SHORTEN,
						'preservekeys' => 1,
					);
					$all_triggers = CTrigger::get($trig_options);
					foreach($link_triggers as $id => $triggerid){
						if(!isset($all_triggers[$triggerid])){
								unset($result[$id], $sysmapids[$id]);
						}
					}
				}


				$hosts_to_check = array();
				$maps_to_check = array();
				$triggers_to_check = array();
				$host_groups_to_check = array();

				$selements = array();
				$db_selements = DBselect('SELECT * FROM sysmaps_elements WHERE '.DBcondition('sysmapid', $sysmapids));
				while($selement = DBfetch($db_selements)){
					$selements[$selement['selementid']] = $selement;

					switch($selement['elementtype']){
						case SYSMAP_ELEMENT_TYPE_HOST:
							$hosts_to_check[$selement['elementid']] = $selement['elementid'];
						break;
						case SYSMAP_ELEMENT_TYPE_MAP:
							$maps_to_check[$selement['elementid']] = $selement['elementid'];
						break;
						case SYSMAP_ELEMENT_TYPE_TRIGGER:
							$triggers_to_check[$selement['elementid']] = $selement['elementid'];
						break;
						case SYSMAP_ELEMENT_TYPE_HOST_GROUP:
							$host_groups_to_check[$selement['elementid']] = $selement['elementid'];
						break;
					}
				}

// sdi($hosts_to_check);
// sdi($maps_to_check);
// sdi($triggers_to_check);
// sdi($host_groups_to_check);

				$nodeids = get_current_nodeid(true);

				if(!empty($hosts_to_check)){
					$host_options = array(
						'hostids' => $hosts_to_check,
									'nodeids' => $nodeids,
									'editable' => $options['editable'],
						'preservekeys' => 1,
						'output' => API_OUTPUT_SHORTEN,
					);
				$allowed_hosts = CHost::get($host_options);

					foreach($hosts_to_check as $elementid){
						if(!isset($allowed_hosts[$elementid])){
					foreach($selements as $selementid => $selement){
						if(($selement['elementtype'] == SYSMAP_ELEMENT_TYPE_HOST) && (bccomp($selement['elementid'],$elementid) == 0)){
									unset($result[$selement['sysmapid']], $selements[$selementid]);
						}
					}
				}
					}
				}

				if(!empty($maps_to_check)){
					$map_options = array(
						'sysmapids' => $maps_to_check,
						'nodeids' => $nodeids,
						'editable' => $options['editable'],
						'preservekeys' => 1,
						'output' => API_OUTPUT_SHORTEN,
					);
					$allowed_maps = self::get($map_options);

					foreach($maps_to_check as $elementid){
						if(!isset($allowed_maps[$elementid])){
					foreach($selements as $selementid => $selement){
						if(($selement['elementtype'] == SYSMAP_ELEMENT_TYPE_MAP) && (bccomp($selement['elementid'],$elementid) == 0)){
									unset($result[$selement['sysmapid']], $selements[$selementid]);
						}
					}
				}
					}
				}

				if(!empty($triggers_to_check)){
					$trigger_options = array(
						'triggerids' => $triggers_to_check,
						'nodeids' => $nodeids,
						'editable' => $options['editable'],
						'preservekeys' => 1,
						'output' => API_OUTPUT_SHORTEN,
					);
					$allowed_triggers = CTrigger::get($trigger_options);

					foreach($triggers_to_check as $elementid){
						if(!isset($allowed_triggers[$elementid])){
					foreach($selements as $selementid => $selement){
						if(($selement['elementtype'] == SYSMAP_ELEMENT_TYPE_TRIGGER) && (bccomp($selement['elementid'],$elementid) == 0)){
									unset($result[$selement['sysmapid']], $selements[$selementid]);
						}
					}
				}
					}
				}

				if(!empty($host_groups_to_check)){
					$hostgroup_options = array(
						'groupids' => $host_groups_to_check,
						'nodeids' => $nodeids,
						'editable' => $options['editable'],
						'preservekeys' => 1,
						'output' => API_OUTPUT_SHORTEN,
					);
					$allowed_host_groups = CHostGroup::get($hostgroup_options);

					foreach($host_groups_to_check as $elementid){
						if(!isset($allowed_host_groups[$elementid])){
					foreach($selements as $selementid => $selement){
						if(($selement['elementtype'] == SYSMAP_ELEMENT_TYPE_HOST_GROUP) && (bccomp($selement['elementid'],$elementid) == 0)){
									unset($result[$selement['sysmapid']], $selements[$selementid]);
						}
					}
				}
			}
		}

			}
		}

COpt::memoryPick();
		if(!is_null($options['countOutput'])){
			if(is_null($options['preservekeys'])) $result = zbx_cleanHashes($result);
			return $result;
		}

// Adding Elements
		if(!is_null($options['select_selements']) && str_in_array($options['select_selements'], $subselects_allowed_outputs)){
			if(!isset($selements)){
				$selements = array();

				$sql = 'SELECT se.* '.
						' FROM sysmaps_elements se '.
						' WHERE '.DBcondition('se.sysmapid', $sysmapids);
				$db_selements = DBselect($sql);
				while($selement = DBfetch($db_selements)){
					$selement['urls'] = array();
					$selements[$selement['selementid']] = $selement;
				}
			}

			if(!is_null($options['expand_urls'])){
				$sql = 'SELECT sysmapid, name, url, elementtype'.
						' FROM sysmap_url'.
						' WHERE '.DBcondition('sysmapid', $sysmapids);
				$db_map_urls = DBselect($sql);
				while($map_url = DBfetch($db_map_urls)){
					foreach($selements as $snum => $selement){
						if((bccomp($selement['sysmapid'],$map_url['sysmapid']) == 0) && ($selement['elementtype'] == $map_url['elementtype'])){
							$selements[$snum]['urls'][] = self::expandUrlMacro($map_url, $selement);
						}
					}
				}
			}

			$sql = 'SELECT sysmapelementurlid, selementid, name, url  '.
					' FROM sysmap_element_url '.
					' WHERE '.DBcondition('selementid', array_keys($selements));
			$db_selement_urls = DBselect($sql);
			while($selement_url = DBfetch($db_selement_urls)){
				if(is_null($options['expand_urls']))
					$selements[$selement_url['selementid']]['urls'][] = $selement_url;
				else
				$selements[$selement_url['selementid']]['urls'][] = self::expandUrlMacro($selement_url, $selements[$selement_url['selementid']]);
			}

			foreach($selements as $num => $selement){
				if(!isset($result[$selement['sysmapid']]['selements'])){
					$result[$selement['sysmapid']]['selements'] = array();
				}
				$result[$selement['sysmapid']]['selements'][] = $selement;
			}
		}

// Adding Links
		if(!is_null($options['select_links']) && str_in_array($options['select_links'], $subselects_allowed_outputs)){
			$linkids = array();
			$map_links = array();

			$sql = 'SELECT sl.* FROM sysmaps_links sl WHERE '.DBcondition('sl.sysmapid', $sysmapids);
			$db_links = DBselect($sql);
			while($link = DBfetch($db_links)){
				$link['linktriggers'] = array();

				$map_links[$link['linkid']] = $link;
				$linkids[$link['linkid']] = $link['linkid'];
			}

			$sql = 'SELECT DISTINCT slt.* FROM sysmaps_link_triggers slt WHERE '.DBcondition('slt.linkid', $linkids);
			$db_link_triggers = DBselect($sql);
			while($link_trigger = DBfetch($db_link_triggers)){
				$map_links[$link_trigger['linkid']]['linktriggers'][] = $link_trigger;
			}

			foreach($map_links as $num => $link){
				if(!isset($result[$link['sysmapid']]['links'])){
					$result[$link['sysmapid']]['links'] = array();
				}

				$result[$link['sysmapid']]['links'][] = $link;
			}
		}

// Adding Urls
		if($options['output'] != API_OUTPUT_SHORTEN){
			$sql = 'SELECT su.* FROM sysmap_url su WHERE '.DBcondition('su.sysmapid', $sysmapids);
			$db_urls = DBselect($sql);
			while($url = DBfetch($db_urls)){
				$sysmapid = $url['sysmapid'];
				unset($url['sysmapid']);
				$result[$sysmapid]['urls'][] = $url;
			}
		}

COpt::memoryPick();
// removing keys (hash -> array)
		if(is_null($options['preservekeys'])){
			$result = zbx_cleanHashes($result);
		}

	return $result;
	}

/**
 * Get Sysmap IDs by Sysmap params
 *
 * @param array $sysmap_data
 * @param array $sysmap_data['name']
 * @param array $sysmap_data['sysmapid']
 * @return string sysmapid
 */
	public static function getObjects($sysmapData){
		$options = array(
			'filter' => $sysmapData,
			'output'=>API_OUTPUT_EXTEND
		);

		if(isset($sysmapData['node']))
			$options['nodeids'] = getNodeIdByNodeName($sysmapData['node']);
		else if(isset($sysmapData['nodeids']))
			$options['nodeids'] = $sysmapData['nodeids'];

		$result = self::get($options);

	return $result;
	}

	public static function exists($object){
		$keyFields = array(array('sysmapid', 'name'));

		$options = array(
			'filter' => zbx_array_mintersect($keyFields, $object),
			'output' => API_OUTPUT_SHORTEN,
			'nopermissions' => 1,
			'limit' => 1
		);
		if(isset($object['node']))
			$options['nodeids'] = getNodeIdByNodeName($object['node']);
		else if(isset($object['nodeids']))
			$options['nodeids'] = $object['nodeids'];

		$objs = self::get($options);

	return !empty($objs);
	}

	public static function checkInput($maps, $method){
		$create = ($method == 'create');
		$update = ($method == 'update');
		$delete = ($method == 'delete');

// permissions
		if($update || $delete){
			$mapDbFields = array('sysmapid'=> null);
			$dbMaps = self::get(array(
				'sysmapids' => zbx_objectValues($maps, 'sysmapid'),
				'output' => API_OUTPUT_EXTEND,
				'editable' => true,
				'preservekeys' => true,
			));
		}
		else{
			$mapDbFields = array(
				'name' => null,
				'width' => null,
				'height' => null,
				'urls' => array()
			);
		}

		$mapNames = array();
		foreach($maps as $mnum => &$map){
			if(!check_db_fields($mapDbFields, $map)){
				self::exception(ZBX_API_ERROR_PARAMETERS, _s('Incorrect fields for sysmap'));
			}

			if($update || $delete){
				if(!isset($dbMaps[$map['sysmapid']]))
					self::exception(ZBX_API_ERROR_PARAMETERS, S_NO_PERMISSIONS);

				$dbMap = $dbMaps[$map['sysmapid']];
			}
			else{
				$dbMap = $map;
			}

			if(isset($map['name'])){
				if(isset($mapNames[$map['name']]))
					self::exception(ZBX_API_ERROR_PARAMETERS, _s('Duplicate map name for map "%s".', $dbMap['name']));
				else
					$mapNames[$map['name']] = $update ? $map['sysmapid'] : 1;
			}

			if(isset($map['width']) && (($map['width'] > 65535) || ($map['width'] < 1)))
				self::exception(ZBX_API_ERROR_PARAMETERS, _s('Incorrect map width value for map "%s".', $dbMap['name']));

			if(isset($map['height']) && (($map['height'] > 65535) || ($map['height'] < 1)))
				self::exception(ZBX_API_ERROR_PARAMETERS, _s('Incorrect map height value for map "%s".', $dbMap['name']));

// LABELS
			$labelTypes = array(
				MAP_LABEL_TYPE_LABEL => _('Label'),
				MAP_LABEL_TYPE_IP => _('IP address'),
				MAP_LABEL_TYPE_NAME => _('Element name'),
				MAP_LABEL_TYPE_STATUS => _('Status only'),
				MAP_LABEL_TYPE_NOTHING => _('Nothing'),
				MAP_LABEL_TYPE_CUSTOM => _('Custom label')
			);

			$mapLabels = array(
				'label_type' => array('typeName' => _('icon')),
				'label_type_hostgroup' => array('string' => 'label_string_hostgroup','typeName' => _('host group')),
				'label_type_host' => array('string' => 'label_string_host','typeName' => _('host')),
				'label_type_trigger' => array('string' => 'label_string_trigger','typeName' => _('trigger')),
				'label_type_map' => array('string' => 'label_string_map','typeName' => _('map')),
				'label_type_image' => array('string' => 'label_string_image','typeName' => _('image'))
			);

			foreach($mapLabels as $labelName => $labelData){
				if(!isset($map[$labelName])) continue;

				if(!isset($labelTypes[$map[$labelName]]))
					self::exception(ZBX_API_ERROR_PARAMETERS, _s('Incorrect %1$s label type value for map "%2$s".', $labelData['typeName'], $dbMap['name']));

				if(MAP_LABEL_TYPE_CUSTOM == $map[$labelName]){
					if(!isset($labelData['string']))
						self::exception(ZBX_API_ERROR_PARAMETERS, _s('Incorrect %1$s label type value for map "%2$s".', $labelData['typeName'], $dbMap['name']));

					if(!isset($map[$labelData['string']]) || zbx_empty($map[$labelData['string']]))
						self::exception(ZBX_API_ERROR_PARAMETERS, _s('Incorrect %1$s element custom label string for map "%s".', $labelData['typeName'], $dbMap['name']));
				}

				if(($labelName == 'label_type_image') && (MAP_LABEL_TYPE_STATUS == $map[$labelName]))
					self::exception(ZBX_API_ERROR_PARAMETERS, _s('Incorrect %1$s label type value for map "%2$s".', $labelData['typeName'], $dbMap['name']));

				if($labelName == 'label_type' || $labelName == 'label_type_host') continue;

				if(MAP_LABEL_TYPE_IP == $map[$labelName])
					self::exception(ZBX_API_ERROR_PARAMETERS, _s('Incorrect %1$s label type value for map "%2$s".', $labelData['typeName'], $dbMap['name']));
			}
//---

// URLS
			if(isset($map['urls']) && !empty($map['urls'])){
				$urlNames = zbx_toHash($map['urls'], 'name');
				foreach($map['urls'] as $unum => $url){
					if($url['name'] === '' || $url['url'] === '')
						self::exception(ZBX_API_ERROR_PARAMETERS, _s('Link should have both "name" and "url" fields for map "%s".', $dbMap['name']));

					if(!isset($urlNames[$url['name']]))
						self::exception(ZBX_API_ERROR_PARAMETERS, _s('Link name should be unique for map "%s".', $dbMap['name']));

					unset($urlNames[$url['name']]);
				}
			}

		}

// Exists
		if($create || $update){
			$options = array(
				'filter' => array('name' => array_keys($mapNames)),
				'output' => array('sysmapid', 'name'),
				'nopermissions' => 1
			);
			$dbMaps = self::get($options);
			foreach($dbMaps as $dbmnum => $dbMap){
				if($create || (bccomp($mapNames[$dbMap['name']],$dbMap['sysmapid']) != 0))
					self::exception(ZBX_API_ERROR_PARAMETERS, _s('Map with name "%s" already exists', $dbMap['name']));
			}
		}
//--
	}

/**
 * Add Map
 *
 * @param _array $maps
 * @param string $maps['name']
 * @param array $maps['width']
 * @param int $maps['height']
 * @param string $maps['backgroundid']
 * @param string $maps['highlight']
 * @param array $maps['label_type']
 * @param int $maps['label_location']
 * @param int $maps['grid_size'] size of a one grid cell. 100 refers to 100x100 and so on.
 * @param int $maps['grid_show'] does grid need to be shown. Constants: SYSMAP_GRID_SHOW_ON / SYSMAP_GRID_SHOW_OFF
 * @param int $maps['grid_align'] does elements need to be aligned to the grid. Constants: SYSMAP_GRID_ALIGN_ON / SYSMAP_GRID_ALIGN_OFF
 * @return boolean | array
 */
	public static function create($maps){
		$maps = zbx_toArray($maps);

		try{
			self::BeginTransaction(__METHOD__);

<<<<<<< HEAD
			self::checkInput($maps, __FUNCTION__);
=======
			$newMapNames = zbx_objectValues($maps, 'name');
// Exists
			$options = array(
				'filter' => array('name' => $newMapNames),
				'output' => 'extend',
				'nopermissions' => 1
			);
			$db_maps = self::get($options);
			foreach($db_maps as $dbmnum => $db_map){
				self::exception(ZBX_API_ERROR_PARAMETERS, S_MAP.' [ '.$db_map['name'].' ] '.S_ALREADY_EXISTS_SMALL);
			}
//--

			foreach($maps as $mnum => $map){
				$map_db_fields = array(
					'name' => null,
				);
				if(!check_db_fields($map_db_fields, $map)){
					self::exception(ZBX_API_ERROR_PARAMETERS, 'Wrong fields for map');
				}

				if(self::exists(array('name' => $map['name']))){
					self::exception(ZBX_API_ERROR_PARAMETERS,'Map [ '.$map['name'].' ] already exists.');
				}

				if (!isset($map['urls'])){
					$map['urls'] = array();
				}
				$urlNames = zbx_toHash($map['urls'], 'name');
				foreach($map['urls'] as $unum => $url){
					if($url['name'] === '' || $url['url'] === '')
						self::exception(ZBX_API_ERROR_PARAMETERS, _('Link should have both "name" and "url" fields.'));

					if(!isset($urlNames[$url['name']]))
						self::exception(ZBX_API_ERROR_PARAMETERS, _('Link name should be unique.'));
>>>>>>> a92bd290

			$sysmapids = DB::insert('sysmaps', $maps);

			$data_elements = array();
			$insert_urls = array();
			foreach($sysmapids as $mnum => $sysmapid){
				if(isset($maps[$mnum]['urls'])){
					foreach($maps[$mnum]['urls'] as $url){
						$url['sysmapid'] = $sysmapid;
						$insert_urls[] = $url;
					}
				}

				if(isset($maps[$mnum]['selements'])){
					foreach($maps[$mnum]['selements'] as $selement){
						$selement['sysmapid'] = $sysmapid;
						$data_elements[] = $selement;
					}
				}
			}
			DB::insert('sysmap_url', $insert_urls);

			if(!empty($data_elements))
				self::addElements($data_elements);

			self::EndTransaction(true, __METHOD__);

			return array('sysmapids' => $sysmapids);
		}
		catch(APIException $e){
			self::EndTransaction(false, __METHOD__);
			$error = $e->getErrors();
			$error = reset($error);
			self::setError(__METHOD__, $e->getCode(), $error);
			return false;
		}
	}

/**
 * Update Map
 *
 * @param array $maps multidimensional array with Hosts data
 * @param string $maps['sysmapid']
 * @param string $maps['name']
 * @param array $maps['width']
 * @param int $maps['height']
 * @param string $maps['backgroundid']
 * @param array $maps['label_type']
 * @param int $maps['label_location']
 * @param int $maps['grid_size'] size of a one grid cell. 100 refers to 100x100 and so on.
 * @param int $maps['grid_show'] does grid need to be shown. Constants: SYSMAP_GRID_SHOW_ON / SYSMAP_GRID_SHOW_OFF
 * @param int $maps['grid_align'] does elements need to be aligned to the grid. Constants: SYSMAP_GRID_ALIGN_ON / SYSMAP_GRID_ALIGN_OFF
 * @return boolean
 */
	public static function update($maps){
		$maps = zbx_toArray($maps);
		$sysmapids = zbx_objectValues($maps, 'sysmapid');

		try{
			self::BeginTransaction(__METHOD__);

			self::checkInput($maps, __FUNCTION__);

			$update = array();
			$urlidsToDelete = $urlsToUpdate = $urlsToAdd = array();
			foreach($maps as $map){
				$update[] = array(
					'values' => $map,
					'where' => array('sysmapid='.$map['sysmapid']),
				);

				if(isset($map['urls'])){
					$map['urls'] = zbx_toHash($map['urls'], 'name');

					$dbSysmaps = self::get(array(
						'sysmapids' => $sysmapids,
						'preservekeys' => true,
						'output' => API_OUTPUT_EXTEND,
					));
					foreach($dbSysmaps[$map['sysmapid']]['urls'] as $existing_url){
						$toUpdate = false;
						foreach($map['urls'] as $unum => $new_url){
							if($existing_url['name'] == $new_url['name']){
								$toUpdate = array(
									'values' => $new_url,
									'where' => array('sysmapurlid='.$existing_url['sysmapurlid'])
								);
								unset($map['urls'][$unum]);

								break;
							}
						}

						if($toUpdate){
							$urlsToUpdate[] = $toUpdate;
						}
						else{
							$urlidsToDelete[] = $existing_url['sysmapurlid'];
						}
					}

					foreach($map['urls'] as $newUrl){
						$newUrl['sysmapid'] = $map['sysmapid'];
						$urlsToAdd[] = $newUrl;
					}
				}
			}

			DB::update('sysmaps', $update);

			if(!empty($urlidsToDelete))
				DB::delete('sysmap_url', array('sysmapurlid'=>$urlidsToDelete));

			DB::update('sysmap_url', $urlsToUpdate);
			DB::insert('sysmap_url', $urlsToAdd);

			self::EndTransaction(true, __METHOD__);
			return array('sysmapids' => $sysmapids);
		}
		catch(APIException $e){
			self::EndTransaction(false, __METHOD__);
			$error = $e->getErrors();
			$error = reset($error);
			self::setError(__METHOD__, $e->getCode(), $error);
			return false;
		}
	}


/**
 * Delete Map
 *
 * @param array $sysmaps
 * @param array $sysmaps['sysmapid']
 * @return boolean
 */
	public static function delete($sysmapids){

		try{
			self::BeginTransaction(__METHOD__);

			$maps = zbx_toObject($sysmapids, 'sysmapid');
			self::checkInput($maps, __FUNCTION__);

// delete maps from selements of other maps
			DB::delete('sysmaps_elements', array(
				'elementid'=>$sysmapids,
				'elementtype'=>SYSMAP_ELEMENT_TYPE_MAP
			));
//----
			DB::delete('sysmaps', array('sysmapid'=>$sysmapids));

			self::EndTransaction(true, __METHOD__);
			return array('sysmapids' => $sysmapids);
		}
		catch(APIException $e){
			self::EndTransaction(false, __METHOD__);
			$error = $e->getErrors();
			$error = reset($error);
			self::setError(__METHOD__, $e->getCode(), $error);
			return false;
		}
	}

/**
 * addLinks Map
 *
 * @param array $links
 * @param array $links[0,...]['sysmapid']
 * @param array $links[0,...]['selementid1']
 * @param array $links[0,...]['selementid2']
 * @param array $links[0,...]['drawtype']
 * @param array $links[0,...]['color']
 * @return boolean
 */
	public static function addLinks($links){
		$result_links = array();
		$links = zbx_toArray($links);

		try{
			self::BeginTransaction(__METHOD__);

			foreach($links as $lnum => $link){
				$link_db_fields = array(
					'sysmapid' => null,
					'label' => '',
					'selementid1' => null,
					'selementid2' => null,
					'drawtype' => 2,
					'color' => 3
				);

				if(!check_db_fields($link_db_fields, $link)){
					self::exception(ZBX_API_ERROR_PARAMETERS, 'Wrong fields for link');
				}

				$linkid = add_link($link);
				if(!$linkid){
					self::exception();
				}

				$new_link = array('linkid' => $linkid);
				$result_links[] = array_merge($new_link, $link);
			}

			self::EndTransaction(true, __METHOD__);
			return $result_links;
		}
		catch(APIException $e){
			self::EndTransaction(false, __METHOD__);
			$error = $e->getErrors();
			$error = reset($error);
			self::setError(__METHOD__, $e->getCode(), $error);
			return false;
		}
	}
/**
 * Add Element to Sysmap
 *
 * @param array $elements[0,...]['sysmapid']
 * @param array $elements[0,...]['elementid']
 * @param array $elements[0,...]['elementtype']
 * @param array $elements[0,...]['label']
 * @param array $elements[0,...]['x']
 * @param array $elements[0,...]['y']
 * @param array $elements[0,...]['iconid_off']
 * @param array $elements[0,...]['iconid_on']
 * @param array $elements[0,...]['iconid_disabled']
 * @param array $elements[0,...]['urls'][0,...]
 * @param array $elements[0,...]['label_location']
 */
	public static function addElements($selements){
		$selements = zbx_toArray($selements);

		try{
			self::BeginTransaction(__METHOD__);

			$options = array(
				'sysmapids' => zbx_objectValues($selements, 'sysmapid'),
				'editable' => 1,
				'preservekeys' => 1,
				'output' => API_OUTPUT_SHORTEN,
			);
			$upd_maps = self::get($options);

			foreach($selements as $snumm => $selement){
				if(!isset($upd_maps[$selement['sysmapid']])){
					self::exception(ZBX_API_ERROR_PARAMETERS, S_NO_PERMISSIONS);
				}
			}

			foreach($selements as $snumm => $selement){
				$selement_db_fields = array(
					'sysmapid' => null,
					'elementid' => null,
					'elementtype' => null,
				);
				if(!check_db_fields($selement_db_fields, $selement)){
					self::exception(ZBX_API_ERROR_PARAMETERS, 'Wrong fields for element');
				}

				if(check_circle_elements_link($selement['sysmapid'],$selement['elementid'],$selement['elementtype'])){
					self::exception(S_CIRCULAR_LINK_CANNOT_BE_CREATED.' "'.$selement['label'].'"');
				}
			}

			$selementids = DB::insert('sysmaps_elements', $selements);

			$insert_urls = array();
			foreach($selementids as $snum => $selementid){
				if(isset($selements[$snum]['urls'])){
					foreach($selements[$snum]['urls'] as $url){
						$url['selementid'] = $selementid;
						$insert_urls[] = $url;
					}
				}

			}
			DB::insert('sysmap_element_url', $insert_urls);

			self::EndTransaction(true, __METHOD__);

		return $selementids;
		}
		catch(APIException $e){
			self::EndTransaction(false, __METHOD__);

			$errors = $e->getErrors();
			$error = reset($errors);

			self::setError(__METHOD__, ZBX_API_ERROR_PARAMETERS, $error);
			return false;
		}
	}


/**
 * Update Element to Sysmap
 *
 * @param array $elements[0,...]['selementid']
 * @param array $elements[0,...]['sysmapid']
 * @param array $elements[0,...]['elementid']
 * @param array $elements[0,...]['elementtype']
 * @param array $elements[0,...]['label']
 * @param array $elements[0,...]['x']
 * @param array $elements[0,...]['y']
 * @param array $elements[0,...]['iconid_off']
 * @param array $elements[0,...]['iconid_on']
 * @param array $elements[0,...]['iconid_disabled']
 * @param array $elements[0,...]['url']
 * @param array $elements[0,...]['label_location']
 */
	public static function updateElements($selements){
		$selements = zbx_toArray($selements);
		$selementids = array();

		$sysmapids = zbx_objectValues($selements, 'sysmapid');

		try{
			self::BeginTransaction(__METHOD__);

			$options = array(
				'sysmapids' => $sysmapids,
				'editable' => 1,
				'preservekeys' => 1,
				'select_selements' => API_OUTPUT_EXTEND,
				'output' => API_OUTPUT_SHORTEN,
			);
			$upd_maps = self::get($options);

			foreach($selements as $snumm => $selement){
				if(!isset($upd_maps[$selement['sysmapid']])){
					self::exception(ZBX_API_ERROR_PARAMETERS, S_NO_PERMISSIONS);
				}
			}

			$update = array();
			$urlidsToDelete = $urlsToUpdate = $urlsToAdd = array();
			foreach($selements as $snumm => $selement){
				$selement_db_fields = array(
					'sysmapid' => null,
					'selementid' => null,
					'iconid_off' => null,
				);
				if(!check_db_fields($selement_db_fields, $selement)){
					self::exception(ZBX_API_ERROR_PARAMETERS, 'Wrong fields for element');
				}

				if(check_circle_elements_link($selement['sysmapid'],$selement['elementid'],$selement['elementtype'])){
					self::exception(S_CIRCULAR_LINK_CANNOT_BE_CREATED.' "'.$selement['label'].'"');
				}

				$update[] = array(
					'values' => $selement,
					'where' => array('selementid='.$selement['selementid']),
				);
				$selementids[] = $selement['selementid'];

				if(isset($selement['urls'])){
					foreach($upd_maps[$selement['sysmapid']]['selements'][$selement['selementid']]['urls'] as $existing_url){
						$toUpdate = false;
						foreach($selement['urls'] as $unum => $new_url){
							if($existing_url['name'] == $new_url['name']){
								$toUpdate = array(
									'values' => $new_url,
									'where' => array('sysmapelementurlid ='.$existing_url['sysmapelementurlid'])
								);
								unset($selement['urls'][$unum]);

								break;
							}
						}

						if($toUpdate){
							$urlsToUpdate[] = $toUpdate;
						}
						else{
							$urlidsToDelete[] = $existing_url['sysmapelementurlid'];
						}
					}

					foreach($selement['urls'] as $newUrl){
						$newUrl['selementid'] = $selement['selementid'];
						$urlsToAdd[] = $newUrl;
					}

				}
			}
			DB::update('sysmaps_elements', $update);

			if(!empty($urlidsToDelete))
				DB::delete('sysmap_element_url', array('sysmapelementurlid'=>$urlidsToDelete));
			DB::update('sysmap_element_url', $urlsToUpdate);
			DB::insert('sysmap_element_url', $urlsToAdd);

			self::EndTransaction(true, __METHOD__);
			return $selementids;
		}
		catch(APIException $e){
			self::EndTransaction(false, __METHOD__);

			$errors = $e->getErrors();
			$error = reset($errors);

			self::setError(__METHOD__, ZBX_API_ERROR_PARAMETERS, $error);
			return false;
		}
	}

/**
 * Delete Element from map
 *
 * @param array $selements multidimensional array with selement objects
 * @param array $selements[0, ...]['selementid'] selementid to delete
 */
    public static function deleteElements($selements){
        $selements = zbx_toArray($selements);
        $selementids = zbx_objectValues($selements, 'selementid');

		$sysmapids = zbx_objectValues($selements, 'sysmapid');

		try{
			self::BeginTransaction(__METHOD__);

			$options = array(
				'sysmapids' => $sysmapids,
				'editable' => 1,
				'preservekeys' => 1,
				'output' => API_OUTPUT_SHORTEN,
			);
			$upd_maps = self::get($options);

			foreach($selements as $snumm => $selement){
				if(!isset($upd_maps[$selement['sysmapid']])){
					self::exception(ZBX_API_ERROR_PARAMETERS, S_NO_PERMISSIONS);
				}
			}

	        $result = delete_sysmaps_element($selementids);
			if(!$result) self::exception(ZBX_API_ERROR_INTERNAL, 'Map delete elements failed');

			self::EndTransaction(true, __METHOD__);

			return $selementids;
		}
		catch(APIException $e){
			self::EndTransaction(false, __METHOD__);
			$errors = $e->getErrors();
			$error = reset($errors);
			self::setError(__METHOD__, ZBX_API_ERROR_PARAMETERS, $error);
			return false;
		}
    }

/**
 * Add link trigger to link (Sysmap)
 *
 * @param array $links[0,...]['linkid']
 * @param array $links[0,...]['triggerid']
 * @param array $links[0,...]['drawtype']
 * @param array $links[0,...]['color']
 */
	private static function addLinkTrigger($linktriggers){
		$errors = array();
		$result_linktriggers = array();
		$result = false;

		$linktriggers = zbx_toArray($linktriggers);

		self::BeginTransaction(__METHOD__);
		foreach($linktriggers as $linktrigger){

			$linktrigger_db_fields = array(
				'linkid' => null,
				'triggerid' => null,
				'drawtype' => 0,
				'color' => 'DD0000'
			);

			if(!check_db_fields($linktrigger_db_fields, $linktrigger)){
				$result = false;
				$errors[] = array('errno' => ZBX_API_ERROR_PARAMETERS, 'error' => 'Wrong fields for linktrigger');
				break;
			}

			$linktriggerid = get_dbid('sysmaps_link_triggers', 'linktriggerid');
			$sql = 'INSERT INTO sysmaps_link_triggers (linktriggerid, linkid, triggerid, drawtype, color) '.
				' VALUES ('.$linktriggerid.','.$linktrigger['linkid'].','.$linktrigger['triggerid'].', '.
					$linktrigger['drawtype'].','.zbx_dbstr($linktrigger['color']).')';
			$result = DBexecute($sql);
			if(!$result){
				$result = false;
				break;
			}

			$new_linktriggerid = array('linktriggerid' => $linktriggerid);
			$result_linktriggers[] = array_merge($new_linktriggerid, $linktriggerid);
		}
		$result = self::EndTransaction($result, __METHOD__);

		if($result)
			return $result_linktriggers;
		else{
			self::setMethodErrors(__METHOD__, $errors);
			return false;
		}
	}

	private static function expandUrlMacro($url, $selement){

		switch($selement['elementtype']){
			case SYSMAP_ELEMENT_TYPE_HOST_GROUP: $macro = '{HOSTGROUP.ID}' ; break;
			case SYSMAP_ELEMENT_TYPE_TRIGGER: $macro = '{TRIGGER.ID}' ; break;
			case SYSMAP_ELEMENT_TYPE_MAP: $macro = '{MAP.ID}' ; break;
			case SYSMAP_ELEMENT_TYPE_HOST: $macro = '{HOST.ID}' ; break;
			default: $macro = false;
		}

		if($macro)
			$url['url'] = str_replace($macro, $selement['elementid'], $url['url']);
		return $url;
	}

}

?><|MERGE_RESOLUTION|>--- conflicted
+++ resolved
@@ -666,45 +666,7 @@
 		try{
 			self::BeginTransaction(__METHOD__);
 
-<<<<<<< HEAD
 			self::checkInput($maps, __FUNCTION__);
-=======
-			$newMapNames = zbx_objectValues($maps, 'name');
-// Exists
-			$options = array(
-				'filter' => array('name' => $newMapNames),
-				'output' => 'extend',
-				'nopermissions' => 1
-			);
-			$db_maps = self::get($options);
-			foreach($db_maps as $dbmnum => $db_map){
-				self::exception(ZBX_API_ERROR_PARAMETERS, S_MAP.' [ '.$db_map['name'].' ] '.S_ALREADY_EXISTS_SMALL);
-			}
-//--
-
-			foreach($maps as $mnum => $map){
-				$map_db_fields = array(
-					'name' => null,
-				);
-				if(!check_db_fields($map_db_fields, $map)){
-					self::exception(ZBX_API_ERROR_PARAMETERS, 'Wrong fields for map');
-				}
-
-				if(self::exists(array('name' => $map['name']))){
-					self::exception(ZBX_API_ERROR_PARAMETERS,'Map [ '.$map['name'].' ] already exists.');
-				}
-
-				if (!isset($map['urls'])){
-					$map['urls'] = array();
-				}
-				$urlNames = zbx_toHash($map['urls'], 'name');
-				foreach($map['urls'] as $unum => $url){
-					if($url['name'] === '' || $url['url'] === '')
-						self::exception(ZBX_API_ERROR_PARAMETERS, _('Link should have both "name" and "url" fields.'));
-
-					if(!isset($urlNames[$url['name']]))
-						self::exception(ZBX_API_ERROR_PARAMETERS, _('Link name should be unique.'));
->>>>>>> a92bd290
 
 			$sysmapids = DB::insert('sysmaps', $maps);
 
