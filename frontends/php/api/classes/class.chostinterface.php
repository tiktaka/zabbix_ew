<?php
/*
** Zabbix
** Copyright (C) 2000-2011 Zabbix SIA
**
** This program is free software; you can redistribute it and/or modify
** it under the terms of the GNU General Public License as published by
** the Free Software Foundation; either version 2 of the License, or
** (at your option) any later version.
**
** This program is distributed in the hope that it will be useful,
** but WITHOUT ANY WARRANTY; without even the implied warranty of
** MERCHANTABILITY or FITNESS FOR A PARTICULAR PURPOSE.  See the
** GNU General Public License for more details.
**
** You should have received a copy of the GNU General Public License
** along with this program; if not, write to the Free Software
** Foundation, Inc., 51 Franklin Street, Fifth Floor, Boston, MA  02110-1301, USA.
**/
?>
<?php
/**
 * @package API
 */

/**
 * Class containing methods for operations with host iterfaces.
 */
class CHostInterface extends CZBXAPI {

	protected $tableName = 'interface';
	protected $alias = 'hi';

	/**
	 * Get Interface Interface data
	 *
	 * @param array   $options
	 * @param array   $options['nodeids']     Node IDs
	 * @param array   $options['hostids']     Interface IDs
	 * @param boolean $options['editable']    only with read-write permission. Ignored for SuperAdmins
	 * @param boolean $options['selectHosts'] select Interface hosts
	 * @param boolean $options['selectItems'] select Items
	 * @param int	  $options['count']       count Interfaces, returned column name is rowscount
	 * @param string  $options['pattern']     search hosts by pattern in Interface name
	 * @param int	  $options['limit']       limit selection
	 * @param string  $options['sortfield']   field to sort by
	 * @param string  $options['sortorder']   sort order
	 *
	 * @return array|boolean Interface data as array or false if error
	 */
	public function get(array $options=array()) {
		$result = array();
		$nodeCheck = false;
		$user_type = self::$userData['type'];
		$userid = self::$userData['userid'];

		// allowed columns for sorting
		$sort_columns = array('interfaceid', 'dns', 'ip');

		// allowed output options for [ select_* ] params
		$subselects_allowed_outputs = array(API_OUTPUT_REFER, API_OUTPUT_EXTEND, API_OUTPUT_CUSTOM);

		$sql_parts = array(
			'select'	=> array('interface' => 'hi.interfaceid'),
			'from'		=> array('interface' => 'interface hi'),
			'where'		=> array(),
			'group'		=> array(),
			'order'		=> array(),
			'limit'		=> null
		);

		$def_options = array(
			'nodeids'					=> null,
			'groupids'					=> null,
			'hostids'					=> null,
			'interfaceids'				=> null,
			'itemids'					=> null,
			'triggerids'				=> null,
			'editable'					=> null,
			'nopermissions'				=> null,
			// filter
			'filter'					=> null,
			'search'					=> null,
			'searchByAny'				=> null,
			'startSearch'				=> null,
			'excludeSearch'				=> null,
			'searchWildcardsEnabled'	=> null,
			// output
			'output'					=> API_OUTPUT_REFER,
			'selectHosts'				=> null,
			'selectItems'				=> null,
			'countOutput'				=> null,
			'groupCount'				=> null,
			'preservekeys'				=> null,
			'sortfield'					=> '',
			'sortorder'					=> '',
			'limit'						=> null,
			'limitSelects'				=> null
		);
		$options = zbx_array_merge($def_options, $options);

		if (is_array($options['output'])) {
			unset($sql_parts['select']['interface']);

			$dbTable = DB::getSchema('interface');
			$sql_parts['select']['interfaceid'] = 'hi.interfaceid';
			foreach ($options['output'] as $field) {
				if (isset($dbTable['fields'][$field])) {
					$sql_parts['select'][$field] = 'hi.'.$field;
				}
			}
			$options['output'] = API_OUTPUT_CUSTOM;
		}

// editable + PERMISSION CHECK
		if((USER_TYPE_SUPER_ADMIN == $user_type) || $options['nopermissions']){
		}
		else{
			$permission = $options['editable'] ? PERM_READ_WRITE : PERM_READ_ONLY;

			$permission = $options['editable']?PERM_READ_WRITE:PERM_READ_ONLY;

			$sql_parts['from']['hosts_groups'] = 'hosts_groups hg';
			$sql_parts['from']['rights'] = 'rights r';
			$sql_parts['from']['users_groups'] = 'users_groups ug';
			$sql_parts['where'][] = 'hg.hostid=hi.hostid';
			$sql_parts['where'][] = 'r.id=hg.groupid ';
			$sql_parts['where'][] = 'r.groupid=ug.usrgrpid';
			$sql_parts['where'][] = 'ug.userid='.$userid;
			$sql_parts['where'][] = 'r.permission>='.$permission;
			$sql_parts['where'][] = 'NOT EXISTS( '.
								' SELECT hgg.groupid '.
								' FROM hosts_groups hgg, rights rr, users_groups gg '.
								' WHERE hgg.hostid=hg.hostid '.
									' AND rr.id=hgg.groupid '.
									' AND rr.groupid=gg.usrgrpid '.
									' AND gg.userid='.$userid.
									' AND rr.permission<'.$permission.')';
		}

// nodeids
		$nodeids = !is_null($options['nodeids']) ? $options['nodeids'] : get_current_nodeid();

// interfaceids
		if(!is_null($options['interfaceids'])){
			zbx_value2array($options['interfaceids']);
			$sql_parts['where']['interfaceid'] = DBcondition('hi.interfaceid', $options['interfaceids']);

			if(!$nodeCheck){
				$nodeCheck = true;
				$sql_parts['where'][] = DBin_node('hi.interfaceid', $nodeids);
			}
		}

// hostids
		if(!is_null($options['hostids'])){
			zbx_value2array($options['hostids']);
			$sql_parts['select']['hostid'] = 'hi.hostid';
			$sql_parts['where']['hostid'] = DBcondition('hi.hostid', $options['hostids']);

			if(!$nodeCheck){
				$nodeCheck = true;
				$sql_parts['where'][] = DBin_node('hi.hostid', $nodeids);
			}
		}

// itemids
		if(!is_null($options['itemids'])){
			zbx_value2array($options['itemids']);
			if($options['output'] != API_OUTPUT_SHORTEN){
				$sql_parts['select']['itemid'] = 'i.itemid';
			}

			$sql_parts['from']['items'] = 'items i';
			$sql_parts['where'][] = DBcondition('i.itemid', $options['itemids']);
			$sql_parts['where']['hi'] = 'hi.hostid=i.hostid';

			if(!$nodeCheck){
				$nodeCheck = true;
				$sql_parts['where'][] = DBin_node('i.itemid', $nodeids);
			}
		}

// triggerids
		if(!is_null($options['triggerids'])){
			zbx_value2array($options['triggerids']);
			if($options['output'] != API_OUTPUT_SHORTEN){
				$sql_parts['select']['triggerid'] = 'f.triggerid';
			}

			$sql_parts['from']['functions'] = 'functions f';
			$sql_parts['from']['items'] = 'items i';
			$sql_parts['where'][] = DBcondition('f.triggerid', $options['triggerids']);
			$sql_parts['where']['hi'] = 'hi.hostid=i.hostid';
			$sql_parts['where']['fi'] = 'f.itemid=i.itemid';

			if(!$nodeCheck){
				$nodeCheck = true;
				$sql_parts['where'][] = DBin_node('f.triggerid', $nodeids);
			}
		}

// node check !!!!!
// should last, after all ****IDS checks
		if(!$nodeCheck){
			$nodeCheck = true;
			$sql_parts['where'][] = DBin_node('hi.interfaceid', $nodeids);
		}

// output
		if($options['output'] == API_OUTPUT_EXTEND){
			$sql_parts['select']['interface'] = 'hi.*';
		}

// countOutput
		if(!is_null($options['countOutput'])){
			$options['sortfield'] = '';
			$sql_parts['select'] = array('count(DISTINCT hi.interfaceid) as rowscount');

//groupCount
			if(!is_null($options['groupCount'])){
				foreach($sql_parts['group'] as $key => $fields){
					$sql_parts['select'][$key] = $fields;
				}
			}
		}

// search
		if(is_array($options['search'])){
			zbx_db_search('interface hi', $options, $sql_parts);
		}

// filter
		if(is_array($options['filter'])){
			zbx_db_filter('interface hi', $options, $sql_parts);
		}

		// sorting
		zbx_db_sorting($sql_parts, $options, $sort_columns, 'hi');

// limit
		if(zbx_ctype_digit($options['limit']) && $options['limit']){
			$sql_parts['limit'] = $options['limit'];
		}
//-------


		$interfaceids = array();

		$sql_parts['select'] = array_unique($sql_parts['select']);
		$sql_parts['from'] = array_unique($sql_parts['from']);
		$sql_parts['where'] = array_unique($sql_parts['where']);
		$sql_parts['group'] = array_unique($sql_parts['group']);
		$sql_parts['order'] = array_unique($sql_parts['order']);

		$sql_select = '';
		$sql_from = '';
		$sql_where = '';
		$sql_group = '';
		$sql_order = '';
		if(!empty($sql_parts['select']))	$sql_select.= implode(',',$sql_parts['select']);
		if(!empty($sql_parts['from']))		$sql_from.= implode(',',$sql_parts['from']);
		if(!empty($sql_parts['where']))		$sql_where.= implode(' AND ',$sql_parts['where']);
		if(!empty($sql_parts['group']))		$sql_where.= ' GROUP BY '.implode(',',$sql_parts['group']);
		if(!empty($sql_parts['order']))		$sql_order.= ' ORDER BY '.implode(',',$sql_parts['order']);
		$sql_limit = $sql_parts['limit'];

		$sql = 'SELECT '.zbx_db_distinct($sql_parts).' '.$sql_select.
				' FROM '.$sql_from.
				' WHERE '.$sql_where.
				$sql_group.
				$sql_order;
//SDI($sql);
		$res = DBselect($sql, $sql_limit);
		while($interface = DBfetch($res)){
			if(!is_null($options['countOutput'])){
				if(!is_null($options['groupCount']))
					$result[] = $interface;
				else
					$result = $interface['rowscount'];
			}
			else{
				$interfaceids[$interface['interfaceid']] = $interface['interfaceid'];

				if($options['output'] == API_OUTPUT_SHORTEN){
					$result[$interface['interfaceid']] = array('interfaceid' => $interface['interfaceid']);
				}
				else{
					if(!isset($result[$interface['interfaceid']])) $result[$interface['interfaceid']] = array();

					if(!is_null($options['selectHosts']) && !isset($result[$interface['interfaceid']]['hosts'])){
						$result[$interface['interfaceid']]['hosts'] = array();
					}
					if(!is_null($options['selectItems']) && !isset($result[$interface['interfaceid']]['items'])){
						$result[$interface['interfaceid']]['items'] = array();
					}

// itemids
					if(isset($interface['itemid']) && is_null($options['selectItems'])){
						if(!isset($result[$interface['interfaceid']]['items']))
							$result[$interface['interfaceid']]['items'] = array();

						$result[$interface['interfaceid']]['items'][] = array('itemid' => $interface['itemid']);
						unset($interface['itemid']);
					}
//---

					$result[$interface['interfaceid']] += $interface;
				}
			}
		}

Copt::memoryPick();
		if(!is_null($options['countOutput'])){
			return $result;
		}

// Adding Objects
// Adding Hosts
		if(!is_null($options['selectHosts'])){
			$obj_params = array(
				'nodeids' => $nodeids,
				'interfaceids' => $interfaceids,
				'preservekeys' => 1
			);

			if(is_array($options['selectHosts']) || str_in_array($options['selectHosts'], $subselects_allowed_outputs)){
				$obj_params['output'] = $options['selectHosts'];
				$hosts = API::Host()->get($obj_params);

				if(!is_null($options['limitSelects'])) order_result($hosts, 'host');

				$count = array();
				foreach($hosts as $hostid => $host){
					unset($hosts[$hostid]['interfaces']);

					foreach($host['interfaces'] as $tnum => $interface){
						if(!is_null($options['limitSelects'])){
							if(!isset($count[$interface['interfaceid']])) $count[$interface['interfaceid']] = 0;
							$count[$interface['interfaceid']]++;

							if($count[$interface['interfaceid']] > $options['limitSelects']) continue;
						}

						$result[$interface['interfaceid']]['hosts'][] = &$hosts[$hostid];
					}
				}
			}
			else if(API_OUTPUT_COUNT == $options['selectHosts']){
				$obj_params['countOutput'] = 1;
				$obj_params['groupCount'] = 1;

				$hosts = API::Host()->get($obj_params);
				$hosts = zbx_toHash($hosts, 'hostid');
				foreach($result as $templateid => $template){
					if(isset($hosts[$templateid]))
						$result[$templateid]['hosts'] = $hosts[$templateid]['rowscount'];
					else
						$result[$templateid]['hosts'] = 0;
				}
			}
		}

// Adding Items
		if(!is_null($options['selectItems'])){
			$obj_params = array(
				'nodeids' => $nodeids,
				'interfaceids' => $interfaceids,
				'filter' => array('flags' => array(ZBX_FLAG_DISCOVERY, ZBX_FLAG_DISCOVERY_NORMAL, ZBX_FLAG_DISCOVERY_CREATED)),
				'nopermissions' => 1,
				'preservekeys' => 1
			);
			if(is_array($options['selectItems']) || str_in_array($options['selectItems'], $subselects_allowed_outputs)){
				$obj_params['output'] = $options['selectItems'];
				$items = API::Item()->get($obj_params);

				if(!is_null($options['limitSelects'])) order_result($items, 'name');

				$count = array();
				foreach($items as $itemid => $item){
					if(!is_null($options['limitSelects'])){
						if(!isset($count[$item['interfaceid']])) $count[$item['interfaceid']] = 0;
						$count[$item['interfaceid']]++;

						if($count[$item['interfaceid']] > $options['limitSelects']) continue;
					}

					$result[$item['interfaceid']]['items'][] = &$items[$itemid];
				}
			}
			else if(API_OUTPUT_COUNT == $options['selectItems']){
				$obj_params['countOutput'] = 1;
				$obj_params['groupCount'] = 1;

				$items = API::Item()->get($obj_params);
				$items = zbx_toHash($items, 'interfaceid');
				foreach($result as $interfaceid => $interface){
					if(isset($items[$interfaceid]))
						$result[$interfaceid]['items'] = $items[$interfaceid]['rowscount'];
					else
						$result[$interfaceid]['items'] = 0;
				}
			}
		}


// removing keys (hash -> array)
		if(is_null($options['preservekeys'])){
			$result = zbx_cleanHashes($result);
		}

	return $result;
	}

	/**
	 * @param array $object
	 *
	 * @return bool
	 */
	public function exists(array $object) {
		$keyFields = array(
			'interfaceid',
			'hostid',
			'ip',
			'dns'
		);

		$options = array(
			'filter' => zbx_array_mintersect($keyFields, $object),
			'output' => API_OUTPUT_SHORTEN,
			'nopermissions' => 1,
			'limit' => 1
		);

		if (isset($object['node'])) {
			$options['nodeids'] = getNodeIdByNodeName($object['node']);
		}
		elseif (isset($object['nodeids'])) {
			$options['nodeids'] = $object['nodeids'];
		}

		$objs = $this->get($options);

		return !empty($objs);
	}

	/**
	 * @param array  $interfaces
	 * @param string $method
	 */
	public function checkInput(array &$interfaces, $method) {
		$update = ($method == 'update');

		// permissions
		if ($update) {
			$interfaceDBfields = array('interfaceid' => null);
			$dbInterfaces = $this->get(array(
				'output' => API_OUTPUT_EXTEND,
				'interfaceids' => zbx_objectValues($interfaces, 'interfaceid'),
				'editable' => true,
				'preservekeys' => true
			));
		}
		else {
			$interfaceDBfields = array(
				'hostid' => null,
				'ip' => null,
				'dns' => null,
				'useip' => null,
				'port' => null,
				'main' => null
			);
			$dbHosts = API::Host()->get(array(
				'output' => API_OUTPUT_SHORTEN,
				'hostids' => zbx_objectValues($interfaces, 'hostid'),
				'editable' => true,
				'preservekeys' => true
			));

			$dbProxies = API::Proxy()->get(array(
				'output' => API_OUTPUT_SHORTEN,
				'proxyids' => zbx_objectValues($interfaces, 'hostid'),
				'editable' => true,
				'preservekeys' => true
			));
		}

<<<<<<< HEAD
		foreach($interfaces as $inum => &$interface){
			$interface = $this->clearValues($interface);

			if(!check_db_fields($interfaceDBfields, $interface)){
=======
		foreach ($interfaces as &$interface) {
			if (!check_db_fields($interfaceDBfields, $interface)) {
>>>>>>> 528eb6ae
				self::exception(ZBX_API_ERROR_PARAMETERS, S_INCORRECT_ARGUMENTS_PASSED_TO_FUNCTION);
			}

			if ($update) {
				if (!isset($dbInterfaces[$interface['interfaceid']])) {
					self::exception(ZBX_API_ERROR_PARAMETERS, S_NO_PERMISSIONS);
				}

				$dbInterface = $dbInterfaces[$interface['interfaceid']];
				if (isset($interface['hostid']) && (bccomp($dbInterface['hostid'], $interface['hostid']) != 0)) {
					self::exception(ZBX_API_ERROR_PARAMETERS, _s('Cannot switch host for interface'));
				}

				$interface['hostid'] = $dbInterface['hostid'];

				// we check all fields on "updated" interface
				$updInterface = $interface;
				$interface = zbx_array_merge($dbInterface, $interface);
				//--
			}
			else {
				if (!isset($dbHosts[$interface['hostid']]) && !isset($dbProxies[$interface['hostid']])) {
					self::exception(ZBX_API_ERROR_PARAMETERS, S_NO_PERMISSIONS);
				}

				if (isset($dbProxies[$interface['hostid']])) {
					$interface['type'] = INTERFACE_TYPE_UNKNOWN;
				}
				elseif (!isset($interface['type'])) {
					self::exception(ZBX_API_ERROR_PARAMETERS, _('Incorrect arguments passed to method.'));
				}
			}

			if (zbx_empty($interface['ip']) && zbx_empty($interface['dns'])) {
				self::exception(ZBX_API_ERROR_PARAMETERS, _('IP and DNS cannot be empty for host interface.'));
			}

			if (($interface['useip'] == INTERFACE_USE_IP) && zbx_empty($interface['ip'])) {
				self::exception(ZBX_API_ERROR_PARAMETERS, _s('Interface with DNS " %1$s " cannot have empty IP address.', $interface['dns']));
			}

			if (($interface['useip'] == INTERFACE_USE_DNS) && zbx_empty($interface['dns'])) {
				$dbHosts = API::Host()->get(array(
					'output' => array('host'),
					'hostids' => $interface['hostid'],
					'nopermissions' => true,
					'preservekeys' => true
				));
				self::exception(ZBX_API_ERROR_PARAMETERS, _s('Interface with IP "%1$s" cannot have empty DNS name while having "Use DNS" property on host "%2$s".', $interface['ip'], $dbHosts[$interface['hostid']]['host']));
			}

			if (isset($interface['dns']) && !preg_match('/^'.ZBX_PREG_DNS_FORMAT.'$/', $interface['dns'])) {
				self::exception(ZBX_API_ERROR_PARAMETERS, _s('Incorrect interface DNS parameter "%s" provided.', $interface['dns']));
			}

			if (isset($interface['ip']) && !zbx_empty($interface['ip'])) {
				if (!validate_ip($interface['ip'], $arr)
						&& !preg_match('/^'.ZBX_PREG_MACRO_NAME_FORMAT.'$/i', $interface['ip'])
						&& !preg_match('/^'.ZBX_PREG_EXPRESSION_USER_MACROS.'$/i', $interface['ip'])
				) {
					self::exception(ZBX_API_ERROR_PARAMETERS, _s('Incorrect interface IP parameter "%s" provided.', $interface['ip']));
				}
			}

			if (!isset($interface['port'])) {
				self::exception(ZBX_API_ERROR_PARAMETERS, _('Port cannot be empty for host interface.'));
			}
			elseif (!validatePortNumberOrMacro($interface['port'])) {
				self::exception(ZBX_API_ERROR_PARAMETERS, _s('Incorrect interface port "%s" provided', $interface['port']));
			}

			if ($update) {
				$interface = $updInterface;
			}
		}
		unset($interface);
	}

	/**
	 * Add interfaces.
	 *
	 * @param array $interfaces multidimensional array with Interfaces data
	 *
	 * @return array
	 */
	public function create(array $interfaces) {
		$interfaces = zbx_toArray($interfaces);

		$this->checkInput($interfaces, __FUNCTION__);
		$this->checkMainInterfacesOnCreate($interfaces);

		$interfaceids = DB::insert('interface', $interfaces);

		return array('interfaceids' => $interfaceids);
	}

	/**
	 * Update interfaces.
	 *
	 * @param array $interfaces multidimensional array with Interfaces data
	 *
	 * @return array
	 */
	public function update(array $interfaces) {
		$interfaces = zbx_toArray($interfaces);

		$this->checkInput($interfaces, __FUNCTION__);
		$this->checkMainInterfacesOnUpdate($interfaces);

		$data = array();
		foreach ($interfaces as $interface) {
			$data[] = array(
				'values' => $interface,
				'where' => array('interfaceid' => $interface['interfaceid'])
			);
		}
		DB::update('interface', $data);

		return array('interfaceids' => zbx_objectValues($interfaces, 'interfaceid'));
	}

<<<<<<< HEAD
	protected function clearValues(array $interface) {
		if (isset($interface['port']) && $interface['port'] != '') {
			$interface['port'] = ltrim($interface['port'], '0');
			if ($interface['port'] == '') {
				$interface['port'] = 0;
			}
		}

		return $interface;
	}

	protected function setMainInterfaces($interfaces){
		$interfaces = zbx_toHash($interfaces, 'hostid');
		$hostids = array_keys($interfaces);
=======
	/**
	 * Delete interfaces.
	 * Interface cannot be deleted if it's main interface and exists other interface of same type on same host.
	 * Interface cannot be deleted if it is used in items.
	 *
	 * @param array $interfaceIds
	 *
	 * @return array
	 */
	public function delete(array $interfaceIds) {
		if (empty($interfaceIds)) {
			self::exception(ZBX_API_ERROR_PARAMETERS, _('Empty input parameter.'));
		}
>>>>>>> 528eb6ae

		$dbInterfaces = $this->get(array(
			'output' => API_OUTPUT_EXTEND,
			'interfaceids' => $interfaceIds,
			'editable' => true,
			'preservekeys' => true
		));
		foreach ($interfaceIds as $interfaceId) {
			if (!isset($dbInterfaces[$interfaceId])) {
				self::exception(ZBX_API_ERROR_PARAMETERS, S_NO_PERMISSIONS);
			}
		}

		$this->checkMainInterfacesOnDelete($interfaceIds);

		DB::delete('interface', array('interfaceid' => $interfaceIds));

		return array('interfaceids' => $interfaceIds);
	}

	public function massAdd(array $data) {
		$interfaces = zbx_toArray($data['interfaces']);
		$hosts = zbx_toArray($data['hosts']);

		$insertData = array();
		foreach ($interfaces as $interface) {
			foreach ($hosts as $host) {
				$newInterface = $interface;
				$newInterface['hostid'] = $host['hostid'];

				$insertData[] = $newInterface;
			}
		}

		$interfaceids = $this->create($insertData);

		return array('interfaceids' => $interfaceids);
	}

	/**
	 * Remove Hosts from Hostinterfaces
	 *
	 * @param array $data
	 * @param array $data['interfaceids']
	 * @param array $data['hostids']
	 * @param array $data['templateids']
	 *
	 * @return boolean
	 */
	public function massRemove(array $data) {
		$interfaces = zbx_toArray($data['interfaces']);
		$interfaceids = zbx_objectValues($interfaces, 'interfaceid');

		$hostids = zbx_toArray($data['hostids']);

		$this->checkInput($interfaces, __FUNCTION__);

		foreach ($interfaces as $inum => $interface) {
			DB::delete('interface', array(
				'hostid' => $hostids,
				'ip' => $interface['ip'],
				'dns' => $interface['dns'],
				'port' => $interface['port']
			));
		}

		return array('interfaceids' => $interfaceids);
	}

	/**
	 * Replace existing host interfaces with input interfaces.
	 *
	 * @param $hosts
	 */
	public function replaceHostInterfaces(array $host) {
		if (isset($host['interfaces']) && !is_null($host['interfaces'])) {
			$this->checkHostInterfaces($host['interfaces'], $host['hostid']);

			$interfacesToDelete = API::HostInterface()->get(array(
				'hostids' => $host['hostid'],
				'output' => API_OUTPUT_EXTEND,
				'preservekeys' => true,
				'nopermissions' => true
			));

			$interfacesToAdd = array();
			$interfacesToUpdate = array();
			foreach ($host['interfaces'] as $interface) {
				$interface['hostid'] = $host['hostid'];

				if (!isset($interface['interfaceid'])) {
					$interfacesToAdd[] = $interface;
				}
				elseif (isset($interfacesToDelete[$interface['interfaceid']])) {
					$interfacesToUpdate[] = $interface;
					unset($interfacesToDelete[$interface['interfaceid']]);
				}
			}

			if (!empty($interfacesToUpdate)) {
				API::HostInterface()->checkInput($interfacesToUpdate, 'update');
				$data = array();
				foreach ($interfacesToUpdate as $interface) {
					$data[] = array(
						'values' => $interface,
						'where' => array('interfaceid' => $interface['interfaceid'])
					);
				}
				DB::update('interface', $data);
			}

			if (!empty($interfacesToAdd)) {
				$this->checkInput($interfacesToAdd, 'create');
				DB::insert('interface', $interfacesToAdd);
			}

			if (!empty($interfacesToDelete)) {
				DB::delete('interface', array('interfaceid' => zbx_objectValues($interfacesToDelete, 'interfaceid')));
			}
		}
	}

	private function checkHostInterfaces(array $interfaces, $hostid) {
		$interfacesWithMissingData = array();
		foreach ($interfaces as $interface) {
			if(!isset($interface['type'], $interface['main'])) {
				$interfacesWithMissingData[] = $interface['interfaceid'];
			}
		}

		if ($interfacesWithMissingData) {
			$dbInterfaces = API::HostInterface()->get(array(
				'interfaceids' => $interfacesWithMissingData,
				'output' => array('main', 'type'),
				'preservekeys' => true,
				'nopermissions' => true
			));
		}

		foreach ($interfaces as $id => $interface) {
			if (isset($interface['interfaceid']) && isset($dbInterfaces[$interface['interfaceid']])) {
				$interfaces[$id] = array_merge($interface, $dbInterfaces[$interface['interfaceid']]);
			}
			$interfaces[$id]['hostid'] = $hostid;
		}

		$this->checkMainInterfaces($interfaces);
	}

	private function checkMainInterfacesOnCreate(array $interfaces) {
		$hostIds = array();
		foreach ($interfaces as $interface) {
			$hostIds[$interface['hostid']] = $interface['hostid'];
		}

		$dbInterfaces = API::HostInterface()->get(array(
			'hostids' => $hostIds,
			'output' => array('hostid', 'main', 'type'),
			'preservekeys' => true,
			'nopermissions' => true
		));
		$interfaces = array_merge($dbInterfaces, $interfaces);

		$this->checkMainInterfaces($interfaces);
	}

	private function checkMainInterfacesOnUpdate(array $interfaces) {
		$interfaceIdsWithoutHostIds = array();
		// gather all hostids where interfaces should be checked
		foreach ($interfaces as $interface) {
			if (isset($interface ['type']) || isset($interface['main'])) {
				if (isset($interface['hostid'])) {
					$hostIds[$interface['hostid']] = $interface['hostid'];
				}
				else {
					$interfaceIdsWithoutHostIds[] = $interface['interfaceid'];
				}
			}
		}

		// gathrer missing host ids
		$hostIds = array();
		if ($interfaceIdsWithoutHostIds) {
			$dbResult = DBselect('SELECT DISTINCT i.hostid FROM interface i WHERE '.DBcondition('i.interfaceid', $interfaceIdsWithoutHostIds));
			while ($hostData = DBfetch($dbResult)) {
				$hostIds[$hostData['hostid']] = $hostData['hostid'];
			}
		}

		$dbInterfaces = API::HostInterface()->get(array(
			'hostids' => $hostIds,
			'output' => array('hostid', 'main', 'type'),
			'preservekeys' => true,
			'nopermissions' => true
		));

		// update interfaces from DB with data that will be updated.
		foreach ($interfaces as $interface) {
			if (isset($dbInterfaces[$interface['interfaceid']])) {
				$dbInterfaces[$interface['interfaceid']] = array_merge(
					$dbInterfaces[$interface['interfaceid']],
					$interfaces[$interface['interfaceid']]
				);
			}
		}

		$this->checkMainInterfaces($dbInterfaces);
	}

	private function checkMainInterfacesOnDelete(array $interfaceids) {
		$this->checkIfInterfaceHasItems($interfaceids);

		$hostIds = array();
		$dbResult = DBselect('SELECT DISTINCT i.hostid FROM interface i WHERE '.DBcondition('i.interfaceid', $interfaceids));
		while ($hostData = DBfetch($dbResult)) {
			$hostIds[$hostData['hostid']] = $hostData['hostid'];
		}

		$dbInterfaces = API::HostInterface()->get(array(
			'hostids' => $hostIds,
			'output' => array('hostid', 'main', 'type'),
			'preservekeys' => true,
			'nopermissions' => true
		));

		foreach ($interfaceids as $interfaceid) {
			unset($dbInterfaces[$interfaceid]);
		}

		$this->checkMainInterfaces($dbInterfaces);
	}

	/**
	 * Check if main interfaces are correctly set for every interface type.
	 * Each host must either have only one main interface for each interface type, or have no interface of that type at all.
	 *
	 * @param array $interfaces
	 */
	private function checkMainInterfaces(array $interfaces) {
		$interfaceTypes = array();
		foreach ($interfaces as $interface) {
			if (!isset($interfaceTypes[$interface['hostid']])) {
				$interfaceTypes[$interface['hostid']] = array();
			}

			if (!isset($interfaceTypes[$interface['hostid']][$interface['type']])) {
				$interfaceTypes[$interface['hostid']][$interface['type']] = array('main' => 0, 'all' => 0);
			}

			if ($interface['main'] == INTERFACE_PRIMARY) {
				$interfaceTypes[$interface['hostid']][$interface['type']]['main']++;
			}
			else {
				$interfaceTypes[$interface['hostid']][$interface['type']]['all']++;
			}
		}

		foreach ($interfaceTypes as $interfaceHostId => $interfaceType) {
			foreach ($interfaceType as $type => $counters) {
				if ($counters['all'] && !$counters['main']) {
					$host = API::Host()->get(array(
						'hostids' => $interfaceHostId,
						'output' => array('name'),
						'preservekeys' => true,
						'nopermissions' => true
					));
					$host = reset($host);

					self::exception(ZBX_API_ERROR_PARAMETERS,
						_s('No default interface for "%1$s" type on host "%2$s".', hostInterfaceTypeNumToName($type), $host['name']));
				}

				if ($counters['main'] > 1) {
					self::exception(ZBX_API_ERROR_PARAMETERS, _('Host cannot have more than one default interface of the same type.'));
				}
			}
		}
	}

	private function checkIfInterfaceHasItems(array $interfaceIds) {
		$items = API::Item()->get(array(
			'output' => array('key_'),
			'selectHosts' => array('host'),
			'interfaceids' => $interfaceIds,
			'filter' => array('flags' => array(ZBX_FLAG_DISCOVERY_NORMAL, ZBX_FLAG_DISCOVERY_CREATED)),
			'preservekeys' => true,
			'nopermissions' => true,
			'limit' => 1
		));

		foreach ($items as $item) {
			$host = reset($item['hosts']);
			self::exception(ZBX_API_ERROR_PARAMETERS, _s('Interface is linked to item "%1$s:%2$s"', $host['host'], $item['key_']));
		}
	}
}

?><|MERGE_RESOLUTION|>--- conflicted
+++ resolved
@@ -485,15 +485,8 @@
 			));
 		}
 
-<<<<<<< HEAD
-		foreach($interfaces as $inum => &$interface){
-			$interface = $this->clearValues($interface);
-
-			if(!check_db_fields($interfaceDBfields, $interface)){
-=======
 		foreach ($interfaces as &$interface) {
 			if (!check_db_fields($interfaceDBfields, $interface)) {
->>>>>>> 528eb6ae
 				self::exception(ZBX_API_ERROR_PARAMETERS, S_INCORRECT_ARGUMENTS_PASSED_TO_FUNCTION);
 			}
 
@@ -615,7 +608,6 @@
 		return array('interfaceids' => zbx_objectValues($interfaces, 'interfaceid'));
 	}
 
-<<<<<<< HEAD
 	protected function clearValues(array $interface) {
 		if (isset($interface['port']) && $interface['port'] != '') {
 			$interface['port'] = ltrim($interface['port'], '0');
@@ -627,10 +619,6 @@
 		return $interface;
 	}
 
-	protected function setMainInterfaces($interfaces){
-		$interfaces = zbx_toHash($interfaces, 'hostid');
-		$hostids = array_keys($interfaces);
-=======
 	/**
 	 * Delete interfaces.
 	 * Interface cannot be deleted if it's main interface and exists other interface of same type on same host.
@@ -644,7 +632,6 @@
 		if (empty($interfaceIds)) {
 			self::exception(ZBX_API_ERROR_PARAMETERS, _('Empty input parameter.'));
 		}
->>>>>>> 528eb6ae
 
 		$dbInterfaces = $this->get(array(
 			'output' => API_OUTPUT_EXTEND,
