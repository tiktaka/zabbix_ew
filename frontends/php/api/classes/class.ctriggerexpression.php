--- conflicted
+++ resolved
@@ -147,18 +147,7 @@
 	// <number> = <integer> | <integer><suffix>| <integer>.<integer> | <integer>.<integer><suffix>
 	// <suffix> = [KMGTsmhdw]
 	public function checkSimpleExpression(&$expression) {
-<<<<<<< HEAD
-		$expression = preg_replace("/(\d+(\.\d+)?[KMGTsmhdw]?)/u", '{constant}', $expression);
-=======
-// <expression> = <expression> [=#<>|&+-/*] <expression>
-// <expression> = (<expression>)
-// <expression> =  - <space>(0,N) <constant> | <constant>
-// <constant> = <number> | function | macro | user macro
-// <number> = <integer> | <integer><suffix>| <integer>.<integer> | <integer>.<integer><suffix>
-// <suffix> = [KMGTsmhdw]
-
 		$expression = preg_replace("/(\d+(\.\d+)?[YZEPKMGTsmhdw]?)/u", '{constant}', $expression);
->>>>>>> 3fd09f64
 		$simpleExpr = str_replace(' ', '', $expression);
 
 		// constant => expression
