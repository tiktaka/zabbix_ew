<?php
/*
** Zabbix
** Copyright (C) 2000-2011 Zabbix SIA
**
** This program is free software; you can redistribute it and/or modify
** it under the terms of the GNU General Public License as published by
** the Free Software Foundation; either version 2 of the License, or
** (at your option) any later version.
**
** This program is distributed in the hope that it will be useful,
** but WITHOUT ANY WARRANTY; without even the implied warranty of
** MERCHANTABILITY or FITNESS FOR A PARTICULAR PURPOSE.  See the
** GNU General Public License for more details.
**
** You should have received a copy of the GNU General Public License
** along with this program; if not, write to the Free Software
** Foundation, Inc., 51 Franklin Street, Fifth Floor, Boston, MA  02110-1301, USA.
**/

/**
 * API application class.
 */
class CApplication extends CZBXAPI {

	protected $tableName = 'applications';

	protected $tableAlias = 'a';

	/**
	* Get Applications data
	*
	* @param array $options
	* @param array $options['itemids']
	* @param array $options['hostids']
	* @param array $options['groupids']
	* @param array $options['triggerids']
	* @param array $options['applicationids']
	* @param boolean $options['status']
	* @param boolean $options['editable']
	* @param boolean $options['count']
	* @param string $options['pattern']
	* @param int $options['limit']
	* @param string $options['order']
	* @return array|int item data as array or false if error
	*/
	public function get($options = array()) {
		$result = array();
		$userType = self::$userData['type'];
		$userid = self::$userData['userid'];
		$sortColumns = array('applicationid', 'name');

		$sqlParts = array(
			'select'	=> array('apps' => 'a.applicationid'),
			'from'		=> array('applications' => 'applications a'),
			'where'		=> array(),
			'group'		=> array(),
			'order'		=> array(),
			'limit'		=> null
		);

		$defOptions = array(
			'nodeids'					=> null,
			'groupids'					=> null,
			'templateids'				=> null,
			'hostids'					=> null,
			'itemids'					=> null,
			'applicationids'			=> null,
			'templated'					=> null,
			'editable'					=> null,
			'inherited' 				=> null,
			'nopermissions'				=> null,
			// filter
			'filter'					=> null,
			'search'					=> null,
			'searchByAny'				=> null,
			'startSearch'				=> null,
			'exludeSearch'				=> null,
			'searchWildcardsEnabled'	=> null,
			// output
			'output'					=> API_OUTPUT_REFER,
			'expandData'				=> null,
			'selectHosts'				=> null,
			'selectItems'				=> null,
			'countOutput'				=> null,
			'groupCount'				=> null,
			'preservekeys'				=> null,
			'sortfield'					=> '',
			'sortorder'					=> '',
			'limit'						=> null
		);
		$options = zbx_array_merge($defOptions, $options);

		// editable + PERMISSION CHECK
		if (USER_TYPE_SUPER_ADMIN == $userType || $options['nopermissions']) {
		}
		else {
			$permission = $options['editable'] ? PERM_READ_WRITE : PERM_READ;

			$sqlParts['from']['hosts_groups'] = 'hosts_groups hg';
			$sqlParts['from']['rights'] = 'rights r';
			$sqlParts['from']['users_groups'] = 'users_groups ug';
			$sqlParts['where'][] = 'hg.hostid=a.hostid';
			$sqlParts['where'][] = 'r.id=hg.groupid ';
			$sqlParts['where'][] = 'r.groupid=ug.usrgrpid';
			$sqlParts['where'][] = 'ug.userid='.$userid;
			$sqlParts['where'][] = 'r.permission>='.$permission;
			$sqlParts['where'][] = 'NOT EXISTS('.
								' SELECT hgg.groupid'.
								' FROM hosts_groups hgg,rights rr,users_groups gg'.
								' WHERE hgg.hostid=hg.hostid'.
									' AND rr.id=hgg.groupid'.
									' AND rr.groupid=gg.usrgrpid'.
									' AND gg.userid='.$userid.
									' AND rr.permission='.PERM_DENY.')';
		}

		// groupids
		if (!is_null($options['groupids'])) {
			zbx_value2array($options['groupids']);

			$sqlParts['select']['groupid'] = 'hg.groupid';
			$sqlParts['from']['hosts_groups'] = 'hosts_groups hg';
			$sqlParts['where']['ahg'] = 'a.hostid=hg.hostid';
			$sqlParts['where'][] = DBcondition('hg.groupid', $options['groupids']);

			if (!is_null($options['groupCount'])) {
				$sqlParts['group']['hg'] = 'hg.groupid';
			}
		}

		// templateids
		if (!is_null($options['templateids'])) {
			zbx_value2array($options['templateids']);

			if (!is_null($options['hostids'])) {
				zbx_value2array($options['hostids']);
				$options['hostids'] = array_merge($options['hostids'], $options['templateids']);
			}
			else {
				$options['hostids'] = $options['templateids'];
			}
		}

		// hostids
		if (!is_null($options['hostids'])) {
			zbx_value2array($options['hostids']);

			$sqlParts['select']['hostid'] = 'a.hostid';
			$sqlParts['where']['hostid'] = DBcondition('a.hostid', $options['hostids']);

			if (!is_null($options['groupCount'])) {
				$sqlParts['group']['hostid'] = 'a.hostid';
			}
		}

		// itemids
		if (!is_null($options['itemids'])) {
			zbx_value2array($options['itemids']);

			$sqlParts['select']['itemid'] = 'ia.itemid';
			$sqlParts['from']['items_applications'] = 'items_applications ia';
			$sqlParts['where'][] = DBcondition('ia.itemid', $options['itemids']);
			$sqlParts['where']['aia'] = 'a.applicationid=ia.applicationid';
		}

		// applicationids
		if (!is_null($options['applicationids'])) {
			zbx_value2array($options['applicationids']);

			$sqlParts['select']['applicationid'] = 'a.applicationid';
			$sqlParts['where'][] = DBcondition('a.applicationid', $options['applicationids']);
		}

		// templated
		if (!is_null($options['templated'])) {
			$sqlParts['from']['hosts'] = 'hosts h';
			$sqlParts['where']['ah'] = 'a.hostid=h.hostid';

			if ($options['templated']) {
				$sqlParts['where'][] = 'h.status='.HOST_STATUS_TEMPLATE;
			}
			else {
				$sqlParts['where'][] = 'h.status<>'.HOST_STATUS_TEMPLATE;
			}
		}

		// inherited
		if (!is_null($options['inherited'])) {
			if ($options['inherited']) {
				$sqlParts['where'][] = 'a.templateid IS NOT NULL';
			}
			else {
				$sqlParts['where'][] = 'a.templateid IS NULL';
			}
		}

		// search
		if (is_array($options['search'])) {
			zbx_db_search('applications a', $options, $sqlParts);
		}

		// filter
		if (is_array($options['filter'])) {
			zbx_db_filter('applications a', $options, $sqlParts);
		}

		// sorting
		zbx_db_sorting($sqlParts, $options, $sortColumns, 'a');

		// limit
		if (zbx_ctype_digit($options['limit']) && $options['limit']) {
			$sqlParts['limit'] = $options['limit'];
		}

		// output
		$sqlParts = $this->applyQueryOutputOptions($this->tableName(), $this->tableAlias(), $options, $sqlParts);
		$sqlParts = $this->applyQueryNodeOptions($this->tableName(), $this->tableAlias(), $options, $sqlParts);
		$res = DBselect($this->createSelectQueryFromParts($sqlParts), $sqlParts['limit']);
		while ($application = DBfetch($res)) {
			if (!is_null($options['countOutput'])) {
				if (!is_null($options['groupCount'])) {
					$result[] = $application;
				}
				else {
					$result = $application['rowscount'];
				}
			}
			else {
				$applicationids[$application['applicationid']] = $application['applicationid'];

				if (!isset($result[$application['applicationid']])) {
					$result[$application['applicationid']]= array();
				}

				// hostids
				if (isset($application['hostid']) && is_null($options['selectHosts'])) {
					if (!isset($result[$application['applicationid']]['hosts'])) {
						$result[$application['applicationid']]['hosts'] = array();
					}
					$result[$application['applicationid']]['hosts'][] = array('hostid' => $application['hostid']);
				}

				// itemids
				if (isset($application['itemid']) && is_null($options['selectItems'])) {
					if (!isset($result[$application['applicationid']]['items'])) {
						$result[$application['applicationid']]['items'] = array();
					}
					$result[$application['applicationid']]['items'][] = array('itemid' => $application['itemid']);
					unset($application['itemid']);
				}

				$result[$application['applicationid']] += $application;
			}
		}

		if (!is_null($options['countOutput'])) {
			return $result;
		}

		// adding objects
		// adding hosts
		if ($options['selectHosts'] !== null && $options['selectHosts'] != API_OUTPUT_COUNT) {
			$relationMap = $this->createRelationMap($result, 'applicationid', 'hostid');
			$hosts = API::Host()->get(array(
				'output' => $options['selectHosts'],
				'hostids' => $relationMap->getRelatedIds(),
				'nopermissions' => 1,
				'templated_hosts' => true,
				'preservekeys' => 1
			));
			$result = $relationMap->mapMany($result, $hosts, 'hosts');
		}

		// adding items
		if ($options['selectItems'] !== null && $options['selectItems'] != API_OUTPUT_COUNT) {
			$relationMap = $this->createRelationMap($result, 'applicationid', 'itemid', 'items_applications');
			$items = API::Item()->get(array(
				'output' => $options['selectItems'],
<<<<<<< HEAD
				'itemids' => $relationMap->getRelatedIds(),
				'filter' => array('flags' => array(ZBX_FLAG_DISCOVERY_NORMAL, ZBX_FLAG_DISCOVERY_CREATED)),
				'nopermissions' => 1,
				'preservekeys' => 1
			));
			$result = $relationMap->mapMany($result, $items, 'items');
=======
				'applicationids' => $applicationids,
				'nopermissions' => true,
				'preservekeys' => true
			);
			$items = API::Item()->get($objParams);
			foreach ($items as $itemid => $item) {
				$iapplications = $item['applications'];
				unset($item['applications']);
				foreach ($iapplications as $application) {
					$result[$application['applicationid']]['items'][] = $item;
				}
			}
>>>>>>> 44e787a3
		}

		// removing keys (hash -> array)
		if (is_null($options['preservekeys'])) {
			$result = zbx_cleanHashes($result);
		}

		return $result;
	}

	public function exists($object) {
		$keyFields = array(array('hostid', 'host'), 'name');

		$options = array(
			'filter' => zbx_array_mintersect($keyFields, $object),
			'output' => array('applicationid'),
			'nopermissions' => 1,
			'limit' => 1
		);
		if (isset($object['node'])) {
			$options['nodeids'] = getNodeIdByNodeName($object['node']);
		}
		elseif (isset($object['nodeids'])) {
			$options['nodeids'] = $object['nodeids'];
		}
		$objs = $this->get($options);
		return !empty($objs);
	}

	public function checkInput(&$applications, $method) {
		if (empty($applications)) {
			self::exception(ZBX_API_ERROR_PARAMETERS, _('Empty input parameter.'));
		}

		$create = ($method == 'create');
		$update = ($method == 'update');
		$delete = ($method == 'delete');

		// permissions
		if ($update || $delete) {
			$itemDbFields = array('applicationid' => null);
			$dbApplications = $this->get(array(
				'output' => API_OUTPUT_EXTEND,
				'applicationids' => zbx_objectValues($applications, 'applicationid'),
				'editable' => 1,
				'preservekeys' => 1
			));
		}
		else {
			$itemDbFields = array('name' => null, 'hostid' => null);
			$dbHosts = API::Host()->get(array(
				'output' => array('hostid', 'host', 'status'),
				'hostids' => zbx_objectValues($applications, 'hostid'),
				'templated_hosts' => 1,
				'editable' => 1,
				'preservekeys' => 1
			));
		}

		if ($update){
			$applications = $this->extendObjects($this->tableName(), $applications, array('name'));
		}

		foreach ($applications as &$application) {
			if (!check_db_fields($itemDbFields, $application)) {
				self::exception(ZBX_API_ERROR_PARAMETERS, _('Incorrect arguments passed to function'));
			}

			// check permissions by hostid
			if ($create) {
				if (!isset($dbHosts[$application['hostid']])) {
					self::exception(ZBX_API_ERROR_PARAMETERS, _('No permissions to referred object or it does not exist!'));
				}
			}

			// check permissions by applicationid
			if ($delete || $update) {
				if (!isset($dbApplications[$application['applicationid']])) {
					self::exception(ZBX_API_ERROR_PARAMETERS, _('No permissions to referred object or it does not exist!'));
				}
			}

			// check for "templateid", because it is not allowed
			if (array_key_exists('templateid', $application)) {
				if ($update) {
					$error = _s('Cannot update "templateid" for application "%1$s".', $application['name']);
				}
				else {
					$error = _s('Cannot set "templateid" for application "%1$s".', $application['name']);
				}
				self::exception(ZBX_API_ERROR_PARAMETERS, $error);
			}

			// check on operating with templated applications
			if ($delete || $update) {
				if ($dbApplications[$application['applicationid']]['templateid'] != 0) {
					self::exception(ZBX_API_ERROR_PARAMETERS, 'Cannot interact templated applications');
				}
			}

			if ($update) {
				if (!isset($application['hostid'])) {
					$application['hostid'] = $dbApplications[$application['applicationid']]['hostid'];
				}
			}

			// check existence
			if ($update || $create) {
				$applicationsExists = $this->get(array(
					'output' => API_OUTPUT_EXTEND,
					'filter' => array(
						'hostid' => $application['hostid'],
						'name' => $application['name']
					),
					'nopermissions' => 1
				));
				foreach ($applicationsExists as $applicationExists) {
					if (!$update || (bccomp($applicationExists['applicationid'], $application['applicationid']) != 0)) {
						self::exception(ZBX_API_ERROR_PARAMETERS, _s('Application "%1$s" already exists.', $application['name']));
					}
				}
			}
		}
		unset($application);
	}

	/**
	 * Create new applications.
	 *
	 * @param array $applications

	 * @return array
	 */
	public function create(array $applications) {
		$applications = zbx_toArray($applications);
		$this->checkInput($applications, __FUNCTION__);

		$appManager = new CApplicationManager();
		$applications = $appManager->create($applications);
		$appManager->inherit($applications);

		return array('applicationids' => zbx_objectValues($applications, 'applicationid'));
	}

	/**
	 * Update applications.
	 *
	 * @param array $applications
	 *
	 * @return array
	 */
	public function update(array $applications) {
		$applications = zbx_toArray($applications);
		$this->checkInput($applications, __FUNCTION__);

		$appManager = new CApplicationManager();
		$appManager->update($applications);
		$appManager->inherit($applications);

		return array('applicationids' => zbx_objectValues($applications, 'applicationid'));
	}

	/**
	 * Delete Applications
	 *
	 * @param array $applicationids
	 * @return array
	 */
	public function delete($applicationids, $nopermissions = false) {
		$applicationids = zbx_toArray($applicationids);
		$delApplicationIds = $applicationids;
		// TODO: remove $nopermissions hack
		$options = array(
			'applicationids' => $applicationids,
			'editable' => true,
			'output' => API_OUTPUT_EXTEND,
			'preservekeys' => true,
			'selectHosts' => array('name', 'hostid')
		);
		$delApplications = $this->get($options);

		if (!$nopermissions) {
			foreach ($applicationids as $applicationid) {
				if (!isset($delApplications[$applicationid])) {
					self::exception(ZBX_API_ERROR_PERMISSIONS, _('No permissions to referred object or it does not exist!'));
				}
				if ($delApplications[$applicationid]['templateid'] != 0) {
					self::exception(ZBX_API_ERROR_PERMISSIONS, 'Cannot delete templated application.');
				}
			}
		}

		$parentApplicationids = $applicationids;
		$childApplicationids = array();
		do {
			$dbApplications = DBselect('SELECT a.applicationid FROM applications a WHERE '.DBcondition('a.templateid', $parentApplicationids));
			$parentApplicationids = array();
			while ($dbApplication = DBfetch($dbApplications)) {
				$parentApplicationids[] = $dbApplication['applicationid'];
				$childApplicationids[$dbApplication['applicationid']] = $dbApplication['applicationid'];
			}
		} while (!empty($parentApplicationids));

		$options = array(
			'applicationids' => $childApplicationids,
			'output' => API_OUTPUT_EXTEND,
			'nopermissions' => true,
			'preservekeys' => true,
			'selectHosts' => array('name', 'hostid')
		);
		$delApplicationChilds = $this->get($options);
		$delApplications = zbx_array_merge($delApplications, $delApplicationChilds);
		$applicationids = array_merge($applicationids, $childApplicationids);

		// check if app is used by web scenario
		$sql = 'SELECT ht.name,ht.applicationid'.
				' FROM httptest ht'.
				' WHERE '.DBcondition('ht.applicationid', $applicationids);
		$res = DBselect($sql);
		if ($info = DBfetch($res)) {
			self::exception(ZBX_API_ERROR_PARAMETERS, _s('Application "%1$s" used by scenario "%2$s" and can\'t be deleted.', $delApplications[$info['applicationid']]['name'], $info['name']));
		}

		DB::delete('applications', array('applicationid' => $applicationids));

		// TODO: remove info from API
		foreach ($delApplications as $delApplication) {
			$host = reset($delApplication['hosts']);
			info(_s('Deleted: Application "%1$s" on "%2$s".', $delApplication['name'], $host['name']));
		}
		return array('applicationids' => $delApplicationIds);
	}

	/**
	 * Add Items to applications
	 *
	 * @param array $data
	 * @param array $data['applications']
	 * @param array $data['items']
	 * @return boolean
	 */
	public function massAdd($data) {
		if (empty($data['applications'])) {
			self::exception(ZBX_API_ERROR_PARAMETERS, _('Empty input parameter.'));
		}

		$applications = zbx_toArray($data['applications']);
		$items = zbx_toArray($data['items']);
		$applicationids = zbx_objectValues($applications, 'applicationid');
		$itemids = zbx_objectValues($items, 'itemid');

		// validate permissions
		$appOptions = array(
			'applicationids' => $applicationids,
			'editable' => 1,
			'output' => API_OUTPUT_EXTEND,
			'preservekeys' => 1
		);
		$allowedApplications = $this->get($appOptions);
		foreach ($applications as $application) {
			if (!isset($allowedApplications[$application['applicationid']])) {
				self::exception(ZBX_API_ERROR_PERMISSIONS, _('No permissions to referred object or it does not exist!'));
			}
		}

		$allowedItems = API::Item()->get(array(
			'itemids' => $itemids,
			'editable' => true,
			'output' => API_OUTPUT_EXTEND,
			'preservekeys' => true,
			'filter' => array('flags' => null)
		));

		foreach ($items as $num => $item) {
			if (!isset($allowedItems[$item['itemid']])) {
				self::exception(ZBX_API_ERROR_PERMISSIONS, _('No permissions to referred object or it does not exist!'));
			}
		}

		$linkedDb = DBselect(
			'SELECT ia.itemid, ia.applicationid'.
			' FROM items_applications ia'.
			' WHERE '.DBcondition('ia.itemid', $itemids).
				' AND '.DBcondition('ia.applicationid', $applicationids)
		);
		while ($pair = DBfetch($linkedDb)) {
			$linked[$pair['applicationid']] = array($pair['itemid'] => $pair['itemid']);
		}

		$appsInsert = array();
		foreach ($applicationids as $applicationid) {
			foreach ($itemids as $inum => $itemid) {
				if (isset($linked[$applicationid]) && isset($linked[$applicationid][$itemid])) {
					continue;
				}
				$appsInsert[] = array(
					'itemid' => $itemid,
					'applicationid' => $applicationid
				);
			}
		}

		DB::insert('items_applications', $appsInsert);

		foreach ($itemids as $inum => $itemid) {
			$dbChilds = DBselect('SELECT i.itemid,i.hostid FROM items i WHERE i.templateid='.$itemid);
			while ($child = DBfetch($dbChilds)) {
				$dbApps = DBselect(
					'SELECT a1.applicationid'.
					' FROM applications a1,applications a2'.
					' WHERE a1.name=a2.name'.
						' AND a1.hostid='.$child['hostid'].
						' AND '.DBcondition('a2.applicationid', $applicationids)
				);
				$childApplications = array();
				while ($app = DBfetch($dbApps)) {
					$childApplications[] = $app;
				}
				$result = $this->massAdd(array('items' => $child, 'applications' => $childApplications));
				if (!$result) {
					self::exception(ZBX_API_ERROR_PARAMETERS, 'Cannot add items.');
				}
			}
		}
		return array('applicationids'=> $applicationids);
	}

	protected function applyQueryOutputOptions($tableName, $tableAlias, array $options, array $sqlParts) {
		$sqlParts = parent::applyQueryOutputOptions($tableName, $tableAlias, $options, $sqlParts);

		if ($options['countOutput'] === null) {
			// expandData
			if (!is_null($options['expandData'])) {
				$sqlParts['select']['host'] = 'h.host';
				$sqlParts['from']['hosts'] = 'hosts h';
				$sqlParts['where']['ah'] = 'a.hostid=h.hostid';
			}

			if ($options['selectHosts'] !== null) {
				$sqlParts = $this->addQuerySelect('a.hostid', $sqlParts);
			}
		}

		return $sqlParts;
	}


}<|MERGE_RESOLUTION|>--- conflicted
+++ resolved
@@ -277,27 +277,11 @@
 			$relationMap = $this->createRelationMap($result, 'applicationid', 'itemid', 'items_applications');
 			$items = API::Item()->get(array(
 				'output' => $options['selectItems'],
-<<<<<<< HEAD
 				'itemids' => $relationMap->getRelatedIds(),
-				'filter' => array('flags' => array(ZBX_FLAG_DISCOVERY_NORMAL, ZBX_FLAG_DISCOVERY_CREATED)),
-				'nopermissions' => 1,
-				'preservekeys' => 1
+				'nopermissions' => true,
+				'preservekeys' => true
 			));
 			$result = $relationMap->mapMany($result, $items, 'items');
-=======
-				'applicationids' => $applicationids,
-				'nopermissions' => true,
-				'preservekeys' => true
-			);
-			$items = API::Item()->get($objParams);
-			foreach ($items as $itemid => $item) {
-				$iapplications = $item['applications'];
-				unset($item['applications']);
-				foreach ($iapplications as $application) {
-					$result[$application['applicationid']]['items'][] = $item;
-				}
-			}
->>>>>>> 44e787a3
 		}
 
 		// removing keys (hash -> array)
