--- conflicted
+++ resolved
@@ -1289,35 +1289,7 @@
 		try{
 			self::BeginTransaction(__METHOD__);
 
-<<<<<<< HEAD
-			foreach($triggers as $num => $trigger){
-				$trigger_db_fields = array(
-					'description' => null,
-					'expression' => null,
-					'error' => 'Trigger just added. No status update so far.',
-					'value'	=> 2,
-				);
-				if(!check_db_fields($trigger_db_fields, $trigger)){
-					self::exception(ZBX_API_ERROR_PARAMETERS, _s('Wrong fields for trigger'));
-				}
-
-				$expressionData = parseTriggerExpressions($trigger['expression'], true);
-
-				if(isset($expressionData[$trigger['expression']]['errors'])){
-					self::exception(ZBX_API_ERROR_PARAMETERS, $expressionData[$trigger['expression']]['errors'][0]['errorMsg']);
-				}
-
-				if(CTrigger::exists(array(
-					'description' => $trigger['description'],
-					'expression' => $trigger['expression'])
-				)){
-					self::exception(ZBX_API_ERROR_PARAMETERS,
-						_s('Trigger [%1$s:%2$s] already exists.', $trigger['description'], $trigger['expression']));
-				}
-			}
-=======
 			self::checkInput($triggers, __FUNCTION__);
->>>>>>> fab0fc42
 
 			self::createReal($triggers);
 
@@ -1349,51 +1321,8 @@
 		try{
 			self::BeginTransaction(__METHOD__);
 
-<<<<<<< HEAD
-			$options = array(
-				'triggerids' => $triggerids,
-				'editable' => true,
-				'output' => API_OUTPUT_EXTEND,
-				'preservekeys' => true,
-			);
-			$dbTriggers = self::get($options);
-			foreach($triggers as $tnum => $trigger){
-
-				if(!isset($trigger['triggerid']))
-					self::exception(ZBX_API_ERROR_PARAMETERS, _s('Wrong fields for trigger'));
-
-				if(!isset($dbTriggers[$trigger['triggerid']]))
-					self::exception(ZBX_API_ERROR_PARAMETERS, S_NO_PERMISSIONS);
-
-
-				$dbTrigger = $dbTriggers[$trigger['triggerid']];
-
-				if(isset($trigger['expression'])){
-					$expression_full = explode_exp($dbTrigger['expression']);
-					if(strcmp($trigger['expression'], $expression_full) == 0){
-						unset($triggers[$tnum]['expression']);
-					}
-				}
-
-				// if some of the properties are unchanged, no need to update them in DB
-				if(isset($trigger['description']) && strcmp($trigger['description'], $dbTrigger['description']) == 0)
-					unset($triggers[$tnum]['description']);
-				if(isset($trigger['priority']) && ($trigger['priority'] == $dbTrigger['priority']))
-					unset($triggers[$tnum]['priority']);
-				if(isset($trigger['type']) && ($trigger['type'] == $dbTrigger['type']))
-					unset($triggers[$tnum]['type']);
-				if(isset($trigger['comments']) && strcmp($trigger['comments'], $dbTrigger['comments']) == 0)
-					unset($triggers[$tnum]['comments']);
-				if(isset($trigger['url']) && strcmp($trigger['url'], $dbTrigger['url']) == 0)
-					unset($triggers[$tnum]['url']);
-				if(isset($trigger['status']) && ($trigger['status'] == $dbTrigger['status']))
-					unset($triggers[$tnum]['status']);
-
-			}
-=======
 			self::checkInput($triggers, __FUNCTION__);
 
->>>>>>> fab0fc42
 			self::updateReal($triggers);
 
 			foreach($triggers as $trigger)
@@ -1602,13 +1531,11 @@
 		self::validateDependencies($triggers);
 
 		foreach($triggers as $tnum => $trigger){
-			if(isset($trigger['dependencies'])){
-				foreach($trigger['dependencies'] as $triggerid_up){
-					DB::insert('trigger_depends', array(
-						'triggerid_down' => $triggerid,
-						'triggerid_up' => $triggerid_up
-					));
-				}
+			foreach($trigger['dependencies'] as $triggerid_up){
+				DB::insert('trigger_depends', array(
+					'triggerid_down' => $triggerid,
+					'triggerid_up' => $triggerid_up
+				));
 			}
 		}
 
@@ -1631,9 +1558,6 @@
 
 			if(isset($trigger['description']) && (strcmp($dbTrigger['description'], $trigger['description']) != 0)){
 				$description_changed = true;
-			}
-			else{
-				$trigger['description'] = $dbTrigger['description'];
 			}
 
 			$expression_full = explode_exp($dbTrigger['expression'], 0);
@@ -1761,7 +1685,7 @@
 		foreach($chd_hosts as $chd_host){
 			$newTrigger = $trigger;
 
-			if(isset($trigger['dependencies']) && !is_null($trigger['dependencies']))
+			if(!is_null($trigger['dependencies']))
 				$newTrigger['dependencies'] = replace_template_dependencies($trigger['dependencies'], $chd_host['hostid']);
 
 			$newTrigger['templateid'] = $trigger['triggerid'];
@@ -1920,7 +1844,6 @@
 					}
 					$up_triggerids[] = $up_trigger['triggerid_up'];
 				}
-				$triggerid_down = $up_triggerids;
 			} while(!empty($up_triggerids));
 // }}} check circelar dependency
 
