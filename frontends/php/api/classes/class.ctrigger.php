<?php
/*
** Zabbix
** Copyright (C) 2000-2011 Zabbix SIA
**
** This program is free software; you can redistribute it and/or modify
** it under the terms of the GNU General Public License as published by
** the Free Software Foundation; either version 2 of the License, or
** (at your option) any later version.
**
** This program is distributed in the hope that it will be useful,
** but WITHOUT ANY WARRANTY; without even the implied warranty of
** MERCHANTABILITY or FITNESS FOR A PARTICULAR PURPOSE.  See the
** GNU General Public License for more details.
**
** You should have received a copy of the GNU General Public License
** along with this program; if not, write to the Free Software
** Foundation, Inc., 675 Mass Ave, Cambridge, MA 02139, USA.
**/
?>
<?php
/**
 * File containing CTrigger class for API.
 *
 * @package API
 */


class CTrigger extends CZBXAPI {
	/**
	 * Get Triggers data
	 *
	 * @param array $options
	 * @param array $options['itemids']
	 * @param array $options['hostids']
	 * @param array $options['groupids']
	 * @param array $options['triggerids']
	 * @param array $options['applicationids']
	 * @param array $options['status']
	 * @param array $options['editable']
	 * @param array $options['count']
	 * @param array $options['pattern']
	 * @param array $options['limit']
	 * @param array $options['order']
	 *
	 * @return array|int item data as array or false if error
	 */
	public function get(array $options = array()) {

		$result = array();
		$user_type = self::$userData['type'];
		$userid = self::$userData['userid'];

		// allowed columns for sorting
		$sort_columns = array(
			'triggerid',
			'description',
			'status',
			'priority',
			'lastchange',
			'hostname'
		);
		// allowed output options for [ select_* ] params
		$subselects_allowed_outputs = array(
			API_OUTPUT_REFER,
			API_OUTPUT_EXTEND
		);

		$fields_to_unset = array();

		$sql_parts = array(
			'select' => array('triggers' => 't.triggerid'),
			'from' => array('t' => 'triggers t'),
			'where' => array(),
			'group' => array(),
			'order' => array(),
			'limit' => null,
		);

		$def_options = array(
			'nodeids' => null,
			'groupids' => null,
			'templateids' => null,
			'hostids' => null,
			'triggerids' => null,
			'itemids' => null,
			'applicationids' => null,
			'discoveryids' => null,
			'functions' => null,
			'inherited' => null,
			'templated' => null,
			'monitored' => null,
			'active' => null,
			'maintenance' => null,

			'withUnacknowledgedEvents' => null,
			'withAcknowledgedEvents' => null,
			'withLastEventUnacknowledged' => null,

			'skipDependent' => null,
			'nopermissions' => null,
			'editable' => null,
// timing
			'lastChangeSince' => null,
			'lastChangeTill' => null,
// filter
			'group' => null,
			'host' => null,
			'only_true' => null,
			'min_severity' => null,

			'filter' => null,
			'search' => null,
			'searchByAny' => null,
			'startSearch' => null,
			'excludeSearch' => null,
			'searchWildcardsEnabled' => null,

// output
			'expandData' => null,
			'expandDescription' => null,
			'output' => API_OUTPUT_REFER,
			'selectGroups' => null,
			'selectHosts' => null,
			'selectItems' => null,
			'selectFunctions' => null,
			'selectDependencies' => null,
			'selectDiscoveryRule' => null,
			'countOutput' => null,
			'groupCount' => null,
			'preservekeys' => null,

			'sortfield' => '',
			'sortorder' => '',
			'limit' => null,
			'limitSelects' => null
		);

		$options = zbx_array_merge($def_options, $options);

		if (is_array($options['output'])) {
			unset($sql_parts['select']['triggers']);

			$dbTable = DB::getSchema('triggers');
			$sql_parts['select']['triggerid'] = ' t.triggerid';
			foreach ($options['output'] as $field) {
				if (isset($dbTable['fields'][$field])) {
					$sql_parts['select'][$field] = 't.'.$field;
				}
			}

			if (!is_null($options['expandDescription'])) {
				if (!str_in_array('description', $options['output'])) {
					$options['expandDescription'] = null;
				}
				else {
					if (!str_in_array('expression', $options['output'])) {
						$sql_parts['select']['expression'] = ' t.expression';
						$fields_to_unset[] = 'expression';
					}
				}
			}

			$options['output'] = API_OUTPUT_CUSTOM;
		}

		// editable + PERMISSION CHECK

		if ((USER_TYPE_SUPER_ADMIN == $user_type) || $options['nopermissions']) {
		}
		else {
			$permission = $options['editable'] ? PERM_READ_WRITE : PERM_READ_ONLY;

			$sql_parts['from']['functions'] = 'functions f';
			$sql_parts['from']['items'] = 'items i';
			$sql_parts['from']['hosts_groups'] = 'hosts_groups hg';
			$sql_parts['from']['rights'] = 'rights r';
			$sql_parts['from']['users_groups'] = 'users_groups ug';
			$sql_parts['where']['ft'] = 'f.triggerid=t.triggerid';
			$sql_parts['where']['fi'] = 'f.itemid=i.itemid';
			$sql_parts['where']['hgi'] = 'hg.hostid=i.hostid';
			$sql_parts['where'][] = 'r.id=hg.groupid';
			$sql_parts['where'][] = 'r.groupid=ug.usrgrpid';
			$sql_parts['where'][] = 'ug.userid='.$userid;
			$sql_parts['where'][] = 'r.permission>='.$permission;
			$sql_parts['where'][] = 'NOT EXISTS ('.
										' SELECT ff.triggerid'.
										' FROM functions ff,items ii'.
										' WHERE ff.triggerid=t.triggerid'.
											' AND ff.itemid=ii.itemid'.
											' AND EXISTS ('.
												' SELECT hgg.groupid'.
												' FROM hosts_groups hgg,rights rr,users_groups gg'.
												' WHERE hgg.hostid=ii.hostid'.
													' AND rr.id=hgg.groupid'.
													' AND rr.groupid=gg.usrgrpid'.
													' AND gg.userid='.$userid.
													' AND rr.permission<'.$permission.'))';
		}

		// nodeids
		$nodeids = !is_null($options['nodeids']) ? $options['nodeids'] : get_current_nodeid();

		// groupids
		if (!is_null($options['groupids'])) {
			zbx_value2array($options['groupids']);

			if ($options['output'] != API_OUTPUT_SHORTEN) {
				$sql_parts['select']['groupid'] = 'hg.groupid';
			}

			$sql_parts['from']['functions'] = 'functions f';
			$sql_parts['from']['items'] = 'items i';
			$sql_parts['from']['hosts_groups'] = 'hosts_groups hg';
			$sql_parts['where']['hgi'] = 'hg.hostid=i.hostid';
			$sql_parts['where']['ft'] = 'f.triggerid=t.triggerid';
			$sql_parts['where']['fi'] = 'f.itemid=i.itemid';
			$sql_parts['where']['groupid'] = DBcondition('hg.groupid', $options['groupids']);

			if (!is_null($options['groupCount'])) {
				$sql_parts['group']['hg'] = 'hg.groupid';
			}
		}

		// templateids
		if (!is_null($options['templateids'])) {
			zbx_value2array($options['templateids']);

			if (!is_null($options['hostids'])) {
				zbx_value2array($options['hostids']);
				$options['hostids'] = array_merge($options['hostids'], $options['templateids']);
			}
			else {
				$options['hostids'] = $options['templateids'];
			}
		}

		// hostids
		if (!is_null($options['hostids'])) {
			zbx_value2array($options['hostids']);

			if ($options['output'] != API_OUTPUT_SHORTEN) {
				$sql_parts['select']['hostid'] = 'i.hostid';
			}

			$sql_parts['from']['functions'] = 'functions f';
			$sql_parts['from']['items'] = 'items i';
			$sql_parts['where']['hostid'] = DBcondition('i.hostid', $options['hostids']);
			$sql_parts['where']['ft'] = 'f.triggerid=t.triggerid';
			$sql_parts['where']['fi'] = 'f.itemid=i.itemid';

			if (!is_null($options['groupCount'])) {
				$sql_parts['group']['i'] = 'i.hostid';
			}
		}

		// triggerids
		if (!is_null($options['triggerids'])) {
			zbx_value2array($options['triggerids']);

			$sql_parts['where']['triggerid'] = DBcondition('t.triggerid', $options['triggerids']);
		}

		// itemids
		if (!is_null($options['itemids'])) {
			zbx_value2array($options['itemids']);

			if ($options['output'] != API_OUTPUT_SHORTEN) {
				$sql_parts['select']['itemid'] = 'f.itemid';
			}

			$sql_parts['from']['functions'] = 'functions f';
			$sql_parts['where']['itemid'] = DBcondition('f.itemid', $options['itemids']);
			$sql_parts['where']['ft'] = 'f.triggerid=t.triggerid';

			if (!is_null($options['groupCount'])) {
				$sql_parts['group']['f'] = 'f.itemid';
			}
		}

		// applicationids
		if (!is_null($options['applicationids'])) {
			zbx_value2array($options['applicationids']);

			if ($options['output'] != API_OUTPUT_SHORTEN) {
				$sql_parts['select']['applicationid'] = 'a.applicationid';
			}

			$sql_parts['from']['functions'] = 'functions f';
			$sql_parts['from']['items'] = 'items i';
			$sql_parts['from']['applications'] = 'applications a';
			$sql_parts['where']['a'] = DBcondition('a.applicationid', $options['applicationids']);
			$sql_parts['where']['ia'] = 'i.hostid=a.hostid';
			$sql_parts['where']['ft'] = 'f.triggerid=t.triggerid';
			$sql_parts['where']['fi'] = 'f.itemid=i.itemid';
		}

		// discoveryids
		if (!is_null($options['discoveryids'])) {
			zbx_value2array($options['discoveryids']);

			if ($options['output'] != API_OUTPUT_SHORTEN) {
				$sql_parts['select']['itemid'] = 'id.parent_itemid';
			}
			$sql_parts['from']['functions'] = 'functions f';
			$sql_parts['from']['item_discovery'] = 'item_discovery id';
			$sql_parts['where']['fid'] = 'f.itemid=id.itemid';
			$sql_parts['where']['ft'] = 'f.triggerid=t.triggerid';
			$sql_parts['where'][] = DBcondition('id.parent_itemid', $options['discoveryids']);

			if (!is_null($options['groupCount'])) {
				$sql_parts['group']['id'] = 'id.parent_itemid';
			}
		}

		// functions
		if (!is_null($options['functions'])) {
			zbx_value2array($options['functions']);

			$sql_parts['from']['functions'] = 'functions f';
			$sql_parts['where']['ft'] = 'f.triggerid=t.triggerid';
			$sql_parts['where'][] = DBcondition('f.function', $options['functions']);
		}

		// monitored
		if (!is_null($options['monitored'])) {
			$sql_parts['where']['monitored'] = ''.
				' NOT EXISTS ('.
					' SELECT ff.functionid'.
					' FROM functions ff'.
					' WHERE ff.triggerid=t.triggerid'.
						' AND EXISTS ('.
							' SELECT ii.itemid'.
							' FROM items ii,hosts hh'.
							' WHERE ff.itemid=ii.itemid'.
								' AND hh.hostid=ii.hostid'.
								' AND ('.
									' ii.status<>'.ITEM_STATUS_ACTIVE.
									' OR hh.status<>'.HOST_STATUS_MONITORED.
								' )'.
						' )'.
				' )';
			$sql_parts['where']['status'] = 't.status='.TRIGGER_STATUS_ENABLED;
		}

		// active
		if (!is_null($options['active'])) {
			$sql_parts['where']['active'] = ''.
				' NOT EXISTS ('.
					' SELECT ff.functionid'.
					' FROM functions ff'.
					' WHERE ff.triggerid=t.triggerid'.
						' AND EXISTS ('.
							' SELECT ii.itemid'.
							' FROM items ii,hosts hh'.
							' WHERE ff.itemid=ii.itemid'.
								' AND hh.hostid=ii.hostid'.
								' AND  hh.status<>'.HOST_STATUS_MONITORED.
						' )'.
				' )';
			$sql_parts['where']['status'] = 't.status='.TRIGGER_STATUS_ENABLED;
		}

		// maintenance
		if (!is_null($options['maintenance'])) {
			$sql_parts['where'][] = (($options['maintenance'] == 0) ? ' NOT ' : '').
				' EXISTS ('.
					' SELECT ff.functionid'.
					' FROM functions ff'.
					' WHERE ff.triggerid=t.triggerid'.
						' AND EXISTS ('.
							' SELECT ii.itemid'.
							' FROM items ii,hosts hh'.
							' WHERE ff.itemid=ii.itemid'.
								' AND hh.hostid=ii.hostid'.
								' AND hh.maintenance_status=1'.
						' )'.
				' )';
			$sql_parts['where'][] = 't.status='.TRIGGER_STATUS_ENABLED;
		}

		// lastChangeSince
		if (!is_null($options['lastChangeSince'])) {
			$sql_parts['where']['lastchangesince'] = 't.lastchange>'.$options['lastChangeSince'];
		}

		// lastChangeTill
		if (!is_null($options['lastChangeTill'])) {
			$sql_parts['where']['lastchangetill'] = 't.lastchange<'.$options['lastChangeTill'];
		}

		// withUnacknowledgedEvents
		if (!is_null($options['withUnacknowledgedEvents'])) {
			$sql_parts['where']['unack'] = ' EXISTS ('.
				' SELECT e.eventid'.
				' FROM events e'.
				' WHERE e.objectid=t.triggerid'.
					' AND e.object='.EVENT_OBJECT_TRIGGER.
					' AND e.value_changed='.TRIGGER_VALUE_CHANGED_YES.
					' AND e.value='.TRIGGER_VALUE_TRUE.
					' AND e.acknowledged=0)';
		}
		// withAcknowledgedEvents
		if (!is_null($options['withAcknowledgedEvents'])) {
			$sql_parts['where']['ack'] = 'NOT EXISTS ('.
				' SELECT e.eventid'.
				' FROM events e'.
				' WHERE e.objectid=t.triggerid'.
					' AND e.object='.EVENT_OBJECT_TRIGGER.
					' AND e.value_changed='.TRIGGER_VALUE_CHANGED_YES.
					' AND e.value='.TRIGGER_VALUE_TRUE.
					' AND e.acknowledged=0)';
		}

		// templated
		if (!is_null($options['templated'])) {
			$sql_parts['from']['functions'] = 'functions f';
			$sql_parts['from']['items'] = 'items i';
			$sql_parts['from']['hosts'] = 'hosts h';
			$sql_parts['where']['ft'] = 'f.triggerid=t.triggerid';
			$sql_parts['where']['fi'] = 'f.itemid=i.itemid';
			$sql_parts['where']['hi'] = 'h.hostid=i.hostid';

			if ($options['templated']) {
				$sql_parts['where'][] = 'h.status='.HOST_STATUS_TEMPLATE;
			}
			else {
				$sql_parts['where'][] = 'h.status<>'.HOST_STATUS_TEMPLATE;
			}
		}

		// inherited
		if (!is_null($options['inherited'])) {
			if ($options['inherited']) {
				$sql_parts['where'][] = 't.templateid IS NOT NULL';
			}
			else {
				$sql_parts['where'][] = 't.templateid IS NULL';
			}
		}

		// search
		if (is_array($options['search'])) {
			zbx_db_search('triggers t', $options, $sql_parts);
		}

		// --- FILTER ---
		if (is_null($options['filter'])) {
			$options['filter'] = array();
		}

		if (is_array($options['filter'])) {
			if (!array_key_exists('flags', $options['filter'])) {
				$options['filter']['flags'] = array(
					ZBX_FLAG_DISCOVERY_NORMAL,
					ZBX_FLAG_DISCOVERY_CREATED
				);
			}

			zbx_db_filter('triggers t', $options, $sql_parts);

			if (isset($options['filter']['host']) && !is_null($options['filter']['host'])) {
				zbx_value2array($options['filter']['host']);

				$sql_parts['from']['functions'] = 'functions f';
				$sql_parts['from']['items'] = 'items i';
				$sql_parts['where']['ft'] = 'f.triggerid=t.triggerid';
				$sql_parts['where']['fi'] = 'f.itemid=i.itemid';

				$sql_parts['from']['hosts'] = 'hosts h';
				$sql_parts['where']['hi'] = 'h.hostid=i.hostid';
				$sql_parts['where']['host'] = DBcondition('h.host', $options['filter']['host']);
			}

			if (isset($options['filter']['hostid']) && !is_null($options['filter']['hostid'])) {
				zbx_value2array($options['filter']['hostid']);

				$sql_parts['from']['functions'] = 'functions f';
				$sql_parts['from']['items'] = 'items i';
				$sql_parts['where']['ft'] = 'f.triggerid=t.triggerid';
				$sql_parts['where']['fi'] = 'f.itemid=i.itemid';

				$sql_parts['where']['hostid'] = DBcondition('i.hostid', $options['filter']['hostid']);
			}
		}

		// group
		if (!is_null($options['group'])) {
			if ($options['output'] != API_OUTPUT_SHORTEN) {
				$sql_parts['select']['name'] = 'g.name';
			}

			$sql_parts['from']['functions'] = 'functions f';
			$sql_parts['from']['items'] = 'items i';
			$sql_parts['from']['hosts_groups'] = 'hosts_groups hg';
			$sql_parts['from']['groups'] = 'groups g';
			$sql_parts['where']['ft'] = 'f.triggerid=t.triggerid';
			$sql_parts['where']['fi'] = 'f.itemid=i.itemid';
			$sql_parts['where']['hgi'] = 'hg.hostid=i.hostid';
			$sql_parts['where']['ghg'] = 'g.groupid = hg.groupid';
			$sql_parts['where']['group'] = ' UPPER(g.name)='.zbx_dbstr(zbx_strtoupper($options['group']));
		}

		// host
		if (!is_null($options['host'])) {
			if ($options['output'] != API_OUTPUT_SHORTEN) {
				$sql_parts['select']['host'] = 'h.host';
			}

			$sql_parts['from']['functions'] = 'functions f';
			$sql_parts['from']['items'] = 'items i';
			$sql_parts['from']['hosts'] = 'hosts h';
			$sql_parts['where']['i'] = DBcondition('i.hostid', $options['hostids']);
			$sql_parts['where']['ft'] = 'f.triggerid=t.triggerid';
			$sql_parts['where']['fi'] = 'f.itemid=i.itemid';
			$sql_parts['where']['hi'] = 'h.hostid=i.hostid';
			$sql_parts['where']['host'] = ' UPPER(h.host)='.zbx_dbstr(zbx_strtoupper($options['host']));
		}

		// only_true
		if (!is_null($options['only_true'])) {
			$config = select_config();
			$sql_parts['where']['ot'] = '((t.value='.TRIGGER_VALUE_TRUE.')'.
					' OR '.
					'((t.value='.TRIGGER_VALUE_FALSE.') AND (t.lastchange>'.(time() - $config['ok_period']).')))';
		}

		// min_severity
		if (!is_null($options['min_severity'])) {
			$sql_parts['where'][] = 't.priority>='.$options['min_severity'];
		}

		// output
		if ($options['output'] == API_OUTPUT_EXTEND) {
			$sql_parts['select']['triggers'] = 't.*';
		}

<<<<<<< HEAD
		// expandData
		if (!is_null($options['expandData'])) {
=======
// expandData
		if(!is_null($options['expandData'])){
			$sql_parts['select']['hostname'] = 'h.name AS hostname';
>>>>>>> 5bd19e6a
			$sql_parts['select']['host'] = 'h.host';
			$sql_parts['select']['hostid'] = 'h.hostid';
			$sql_parts['from']['functions'] = 'functions f';
			$sql_parts['from']['items'] = 'items i';
			$sql_parts['from']['hosts'] = 'hosts h';
			$sql_parts['where']['ft'] = 'f.triggerid=t.triggerid';
			$sql_parts['where']['fi'] = 'f.itemid=i.itemid';
			$sql_parts['where']['hi'] = 'h.hostid=i.hostid';
		}

		// countOutput
		if (!is_null($options['countOutput'])) {
			$options['sortfield'] = '';
			$sql_parts['select'] = array('COUNT(DISTINCT t.triggerid) as rowscount');

			// groupCount
			if (!is_null($options['groupCount'])) {
				foreach ($sql_parts['group'] as $key => $fields) {
					$sql_parts['select'][$key] = $fields;
				}
			}
		}

		// orderhosts
		// restrict not allowed columns for sorting
		$options['sortfield'] = str_in_array($options['sortfield'], $sort_columns) ? $options['sortfield'] : '';
		if (!zbx_empty($options['sortfield'])) {
			// DESC or ASC
			$sortorder = $options['sortorder'] == ZBX_SORT_DOWN ? ZBX_SORT_DOWN : ZBX_SORT_UP;

			// for postgreSQL column which is present in ORDER BY should also be present in SELECT
			// we will be using lastchange for ordering in any case
			if (!str_in_array('t.lastchange', $sql_parts['select']) && !str_in_array('t.*', $sql_parts['select'])) {
				$sql_parts['select']['lastchange'] = 't.lastchange';
			}

			switch ($options['sortfield']) {
				case 'hostname':
					// the only way to sort by host name is to get it like this:
					// triggers -> functions -> items -> hosts
					$sql_parts['select']['hostname'] = 'h.name';
					$sql_parts['from']['functions'] = 'functions f';
					$sql_parts['from']['items'] = 'items i';
					$sql_parts['from']['hosts'] = 'hosts h';
					$sql_parts['where'][] = 't.triggerid = f.triggerid';
					$sql_parts['where'][] = 'f.itemid = i.itemid';
					$sql_parts['where'][] = 'i.hostid = h.hostid';
					$sql_parts['order'][] = 'h.name '.$sortorder.', t.lastchange DESC';
					break;
				case 'lastchange':
					$sql_parts['order'][] = $options['sortfield'].' '.$sortorder;
					break;
				default:
					// adding sort field to SELECT part if it is not already there
					if (!str_in_array('t.'.$options['sortfield'], $sql_parts['select']) && !str_in_array('t.*', $sql_parts['select'])) {
						$sql_parts['select'][] = 't.'.$options['sortfield'];
					}
					// if lastchange is not used for ordering, it should be the second order criteria
					$sql_parts['order'][] = 't.'.$options['sortfield'].' '.$sortorder.', t.lastchange DESC';
					break;
			}
		}

		// limit
		$postLimit = false;
		if (zbx_ctype_digit($options['limit']) && $options['limit']) {
			// to make limit work correctly with truncating filters (skipDependent, withLastEventUnacknowledged)
			// do select without limit, truncate result and then slice excess data
			if (!is_null($options['skipDependent']) || !is_null($options['withLastEventUnacknowledged'])) {
				$postLimit = $options['limit'];
				$sql_parts['limit'] = null;
			}
			else {
				$sql_parts['limit'] = $options['limit'];
			}
		}
		//---------------

		$triggerids = array();

		$sql_parts['select'] = array_unique($sql_parts['select']);
		$sql_parts['from'] = array_unique($sql_parts['from']);
		$sql_parts['where'] = array_unique($sql_parts['where']);
		$sql_parts['group'] = array_unique($sql_parts['group']);
		$sql_parts['order'] = array_unique($sql_parts['order']);

		$sql_select = '';
		$sql_from = '';
		$sql_where = '';
		$sql_group = '';
		$sql_order = '';
		if (!empty($sql_parts['select'])) {
			$sql_select .= implode(',', $sql_parts['select']);
		}
		if (!empty($sql_parts['from'])) {
			$sql_from .= implode(',', $sql_parts['from']);
		}
		if (!empty($sql_parts['where'])) {
			$sql_where .= ' AND '.implode(' AND ', $sql_parts['where']);
		}
		if (!empty($sql_parts['group'])) {
			$sql_where .= ' GROUP BY '.implode(',', $sql_parts['group']);
		}
		if (!empty($sql_parts['order'])) {
			$sql_order .= ' ORDER BY '.implode(',', $sql_parts['order']);
		}
		$sql_limit = $sql_parts['limit'];

		$sql = 'SELECT '.zbx_db_distinct($sql_parts).' '.$sql_select.
				' FROM '.$sql_from.
				' WHERE '.DBin_node('t.triggerid', $nodeids).
				$sql_where.
				$sql_group.
				$sql_order;

		$db_res = DBselect($sql, $sql_limit);
		while ($trigger = DBfetch($db_res)) {
			if (!is_null($options['countOutput'])) {
				if (!is_null($options['groupCount'])) {
					$result[] = $trigger;
				}
				else {
					$result = $trigger['rowscount'];
				}
			}
			else {
				$triggerids[$trigger['triggerid']] = $trigger['triggerid'];

				if ($options['output'] == API_OUTPUT_SHORTEN) {
					$result[$trigger['triggerid']] = array('triggerid' => $trigger['triggerid']);
				}
				else {
					if (!isset($result[$trigger['triggerid']])) {
						$result[$trigger['triggerid']] = array();
					}

					if (!is_null($options['selectHosts']) && !isset($result[$trigger['triggerid']]['hosts'])) {
						$result[$trigger['triggerid']]['hosts'] = array();
					}
					if (!is_null($options['selectItems']) && !isset($result[$trigger['triggerid']]['items'])) {
						$result[$trigger['triggerid']]['items'] = array();
					}
					if (!is_null($options['selectFunctions']) && !isset($result[$trigger['triggerid']]['functions'])) {
						$result[$trigger['triggerid']]['functions'] = array();
					}
					if (!is_null($options['selectDependencies']) && !isset($result[$trigger['triggerid']]['dependencies'])) {
						$result[$trigger['triggerid']]['dependencies'] = array();
					}
					if (!is_null($options['selectDiscoveryRule']) && !isset($result[$trigger['triggerid']]['discoveryRule'])) {
						$result[$trigger['triggerid']]['discoveryRule'] = array();
					}

					// groups
					if (isset($trigger['groupid']) && is_null($options['selectGroups'])) {
						if (!isset($result[$trigger['triggerid']]['groups'])) {
							$result[$trigger['triggerid']]['groups'] = array();
						}

						$result[$trigger['triggerid']]['groups'][] = array('groupid' => $trigger['groupid']);
						unset($trigger['groupid']);
					}

					// hostids
					if (isset($trigger['hostid']) && is_null($options['selectHosts'])) {
						if (!isset($result[$trigger['triggerid']]['hosts'])) {
							$result[$trigger['triggerid']]['hosts'] = array();
						}

						$result[$trigger['triggerid']]['hosts'][] = array('hostid' => $trigger['hostid']);

						if (is_null($options['expandData'])) {
							unset($trigger['hostid']);
						}
					}
					// itemids
					if (isset($trigger['itemid']) && is_null($options['selectItems'])) {
						if (!isset($result[$trigger['triggerid']]['items'])) {
							$result[$trigger['triggerid']]['items'] = array();
						}

						$result[$trigger['triggerid']]['items'][] = array('itemid' => $trigger['itemid']);
						unset($trigger['itemid']);
					}

					$result[$trigger['triggerid']] += $trigger;
				}
			}
		}

		Copt::memoryPick();
		if (!is_null($options['countOutput'])) {
			return $result;
		}

		// skipDependent
		if (!is_null($options['skipDependent'])) {
			$tids = $triggerids;
			$map = array();

			do {
				$sql = 'SELECT d.triggerid_down, d.triggerid_up, t.value '.
						' FROM trigger_depends d, triggers t '.
						' WHERE '.DBcondition('d.triggerid_down', $tids).
							' AND d.triggerid_up=t.triggerid';
				$db_result = DBselect($sql);

				$tids = array();
				while ($row = DBfetch($db_result)) {
					if (TRIGGER_VALUE_TRUE == $row['value']) {
						if (isset($map[$row['triggerid_down']])) {
							foreach ($map[$row['triggerid_down']] as $triggerid => $state) {
								unset($result[$triggerid]);
								unset($triggerids[$triggerid]);
							}
						}
						else {
							unset($result[$row['triggerid_down']]);
							unset($triggerids[$row['triggerid_down']]);
						}
					}
					else {
						if (isset($map[$row['triggerid_down']])) {
							if (!isset($map[$row['triggerid_up']])) {
								$map[$row['triggerid_up']] = array();
							}

							$map[$row['triggerid_up']] += $map[$row['triggerid_down']];
						}
						else {
							if (!isset($map[$row['triggerid_up']])) {
								$map[$row['triggerid_up']] = array();
							}

							$map[$row['triggerid_up']][$row['triggerid_down']] = 1;
						}
						$tids[] = $row['triggerid_up'];
					}
				}
			} while (!empty($tids));
		}

		// withLastEventUnacknowledged
		if (!is_null($options['withLastEventUnacknowledged'])) {
			$eventids = array();
			$sql = 'SELECT max(e.eventid) as eventid, e.objectid'.
					' FROM events e '.
					' WHERE e.object='.EVENT_OBJECT_TRIGGER.
						' AND '.DBcondition('e.objectid', $triggerids).
						' AND '.DBcondition('e.value', array(TRIGGER_VALUE_TRUE)).
						' AND e.value_changed='.TRIGGER_VALUE_CHANGED_YES.
					' GROUP BY e.objectid';
			$events_db = DBselect($sql);
			while ($event = DBfetch($events_db)) {
				$eventids[] = $event['eventid'];
			}

			$correct_triggerids = array();
			$sql = 'SELECT e.objectid'.
					' FROM events e '.
					' WHERE '.DBcondition('e.eventid', $eventids).
						' AND e.acknowledged=0';
			$triggers_db = DBselect($sql);
			while ($trigger = DBfetch($triggers_db)) {
				$correct_triggerids[$trigger['objectid']] = $trigger['objectid'];
			}
			foreach ($result as $triggerid => $trigger) {
				if (!isset($correct_triggerids[$triggerid])) {
					unset($result[$triggerid]);
					unset($triggerids[$triggerid]);
				}

			}
		}

		// limit selected triggers after result set is truncated by previous filters (skipDependent, withLastEventUnacknowledged)
		if ($postLimit) {
			$result = array_slice($result, 0, $postLimit, true);
			$triggerids = array_slice($triggerids, 0, $postLimit, true);
		}

		// Adding Objects
		// Adding trigger dependencies
		if (!is_null($options['selectDependencies']) && str_in_array($options['selectDependencies'], $subselects_allowed_outputs)) {
			$deps = array();
			$depids = array();

			$sql = 'SELECT triggerid_up, triggerid_down '.
					' FROM trigger_depends '.
					' WHERE '.DBcondition('triggerid_down', $triggerids);
			$db_deps = DBselect($sql);
			while ($db_dep = DBfetch($db_deps)) {
				if (!isset($deps[$db_dep['triggerid_down']])) {
					$deps[$db_dep['triggerid_down']] = array();
				}
				$deps[$db_dep['triggerid_down']][$db_dep['triggerid_up']] = $db_dep['triggerid_up'];
				$depids[] = $db_dep['triggerid_up'];
			}

			$obj_params = array(
				'triggerids' => $depids,
				'output' => $options['selectDependencies'],
				'expandData' => 1,
				'preservekeys' => 1
			);
			$allowed = $this->get($obj_params); //allowed triggerids

			foreach ($deps as $triggerid => $deptriggers) {
				foreach ($deptriggers as $num => $deptriggerid) {
					if (isset($allowed[$deptriggerid])) {
						$result[$triggerid]['dependencies'][] = $allowed[$deptriggerid];
					}
				}
			}
		}

		// Adding groups
		if (!is_null($options['selectGroups']) && str_in_array($options['selectGroups'], $subselects_allowed_outputs)) {
			$obj_params = array(
				'nodeids' => $nodeids,
				'output' => $options['selectGroups'],
				'triggerids' => $triggerids,
				'preservekeys' => 1
			);
			$groups = API::HostGroup()->get($obj_params);
			foreach ($groups as $groupid => $group) {
				$gtriggers = $group['triggers'];
				unset($group['triggers']);

				foreach ($gtriggers as $num => $trigger) {
					$result[$trigger['triggerid']]['groups'][] = $group;
				}
			}
		}
		// Adding hosts
		if (!is_null($options['selectHosts'])) {

			$obj_params = array(
				'nodeids' => $nodeids,
				'triggerids' => $triggerids,
				'templated_hosts' => 1,
				'nopermissions' => 1,
				'preservekeys' => 1
			);

			if (is_array($options['selectHosts']) || str_in_array($options['selectHosts'], $subselects_allowed_outputs)) {
				$obj_params['output'] = $options['selectHosts'];
				$hosts = API::Host()->get($obj_params);

				if (!is_null($options['limitSelects'])) {
					order_result($hosts, 'host');
				}
				foreach ($hosts as $hostid => $host) {
					unset($hosts[$hostid]['triggers']);

					$count = array();
					foreach ($host['triggers'] as $tnum => $trigger) {
						if (!is_null($options['limitSelects'])) {
							if (!isset($count[$trigger['triggerid']])) {
								$count[$trigger['triggerid']] = 0;
							}
							$count[$trigger['triggerid']]++;

							if ($count[$trigger['triggerid']] > $options['limitSelects']) {
								continue;
							}
						}

						$result[$trigger['triggerid']]['hosts'][] = &$hosts[$hostid];
					}
				}
			}
			else {
				if (API_OUTPUT_COUNT == $options['selectHosts']) {
					$obj_params['countOutput'] = 1;
					$obj_params['groupCount'] = 1;

					$hosts = API::Host()->get($obj_params);
					$hosts = zbx_toHash($hosts, 'hostid');
					foreach ($result as $triggerid => $trigger) {
						if (isset($hosts[$triggerid])) {
							$result[$triggerid]['hosts'] = $hosts[$triggerid]['rowscount'];
						}
						else {
							$result[$triggerid]['hosts'] = 0;
						}
					}
				}
			}
		}

		// Adding Functions
		if (!is_null($options['selectFunctions']) && str_in_array($options['selectFunctions'], $subselects_allowed_outputs)) {

			if ($options['selectFunctions'] == API_OUTPUT_EXTEND) {
				$sql_select = 'f.*';
			}
			else {
				$sql_select = 'f.functionid, f.triggerid';
			}

			$sql = 'SELECT '.$sql_select.
					' FROM functions f '.
					' WHERE '.DBcondition('f.triggerid', $triggerids);
			$res = DBselect($sql);
			while ($function = DBfetch($res)) {
				$triggerid = $function['triggerid'];
				unset($function['triggerid']);

				$result[$triggerid]['functions'][] = $function;
			}
		}

		// Adding Items
		if (!is_null($options['selectItems']) && str_in_array($options['selectItems'], $subselects_allowed_outputs)) {
			$obj_params = array(
				'nodeids' => $nodeids,
				'output' => $options['selectItems'],
				'triggerids' => $triggerids,
				'webitems' => 1,
				'nopermissions' => 1,
				'preservekeys' => 1
			);
			$items = API::Item()->get($obj_params);
			foreach ($items as $itemid => $item) {
				$itriggers = $item['triggers'];
				unset($item['triggers']);
				foreach ($itriggers as $num => $trigger) {
					$result[$trigger['triggerid']]['items'][] = $item;
				}
			}
		}

		// Adding discoveryRule
		if (!is_null($options['selectDiscoveryRule'])) {
			$ruleids = $rule_map = array();

			$sql = 'SELECT id.parent_itemid, td.triggerid'.
					' FROM trigger_discovery td, item_discovery id, functions f'.
					' WHERE '.DBcondition('td.triggerid', $triggerids).
						' AND td.parent_triggerid=f.triggerid'.
						' AND f.itemid=id.itemid';
			$db_rules = DBselect($sql);
			while ($rule = DBfetch($db_rules)) {
				$ruleids[$rule['parent_itemid']] = $rule['parent_itemid'];
				$rule_map[$rule['triggerid']] = $rule['parent_itemid'];
			}

			$obj_params = array(
				'nodeids' => $nodeids,
				'itemids' => $ruleids,
				'nopermissions' => 1,
				'preservekeys' => 1,
			);

			if (is_array($options['selectDiscoveryRule']) || str_in_array($options['selectDiscoveryRule'], $subselects_allowed_outputs)) {
				$obj_params['output'] = $options['selectDiscoveryRule'];
				$discoveryRules = API::Item()->get($obj_params);

				foreach ($result as $triggerid => $trigger) {
					if (isset($rule_map[$triggerid]) && isset($discoveryRules[$rule_map[$triggerid]])) {
						$result[$triggerid]['discoveryRule'] = $discoveryRules[$rule_map[$triggerid]];
					}
				}
			}
		}

		// expandDescription
		if (!is_null($options['expandDescription'])) {
			// Function compare values {{{
			foreach ($result as $tnum => $trigger) {
				preg_match_all('/\$([1-9])/u', $trigger['description'], $numbers);
				preg_match_all('~{[0-9]+}[+\-\*/<>=#]?[\(]*(?P<val>[+\-0-9]+)[\)]*~u', $trigger['expression'], $matches);

				foreach ($numbers[1] as $i) {
					$rep = isset($matches['val'][$i - 1]) ? $matches['val'][$i - 1] : '';
					$result[$tnum]['description'] = str_replace('$'.($i), $rep, $result[$tnum]['description']);
				}
			}
			// }}}

			$functionids = array();
			$triggers_to_expand_hosts = array();
			$triggers_to_expand_items = array();
			$triggers_to_expand_items2 = array();
			foreach ($result as $tnum => $trigger) {

				preg_match_all('/{HOST\.NAME([1-9]?)}/u', $trigger['description'], $hnums);
				if (!empty($hnums[1])) {
					preg_match_all('/{([0-9]+)}/u', $trigger['expression'], $funcs);
					$funcs = $funcs[1];

					foreach ($hnums[1] as $fnum) {
						$fnum = $fnum ? $fnum : 1;
						if (isset($funcs[$fnum - 1])) {
							$functionid = $funcs[$fnum - 1];
							$functionids[$functionid] = $functionid;
							$triggers_to_expand_hosts[$trigger['triggerid']][$functionid] = $fnum;
						}
					}
				}

				preg_match_all('/{HOSTNAME([1-9]?)}/u', $trigger['description'], $hnums);
				if (!empty($hnums[1])) {
					preg_match_all('/{([0-9]+)}/u', $trigger['expression'], $funcs);
					$funcs = $funcs[1];

					foreach ($hnums[1] as $fnum) {
						$fnum = $fnum ? $fnum : 1;
						if (isset($funcs[$fnum - 1])) {
							$functionid = $funcs[$fnum - 1];
							$functionids[$functionid] = $functionid;
							$triggers_to_expand_hosts[$trigger['triggerid']][$functionid] = $fnum;
						}
					}
				}

				preg_match_all('/{HOST\.HOST([1-9]?)}/u', $trigger['description'], $hnums);
				if (!empty($hnums[1])) {
					preg_match_all('/{([0-9]+)}/u', $trigger['expression'], $funcs);
					$funcs = $funcs[1];

					foreach ($hnums[1] as $fnum) {
						$fnum = $fnum ? $fnum : 1;
						if (isset($funcs[$fnum - 1])) {
							$functionid = $funcs[$fnum - 1];
							$functionids[$functionid] = $functionid;
							$triggers_to_expand_hosts[$trigger['triggerid']][$functionid] = $fnum;
						}
					}
				}

				preg_match_all('/{ITEM\.LASTVALUE([1-9]?)}/u', $trigger['description'], $inums);
				if (!empty($inums[1])) {
					preg_match_all('/{([0-9]+)}/u', $trigger['expression'], $funcs);
					$funcs = $funcs[1];

					foreach ($inums[1] as $fnum) {
						$fnum = $fnum ? $fnum : 1;
						if (isset($funcs[$fnum - 1])) {
							$functionid = $funcs[$fnum - 1];
							$functionids[$functionid] = $functionid;
							$triggers_to_expand_items[$trigger['triggerid']][$functionid] = $fnum;
						}
					}
				}

				preg_match_all('/{ITEM\.VALUE([1-9]?)}/u', $trigger['description'], $inums);
				if (!empty($inums[1])) {
					preg_match_all('/{([0-9]+)}/u', $trigger['expression'], $funcs);
					$funcs = $funcs[1];

					foreach ($inums[1] as $fnum) {
						$fnum = $fnum ? $fnum : 1;
						if (isset($funcs[$fnum - 1])) {
							$functionid = $funcs[$fnum - 1];
							$functionids[$functionid] = $functionid;
							$triggers_to_expand_items2[$trigger['triggerid']][$functionid] = $fnum;
						}
					}
				}
			}

			if (!empty($functionids)) {
				$sql = 'SELECT DISTINCT f.triggerid, f.functionid, h.host, h.name, i.lastvalue'.
						' FROM functions f,items i,hosts h'.
						' WHERE f.itemid=i.itemid'.
							' AND i.hostid=h.hostid'.
							' AND h.status<>'.HOST_STATUS_TEMPLATE.
							' AND '.DBcondition('f.functionid', $functionids);
				$db_funcs = DBselect($sql);
				while ($func = DBfetch($db_funcs)) {
					if (isset($triggers_to_expand_hosts[$func['triggerid']][$func['functionid']])) {

						$fnum = $triggers_to_expand_hosts[$func['triggerid']][$func['functionid']];
						if ($fnum == 1) {
							$result[$func['triggerid']]['description'] = str_replace('{HOSTNAME}', $func['host'], $result[$func['triggerid']]['description']);
							$result[$func['triggerid']]['description'] = str_replace('{HOST.NAME}', $func['name'], $result[$func['triggerid']]['description']);
							$result[$func['triggerid']]['description'] = str_replace('{HOST.HOST}', $func['host'], $result[$func['triggerid']]['description']);
						}

						$result[$func['triggerid']]['description'] = str_replace('{HOSTNAME'.$fnum.'}', $func['host'], $result[$func['triggerid']]['description']);
						$result[$func['triggerid']]['description'] = str_replace('{HOST.NAME'.$fnum.'}', $func['name'], $result[$func['triggerid']]['description']);
						$result[$func['triggerid']]['description'] = str_replace('{HOST.HOST'.$fnum.'}', $func['host'], $result[$func['triggerid']]['description']);
					}

					if (isset($triggers_to_expand_items[$func['triggerid']][$func['functionid']])) {
						$fnum = $triggers_to_expand_items[$func['triggerid']][$func['functionid']];
						if ($fnum == 1) {
							$result[$func['triggerid']]['description'] = str_replace('{ITEM.LASTVALUE}', $func['lastvalue'], $result[$func['triggerid']]['description']);
						}

						$result[$func['triggerid']]['description'] = str_replace('{ITEM.LASTVALUE'.$fnum.'}', $func['lastvalue'], $result[$func['triggerid']]['description']);
					}

					if (isset($triggers_to_expand_items2[$func['triggerid']][$func['functionid']])) {
						$fnum = $triggers_to_expand_items2[$func['triggerid']][$func['functionid']];
						if ($fnum == 1) {
							$result[$func['triggerid']]['description'] = str_replace('{ITEM.VALUE}', $func['lastvalue'], $result[$func['triggerid']]['description']);
						}

						$result[$func['triggerid']]['description'] = str_replace('{ITEM.VALUE'.$fnum.'}', $func['lastvalue'], $result[$func['triggerid']]['description']);
					}
				}
			}

			foreach ($result as $tnum => $trigger) {
				if ($res = preg_match_all('/'.ZBX_PREG_EXPRESSION_USER_MACROS.'/', $trigger['description'], $arr)) {
					$macros = API::UserMacro()->getMacros(array(
						'macros' => $arr[1],
						'triggerid' => $trigger['triggerid']
					));

					$search = array_keys($macros);
					$values = array_values($macros);

					$result[$tnum]['description'] = str_replace($search, $values, $trigger['description']);
				}
			}
		}

		if (!empty($fields_to_unset)) {
			foreach ($result as $tnum => $trigger) {
				foreach ($fields_to_unset as $field_to_unset) {
					unset($result[$tnum][$field_to_unset]);
				}
			}
		}

		COpt::memoryPick();
		// removing keys (hash -> array)
		if (is_null($options['preservekeys'])) {
			$result = zbx_cleanHashes($result);
		}
		return $result;
	}

	/**
	 * Get triggerid by host.host and trigger.expression.
	 *
	 * @param array $triggerData multidimensional array with trigger objects
	 * @param array $triggerData[0,...]['expression']
	 * @param array $triggerData[0,...]['host']
	 * @param array $triggerData[0,...]['hostid'] OPTIONAL
	 * @param array $triggerData[0,...]['description'] OPTIONAL
	 *
	 * @return array|int
	 */
	public function getObjects(array $triggerData) {
		$options = array(
			'filter' => $triggerData,
			'output' => API_OUTPUT_EXTEND
		);

		if (isset($triggerData['node'])) {
			$options['nodeids'] = getNodeIdByNodeName($triggerData['node']);
		}
		else {
			if (isset($triggerData['nodeids'])) {
				$options['nodeids'] = $triggerData['nodeids'];
			}
		}

		// expression is checked later
		unset($options['filter']['expression']);
		$result = $this->get($options);
		if (isset($triggerData['expression'])) {
			foreach ($result as $tnum => $trigger) {
				$tmp_exp = explode_exp($trigger['expression']);

				if (strcmp(trim($tmp_exp, ' '), trim($triggerData['expression'], ' ')) != 0) {
					unset($result[$tnum]);
				}
			}
		}

		return $result;
	}

	/**
	 * @param $object
	 *
	 * @return bool
	 */
	public function exists(array $object) {
		$keyFields = array(
			array(
				'hostid',
				'host'
			),
			'description'
		);

		$result = false;

		if (!isset($object['hostid']) && !isset($object['host'])) {
			$expr = new CTriggerExpression($object);

			if (!empty($expr->errors) || empty($expr->data['hosts'])) {
				return false;
			}

			$object['host'] = reset($expr->data['hosts']);
		}

		$options = array(
			'filter' => array_merge(zbx_array_mintersect($keyFields, $object), array('flags' => null)),
			'output' => API_OUTPUT_EXTEND,
			'nopermissions' => 1,
		);

		if (isset($object['node'])) {
			$options['nodeids'] = getNodeIdByNodeName($object['node']);
		}
		elseif (isset($object['nodeids'])) {
			$options['nodeids'] = $object['nodeids'];
		}

		$triggers = $this->get($options);
		foreach ($triggers as $trigger) {
			$tmp_exp = explode_exp($trigger['expression']);
			if (strcmp($tmp_exp, $object['expression']) == 0) {
				$result = true;
				break;
			}
		}

		return $result;
	}

	/**
	 * @param $triggers
	 * @param $method
	 */
	public function checkInput(array &$triggers, $method) {
		$create = ($method == 'create');
		$update = ($method == 'update');
		$delete = ($method == 'delete');

		// permissions
		if ($update || $delete) {
			$trigger_db_fields = array('triggerid' => null);
			$dbTriggers = $this->get(array(
				'triggerids' => zbx_objectValues($triggers, 'triggerid'),
				'output' => API_OUTPUT_EXTEND,
				'editable' => true,
				'preservekeys' => true,
				'selectDependencies' => API_OUTPUT_REFER,
			));
		}
		else {
			$trigger_db_fields = array(
				'description' => null,
				'expression' => null,
				'error' => 'Trigger just added. No status update so far.',
				'value' => TRIGGER_VALUE_FALSE,
				'value_flags' => TRIGGER_VALUE_FLAG_UNKNOWN
			);
		}

		foreach ($triggers as $tnum => &$trigger) {
			$currentTrigger = $triggers[$tnum];

			if (!check_db_fields($trigger_db_fields, $trigger)) {
				self::exception(ZBX_API_ERROR_PARAMETERS, _s('Incorrect fields for trigger'));
			}

			if (($update || $delete) && !isset($dbTriggers[$trigger['triggerid']])) {
				self::exception(ZBX_API_ERROR_PARAMETERS, S_NO_PERMISSIONS);
			}

			if ($update) {
				$dbTrigger = $dbTriggers[$trigger['triggerid']];
				$currentTrigger['description'] = $dbTrigger['description'];
			}
			elseif ($delete) {
				if ($dbTriggers[$trigger['triggerid']]['templateid'] != 0) {
					self::exception(ZBX_API_ERROR_PARAMETERS,
						_s('Cannot delete templated trigger [%1$s:%2$s]', $dbTriggers[$trigger['triggerid']]['description'], explode_exp($dbTriggers[$trigger['triggerid']]['expression']))
					);
				}

				continue;
			}

			$expressionChanged = true;
			if ($update) {

				if (isset($trigger['expression'])) {
					$expression_full = explode_exp($dbTrigger['expression']);
					if (strcmp($trigger['expression'], $expression_full) == 0) {
						$expressionChanged = false;
					}
				}

				if (isset($trigger['description']) && strcmp($trigger['description'], $dbTrigger['description']) == 0) {
					unset($trigger['description']);
				}

				if (isset($trigger['priority']) && $trigger['priority'] == $dbTrigger['priority']) {
					unset($trigger['priority']);
				}

				if (isset($trigger['type']) && $trigger['type'] == $dbTrigger['type']) {
					unset($trigger['type']);
				}

				if (isset($trigger['comments']) && strcmp($trigger['comments'], $dbTrigger['comments']) == 0) {
					unset($trigger['comments']);
				}

				if (isset($trigger['url']) && strcmp($trigger['url'], $dbTrigger['url']) == 0) {
					unset($trigger['url']);
				}

				if (isset($trigger['status']) && $trigger['status'] == $dbTrigger['status']) {
					unset($trigger['status']);
				}

				$dbTrigger['dependencies'] = zbx_objectValues($dbTrigger['dependencies'], 'triggerid');
				if (array_equal($dbTrigger['dependencies'], $trigger['dependencies'])) {
					unset($trigger['dependencies']);
				}
			}

			// if some of the properties are unchanged, no need to update them in DB

			// validating trigger expression
			if (isset($trigger['expression']) && $expressionChanged) {
				// expression permissions
				$expressionData = new CTriggerExpression($trigger);
				if (!empty($expressionData->errors)) {
					self::exception(ZBX_API_ERROR_PARAMETERS, implode(' ', $expressionData->errors));
				}

				$hosts = API::Host()->get(array(
					'filter' => array('host' => $expressionData->data['hosts']),
					'editable' => true,
					'output' => array(
						'hostid',
						'host',
						'status'
					),
					'templated_hosts' => true,
					'preservekeys' => true
				));
				$hosts = zbx_toHash($hosts, 'host');
				$hostsStatusFlags = 0x0;
				foreach ($expressionData->data['hosts'] as $host) {
					if (!isset($hosts[$host])) {
						self::exception(ZBX_API_ERROR_PARAMETERS, _s('Incorrect trigger expression. Host "%s" does not exist or you have no access to this host.', $host));
					}

					// find out if both templates and hosts are referenced in expression
					$hostsStatusFlags |= ($hosts[$host]['status'] == HOST_STATUS_TEMPLATE) ? 0x1 : 0x2;
					if ($hostsStatusFlags == 0x3) {
						self::exception(ZBX_API_ERROR_PARAMETERS, _('Incorrect trigger expression. Trigger expression elements should not belong to a template and a host simultaneously.'));
					}
				}

				foreach ($expressionData->expressions as $exprPart) {
					if (zbx_empty($exprPart['item'])) {
						continue;
					}

					$sql = 'SELECT i.itemid,i.value_type'.
							' FROM items i,hosts h'.
							' WHERE i.key_='.zbx_dbstr($exprPart['item']).
								' AND'.DBcondition('i.flags', array(ZBX_FLAG_DISCOVERY_NORMAL, ZBX_FLAG_DISCOVERY_CREATED)).
								' AND h.host='.zbx_dbstr($exprPart['host']).
								' AND h.hostid=i.hostid'.
								' AND '.DBin_node('i.itemid');
					if (!DBfetch(DBselect($sql))) {
						self::exception(ZBX_API_ERROR_PARAMETERS,
							_s('Incorrect item key "%1$s:%2$s" provided for trigger expression.', $exprPart['host'], $exprPart['item']));
					}
				}
			}

			// check existing
			if ($create) {
				$existTrigger = API::Trigger()->exists(array(
					'description' => $trigger['description'],
					'expression' => $trigger['expression']
				));

				if ($existTrigger) {
					self::exception(ZBX_API_ERROR_PARAMETERS, _s('Trigger [%1$s:%2$s] already exists.', $trigger['description'], $trigger['expression']));
				}
			}
		}
		unset($trigger);
	}

	/**
	 * Add triggers
	 *
	 * Trigger params: expression, description, type, priority, status, comments, url, templateid
	 *
	 * @param array $triggers
	 *
	 * @return boolean
	 */
	public function create(array $triggers) {
		$triggers = zbx_toArray($triggers);

		$this->checkInput($triggers, __FUNCTION__);

		$this->createReal($triggers);

		foreach ($triggers as $trigger) {
			$this->inherit($trigger);
		}

		return array('triggerids' => zbx_objectValues($triggers, 'triggerid'));
	}

	/**
	 * Update triggers
	 *
	 * @param array $triggers
	 *
	 * @return boolean
	 */
	public function update(array $triggers) {
		$triggers = zbx_toArray($triggers);
		$triggerids = zbx_objectValues($triggers, 'triggerid');

		$this->checkInput($triggers, __FUNCTION__);

		$this->updateReal($triggers);

		foreach ($triggers as $trigger) {
			$this->inherit($trigger);
		}

		return array('triggerids' => $triggerids);
	}

	/**
	 * Delete triggers
	 *
	 * @param array $triggerids array with trigger ids
	 *
	 * @return array
	 */
	public function delete(array $triggerids, $nopermissions = false) {
		$triggerids = zbx_toArray($triggerids);
		$triggers = zbx_toObject($triggerids, 'triggerid');

		if (empty($triggerids)) {
			self::exception(ZBX_API_ERROR_PARAMETERS, _('Empty input parameter.'));
		}

		// TODO: remove $nopermissions hack
		if (!$nopermissions) {
			$this->checkInput($triggers, __FUNCTION__);
		}

		// get child triggers
		$parent_triggerids = $triggerids;
		do {
			$db_items = DBselect('SELECT triggerid FROM triggers WHERE '.DBcondition('templateid', $parent_triggerids));
			$parent_triggerids = array();
			while ($db_trigger = DBfetch($db_items)) {
				$parent_triggerids[] = $db_trigger['triggerid'];
				$triggerids[$db_trigger['triggerid']] = $db_trigger['triggerid'];
			}
		} while (!empty($parent_triggerids));


		// select all triggers which are deleted (including children)
		$options = array(
			'triggerids' => $triggerids,
			'output' => API_OUTPUT_EXTEND,
			'nopermissions' => true,
			'preservekeys' => true,
		);
		$del_triggers = $this->get($options);

		DB::delete('events', array(
			'objectid' => $triggerids,
			'object' => EVENT_OBJECT_TRIGGER,
		));

		DB::delete('sysmaps_elements', array(
			'elementid' => $triggerids,
			'elementtype' => SYSMAP_ELEMENT_TYPE_TRIGGER,
		));

<<<<<<< HEAD
		// disable actions
		$actionids = array();
		$sql = 'SELECT DISTINCT actionid '.
				' FROM conditions '.
				' WHERE conditiontype='.CONDITION_TYPE_TRIGGER.
					' AND '.DBcondition('value', $triggerids, false, true);
		$db_actions = DBselect($sql);
		while ($db_action = DBfetch($db_actions)) {
			$actionids[$db_action['actionid']] = $db_action['actionid'];
		}

		DBexecute('UPDATE actions '.
				' SET status='.ACTION_STATUS_DISABLED.
				' WHERE '.DBcondition('actionid', $actionids));

		// delete action conditions
		DB::delete('conditions', array(
			'conditiontype' => CONDITION_TYPE_TRIGGER,
			'value' => $triggerids
		));
=======
// TODO: REMOVE info
			foreach($del_triggers as $triggerid => $trigger){
				info(_s('Trigger "%1$s:%2$s" deleted.', $trigger['description'], explode_exp($trigger['expression'])));
				add_audit_ext(AUDIT_ACTION_DELETE, AUDIT_RESOURCE_TRIGGER, $trigger['triggerid'], $trigger['description'].':'.$trigger['expression'], NULL, NULL, NULL);
			}
>>>>>>> 5bd19e6a

		// TODO: REMOVE info
		foreach ($del_triggers as $triggerid => $trigger) {
			info(_s('Trigger [%1$s:%2$s] deleted.', $trigger['description'], explode_exp($trigger['expression'])));
			add_audit_ext(AUDIT_ACTION_DELETE, AUDIT_RESOURCE_TRIGGER, $trigger['triggerid'], $trigger['description'].':'.$trigger['expression'], NULL, NULL, NULL);
		}

		DB::delete('triggers', array('triggerid' => $triggerids));

		update_services_status_all();

		return array('triggerids' => $triggerids);
	}

	/**
	 * Add dependency for trigger
	 *
	 * @param array $triggersData
	 * @param array $triggersData['triggerid]
	 * @param array $triggersData['dependsOnTriggerid']
	 *
	 * @return boolean
	 */
	public function addDependencies(array $triggersData) {
		$triggersData = zbx_toArray($triggersData);
		$triggerids = array();

		foreach ($triggersData as $num => $dep) {
			$triggerids[$dep['triggerid']] = $dep['triggerid'];

			$result = (bool) insert_dependency($dep['triggerid'], $dep['dependsOnTriggerid']);
			if (!$result) {
				self::exception(ZBX_API_ERROR_PARAMETERS, 'Cannot create dependency');
			}
		}

		return array('triggerids' => $triggerids);
	}

	/**
	 * Delete trigger dependencies
	 *
	 * @param array $triggersData
	 *
	 * @return boolean
	 */
	public function deleteDependencies(array $triggersData) {
		$triggersData = zbx_toArray($triggersData);

		$triggerids = array();
		foreach ($triggersData as $num => $trigger) {
			$triggerids[] = $trigger['triggerid'];
		}

		$result = delete_dependencies_by_triggerid($triggerids);
		if (!$result) {
			self::exception(ZBX_API_ERROR_PARAMETERS, 'Cannot delete dependency');
		}

		return array('triggerids' => zbx_objectValues($triggersData, 'triggerid'));
	}

	/**
	 * @param $triggers
	 */
	protected function createReal(array &$triggers) {
		$triggers = zbx_toArray($triggers);

		$triggerids = DB::insert('triggers', $triggers);

		foreach ($triggers as $tnum => $trigger) {
			$triggerid = $triggers[$tnum]['triggerid'] = $triggerids[$tnum];

			addEvent($triggerid, TRIGGER_VALUE_UNKNOWN);

			$expression = implode_exp($trigger['expression'], $triggerid);
			if (is_null($expression)) {
				self::exception(ZBX_API_ERROR_PARAMETERS, _s('Cannot implode expression "%s".', $trigger['expression']));
			}

			$this->validateItems($trigger);

			DB::update('triggers', array(
				'values' => array('expression' => $expression),
				'where' => array('triggerid' => $triggerid)
			));

			info(_s('Trigger "%1$s:%2$s" created.', $trigger['description'], $trigger['expression']));
		}

		$this->validateDependencies($triggers);

		foreach ($triggers as $trigger) {
			if (isset($trigger['dependencies'])) {
				foreach ($trigger['dependencies'] as $triggerid_up) {
					DB::insert('trigger_depends', array(
						array(
							'triggerid_down' => $trigger['triggerid'],
							'triggerid_up' => $triggerid_up
						)
					));
				}
			}
		}
	}

	/**
	 * @param $triggers
	 */
	protected function updateReal(array $triggers) {
		$triggers = zbx_toArray($triggers);
		$infos = array();

		$options = array(
			'triggerids' => zbx_objectValues($triggers, 'triggerid'),
			'output' => API_OUTPUT_EXTEND,
			'preservekeys' => true,
			'nopermissions' => true,
		);
		$dbTriggers = $this->get($options);

		$description_changed = $expression_changed = false;
		foreach ($triggers as &$trigger) {
			$dbTrigger = $dbTriggers[$trigger['triggerid']];

			if (isset($trigger['description']) && (strcmp($dbTrigger['description'], $trigger['description']) != 0)) {
				$description_changed = true;
			}
			else {
				$trigger['description'] = $dbTrigger['description'];
			}

			$expression_full = explode_exp($dbTrigger['expression']);
			if (isset($trigger['expression']) && strcmp($expression_full, $trigger['expression']) != 0) {
				$this->validateItems($trigger);

				$expression_changed = true;
				$expression_full = $trigger['expression'];
				$trigger['error'] = 'Trigger expression updated. No status update so far.';
			}

			if ($description_changed || $expression_changed) {
				$expressionData = new CTriggerExpression(array('expression' => $expression_full));

				if (!empty($expressionData->errors)) {
					self::exception(ZBX_API_ERROR_PARAMETERS, reset($expressionData->errors));
				}

				$host = reset($expressionData->data['hosts']);

				$options = array(
					'filter' => array(
						'description' => $trigger['description'],
						'host' => $host
					),
					'output' => API_OUTPUT_EXTEND,
					'editable' => true,
					'nopermissions' => true,
				);
				$triggers_exist = API::Trigger()->get($options);

				$trigger_exist = false;
				foreach ($triggers_exist as $tr) {
					$tmp_exp = explode_exp($tr['expression']);
					if (strcmp($tmp_exp, $expression_full) == 0) {
						$trigger_exist = $tr;
						break;
					}
				}
				if ($trigger_exist && (bccomp($trigger_exist['triggerid'], $trigger['triggerid']) != 0)) {
					self::exception(ZBX_API_ERROR_PARAMETERS, _s('Trigger "%s" already exists.', $trigger['description']));
				}
			}

			if ($expression_changed) {
				delete_function_by_triggerid($trigger['triggerid']);

				$trigger['expression'] = implode_exp($expression_full, $trigger['triggerid']);
				if (is_null($trigger['expression'])) {
					self::exception(ZBX_API_ERROR_PARAMETERS, _s('Cannot implode expression "%s".', $expression_full));
				}

				if (isset($trigger['status']) && ($trigger['status'] != TRIGGER_STATUS_ENABLED)) {
					if ($trigger['value_flags'] == TRIGGER_VALUE_FLAG_NORMAL) {
						addEvent($trigger['triggerid'], TRIGGER_VALUE_UNKNOWN);

						$trigger['value_flags'] = TRIGGER_VALUE_FLAG_UNKNOWN;
					}
				}
			}

			$trigger_update = $trigger;
			if (!$description_changed) {
				unset($trigger_update['description']);
			}
			if (!$expression_changed) {
				unset($trigger_update['expression']);
			}

			DB::update('triggers', array(
				'values' => $trigger_update,
				'where' => array('triggerid' => $trigger['triggerid'])
			));

			$expression = $expression_changed ? explode_exp($trigger['expression']) : $expression_full;
			$infos[] = _s('Trigger "%1$s:%2$s" updated.', $trigger['description'], $expression);
		}
		unset($trigger);

		foreach ($triggers as $trigger) {
			if (isset($trigger['dependencies'])) {
				DB::delete('trigger_depends', array('triggerid_down' => $trigger['triggerid']));

				foreach ($trigger['dependencies'] as $triggerid_up) {
					DB::insert('trigger_depends', array(
						array(
							'triggerid_down' => $trigger['triggerid'],
							'triggerid_up' => $triggerid_up
						)
					));
				}
			}
		}

		$this->validateDependencies($triggers);

		foreach ($infos as $info) {
			info($info);
		}
	}

	/**
	 * @param $trigger
	 * @param null $hostids
	 *
	 * @return bool
	 */
	protected function inherit(array $trigger, $hostids = null) {

		$triggerTemplates = API::Template()->get(array(
			'triggerids' => $trigger['triggerid'],
			'output' => API_OUTPUT_EXTEND,
			'nopermissions' => true,
		));
		if (empty($triggerTemplates)) {
			return true;
		}

		if (!isset($trigger['expression']) || !isset($trigger['description'])) {
			$options = array(
				'triggerids' => $trigger['triggerid'],
				'output' => API_OUTPUT_EXTEND,
				'preservekeys' => true,
				'nopermissions' => true,
			);
			$dbTrigger = $this->get($options);
			$dbTrigger = reset($dbTrigger);

			if (!isset($trigger['description'])) {
				$trigger['description'] = $dbTrigger['description'];
			}
			if (!isset($trigger['expression'])) {
				$trigger['expression'] = explode_exp($dbTrigger['expression']);
			}
		}


		$chd_hosts = API::Host()->get(array(
			'templateids' => zbx_objectValues($triggerTemplates, 'templateid'),
			'output' => array(
				'hostid',
				'host'
			),
			'preservekeys' => true,
			'hostids' => $hostids,
			'nopermissions' => true,
			'templated_hosts' => true,
		));

		foreach ($chd_hosts as $chd_host) {
			$newTrigger = $trigger;
			$newTrigger['templateid'] = $trigger['triggerid'];

			if (isset($trigger['dependencies'])) {
				$deps = zbx_objectValues($trigger['dependencies'], 'triggerid');
				$newTrigger['dependencies'] = replace_template_dependencies($deps, $chd_host['hostid']);
			}

			$expressionData = new CTriggerExpression($trigger);
			// replace template separately in each expression, only in beginning (host part)
			foreach ($expressionData->expressions as $expr) {
				$newExpr = '';
				foreach ($triggerTemplates as $triggerTemplate) {
					$pos = strpos($expr['expression'], '{'.$triggerTemplate['host'].':');
					if ($pos === 0) {
						$newExpr = substr_replace($expr['expression'], '{'.$chd_host['host'].':', 0, strlen('{'.$triggerTemplate['host'].':'));
						break;
					}
				}
				if (!empty($newExpr)) {
					$newTrigger['expression'] = str_replace($expr['expression'], $newExpr, $newTrigger['expression']);
				}
			}

			// check if templated trigger exists
			$childTriggers = $this->get(array(
				'filter' => array('templateid' => $newTrigger['triggerid']),
				'output' => API_OUTPUT_EXTEND,
				'preservekeys' => 1,
				'hostids' => $chd_host['hostid']
			));

			if ($childTrigger = reset($childTriggers)) {
				$childTrigger['expression'] = explode_exp($childTrigger['expression']);

				if ((strcmp($childTrigger['expression'], $newTrigger['expression']) != 0)
						|| (strcmp($childTrigger['description'], $newTrigger['description']) != 0)
				) {
					$exists = $this->exists(array(
						'description' => $newTrigger['description'],
						'expression' => $newTrigger['expression'],
						'hostids' => $chd_host['hostid']
					));
					if ($exists) {
						self::exception(ZBX_API_ERROR_PARAMETERS,
							_s('Trigger [%1$s] already exists on [%2$s]', $newTrigger['description'], $chd_host['host']));
					}
				}
				elseif ($childTrigger['flags'] != ZBX_FLAG_DISCOVERY_NORMAL) {
					self::exception(ZBX_API_ERROR_PARAMETERS, _s('Trigger with same name but other type exists'));
				}

				$newTrigger['triggerid'] = $childTrigger['triggerid'];
				$this->updateReal($newTrigger);
			}
			else {
				$options = array(
					'filter' => array(
						'description' => $newTrigger['description'],
						'flags' => null
					),
					'output' => API_OUTPUT_EXTEND,
					'preservekeys' => 1,
					'nopermissions' => 1,
					'hostids' => $chd_host['hostid']
				);
				$childTriggers = $this->get($options);

				$childTrigger = false;
				foreach ($childTriggers as $tr) {
					$tmp_exp = explode_exp($tr['expression']);
					if (strcmp($tmp_exp, $newTrigger['expression']) == 0) {
						$childTrigger = $tr;
						break;
					}
				}

				if ($childTrigger) {
					if ($childTrigger['templateid'] != 0) {
						self::exception(ZBX_API_ERROR_PARAMETERS,
							_s('Trigger [%1$s] already exists on [%2$s]', $childTrigger['description'], $chd_host['host']));
					}
					elseif ($childTrigger['flags'] != $newTrigger['flags']) {
						self::exception(ZBX_API_ERROR_PARAMETERS, _s('Trigger with same name but other type exists'));
					}

					$newTrigger['triggerid'] = $childTrigger['triggerid'];
					$this->updateReal($newTrigger);
				}
				else {
					$this->createReal($newTrigger);
					$newTrigger = reset($newTrigger);
				}
			}
			$this->inherit($newTrigger);
		}

		return true;
	}

	/**
	 * @param $data
	 *
	 * @return bool
	 */
	public function syncTemplates(array $data) {
		$data['templateids'] = zbx_toArray($data['templateids']);
		$data['hostids'] = zbx_toArray($data['hostids']);

		$allowedHosts = API::Host()->get(array(
			'hostids' => $data['hostids'],
			'editable' => true,
			'preservekeys' => true,
			'templated_hosts' => true,
			'output' => API_OUTPUT_SHORTEN,
		));
		foreach ($data['hostids'] as $hostid) {
			if (!isset($allowedHosts[$hostid])) {
				self::exception(ZBX_API_ERROR_PERMISSIONS, S_NO_PERMISSION);
			}
		}

		$allowedTemplates = API::Template()->get(array(
			'templateids' => $data['templateids'],
			'preservekeys' => true,
			'editable' => true,
			'output' => API_OUTPUT_SHORTEN
		));
		foreach ($data['templateids'] as $templateid) {
			if (!isset($allowedTemplates[$templateid])) {
				self::exception(ZBX_API_ERROR_PERMISSIONS, S_NO_PERMISSION);
			}
		}

		$triggers = $this->get(array(
			'hostids' => $data['templateids'],
			'preservekeys' => true,
			'output' => API_OUTPUT_EXTEND,
		));

		foreach ($triggers as $trigger) {
			$trigger['expression'] = explode_exp($trigger['expression']);
			$this->inherit($trigger, $data['hostids']);
		}


		// Update dependencies, do it after all triggers that can be dependent were created/updated on all child hosts/templates.
		// Starting from highest level template triggers select triggers from one level lower, then for each lower trigger
		// look if it's parent has dependencies, if so find this dependency trigger child on dependent trigger host and add new dependency.
		$parentTriggers = $this->get(array(
			'hostids' => $data['templateids'],
			'preservekeys' => true,
			'output' => array(
				'triggerid',
				'templateid'
			),
			'selectDependencies' => API_OUTPUT_REFER
		));

		while (!empty($parentTriggers)) {
			$childTriggers = $this->get(array(
				'filter' => array('templateid' => array_keys($parentTriggers)),
				'nopermissions' => true,
				'preservekeys' => true,
				'output' => array(
					'triggerid',
					'templateid'
				),
				'selectDependencies' => API_OUTPUT_REFER,
				'selectHosts' => array('host'),
			));

			foreach ($childTriggers as $childTrigger) {
				if (!empty($parentTriggers[$childTrigger['templateid']]['dependencies'])) {

					$deps = zbx_objectValues($parentTriggers[$childTrigger['templateid']]['dependencies'], 'triggerid');
					$host = reset($childTrigger['hosts']);
					$newDeps = replace_template_dependencies($deps, $host['hostid']);

					DB::delete('trigger_depends', array('triggerid_down' => $childTrigger['triggerid']));
					foreach ($newDeps as $triggerid_up) {
						DB::insert('trigger_depends', array(
							array(
								'triggerid_down' => $childTrigger['triggerid'],
								'triggerid_up' => $triggerid_up
							)
						));
					}
				}
			}
			$parentTriggers = $childTriggers;
		}

		return true;
	}

	/**
	 * @param $triggers
	 */
	protected function validateDependencies(array $triggers) {

		foreach ($triggers as $trigger) {
			if (!isset($trigger['dependencies']) || empty($trigger['dependencies'])) {
				continue;
			}

			// check circular dependency {{{
			$triggerid_down = $trigger['dependencies'];
			do {
				$sql = 'SELECT triggerid_up'.
						' FROM trigger_depends'.
						' WHERE'.DBcondition('triggerid_down', $triggerid_down);
				$db_up_triggers = DBselect($sql);
				$up_triggerids = array();
				while ($up_trigger = DBfetch($db_up_triggers)) {
					if (bccomp($up_trigger['triggerid_up'], $trigger['triggerid']) == 0) {
						self::exception(ZBX_API_ERROR_PARAMETERS, S_INCORRECT_DEPENDENCY);
					}
					$up_triggerids[] = $up_trigger['triggerid_up'];
				}
				$triggerid_down = $up_triggerids;

			} while (!empty($up_triggerids));
			// }}} check circular dependency


			$expr = new CTriggerExpression($trigger);

			$templates = API::Template()->get(array(
				'output' => array(
					'hostid',
					'host'
				),
				'filter' => array('host' => $expr->data['hosts']),
				'nopermissions' => true,
				'preservekeys' => true
			));
			$templateids = array_keys($templates);
			$templateids = zbx_toHash($templateids);

			$dep_templateids = array();
			$db_dephosts = get_hosts_by_triggerid($trigger['dependencies']);
			while ($dephost = DBfetch($db_dephosts)) {
				if ($dephost['status'] == HOST_STATUS_TEMPLATE) {
					$templates[$dephost['hostid']] = $dephost;
					$dep_templateids[$dephost['hostid']] = $dephost['hostid'];
				}
			}

			$tdiff = array_diff($dep_templateids, $templateids);
			if (!empty($templateids) && !empty($dep_templateids) && !empty($tdiff)) {
				$tpls = zbx_array_merge($templateids, $dep_templateids);
				$sql = 'SELECT DISTINCT ht.templateid,ht.hostid,h.host'.
						' FROM hosts_templates ht,hosts h'.
						' WHERE h.hostid=ht.hostid'.
							' AND'.DBcondition('ht.templateid', $tpls);

				$db_lowlvltpl = DBselect($sql);
				$map = array();
				while ($lowlvltpl = DBfetch($db_lowlvltpl)) {
					if (!isset($map[$lowlvltpl['hostid']])) {
						$map[$lowlvltpl['hostid']] = array();
					}
					$map[$lowlvltpl['hostid']][$lowlvltpl['templateid']] = $lowlvltpl['host'];
				}

				foreach ($map as $templates) {
					$set_with_dep = false;

					foreach ($templateids as $tplid) {
						if (isset($templates[$tplid])) {
							$set_with_dep = true;
							break;
						}
					}
					foreach ($dep_templateids as $dep_tplid) {
						if (!isset($templates[$dep_tplid]) && $set_with_dep) {
							self::exception(ZBX_API_ERROR_PARAMETERS, _s('Not all templates are linked to host "%s".', reset($templates)));
						}
					}
				}
			}
		}
	}

	/**
	 * Check if all templates trigger belongs to are linked to same hosts.
	 *
	 * @throws APIException
	 *
	 * @param $trigger
	 *
	 * @return bool
	 */
	protected function validateItems(array $trigger) {
		$trigExpr = new CTriggerExpression(array('expression' => $trigger['expression']));

		$hosts = array();
		foreach ($trigExpr->expressions as $exprPart) {
			if (!zbx_empty($exprPart['host'])) {
				$hosts[] = $exprPart['host'];
			}
		}

		$templatesData = API::Template()->get(array(
			'output' => API_OUTPUT_REFER,
			'selectHosts' => API_OUTPUT_REFER,
			'selectTemplates' => API_OUTPUT_REFER,
			'filter' => array('host' => $hosts),
			'nopermissions' => true,
			'preservekeys' => true,
		));
		$firstTemplate = array_pop($templatesData);

		if ($firstTemplate) {
			$compareLinks = array_merge(
				zbx_objectValues($firstTemplate['hosts'], 'hostid'),
				zbx_objectValues($firstTemplate['templates'], 'templateid')
			);

			foreach ($templatesData as $data) {
				$linkedTo = array_merge(
					zbx_objectValues($data['hosts'], 'hostid'),
					zbx_objectValues($data['templates'], 'templateid')
				);

				if (array_diff($compareLinks, $linkedTo) || array_diff($linkedTo, $compareLinks)) {
					self::exception(
						ZBX_API_ERROR_PARAMETERS,
						_s('Trigger "%s" belongs to templates with different linkages.', $trigger['description'])
					);
				}
			}
		}

		return true;
	}

	/**
	 * @param $ids
	 *
	 * @return bool
	 */
	public function isReadable(array $ids) {
		if (empty($ids)) {
			return true;
		}

		$ids = array_unique($ids);

		$count = $this->get(array(
			'nodeids' => get_current_nodeid(true),
			'triggerids' => $ids,
			'output' => API_OUTPUT_SHORTEN,
			'countOutput' => true
		));

		return (count($ids) == $count);
	}

	/**
	 * @param $ids
	 *
	 * @return bool
	 */
	public function isWritable(array $ids) {
		if (empty($ids)) {
			return true;
		}

		$ids = array_unique($ids);

		$count = $this->get(array(
			'nodeids' => get_current_nodeid(true),
			'triggerids' => $ids,
			'output' => API_OUTPUT_SHORTEN,
			'editable' => true,
			'countOutput' => true
		));

		return (count($ids) == $count);
	}

}

?><|MERGE_RESOLUTION|>--- conflicted
+++ resolved
@@ -535,14 +535,9 @@
 			$sql_parts['select']['triggers'] = 't.*';
 		}
 
-<<<<<<< HEAD
-		// expandData
+// expandData
 		if (!is_null($options['expandData'])) {
-=======
-// expandData
-		if(!is_null($options['expandData'])){
 			$sql_parts['select']['hostname'] = 'h.name AS hostname';
->>>>>>> 5bd19e6a
 			$sql_parts['select']['host'] = 'h.host';
 			$sql_parts['select']['hostid'] = 'h.hostid';
 			$sql_parts['from']['functions'] = 'functions f';
@@ -1532,7 +1527,6 @@
 			'elementtype' => SYSMAP_ELEMENT_TYPE_TRIGGER,
 		));
 
-<<<<<<< HEAD
 		// disable actions
 		$actionids = array();
 		$sql = 'SELECT DISTINCT actionid '.
@@ -1553,17 +1547,10 @@
 			'conditiontype' => CONDITION_TYPE_TRIGGER,
 			'value' => $triggerids
 		));
-=======
-// TODO: REMOVE info
-			foreach($del_triggers as $triggerid => $trigger){
-				info(_s('Trigger "%1$s:%2$s" deleted.', $trigger['description'], explode_exp($trigger['expression'])));
-				add_audit_ext(AUDIT_ACTION_DELETE, AUDIT_RESOURCE_TRIGGER, $trigger['triggerid'], $trigger['description'].':'.$trigger['expression'], NULL, NULL, NULL);
-			}
->>>>>>> 5bd19e6a
 
 		// TODO: REMOVE info
 		foreach ($del_triggers as $triggerid => $trigger) {
-			info(_s('Trigger [%1$s:%2$s] deleted.', $trigger['description'], explode_exp($trigger['expression'])));
+			info(_s('Trigger "%1$s:%2$s" deleted.', $trigger['description'], explode_exp($trigger['expression'])));
 			add_audit_ext(AUDIT_ACTION_DELETE, AUDIT_RESOURCE_TRIGGER, $trigger['triggerid'], $trigger['description'].':'.$trigger['expression'], NULL, NULL, NULL);
 		}
 
