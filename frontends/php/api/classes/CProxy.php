<?php
/*
** Zabbix
** Copyright (C) 2001-2013 Zabbix SIA
**
** This program is free software; you can redistribute it and/or modify
** it under the terms of the GNU General Public License as published by
** the Free Software Foundation; either version 2 of the License, or
** (at your option) any later version.
**
** This program is distributed in the hope that it will be useful,
** but WITHOUT ANY WARRANTY; without even the implied warranty of
** MERCHANTABILITY or FITNESS FOR A PARTICULAR PURPOSE. See the
** GNU General Public License for more details.
**
** You should have received a copy of the GNU General Public License
** along with this program; if not, write to the Free Software
** Foundation, Inc., 51 Franklin Street, Fifth Floor, Boston, MA  02110-1301, USA.
**/


/**
 * Class containing methods for operations with proxies.
 *
 * @package API
 */
class CProxy extends CZBXAPI {

	protected $tableName = 'hosts';
	protected $tableAlias = 'h';
	protected $sortColumns = array('hostid', 'host', 'status');

	/**
	 * Get proxy data.
	 *
	 * @param array  $options
	 * @param array  $options['nodeids']
	 * @param array  $options['proxyids']
	 * @param bool   $options['editable']	only with read-write permission. Ignored for SuperAdmins
	 * @param int    $options['count']		returns value in rowscount
	 * @param string $options['pattern']
	 * @param int    $options['limit']
	 * @param string $options['sortfield']
	 * @param string $options['sortorder']
	 *
	 * @return array
	 */
	public function get($options = array()) {
		$result = array();

		$userType = self::$userData['type'];

		$sqlParts = array(
			'select'	=> array('hostid' => 'h.hostid'),
			'from'		=> array('hosts' => 'hosts h'),
			'where'		=> array('h.status IN ('.HOST_STATUS_PROXY_ACTIVE.','.HOST_STATUS_PROXY_PASSIVE.')'),
			'order'		=> array(),
			'limit'		=> null
		);

		$defOptions = array(
			'nodeids'					=> null,
			'proxyids'					=> null,
			'editable'					=> null,
			'nopermissions'				=> null,
			// filter
			'filter'					=> null,
			'search'					=> null,
			'searchByAny'				=> null,
			'startSearch'				=> null,
			'excludeSearch'				=> null,
			'searchWildcardsEnabled'	=> null,
			// output
			'output'					=> API_OUTPUT_REFER,
			'countOutput'				=> null,
			'preservekeys'				=> null,
			'selectHosts'				=> null,
			'selectInterface'			=> null,
			'sortfield'					=> '',
			'sortorder'					=> '',
			'limit'						=> null
		);
		$options = zbx_array_merge($defOptions, $options);

		// deprecated
		$options = $this->convertDeprecatedParam($options, 'selectInterfaces', 'selectInterface');

		// editable + PERMISSION CHECK
		if ($userType != USER_TYPE_SUPER_ADMIN && !$options['nopermissions']) {
			$permission = $options['editable'] ? PERM_READ_WRITE : PERM_READ;
			if ($permission == PERM_READ_WRITE) {
				return array();
			}
		}

		// proxyids
		if (!is_null($options['proxyids'])) {
			zbx_value2array($options['proxyids']);
			$sqlParts['where'][] = dbConditionInt('h.hostid', $options['proxyids']);
		}

		// filter
		if (is_array($options['filter'])) {
			$this->dbFilter('hosts h', $options, $sqlParts);
		}

		// search
		if (is_array($options['search'])) {
			zbx_db_search('hosts h', $options, $sqlParts);
		}

		// output
		if ($options['output'] == API_OUTPUT_EXTEND) {
			$sqlParts['select']['hostid'] = 'h.hostid';
			$sqlParts['select']['host'] = 'h.host';
			$sqlParts['select']['status'] = 'h.status';
			$sqlParts['select']['lastaccess'] = 'h.lastaccess';
		}

		// countOutput
		if (!is_null($options['countOutput'])) {
			$options['sortfield'] = '';
			$sqlParts['select'] = array('COUNT(DISTINCT h.hostid) AS rowscount');
		}

		// limit
		if (zbx_ctype_digit($options['limit']) && $options['limit']) {
			$sqlParts['limit'] = $options['limit'];
		}

		$sqlParts = $this->applyQueryOutputOptions($this->tableName(), $this->tableAlias(), $options, $sqlParts);
		$sqlParts = $this->applyQuerySortOptions($this->tableName(), $this->tableAlias(), $options, $sqlParts);
		$sqlParts = $this->applyQueryNodeOptions($this->tableName(), $this->tableAlias(), $options, $sqlParts);
		$res = DBselect($this->createSelectQueryFromParts($sqlParts), $sqlParts['limit']);
		while ($proxy = DBfetch($res)) {
			if ($options['countOutput']) {
				$result = $proxy['rowscount'];
			}
			else {
				$proxy['proxyid'] = $proxy['hostid'];
				unset($proxy['hostid']);

				if (!isset($result[$proxy['proxyid']])) {
					$result[$proxy['proxyid']]= array();
				}

				$result[$proxy['proxyid']] += $proxy;
			}
		}

		if (!is_null($options['countOutput'])) {
			return $result;
		}

		if ($result) {
			$result = $this->addRelatedObjects($options, $result);
			$result = $this->unsetExtraFields($result, array('hostid'), $options['output']);
		}

		// removing keys (hash -> array)
		if (is_null($options['preservekeys'])) {
			$result = zbx_cleanHashes($result);
		}

		return $result;
	}

	protected function checkInput(&$proxies, $method) {
		$create = ($method == 'create');
		$update = ($method == 'update');

		$proxyIds = zbx_objectValues($proxies, 'proxyid');

		foreach ($proxies as &$proxy) {
			if (isset($proxy['proxyid'])) {
				$proxy['hostid'] = $proxy['proxyid'];
			}
			elseif (isset($proxy['hostid'])) {
				$proxy['proxyid'] = $proxy['hostid'];
			}
		}
		unset($proxy);

		// permissions
		if ($update) {
			$proxyDBfields = array('proxyid' => null);

			$dbProxies = $this->get(array(
				'output' => array('proxyid', 'hostid', 'host', 'status'),
				'proxyids' => $proxyIds,
				'editable' => true,
				'preservekeys' => true
			));
		}
		else {
			$proxyDBfields = array('host' => null);
		}

		foreach ($proxies as &$proxy) {
			if (!check_db_fields($proxyDBfields, $proxy)) {
				self::exception(ZBX_API_ERROR_PARAMETERS, _s('Wrong fields for proxy "%s".', $proxy['host']));
			}

			$status = isset($proxy['status']) ? $proxy['status'] : $dbProxies[$proxy['proxyid']]['status'];

			if ($update) {
				if (!isset($dbProxies[$proxy['proxyid']])) {
					self::exception(ZBX_API_ERROR_PARAMETERS, _('No permissions to referred object or it does not exist!'));
				}
			}
			else {
				if (self::$userData['type'] != USER_TYPE_SUPER_ADMIN) {
					self::exception(ZBX_API_ERROR_PARAMETERS, _('No permissions to referred object or it does not exist!'));
				}
			}

			// host
			if (isset($proxy['host'])) {
				if (!preg_match('/^'.ZBX_PREG_HOST_FORMAT.'$/', $proxy['host'])) {
					self::exception(ZBX_API_ERROR_PARAMETERS, _s('Incorrect characters used for Proxy name "%s".', $proxy['host']));
				}

				$proxiesExists = $this->get(array(
					'filter' => array('host' => $proxy['host'])
				));
				foreach ($proxiesExists as $proxyExists) {
					if ($create || bccomp($proxyExists['proxyid'], $proxy['proxyid']) != 0) {
						self::exception(ZBX_API_ERROR_PARAMETERS, _s('Proxy "%s" already exists.', $proxy['host']));
					}
				}
			}

			// interface
			if ($status == HOST_STATUS_PROXY_PASSIVE) {
				if ($create && empty($proxy['interface'])) {
					self::exception(ZBX_API_ERROR_PARAMETERS, _s('No interface provided for proxy "%s".', $proxy['host']));
				}

				if (isset($proxy['interface'])) {
					if (!is_array($proxy['interface']) || empty($proxy['interface'])) {
						self::exception(ZBX_API_ERROR_PARAMETERS, _s('No interface provided for proxy "%s".', $proxy['host']));
					}

					// mark the interface as main to pass host interface validation
					$proxy['interface']['main'] = INTERFACE_PRIMARY;
				}
			}
		}
		unset($proxy);

		// check if any of the affected hosts are discovered
		$hostIds = array();
		foreach ($proxies as $proxy) {
			if (isset($proxy['hosts'])) {
				$hostIds = array_merge($hostIds, zbx_objectValues($proxy['hosts'], 'hostid'));
			}
		}
		$this->checkValidator($hostIds, new CHostNormalValidator(array(
			'message' => _('Cannot update proxy for discovered host "%1$s".')
		)));
	}

	public function create($proxies) {
		$proxies = zbx_toArray($proxies);

		$proxies = $this->convertDeprecatedValues($proxies);

		$this->checkInput($proxies, __FUNCTION__);

		$proxyIds = DB::insert('hosts', $proxies);

		$hostUpdate = array();
		foreach ($proxies as $key => $proxy) {
			if (!empty($proxy['hosts'])) {
				$hostUpdate[] = array(
					'values' => array('proxy_hostid' => $proxyIds[$key]),
					'where' => array('hostid' => zbx_objectValues($proxy['hosts'], 'hostid'))
				);
			}

			// create interface
			if ($proxy['status'] == HOST_STATUS_PROXY_PASSIVE) {
				$proxy['interface']['hostid'] = $proxyIds[$key];

				if (!API::HostInterface()->create($proxy['interface'])) {
					self::exception(ZBX_API_ERROR_INTERNAL, _('Proxy interface creation failed.'));
				}
			}
		}

		DB::update('hosts', $hostUpdate);

		return array('proxyids' => $proxyIds);
	}

	public function update($proxies) {
		$proxies = zbx_toArray($proxies);

		$proxies = $this->convertDeprecatedValues($proxies);

		$this->checkInput($proxies, __FUNCTION__);

		$proxyIds = array();
		$proxyUpdate = array();
		$hostUpdate = array();

		foreach ($proxies as $proxy) {
			$proxyIds[] = $proxy['proxyid'];

			$proxyUpdate[] = array(
				'values' => $proxy,
				'where' => array('hostid' => $proxy['proxyid'])
			);

<<<<<<< HEAD
			if (!isset($proxy['hosts'])) {
				continue;
			}

			// unset proxy for all hosts except for discovered hosts
			$hostUpdate[] = array(
				'values' => array('proxy_hostid' => 0),
				'where' => array(
					'proxy_hostid' => $proxy['proxyid'],
					'flags' => ZBX_FLAG_DISCOVERY_NORMAL
				)
			);
=======
			if (isset($proxy['hosts'])) {
				$hostUpdate[] = array(
					'values' => array('proxy_hostid' => 0),
					'where' => array('proxy_hostid' => $proxy['proxyid'])
				);
>>>>>>> 5e9bfa94

				$hostUpdate[] = array(
					'values' => array('proxy_hostid' => $proxy['proxyid']),
					'where' => array('hostid' => zbx_objectValues($proxy['hosts'], 'hostid'))
				);
			}

			// if this is an active proxy - delete it's interface;
			if (isset($proxy['status']) && $proxy['status'] == HOST_STATUS_PROXY_ACTIVE) {
				$interfaces = API::HostInterface()->get(array(
					'hostids' => $proxy['hostid'],
					'output' => array('interfaceid')
				));
				$interfaceIds = zbx_objectValues($interfaces, 'interfaceid');

				if ($interfaceIds) {
					API::HostInterface()->delete($interfaceIds);
				}
			}

			// update the interface of a passive proxy
			elseif (isset($proxy['interface']) && is_array($proxy['interface'])) {
				$proxy['interface']['hostid'] = $proxy['hostid'];

				$result = isset($proxy['interface']['interfaceid'])
					? API::HostInterface()->update($proxy['interface'])
					: API::HostInterface()->create($proxy['interface']);

				if (!$result) {
					self::exception(ZBX_API_ERROR_INTERNAL, _('Proxy interface update failed.'));
				}
			}
		}

		DB::update('hosts', $proxyUpdate);
		DB::update('hosts', $hostUpdate);

		return array('proxyids' => $proxyIds);
	}

	/**
	 * Delete proxy.
	 *
	 * @param string|array $proxyIds
	 *
	 * @return array
	 */
	public function delete($proxyIds) {
		$proxyIds = zbx_toArray($proxyIds);

		// deprecated input support
		if ($proxyIds && is_array($proxyIds[0])) {
			$this->deprecated('Passing objects is deprecated, use an array of IDs instead.');

			foreach ($proxyIds as $proxyId) {
				if (!check_db_fields(array('proxyid' => null), $proxyId)) {
					self::exception(ZBX_API_ERROR_PARAMETERS, _('No proxy ID given.'));
				}
			}

			$proxyIds = zbx_objectValues($proxyIds, 'proxyid');
		}

		$this->validateDelete($proxyIds);

		$dbProxies = DBselect(
			'SELECT h.hostid,h.host'.
			' FROM hosts h'.
			' WHERE '.dbConditionInt('h.hostid', $proxyIds)
		);
		$dbProxies = DBfetchArrayAssoc($dbProxies, 'hostid');

		$actionIds = array();

		// get conditions
		$dbActions = DBselect(
			'SELECT DISTINCT c.actionid'.
			' FROM conditions c'.
			' WHERE c.conditiontype='.CONDITION_TYPE_PROXY.
				' AND '.dbConditionString('c.value', $proxyIds)
		);
		while ($dbAction = DBfetch($dbActions)) {
			$actionIds[$dbAction['actionid']] = $dbAction['actionid'];
		}

		if ($actionIds) {
			DB::update('actions', array(
				'values' => array('status' => ACTION_STATUS_DISABLED),
				'where' => array('actionid' => $actionIds)
			));
		}

		// delete action conditions
		DB::delete('conditions', array(
			'conditiontype' => CONDITION_TYPE_PROXY,
			'value' => $proxyIds
		));

		// delete interface
		DB::delete('interface', array('hostid' => $proxyIds));

		// delete host
		DB::delete('hosts', array('hostid' => $proxyIds));

		// TODO: remove info from API
		foreach ($dbProxies as $proxy) {
			info(_s('Deleted: Proxy "%1$s".', $proxy['host']));
			add_audit(AUDIT_ACTION_DELETE, AUDIT_RESOURCE_PROXY, '['.$proxy['host'].'] ['.$proxy['hostid'].']');
		}

		return array('proxyids' => $proxyIds);
	}

	/**
	 * Check if proxies can be deleted.
	 *  - only super admin can delete proxy
	 *  - cannot delete proxy if it is used to monitor host
	 *  - cannot delete proxy if it is used in discovery rule
	 *
	 * @param array $proxyIds
	 */
	protected function validateDelete(array $proxyIds) {
		if (empty($proxyIds)) {
			self::exception(ZBX_API_ERROR_PARAMETERS, _('Empty input parameter.'));
		}

		$this->checkPermissions($proxyIds);
		$this->checkUsedInDiscoveryRule($proxyIds);
		$this->checkUsedForMonitoring($proxyIds);
	}

	/**
	 * Check if user has read permissions for proxy.
	 *
	 * @param array $proxyIds
	 *
	 * @return bool
	 */
	public function isReadable(array $proxyIds) {
		if (empty($proxyIds)) {
			return true;
		}

		$proxyIds = array_unique($proxyIds);

		$count = $this->get(array(
			'nodeids' => get_current_nodeid(true),
			'proxyids' => $proxyIds,
			'countOutput' => true
		));

		return (count($proxyIds) == $count);
	}

	/**
	 * Check if user has write permissions for proxy.
	 *
	 * @param array $proxyIds
	 *
	 * @return bool
	 */
	public function isWritable(array $proxyIds) {
		if (empty($proxyIds)) {
			return true;
		}

		$proxyIds = array_unique($proxyIds);

		$count = $this->get(array(
			'nodeids' => get_current_nodeid(true),
			'proxyids' => $proxyIds,
			'editable' => true,
			'countOutput' => true
		));

		return (count($proxyIds) == $count);
	}

	/**
	 * Checks if the given proxies are editable.
	 *
	 * @param array $proxyIds	proxy IDs to check
	 *
	 * @throws APIException		if the user has no permissions to edit proxies or a proxy does not exist
	 */
	protected function checkPermissions(array $proxyIds) {
		if (!$this->isWritable($proxyIds)) {
			self::exception(ZBX_API_ERROR_PERMISSIONS, _('No permissions to referred object or it does not exist!'));
		}
	}

	/**
	 * Check if proxy is used in discovery rule.
	 *
	 * @param array $proxyIds
	 */
	protected function checkUsedInDiscoveryRule(array $proxyIds) {
		$dRule = DBfetch(DBselect(
			'SELECT dr.druleid,dr.name,dr.proxy_hostid'.
			' FROM drules dr'.
			' WHERE '.dbConditionInt('dr.proxy_hostid', $proxyIds),
			1
		));
		if ($dRule) {
			$proxy = DBfetch(DBselect('SELECT h.host FROM hosts h WHERE h.hostid='.$dRule['proxy_hostid']));

			self::exception(ZBX_API_ERROR_PARAMETERS,
				_s('Proxy "%1$s" is used by discovery rule "%2$s".', $proxy['host'], $dRule['name']));
		}
	}

	/**
	 * Check if proxy is used to monitor hosts.
	 *
	 * @param array $proxyIds
	 */
	protected function checkUsedForMonitoring(array $proxyIds) {
		$host = DBfetch(DBselect(
			'SELECT h.name,h.proxy_hostid'.
			' FROM hosts h'.
			' WHERE '.dbConditionInt('h.proxy_hostid', $proxyIds),
			1
		));
		if ($host) {
			$proxy = DBfetch(DBselect('SELECT h.host FROM hosts h WHERE h.hostid='.$host['proxy_hostid']));

			self::exception(ZBX_API_ERROR_PARAMETERS,
				_s('Host "%1$s" is monitored with proxy "%2$s".', $host['name'], $proxy['host']));
		}
	}

	protected function applyQueryOutputOptions($tableName, $tableAlias, array $options, array $sqlParts) {
		$sqlParts = parent::applyQueryOutputOptions($tableName, $tableAlias, $options, $sqlParts);

		if ($options['countOutput'] === null && $options['selectInterface'] !== null) {
			$sqlParts = $this->addQuerySelect('h.hostid', $sqlParts);
		}

		return $sqlParts;
	}

	protected function addRelatedObjects(array $options, array $result) {
		$result = parent::addRelatedObjects($options, $result);

		$proxyIds = array_keys($result);

		// selectHosts
		if ($options['selectHosts'] !== null && $options['selectHosts'] != API_OUTPUT_COUNT) {
			$hosts = API::Host()->get(array(
				'output' => $this->outputExtend('hosts', array('hostid', 'proxy_hostid'), $options['selectHosts']),
				'nodeids' => $options['nodeids'],
				'proxyids' => $proxyIds,
				'preservekeys' => true
			));

			$relationMap = $this->createRelationMap($hosts, 'proxy_hostid', 'hostid');
			$hosts = $this->unsetExtraFields($hosts, array('proxy_hostid', 'hostid'), $options['selectHosts']);
			$result = $relationMap->mapMany($result, $hosts, 'hosts');
		}

		// adding host interface
		if ($options['selectInterface'] !== null && $options['selectInterface'] != API_OUTPUT_COUNT) {
			$interfaces = API::HostInterface()->get(array(
				'output' => $this->outputExtend('interface', array('interfaceid', 'hostid'), $options['selectInterface']),
				'nodeids' => $options['nodeids'],
				'hostids' => $proxyIds,
				'nopermissions' => true,
				'preservekeys' => true
			));

			$relationMap = $this->createRelationMap($interfaces, 'hostid', 'interfaceid');
			$interfaces = $this->unsetExtraFields($interfaces, array('hostid', 'interfaceid'), $options['selectInterface']);
			$result = $relationMap->mapOne($result, $interfaces, 'interface');

			foreach ($result as $key => $proxy) {
				if (!empty($proxy['interface'])) {
					$result[$key]['interface'] = $proxy['interface'];
				}
			}
		}

		return $result;
	}

	/**
	 * Convert deprecated "interfaces" to "interface".
	 *
	 * @param array $proxies
	 *
	 * @return array
	 */
	protected function convertDeprecatedValues($proxies) {
		foreach ($proxies as $key => $proxy) {
			if (isset($proxy['interfaces'])) {
				$this->deprecated('Array of "interfaces" is deprecated, use single "interface" instead.');

				$proxy['interface'] = reset($proxy['interfaces']);
				unset($proxy['interfaces']);

				$proxies[$key] = $proxy;
			}
		}

		return $proxies;
	}
}<|MERGE_RESOLUTION|>--- conflicted
+++ resolved
@@ -312,26 +312,15 @@
 				'where' => array('hostid' => $proxy['proxyid'])
 			);
 
-<<<<<<< HEAD
-			if (!isset($proxy['hosts'])) {
-				continue;
-			}
-
-			// unset proxy for all hosts except for discovered hosts
-			$hostUpdate[] = array(
-				'values' => array('proxy_hostid' => 0),
-				'where' => array(
-					'proxy_hostid' => $proxy['proxyid'],
-					'flags' => ZBX_FLAG_DISCOVERY_NORMAL
-				)
-			);
-=======
 			if (isset($proxy['hosts'])) {
+				// unset proxy for all hosts except for discovered hosts
 				$hostUpdate[] = array(
 					'values' => array('proxy_hostid' => 0),
-					'where' => array('proxy_hostid' => $proxy['proxyid'])
+					'where' => array(
+						'proxy_hostid' => $proxy['proxyid'],
+						'flags' => ZBX_FLAG_DISCOVERY_NORMAL
+					)
 				);
->>>>>>> 5e9bfa94
 
 				$hostUpdate[] = array(
 					'values' => array('proxy_hostid' => $proxy['proxyid']),
