--- conflicted
+++ resolved
@@ -72,14 +72,9 @@
 	$hostIds = get_request('hosts', array());
 
 	$hosts = API::Host()->get(array(
-<<<<<<< HEAD
-		'hostids' => $objects,
+		'hostids' => $hostIds,
 		'output' => array('hostid'),
 		'filter' => array('flags' => ZBX_FLAG_DISCOVERY_NORMAL)
-=======
-		'hostids' => $hostIds,
-		'output' => array('hostid')
->>>>>>> 5e9bfa94
 	));
 
 	$templates = API::Template()->get(array(
@@ -270,23 +265,14 @@
 		$data['twb_groupid'] = $gr['groupid'];
 	}
 
-<<<<<<< HEAD
-	$data['db_hosts'] = API::Host()->get(array(
-		'groupids' => ($data['twb_groupid']) ? $data['twb_groupid'] : null,
-		'templated_hosts' => 1,
-		'sortfield' => 'name',
-		'editable' => 1,
-		'output' => API_OUTPUT_EXTEND,
-		'filter' => array('flags' => ZBX_FLAG_DISCOVERY_NORMAL)
-=======
 	// get all possible hosts
 	$data['db_hosts'] = API::Host()->get(array(
 		'groupids' => $data['twb_groupid'] ? $data['twb_groupid'] : null,
 		'templated_hosts' => true,
 		'sortfield' => 'name',
 		'editable' => true,
-		'output' => API_OUTPUT_EXTEND
->>>>>>> 5e9bfa94
+		'output' => API_OUTPUT_EXTEND,
+		'filter' => array('flags' => ZBX_FLAG_DISCOVERY_NORMAL)
 	));
 
 	// get selected hosts
@@ -322,6 +308,7 @@
 	);
 
 	$sortfield = getPageSortField('name');
+	$sortorder =  getPageSortOrder();
 
 	$groups = API::HostGroup()->get(array(
 		'editable' => true,
@@ -351,10 +338,7 @@
 		'output' => API_OUTPUT_EXTEND,
 		'limitSelects' => $config['max_in_table'] + 1
 	));
-<<<<<<< HEAD
 	order_result($data['groups'], $sortfield, $sortorder);
-=======
-	order_result($data['groups'], $sortfield, getPageSortOrder());
 
 	// nodes
 	if ($data['displayNodes']) {
@@ -362,7 +346,6 @@
 			$data['groups'][$key]['nodename'] = get_node_name_by_elid($group['groupid'], true);
 		}
 	}
->>>>>>> 5e9bfa94
 
 	// render view
 	$hostgroupView = new CView('configuration.hostgroups.list', $data);
