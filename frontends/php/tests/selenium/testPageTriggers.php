--- conflicted
+++ resolved
@@ -434,46 +434,7 @@
 
 		$form->submit();
 		$this->page->waitUntilReady();
-<<<<<<< HEAD
-		$this->checkFilterResults($data);
-	}
-
-	private function setTags($data) {
-		$form = $this->query('name:zbx_filter')->asForm()->one();
-		$tag_table = $form->getField('Tags');
-
-		$tag_table->getRow(0)->query('class:radio-list-control')->asSegmentedRadio()->one()->select($data['operator']);
-
-		$button = $tag_table->query('button:Add')->one();
-		$last = count($data['tags']) - 1;
-		foreach ($data['tags'] as $i => $tag) {
-			$tag_row = $tag_table->getRow($i+1);
-			$tag_row->getColumn(0)->query('tag:input')->one()->fill($tag['name']);
-			$tag_row->getColumn(1)->query('class:radio-list-control')->asSegmentedRadio()->one()->select($tag['type']);
-			$tag_row->getColumn(2)->query('tag:input')->one()->fill($tag['value']);
-
-			if ($i !== $last) {
-				$button->click();
-			}
-		}
-	}
-
-	private function checkFilterResults($data) {
-		$table = $this->query('class:list-table')->asTable()->one();
-		if (array_key_exists('result', $data)) {
-			foreach ($table->getRows() as $i => $row) {
-				$host_name = $row->getColumn('Name')->query('xpath:./a[not(@class)]')->one()->getText();
-				$this->assertEquals($data['result'][$i], $host_name);
-			}
-			$this->assertEquals(count($data['result']), $table->getRows()->count());
-		}
-		else {
-			// Check that table contain one row with text "No data found."
-			$this->assertEquals(['No data found.'], $table->getRows()->asText());
-		}
-=======
 		$this->checkTableDataColumn(CTestArrayHelper::get($data, 'result', []));
->>>>>>> afbf0bd7
 	}
 
 	public static function getHostAndGroupData() {
