--- conflicted
+++ resolved
@@ -44,35 +44,20 @@
 
 		$this->zbxTestTextPresent('Internal data storage period');
 		$this->zbxTestAssertElementPresentId('hk_events_internal');
-<<<<<<< HEAD
 		$this->zbxTestAssertAttribute("//input[@id='hk_events_internal']", "maxlength", 255);
-		$this->zbxTestAssertAttribute("//input[@id='hk_events_internal']", "value", '365d');
-=======
-		$this->zbxTestAssertAttribute("//input[@id='hk_events_internal']", "maxlength", 5);
-		$this->zbxTestAssertAttribute("//input[@id='hk_events_internal']", "value", 1);
->>>>>>> 68ce3474
+		$this->zbxTestAssertAttribute("//input[@id='hk_events_internal']", "value", '1d');
 		$this->zbxTestAssertElementNotPresentXpath("//input[@id='hk_events_internal'][@disabled]");
 
 		$this->zbxTestTextPresent('Network discovery data storage period');
 		$this->zbxTestAssertElementPresentId('hk_events_discovery');
-<<<<<<< HEAD
 		$this->zbxTestAssertAttribute("//input[@id='hk_events_discovery']", "maxlength", 255);
-		$this->zbxTestAssertAttribute("//input[@id='hk_events_discovery']", "value", '365d');
-=======
-		$this->zbxTestAssertAttribute("//input[@id='hk_events_discovery']", "maxlength", 5);
-		$this->zbxTestAssertAttribute("//input[@id='hk_events_discovery']", "value", 1);
->>>>>>> 68ce3474
+		$this->zbxTestAssertAttribute("//input[@id='hk_events_discovery']", "value", '1d');
 		$this->zbxTestAssertElementNotPresentXpath("//input[@id='hk_events_discovery'][@disabled]");
 
 		$this->zbxTestTextPresent('Auto-registration data storage period');
 		$this->zbxTestAssertElementPresentId('hk_events_autoreg');
-<<<<<<< HEAD
 		$this->zbxTestAssertAttribute("//input[@id='hk_events_autoreg']", "maxlength", 255);
-		$this->zbxTestAssertAttribute("//input[@id='hk_events_autoreg']", "value", '365d');
-=======
-		$this->zbxTestAssertAttribute("//input[@id='hk_events_autoreg']", "maxlength", 5);
-		$this->zbxTestAssertAttribute("//input[@id='hk_events_autoreg']", "value", 1);
->>>>>>> 68ce3474
+		$this->zbxTestAssertAttribute("//input[@id='hk_events_autoreg']", "value", '1d');
 		$this->zbxTestAssertElementNotPresentXpath("//input[@id='hk_events_autoreg'][@disabled]");
 
 		$this->zbxTestCheckboxSelect('hk_events_mode', false);
@@ -323,20 +308,7 @@
 					'hk_trends_global' => true,
 					'hk_trends' => -1,
 					'errors' => [
-<<<<<<< HEAD
 						'Invalid trends data storage period: a time unit is expected.',
-=======
-						'Page received incorrect data',
-						'Incorrect value "0" for "Trigger event and alert data storage period" field: must be between 1 and 99999.',
-						'Incorrect value "0" for "Internal event and alert data storage period" field: must be between 1 and 99999.',
-						'Incorrect value "0" for "Network discovery event and alert data storage period" field: must be between 1 and 99999.',
-						'Incorrect value "0" for "Auto-registration event and alert data storage period" field: must be between 1 and 99999.',
-						'Incorrect value "0" for "Service data storage period" field: must be between 1 and 99999.',
-						'Incorrect value "0" for "Audit data storage period" field: must be between 1 and 99999.',
-						'Incorrect value "0" for "User session data storage period" field: must be between 1 and 99999.',
-						'Incorrect value "-1" for "History data storage period" field: must be between 0 and 99999.',
-						'Incorrect value "-1" for "Trend data storage period" field: must be between 0 and 99999.'
->>>>>>> 68ce3474
 					]
 				]
 			],
@@ -345,17 +317,10 @@
 					'expected' => TEST_GOOD,
 					'resetDefaults' => true,
 					'hk_events_mode' => true,
-<<<<<<< HEAD
 					'hk_events_trigger' => '365d',
-					'hk_events_internal' => '365d',
-					'hk_events_discovery' => '365d',
-					'hk_events_autoreg' => '365d',
-=======
-					'hk_events_trigger' => 365,
-					'hk_events_internal' => 1,
-					'hk_events_discovery' => 1,
-					'hk_events_autoreg' => 1,
->>>>>>> 68ce3474
+					'hk_events_internal' => '1d',
+					'hk_events_discovery' => '1d',
+					'hk_events_autoreg' => '1d',
 					'hk_services_mode' => true,
 					'hk_services' => '365d',
 					'hk_audit_mode' => true,
