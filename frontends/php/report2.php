--- conflicted
+++ resolved
@@ -166,11 +166,7 @@
 
 	if(isset($_REQUEST['triggerid'])){
 		$rep2_wdgt->addHeader(array(
-<<<<<<< HEAD
-			new CLink($trigger_data['hostname'],'?filter_groupid='.$_REQUEST['groupid'].'&filter_hostid='.$trigger_data['hostid']),
-=======
-			new CLink($trigger_data['host'], '?filter_groupid=' . $_REQUEST['groupid'] . '&filter_hostid=' . $trigger_data['hostid']),
->>>>>>> 8dd20884
+			new CLink($trigger_data['hostname'], '?filter_groupid=' . $_REQUEST['groupid'] . '&filter_hostid=' . $trigger_data['hostid']),
 			' : ',
 			expand_trigger_description_by_data($trigger_data)
 				), SPACE);
@@ -225,24 +221,8 @@
 			}
 		}
 
-<<<<<<< HEAD
-		$sql = 'SELECT DISTINCT h.hostid,h.name,t.triggerid,t.expression,t.description,t.value '.
-			' FROM triggers t,hosts h,items i,functions f '.$sql_from.
-			' WHERE h.status='.HOST_STATUS_MONITORED.
-				' AND '.DBcondition('h.hostid',$available_hosts).
-				' AND i.hostid=h.hostid '.
-				' AND i.status='.ITEM_STATUS_ACTIVE.
-				' AND f.itemid=i.itemid '.
-				' AND t.triggerid=f.triggerid '.
-				' AND t.status='.TRIGGER_STATUS_ENABLED.
-				$sql_where.
-			' ORDER BY h.name, t.description';
-		$result = DBselect($sql);
-=======
-
 		$triggers = API::Trigger()->get($options);
 		morder_result($triggers, array('host', 'description'));
->>>>>>> 8dd20884
 
 		$table = new CTableInfo();
 		$table->setHeader(array(
@@ -264,15 +244,9 @@
 			$actions = new CLink(S_SHOW, 'report2.php?filter_groupid=' . $_REQUEST['groupid'] . '&filter_hostid=' . $_REQUEST['hostid'] . '&triggerid=' . $trigger['triggerid']);
 
 			$table->addRow(array(
-<<<<<<< HEAD
-				get_node_name_by_elid($row['hostid']),
-				(($_REQUEST['hostid'] == 0) || (1 == $config)) ? $row['name'] : NULL,
-				new CLink(expand_trigger_description_by_data($row), 'events.php?triggerid='.$row['triggerid']),
-=======
 				get_node_name_by_elid($trigger['hostid']),
 				(($_REQUEST['hostid'] == 0) || (1 == $config)) ? $trigger['host'] : NULL,
 				new CLink($trigger['description'], 'events.php?triggerid=' . $trigger['triggerid']),
->>>>>>> 8dd20884
 				$true,
 				$false,
 				$unknown,
