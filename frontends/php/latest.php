<?php
/*
** Zabbix
** Copyright (C) 2001-2013 Zabbix SIA
**
** This program is free software; you can redistribute it and/or modify
** it under the terms of the GNU General Public License as published by
** the Free Software Foundation; either version 2 of the License, or
** (at your option) any later version.
**
** This program is distributed in the hope that it will be useful,
** but WITHOUT ANY WARRANTY; without even the implied warranty of
** MERCHANTABILITY or FITNESS FOR A PARTICULAR PURPOSE. See the
** GNU General Public License for more details.
**
** You should have received a copy of the GNU General Public License
** along with this program; if not, write to the Free Software
** Foundation, Inc., 51 Franklin Street, Fifth Floor, Boston, MA  02110-1301, USA.
**/


require_once dirname(__FILE__).'/include/config.inc.php';
require_once dirname(__FILE__).'/include/hosts.inc.php';
require_once dirname(__FILE__).'/include/items.inc.php';

$page['title'] = _('Latest data');
$page['file'] = 'latest.php';
$page['hist_arg'] = array('groupid','hostid','show','select','open','applicationid');
$page['scripts'] = array();

$page['type'] = detect_page_type(PAGE_TYPE_HTML);

define('ZBX_PAGE_MAIN_HAT','hat_latest');

if (PAGE_TYPE_HTML == $page['type']) {
	define('ZBX_PAGE_DO_REFRESH', 1);
}
//	define('ZBX_PAGE_DO_JS_REFRESH', 1);

require_once dirname(__FILE__).'/include/page_header.php';

//		VAR			     			 TYPE	   OPTIONAL FLAGS	VALIDATION	EXCEPTION
$fields=array(
	'apps'=>				array(T_ZBX_INT, O_OPT,	NULL,	DB_ID,		NULL),
	'applicationid'=>		array(T_ZBX_INT, O_OPT,	NULL,	DB_ID,		NULL),
	'close'=>				array(T_ZBX_INT, O_OPT,	NULL,	IN('1'),	NULL),
	'open'=>				array(T_ZBX_INT, O_OPT,	NULL,	IN('1'),	NULL),

	'groupid'=>				array(T_ZBX_INT, O_OPT,	P_SYS,	DB_ID,		NULL),
	'hostid'=>				array(T_ZBX_INT, O_OPT,	P_SYS,	DB_ID,		NULL),

	'fullscreen'=>			array(T_ZBX_INT, O_OPT,	P_SYS,	IN('0,1'),	NULL),
// filter
	'select'=>				array(T_ZBX_STR, O_OPT, NULL,	NULL,		NULL),
	'show_without_data'=>	array(T_ZBX_INT, O_OPT, NULL,	IN('0,1'),	NULL),
	'filter_rst'=>			array(T_ZBX_INT, O_OPT,	P_SYS,	IN('0,1'),	NULL),
	'filter_set'=>			array(T_ZBX_STR, O_OPT,	P_SYS,	null,		NULL),
//ajax
	'favobj'=>				array(T_ZBX_STR, O_OPT, P_ACT,	NULL,		NULL),
	'favref'=>				array(T_ZBX_STR, O_OPT, P_ACT,  NULL,		NULL),
	'favstate'=>			array(T_ZBX_INT, O_OPT, P_ACT,  NULL,		NULL),
	'toggle_ids'=>			array(T_ZBX_STR, O_OPT, P_ACT,  NULL,		NULL),
	'toggle_open_state'=>	array(T_ZBX_INT, O_OPT, P_ACT,  NULL,		NULL)
);

check_fields($fields);

/* AJAX */
if (isset($_REQUEST['favobj'])) {
	if ($_REQUEST['favobj'] == 'filter') {
		CProfile::update('web.latest.filter.state',$_REQUEST['favstate'], PROFILE_TYPE_INT);
	}
	elseif ($_REQUEST['favobj'] == 'toggle') {
		// $_REQUEST['toggle_ids'] can be single id or list of ids,
		// where id xxxx is application id and id 0_xxxx is 0_ + host id
		if (!is_array($_REQUEST['toggle_ids'])) {
			if ($_REQUEST['toggle_ids'][1] == '_') {
				$hostId = substr($_REQUEST['toggle_ids'], 2);
				CProfile::update('web.latest.toggle_other', $_REQUEST['toggle_open_state'], PROFILE_TYPE_INT, $hostId);
			}
			else {
				$applicationId = $_REQUEST['toggle_ids'];
				CProfile::update('web.latest.toggle', $_REQUEST['toggle_open_state'], PROFILE_TYPE_INT, $applicationId);
			}
		}
		else {
			foreach ($_REQUEST['toggle_ids'] as $toggleId) {
				if ($toggleId[1] == '_') {
					$hostId = substr($toggleId, 2);
					CProfile::update('web.latest.toggle_other', $_REQUEST['toggle_open_state'], PROFILE_TYPE_INT, $hostId);
				}
				else {
					$applicationId = $toggleId;
					CProfile::update('web.latest.toggle', $_REQUEST['toggle_open_state'], PROFILE_TYPE_INT, $applicationId);
				}
			}
		}
	}
}

if((PAGE_TYPE_JS == $page['type']) || (PAGE_TYPE_HTML_BLOCK == $page['type'])){
	require_once dirname(__FILE__).'/include/page_footer.php';
	exit();
}
//--------

/* FILTER */
if (!isset($_REQUEST['show_without_data'])) {
	$_REQUEST['show_without_data'] = 0;
}

if(isset($_REQUEST['filter_rst'])){
	$_REQUEST['select'] = '';
	$_REQUEST['show_without_data'] = 0;
}

if(isset($_REQUEST['filter_set']) || isset($_REQUEST['filter_rst'])){
	CProfile::update('web.latest.filter.select',$_REQUEST['select'], PROFILE_TYPE_STR);
	CProfile::update('web.latest.filter.show_without_data',$_REQUEST['show_without_data'], PROFILE_TYPE_INT);
}
else {
	$_REQUEST['select'] = CProfile::get('web.latest.filter.select', '');
	$_REQUEST['show_without_data'] = CProfile::get('web.latest.filter.show_without_data', 0);
}
// --------------

$latest_wdgt = new CWidget(null, 'latest-mon');

// Header
$fs_icon = get_icon('fullscreen', array('fullscreen' => $_REQUEST['fullscreen']));
$latest_wdgt->addPageHeader(_('LATEST DATA'), $fs_icon);

// 2nd header
$r_form = new CForm('get');

$options = array(
	'groups' => array(
		'monitored_hosts' => 1,
	),
	'hosts' => array(
		'monitored_hosts' => 1,
	),
	'hostid' => get_request('hostid', null),
	'groupid' => get_request('groupid', null),
);
$pageFilter = new CPageFilter($options);
$_REQUEST['groupid'] = $pageFilter->groupid;
$_REQUEST['hostid'] = $pageFilter->hostid;

$available_hosts = $pageFilter->hostsSelected ? array_keys($pageFilter->hosts) : array();

$r_form->addItem(array(_('Group').SPACE, $pageFilter->getGroupsCB(true)));
$r_form->addItem(array(SPACE._('Host').SPACE, $pageFilter->getHostsCB(true)));

$latest_wdgt->addHeader(_('Items'), $r_form);
//-------------

/************************* FILTER **************************/
/***********************************************************/
$filterForm = new CFormTable(null, null, 'get');
$filterForm->setAttribute('name','zbx_filter');
$filterForm->setAttribute('id','zbx_filter');

$filterForm->addRow(_('Show items with name like'), new CTextBox('select',$_REQUEST['select'],20));
$filterForm->addRow(_('Show items without data'), new CCheckBox('show_without_data', $_REQUEST['show_without_data'], null, 1));

$reset = new CButton("filter_rst", _('Reset'), 'javascript: var uri = new Curl(location.href); uri.setArgument("filter_rst",1); location.href = uri.getUrl();');

$filterForm->addItemToBottomRow(new CSubmit("filter_set", _('Filter')));
$filterForm->addItemToBottomRow($reset);

$latest_wdgt->addFlicker($filterForm, CProfile::get('web.latest.filter.state', 1));
//-------

validate_sort_and_sortorder('i.name',ZBX_SORT_UP);

// js templates
require_once dirname(__FILE__).'/include/views/js/general.script.confirm.js.php';
require_once dirname(__FILE__).'/include/views/js/monitoring.latest.js.php';

$link = new CCol(new CDiv(null, 'app-list-toggle-all icon-plus-9x9'));

$table = new CTableInfo(_('No values found.'));
$table->setHeader(array(
	$link,
	is_show_all_nodes() ? make_sorting_header(_('Node'), 'h.hostid') : null,
	($_REQUEST['hostid'] == 0) ? make_sorting_header(_('Host'), 'h.name') : NULL,
	make_sorting_header(_('Name'), 'i.name'),
	make_sorting_header(_('Last check'), 'i.lastclock'),
	_('Last value'),
	_x('Change', 'noun in latest data'),
	_('History')
));

/**
 * Display APPLICATION ITEMS
 */
$db_apps = array();
$db_appids = array();

$options = array(
	'output' => array('name', 'hostid'),
	'hostids' => $available_hosts,
	'selectScreens' => API_OUTPUT_COUNT,
	'selectInventory' => array('hostid'),
	'preservekeys' => true
);

$sql_from = '';
$sql_where = '';
if($_REQUEST['groupid'] > 0){
	$sql_from .= ',hosts_groups hg ';
	$sql_where.= ' AND hg.hostid=h.hostid AND hg.groupid='.$_REQUEST['groupid'];

	$options['groupid'] = $_REQUEST['groupid'];
}

if($_REQUEST['hostid']>0){
	$sql_where.= ' AND h.hostid='.$_REQUEST['hostid'];

	$options['hostids'] = $_REQUEST['hostid'];
}

$hosts = API::Host()->get($options);

// fetch scripts for the host JS menu
if ($_REQUEST['hostid'] == 0) {
	$hostScripts = API::Script()->getScriptsByHosts($options['hostids']);
}

// select hosts
$sql = 'SELECT DISTINCT h.name as hostname,h.hostid, a.* '.
		' FROM applications a, hosts h '.$sql_from.
		' WHERE a.hostid=h.hostid'.
			$sql_where.
			' AND '.dbConditionInt('h.hostid', $available_hosts);

$db_app_res = DBselect($sql);
while($db_app = DBfetch($db_app_res)){
	$db_app['item_cnt'] = 0;

	$db_apps[$db_app['applicationid']] = $db_app;
	$db_appids[$db_app['applicationid']] = $db_app['applicationid'];
}

$sortField = get_request('sort', CProfile::get('web.'.$page['file'].'.sort', null));
$sortOrder = get_request('sortorder', CProfile::get('web.'.$page['file'].'.sortorder', ZBX_SORT_UP));

// if sortfield is host name
if ($sortField == 'h.name') {
	$sortFields = array(array('field' => 'hostname', 'order' => $sortOrder));
}
else {
	$sortFields = array();
}
// by default order by application name and application id
array_push($sortFields, 'name', 'applicationid');
CArrayHelper::sort($db_apps, $sortFields);

$tab_rows = array();

// select items
$sql = 'SELECT DISTINCT i.*, ia.applicationid '.
		' FROM items i,items_applications ia'.
		' WHERE '.dbConditionInt('ia.applicationid',$db_appids).
			' AND i.itemid=ia.itemid'.
			($_REQUEST['show_without_data'] ? '' : ' AND i.lastvalue IS NOT NULL').
			' AND (i.status='.ITEM_STATUS_ACTIVE.' OR i.status='.ITEM_STATUS_NOTSUPPORTED.')'.
			' AND '.dbConditionInt('i.flags', array(ZBX_FLAG_DISCOVERY_NORMAL, ZBX_FLAG_DISCOVERY_CREATED));

$dbItems = DBfetchArray(DBselect($sql));

// if sortfield is item name
if ($sortField == 'i.name') {
	$sortFields = array(array('field' => 'name', 'order' => $sortOrder));
}
// if sortfield is item lastclock
elseif ($sortField == 'i.lastclock') {
	$sortFields = array(array('field' => 'lastclock', 'order' => $sortOrder), 'name');
}
// by default
else {
	$sortFields = array('name');
}
CArrayHelper::sort($dbItems, $sortFields);

foreach ($dbItems as $db_item){
	$description = itemName($db_item);

	if(!empty($_REQUEST['select']) && !zbx_stristr($description, $_REQUEST['select']) ) continue;

	if(strpos($db_item['units'], ',') !== false)
		list($db_item['units'], $db_item['unitsLong']) = explode(',', $db_item['units']);
	else
		$db_item['unitsLong'] = '';

	$db_app = &$db_apps[$db_item['applicationid']];

	if(!isset($tab_rows[$db_app['applicationid']])) $tab_rows[$db_app['applicationid']] = array();
	$app_rows = &$tab_rows[$db_app['applicationid']];

	$db_app['item_cnt']++;

	if (isset($db_item['lastclock'])) {
		$lastclock = zbx_date2str(_('d M Y H:i:s'), $db_item['lastclock']);
	}
	else {
		$lastclock = ' - ';
	}

<<<<<<< HEAD
	$lastvalue = formatItemLastValue($db_item);
=======
	$lastvalue = formatItemValue($db_item, '-', false);
>>>>>>> 4ebd0a9a

	$digits = ($db_item['value_type'] == ITEM_VALUE_TYPE_FLOAT) ? 2 : 0;
	if (isset($db_item['lastvalue']) && isset($db_item['prevvalue'])
			&& ($db_item['value_type'] == ITEM_VALUE_TYPE_FLOAT || $db_item['value_type'] == ITEM_VALUE_TYPE_UINT64)
			&& (bcsub($db_item['lastvalue'], $db_item['prevvalue'], $digits) != 0)) {

		$change = '';
		if (($db_item['lastvalue'] - $db_item['prevvalue']) > 0) {
			$change = '+';
		}

		// for 'unixtime' change should be calculated as uptime
		$change .= convert_units(
			bcsub($db_item['lastvalue'], $db_item['prevvalue'], $digits),
			$db_item['units'] == 'unixtime' ? 'uptime' : $db_item['units'],
			0
		);
		$change = nbsp($change);
	}
	else {
		$change = ' - ';
	}

	if(($db_item['value_type']==ITEM_VALUE_TYPE_FLOAT) || ($db_item['value_type']==ITEM_VALUE_TYPE_UINT64)){
		$actions = new CLink(_('Graph'),'history.php?action=showgraph&itemid='.$db_item['itemid']);
	}
	else{
		$actions = new CLink(_('History'),'history.php?action=showvalues&itemid='.$db_item['itemid']);
	}

	$item_status = $db_item['status'] == ITEM_STATUS_NOTSUPPORTED ? 'unknown' : null;

	array_push($app_rows, new CRow(array(
		SPACE,
		is_show_all_nodes()?SPACE:null,
		($_REQUEST['hostid']>0)?NULL:SPACE,
		new CCol(new CDiv(SPACE.SPACE.$description, $item_status)),
		new CCol(new CDiv($lastclock, $item_status)),
		new CCol(new CDiv($lastvalue, $item_status)),
		new CCol(new CDiv($change, $item_status)),
		$actions
	)));
}
unset($app_rows);
unset($db_app);

foreach ($db_apps as $appid => $dbApp) {
	$host = $hosts[$dbApp['hostid']];

	if(!isset($tab_rows[$appid])) continue;

	$appRows = $tab_rows[$appid];

	$openState = CProfile::get('web.latest.toggle', null, $dbApp['applicationid']);

	$toggle = new CDiv(SPACE, 'app-list-toggle icon-plus-9x9');
	if ($openState) {
		$toggle->addClass('icon-minus-9x9');
	}
	$toggle->setAttribute('data-app-id', $dbApp['applicationid']);
	$toggle->setAttribute('data-open-state', $openState);

	$col = new CCol(array(bold($dbApp['name']),SPACE.'('._n('%1$s Item', '%1$s Items', $dbApp['item_cnt']).')'));
	$col->setColSpan(5);

	// host JS menu link
	$hostSpan = null;
	if ($_REQUEST['hostid'] == 0) {
		$hostSpan = new CSpan($host['name'], 'link_menu menu-host');
		$scripts = $hostScripts[$host['hostid']];
		$hostSpan->setAttribute('data-menu', hostMenuData($host, $scripts));
		$hostSpan = new CDiv($hostSpan);
	}

	// add toggle row
	$table->addRow(array(
		$toggle,
		get_node_name_by_elid($dbApp['applicationid']),
		$hostSpan,
		$col
	), 'odd_row');

	// add toggle sub rows
	foreach ($appRows as $row) {
		$row->setAttribute('parent_app_id', $dbApp['applicationid']);
		$row->addClass('odd_row');
		if (!$openState) {
			$row->addClass('hidden');
		}
		$table->addRow($row);
	}
}

/**
 * Display OTHER ITEMS (which doesn't linked to application)
 */
$db_hosts = array();
$db_hostids = array();

// select hosts
$sql = 'SELECT DISTINCT h.name,h.hostid '.
		' FROM hosts h'.$sql_from.', items i '.
			' LEFT JOIN items_applications ia ON ia.itemid=i.itemid'.
		' WHERE ia.itemid is NULL '.
			$sql_where.
			' AND h.hostid=i.hostid '.
			' AND '.dbConditionInt('i.flags', array(ZBX_FLAG_DISCOVERY_NORMAL, ZBX_FLAG_DISCOVERY_CREATED)).
			' AND '.dbConditionInt('h.hostid', $available_hosts);

$dbHostRes = DBfetchArray(DBselect($sql));

// if sortfield is host name
if ($sortField == 'h.name') {
	$sortFields = array(array('field' => 'name', 'order' => $sortOrder));
}
else {
	$sortFields = array('name');
}
CArrayHelper::sort($dbHostRes, $sortFields);

foreach ($dbHostRes as $dbHost) {
	$dbHost['item_cnt'] = 0;
	$db_hosts[$dbHost['hostid']] = $dbHost;
	$db_hostids[$dbHost['hostid']] = $dbHost['hostid'];
}

$tab_rows = array();

// select items
$sql = 'SELECT DISTINCT h.host as hostname,h.hostid,i.* '.
		' FROM hosts h'.$sql_from.', items i '.
			' LEFT JOIN items_applications ia ON ia.itemid=i.itemid'.
		' WHERE ia.itemid is NULL '.
			$sql_where.
			' AND h.hostid=i.hostid '.
			($_REQUEST['show_without_data'] ? '' : ' AND i.lastvalue IS NOT NULL').
			' AND (i.status='.ITEM_STATUS_ACTIVE.' OR i.status='.ITEM_STATUS_NOTSUPPORTED.')'.
			' AND '.dbConditionInt('i.flags', array(ZBX_FLAG_DISCOVERY_NORMAL, ZBX_FLAG_DISCOVERY_CREATED)).
			' AND '.dbConditionInt('h.hostid', $db_hostids);

$dbItems = DBfetchArray(DBselect($sql));

// if sortfield is item name
if ($sortField == 'i.name') {
	$sortFields = array(array('field' => 'name', 'order' => $sortOrder));
}
// if sortfield is item lastclock
elseif ($sortField == 'i.lastclock') {
	$sortFields = array(
		array('field' => 'lastclock', 'order' => $sortOrder),
		'name'
	);
}
// by default
else {
	$sortFields = array('name');
}
CArrayHelper::sort($dbItems, $sortFields);

foreach ($dbItems as $db_item){
	$description = itemName($db_item);

	if (!empty($_REQUEST['select']) && !zbx_stristr($description, $_REQUEST['select'])) continue;

	if (strpos($db_item['units'], ',') !== false)
		list($db_item['units'], $db_item['unitsLong']) = explode(',', $db_item['units']);
	else
		$db_item['unitsLong'] = '';

	$db_host = &$db_hosts[$db_item['hostid']];

	if (!isset($tab_rows[$db_host['hostid']])) $tab_rows[$db_host['hostid']] = array();
	$app_rows = &$tab_rows[$db_host['hostid']];

	$db_host['item_cnt']++;

	// column "lastclock"
	if (isset($db_item['lastclock'])) {
		$lastclock = zbx_date2str(_('d M Y H:i:s'), $db_item['lastclock']);
	}
	else {
		$lastclock = ' - ';
	}

	// column "lastvalue"
	$lastvalue = formatItemLastValue($db_item);

	// column "change"
	$digits = ($db_item['value_type'] == ITEM_VALUE_TYPE_FLOAT) ? 2 : 0;
	if (isset($db_item['lastvalue']) && isset($db_item['prevvalue'])
			&& ($db_item['value_type'] == ITEM_VALUE_TYPE_FLOAT || $db_item['value_type'] == ITEM_VALUE_TYPE_UINT64)
			&& (bcsub($db_item['lastvalue'], $db_item['prevvalue'], $digits) != 0)) {

		$change = '';
		if (($db_item['lastvalue'] - $db_item['prevvalue']) > 0) {
			$change = '+';
		}

		// for 'unixtime' change should be calculated as uptime
		$change .= convert_units(
			bcsub($db_item['lastvalue'], $db_item['prevvalue'], $digits),
			$db_item['units'] == 'unixtime' ? 'uptime' : $db_item['units'],
			0
		);
		$change = nbsp($change);
	}
	else {
		$change = ' - ';
	}

	// column "action"
	if (($db_item['value_type'] == ITEM_VALUE_TYPE_FLOAT) || ($db_item['value_type'] == ITEM_VALUE_TYPE_UINT64)) {
		$actions = new CLink(_('Graph'), 'history.php?action=showgraph&itemid='.$db_item['itemid']);
	}
	else{
		$actions = new CLink(_('History'), 'history.php?action=showvalues&itemid='.$db_item['itemid']);
	}

	$item_status = $db_item['status'] == ITEM_STATUS_NOTSUPPORTED ? 'unknown' : null;
	array_push($app_rows, new CRow(array(
		SPACE,
		is_show_all_nodes() ? ($db_host['item_cnt'] ? SPACE : get_node_name_by_elid($db_item['itemid'])) : null,
		$_REQUEST['hostid'] ? null : SPACE,
		new CCol(new CDiv(SPACE.SPACE.$description, $item_status)),
		new CCol(new CDiv($lastclock, $item_status)),
		new CCol(new CDiv($lastvalue, $item_status)),
		new CCol(new CDiv($change, $item_status)),
		new CCol(new CDiv($actions, $item_status))
	)));
}
unset($app_rows);
unset($db_host);

foreach ($db_hosts as $hostId => $dbHost) {
	$host = $hosts[$dbHost['hostid']];

	if(!isset($tab_rows[$hostId])) {
		continue;
	}
	$appRows = $tab_rows[$hostId];

	$openState = CProfile::get('web.latest.toggle_other', null, $host['hostid']);

	$toggle = new CDiv(SPACE, 'app-list-toggle icon-plus-9x9');
	if ($openState) {
		$toggle->addClass('icon-minus-9x9');
	}
	$toggle->setAttribute('data-app-id', '0_'.$host['hostid']);
	$toggle->setAttribute('data-open-state', $openState);

	$col = new CCol(array(bold('- '.('other').' -'), SPACE.'('._n('%1$s Item', '%1$s Items', $dbHost['item_cnt']).')'));
	$col->setColSpan(5);

	// host JS menu link
	$hostSpan = null;
	if ($_REQUEST['hostid'] == 0) {
		$hostSpan = new CSpan($host['name'], 'link_menu menu-host');
		$scripts = $hostScripts[$host['hostid']];
		$hostSpan->setAttribute('data-menu', hostMenuData($host, $scripts));
		$hostSpan = new CDiv($hostSpan);
	}

	// add toggle row
	$table->addRow(array(
		$toggle,
		get_node_name_by_elid($dbHost['hostid']),
		$hostSpan,
		$col
	), 'odd_row');

	// add toggle sub rows
	foreach($appRows as $row) {
		$row->setAttribute('parent_app_id', '0_'.$host['hostid']);
		$row->addClass('odd_row');
		if (!$openState) {
			$row->addClass('hidden');
		}
		$table->addRow($row);
	}
}

$latest_wdgt->addItem($table);
$latest_wdgt->show();

require_once 'include/page_footer.php';<|MERGE_RESOLUTION|>--- conflicted
+++ resolved
@@ -308,11 +308,7 @@
 		$lastclock = ' - ';
 	}
 
-<<<<<<< HEAD
-	$lastvalue = formatItemLastValue($db_item);
-=======
-	$lastvalue = formatItemValue($db_item, '-', false);
->>>>>>> 4ebd0a9a
+	$lastvalue = formatItemLastValue($db_item, '-', false);
 
 	$digits = ($db_item['value_type'] == ITEM_VALUE_TYPE_FLOAT) ? 2 : 0;
 	if (isset($db_item['lastvalue']) && isset($db_item['prevvalue'])
