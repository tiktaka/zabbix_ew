--- conflicted
+++ resolved
@@ -74,6 +74,8 @@
 	access_deny();
 }
 
+$http_test_name = CMacrosResolverHelper::resolveHttpTestName($httptest['hostid'], $httptest['name']);
+
 // Create details widget.
 $details_screen = CScreenBuilder::getScreen([
 	'resourcetype' => SCREEN_RESOURCE_HTTPTEST_DETAILS,
@@ -82,159 +84,17 @@
 	'profileIdx2' => $httptest['httptestid']
 ]);
 
-<<<<<<< HEAD
-$http_test_name = CMacrosResolverHelper::resolveHttpTestName($httpTest['hostid'], $httpTest['name']);
-
-/*
- * Display
- */
-$widget = (new CWidget())
+(new CWidget())
 	->setTitle(_('Details of web scenario').': '.$http_test_name)
-=======
-(new CWidget())
-	->setTitle(
-		_('Details of web scenario').': '.
-		CMacrosResolverHelper::resolveHttpTestName($httptest['hostid'], $httptest['name'])
-	)
->>>>>>> dd3a80d4
 	->setControls((new CForm())
 		->cleanItems()
 		->addItem((new CList())
 			->addItem(get_icon('reset', ['id' => getRequest('httptestid')]))
 			->addItem(get_icon('fullscreen', ['fullscreen' => $_REQUEST['fullscreen']]))
 		)
-<<<<<<< HEAD
-	);
-
-// append table to widget
-$httpdetailsTable = (new CTableInfo())
-	->setHeader([
-		_('Step'),
-		_('Speed'),
-		_('Response time'),
-		_('Response code'),
-		_('Status')
-	]);
-
-$db_httpsteps = DBselect('SELECT * FROM httpstep WHERE httptestid='.zbx_dbstr($httpTest['httptestid']).' ORDER BY no');
-
-$totalTime = [
-	'value' => 0,
-	'value_type' => null,
-	'valuemapid' => null,
-	'units' => null
-];
-
-$itemIds = [];
-while ($httpstep_data = DBfetch($db_httpsteps)) {
-	$httpStepItemsByType = $httpStepItems[$httpstep_data['httpstepid']];
-
-	$status['msg'] = _('OK');
-	$status['style'] = ZBX_STYLE_GREEN;
-	$status['afterError'] = false;
-
-	if (!isset($httpTestData['lastfailedstep'])) {
-		$status['msg'] = _('Never executed');
-		$status['style'] = ZBX_STYLE_GREY;
-	}
-	elseif ($httpTestData['lastfailedstep'] != 0) {
-		if ($httpTestData['lastfailedstep'] == $httpstep_data['no']) {
-			$status['msg'] = ($httpTestData['error'] === null)
-				? _('Unknown error')
-				: _s('Error: %1$s', $httpTestData['error']);
-			$status['style'] = ZBX_STYLE_RED;
-		}
-		elseif ($httpTestData['lastfailedstep'] < $httpstep_data['no']) {
-			$status['msg'] = _('Unknown');
-			$status['style'] = ZBX_STYLE_GREY;
-			$status['afterError'] = true;
-		}
-	}
-
-	foreach ($httpStepItemsByType as &$httpStepItem) {
-		// calculate the total time it took to execute the scenario
-		// skip steps that come after a failed step
-		if (!$status['afterError'] && $httpStepItem['httpitem_type'] == HTTPSTEP_ITEM_TYPE_TIME) {
-			$totalTime['value_type'] = $httpStepItem['value_type'];
-			$totalTime['valuemapid'] = $httpStepItem['valuemapid'];
-			$totalTime['units'] = $httpStepItem['units'];
-
-			if (isset($itemHistory[$httpStepItem['itemid']])) {
-				$history = $itemHistory[$httpStepItem['itemid']][0];
-
-				$totalTime['value'] += $history['value'];
-			}
-		}
-
-		$itemIds[] = $httpStepItem['itemid'];
-	}
-	unset($httpStepItem);
-
-	// step speed
-	$speedItem = $httpStepItemsByType[HTTPSTEP_ITEM_TYPE_IN];
-	if (!$status['afterError'] && isset($itemHistory[$speedItem['itemid']]) && $itemHistory[$speedItem['itemid']][0]['value'] > 0) {
-		$speed = formatHistoryValue($itemHistory[$speedItem['itemid']][0]['value'], $speedItem);
-	}
-	else {
-		$speed = UNKNOWN_VALUE;
-	}
-
-	// step response time
-	$respTimeItem = $httpStepItemsByType[HTTPSTEP_ITEM_TYPE_TIME];
-	if (!$status['afterError'] && isset($itemHistory[$respTimeItem['itemid']]) && $itemHistory[$respTimeItem['itemid']][0]['value'] > 0) {
-		$respTime = formatHistoryValue($itemHistory[$respTimeItem['itemid']][0]['value'], $respTimeItem);
-	}
-	else {
-		$respTime = UNKNOWN_VALUE;
-	}
-
-	// step response code
-	$respItem = $httpStepItemsByType[HTTPSTEP_ITEM_TYPE_RSPCODE];
-	if (!$status['afterError'] && isset($itemHistory[$respItem['itemid']]) && $itemHistory[$respItem['itemid']][0]['value'] > 0) {
-		$resp = formatHistoryValue($itemHistory[$respItem['itemid']][0]['value'], $respItem);
-	}
-	else {
-		$resp = UNKNOWN_VALUE;
-	}
-
-	$httpdetailsTable->addRow([
-		CMacrosResolverHelper::resolveHttpTestName($httpTest['hostid'], $httpstep_data['name']),
-		$speed,
-		$respTime,
-		$resp,
-		(new CSpan($status['msg']))->addClass($status['style'])
-	]);
-}
-
-if (!isset($httpTestData['lastfailedstep'])) {
-	$status['msg'] = _('Never executed');
-	$status['style'] = ZBX_STYLE_GREY;
-}
-elseif ($httpTestData['lastfailedstep'] != 0) {
-	$status['msg'] = ($httpTestData['error'] === null)
-		? _('Unknown error')
-		: _s('Error: %1$s', $httpTestData['error']);
-	$status['style'] = ZBX_STYLE_RED;
-}
-else {
-	$status['msg'] = _('OK');
-	$status['style'] = ZBX_STYLE_GREEN;
-}
-
-$httpdetailsTable->addRow([
-	bold(_('TOTAL')),
-	SPACE,
-	bold(($totalTime['value']) ? formatHistoryValue($totalTime['value'], $totalTime) : UNKNOWN_VALUE),
-	SPACE,
-	(new CSpan($status['msg']))->addClass($status['style'])
-]);
-
-$widget->addItem($httpdetailsTable)->show();
-=======
 	)
 	->addItem($details_screen->get())
 	->show();
->>>>>>> dd3a80d4
 
 echo BR();
 
