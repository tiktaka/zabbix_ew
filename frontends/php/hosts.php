<?php
/*
** Zabbix
** Copyright (C) 2000-2011 Zabbix SIA
**
** This program is free software; you can redistribute it and/or modify
** it under the terms of the GNU General Public License as published by
** the Free Software Foundation; either version 2 of the License, or
** (at your option) any later version.
**
** This program is distributed in the hope that it will be useful,
** but WITHOUT ANY WARRANTY; without even the implied warranty of
** MERCHANTABILITY or FITNESS FOR A PARTICULAR PURPOSE.  See the
** GNU General Public License for more details.
**
** You should have received a copy of the GNU General Public License
** along with this program; if not, write to the Free Software
** Foundation, Inc., 675 Mass Ave, Cambridge, MA 02139, USA.
**/
?>
<?php
require_once('include/config.inc.php');
require_once('include/forms.inc.php');

if(isset($_REQUEST['go']) && ($_REQUEST['go'] == 'export') && isset($_REQUEST['hosts'])){
	$EXPORT_DATA = true;

	$page['type'] = detect_page_type(PAGE_TYPE_XML);
	$page['file'] = 'zbx_hosts_export.xml';

	require_once('include/export.inc.php');
}
else{
	$EXPORT_DATA = false;

	$page['type'] = detect_page_type(PAGE_TYPE_HTML);
	$page['title'] = 'S_HOSTS';
	$page['file'] = 'hosts.php';
	$page['hist_arg'] = array('groupid');
}

include_once('include/page_header.php');
?>
<?php
//		VAR			TYPE	OPTIONAL FLAGS	VALIDATION	EXCEPTION
	$fields=array(
//ARRAYS
		'hosts'=>			array(T_ZBX_INT, O_OPT,	P_SYS,	DB_ID, NULL),
		'groups'=>			array(T_ZBX_INT, O_OPT,	P_SYS,	DB_ID, NULL),
		'hostids'=>			array(T_ZBX_INT, O_OPT,	P_SYS,	DB_ID, NULL),
		'groupids'=>		array(T_ZBX_INT, O_OPT,	P_SYS,	DB_ID, NULL),
		'applications'=>	array(T_ZBX_INT, O_OPT,	P_SYS,	DB_ID, NULL),
// host
		'groupid'=>			array(T_ZBX_INT, O_OPT,	P_SYS, 	DB_ID,				NULL),
		'hostid'=>			array(T_ZBX_INT, O_OPT,	P_SYS,  DB_ID,			'isset({form})&&({form}=="update")'),
		'host'=>			array(T_ZBX_STR, O_OPT,	null,   NOT_EMPTY,		'isset({save})'),
		'proxy_hostid'=>	array(T_ZBX_INT, O_OPT,	P_SYS,	DB_ID,			'isset({save})'),
		'status'=>			array(T_ZBX_INT, O_OPT,	null,	IN('0,1,3'),		'isset({save})'),

		'newgroup'=>		array(T_ZBX_STR, O_OPT, null,   null,		null),
		'interfaces'=>		array(T_ZBX_STR, O_OPT,	null,	NOT_EMPTY,	'isset({save})'),
		'templates'=>		array(T_ZBX_STR, O_OPT,	null,	NOT_EMPTY,	null),
		'templates_rem'=>	array(T_ZBX_STR, O_OPT, P_SYS|P_ACT,   null,	null),
		'clear_templates'=>	array(T_ZBX_INT, O_OPT,	null,	DB_ID,	null),

		'ipmi_authtype'=>	array(T_ZBX_INT, O_OPT,	NULL, BETWEEN(-1,6),	NULL),
		'ipmi_privilege'=>	array(T_ZBX_INT, O_OPT,	NULL, BETWEEN(0,5),		NULL),
		'ipmi_username'=>	array(T_ZBX_STR, O_OPT,	NULL, NULL,				NULL),
		'ipmi_password'=>	array(T_ZBX_STR, O_OPT,	NULL, NULL,				NULL),

		'mass_clear_tpls'=>		array(T_ZBX_STR, O_OPT, NULL, 			NULL,	NULL),

		'useprofile'=>		array(T_ZBX_STR, O_OPT, NULL, 			NULL,	NULL),
		'devicetype'=>		array(T_ZBX_STR, O_OPT, NULL, 			NULL,	NULL),
		'name'=>			array(T_ZBX_STR, O_OPT, NULL, 			NULL,	NULL),
		'os'=>				array(T_ZBX_STR, O_OPT, NULL, 			NULL,	NULL),
		'serialno'=>		array(T_ZBX_STR, O_OPT, NULL, 			NULL,	NULL),
		'tag'=>				array(T_ZBX_STR, O_OPT, NULL,			NULL,	NULL),
		'macaddress'=>		array(T_ZBX_STR, O_OPT, NULL, 			NULL,	NULL),
		'hardware'=>		array(T_ZBX_STR, O_OPT, NULL, 			NULL,	NULL),
		'software'=>		array(T_ZBX_STR, O_OPT, NULL, 			NULL,	NULL),
		'contact'=>			array(T_ZBX_STR, O_OPT, NULL,			NULL,	NULL),
		'location'=>		array(T_ZBX_STR, O_OPT, NULL, 			NULL,	NULL),
		'notes'=>			array(T_ZBX_STR, O_OPT, NULL, 			NULL,	NULL),
		'host_profile'=> 	array(T_ZBX_STR, O_OPT, P_UNSET_EMPTY,	NULL,   NULL),

		'useprofile_ext'=>		array(T_ZBX_STR, O_OPT, null,   null,	null),
		'ext_host_profiles'=> 	array(T_ZBX_STR, O_OPT, P_UNSET_EMPTY,   null,   null),

		'macros_rem'=>			array(T_ZBX_STR, O_OPT, P_SYS|P_ACT,   null,	null),
		'macros'=>				array(T_ZBX_STR, O_OPT, P_SYS,   null,	null),
		'macro_new'=>			array(T_ZBX_STR, O_OPT, P_SYS|P_ACT,   null,	'isset({macro_add})'),
		'value_new'=>			array(T_ZBX_STR, O_OPT, P_SYS|P_ACT,   null,	'isset({macro_add})'),
		'macro_add' =>			array(T_ZBX_STR, O_OPT, P_SYS|P_ACT,   null,	null),
		'macros_del' =>			array(T_ZBX_STR, O_OPT, P_SYS|P_ACT,   null,	null),
// mass update
		'massupdate'=>			array(T_ZBX_STR, O_OPT, P_SYS,	null,	null),
		'visible'=>			array(T_ZBX_STR, O_OPT,	NULL, 	NULL,	NULL),
// actions
		'go'=>					array(T_ZBX_STR, O_OPT, P_SYS|P_ACT,	null,	null),
// form
		'add_to_group'=>		array(T_ZBX_INT, O_OPT, P_SYS|P_ACT,	DB_ID,	null),
		'delete_from_group'=>	array(T_ZBX_INT, O_OPT, P_SYS|P_ACT,	DB_ID,	null),
		'unlink'=>				array(T_ZBX_STR, O_OPT, P_SYS|P_ACT,	null,	null),
		'unlink_and_clear'=>	array(T_ZBX_STR, O_OPT, P_SYS|P_ACT,	null,	null),
		'save'=>				array(T_ZBX_STR, O_OPT, P_SYS|P_ACT,	null,	null),
		'masssave'=>			array(T_ZBX_STR, O_OPT, P_SYS|P_ACT,	null,	null),
		'clone'=>				array(T_ZBX_STR, O_OPT, P_SYS|P_ACT,	null,	null),
		'full_clone'=>			array(T_ZBX_STR, O_OPT, P_SYS|P_ACT,	null,	null),
		'delete'=>				array(T_ZBX_STR, O_OPT, P_SYS|P_ACT,	null,	null),
		'cancel'=>				array(T_ZBX_STR, O_OPT, P_SYS,			null,	null),
// other
		'form'=>				array(T_ZBX_STR, O_OPT, P_SYS,	null,	null),
		'form_refresh'=>		array(T_ZBX_STR, O_OPT, null,	null,	null),
// Import
		'rules' =>				array(T_ZBX_STR, O_OPT,	null,			DB_ID,	null),
		'import' =>				array(T_ZBX_STR, O_OPT, P_SYS|P_ACT,	null,	null),
// Filter
		'filter_set' =>			array(T_ZBX_STR, O_OPT,	P_ACT,	null,	null),

		'filter_host'=>		array(T_ZBX_STR, O_OPT,  null,	null,	null),
		'filter_ip'=>		array(T_ZBX_STR, O_OPT,  null,	null,	null),
		'filter_dns'=>		array(T_ZBX_STR, O_OPT,  null,	null,	null),
		'filter_port'=>		array(T_ZBX_STR, O_OPT,  null,	null,	null),
//ajax
		'favobj'=>		array(T_ZBX_STR, O_OPT, P_ACT,	NULL,			NULL),
		'favref'=>		array(T_ZBX_STR, O_OPT, P_ACT,  NOT_EMPTY,		'isset({favobj})'),
		'state'=>		array(T_ZBX_INT, O_OPT, P_ACT,  NOT_EMPTY,		'isset({favobj}) && ("filter"=={favobj})')
	);

// OUTER DATA
	check_fields($fields);
	validate_sort_and_sortorder('name', ZBX_SORT_UP);

	$_REQUEST['go'] = get_request('go', 'none');

// PERMISSIONS
	if(get_request('groupid', 0) > 0){
		$groupids = available_groups($_REQUEST['groupid'], 1);
		if(empty($groupids)) access_deny();
	}

	if(get_request('hostid', 0) > 0){
		$hostids = available_hosts($_REQUEST['hostid'], 1);
		if(empty($hostids)) access_deny();
	}
?>
<?php
	/* AJAX */
	if(isset($_REQUEST['favobj'])){
		if('filter' == $_REQUEST['favobj']){
			CProfile::update('web.hosts.filter.state', $_REQUEST['state'], PROFILE_TYPE_INT);
		}
	}

	if((PAGE_TYPE_JS == $page['type']) || (PAGE_TYPE_HTML_BLOCK == $page['type'])){
		include_once('include/page_footer.php');
		exit();
	}
//--------

	$hostids = get_request('hosts', array());

	if($EXPORT_DATA){
// SELECT HOSTS
		$params = array(
			'hostids' => $hostids,
			'output' => API_OUTPUT_EXTEND,
			'preservekeys' => 1,
			'select_profile' => 1
		);
<<<<<<< HEAD
		$hosts = CHost::get($params);
		order_result($hosts, 'name');
=======
		$hosts = API::Host()->get($params);
		order_result($hosts, 'host');
>>>>>>> 8dd20884

// SELECT HOST GROUPS
		$params = array(
			'hostids' => $hostids,
			'preservekeys' => 1,
			'output' => API_OUTPUT_EXTEND
		);
		$groups = API::HostGroup()->get($params);

// SELECT GRAPHS
		$params = array(
			'hostids' => $hostids,
			'preservekeys' => 1,
			'filter' => array('flags' => ZBX_FLAG_DISCOVERY_NORMAL),
			'output' => API_OUTPUT_EXTEND
		);
		$graphs = API::Graph()->get($params);

// SELECT GRAPH ITEMS
		$graphids = zbx_objectValues($graphs, 'graphid');
		$params = array(
			'graphids' => $graphids,
			'output' => API_OUTPUT_EXTEND,
			'preservekeys' => 1,
			'expandData' => 1
		);
		$gitems = API::GraphItem()->get($params);

		foreach($gitems as $gnum => $gitem){
			$gitems[$gitem['gitemid']]['host_key_'] = $gitem['host'].':'.$gitem['key_'];
		}
// SELECT TEMPLATES
		$params = array(
			'hostids' => $hostids,
			'preservekeys' => 1,
			'output' => API_OUTPUT_EXTEND
		);
		$templates = API::Template()->get($params);

// SELECT MACROS
		$params = array(
			'hostids' => $hostids,
			'preservekeys' => 1,
			'output' => API_OUTPUT_EXTEND
		);
		$macros = API::UserMacro()->get($params);

// SELECT ITEMS
		$params = array(
			'hostids' => $hostids,
			'filter' => array('flags' => ZBX_FLAG_DISCOVERY_NORMAL),
			'preservekeys' => 1,
			'output' => API_OUTPUT_EXTEND
		);
		$items = API::Item()->get($params);

// SELECT APPLICATIONS
		$itemids = zbx_objectValues($items, 'itemid');
		$params = array(
			'itemids' => $itemids,
			'preservekeys' => 1,
			'output' => API_OUTPUT_EXTEND
		);
		$applications = API::Application()->get($params);

// SELECT TRIGGERS
		$params = array(
			'hostids' => $hostids,
			'output' => API_OUTPUT_EXTEND,
			'filter' => array('flags' => ZBX_FLAG_DISCOVERY_NORMAL),
			'preservekeys' => 1,
			'select_dependencies' => API_OUTPUT_EXTEND,
			'expandData' => 1
		);
		$triggers = API::Trigger()->get($params);
		foreach($triggers as $tnum => $trigger){
			$triggers[$trigger['triggerid']]['expression'] = explode_exp($trigger['expression'], false);
		}

// SELECT TRIGGER DEPENDENCIES
		$dependencies = array();
		foreach($triggers as $tnum => $trigger){
			if(!empty($trigger['dependencies'])){
				if(!isset($dependencies[$trigger['triggerid']])) $dependencies[$trigger['triggerid']] = array();

				$dependencies[$trigger['triggerid']]['trigger'] = $trigger;
				$dependencies[$trigger['triggerid']]['depends_on'] = $trigger['dependencies'];
			}
		}

// we do custom fields for export
		foreach($dependencies as $triggerid => $dep_data){
			$dependencies[$triggerid]['trigger']['host_description'] = $triggers[$triggerid]['host'].':'.$triggers[$triggerid]['description'];
			foreach($dep_data['depends_on'] as $dep_triggerid => $dep_trigger){
				$dependencies[$triggerid]['depends_on'][$dep_triggerid]['host_description'] = $dep_trigger['host'].':'.$dep_trigger['description'];
			}
		}


		$data = array(
			'hosts' => $hosts,
			'items' => $items,
			'items_applications' => $applications,
			'graphs' => $graphs,
			'graphs_items' => $gitems,
			'templates' => $templates,
			'macros' => $macros,
			'hosts_groups' => $groups,
			'triggers' => $triggers,
			'dependencies' => $dependencies
		);

		$xml = zbxXML::export($data);

		print($xml);
		exit();
	}

// IMPORT ///////////////////////////////////
	$rules = get_request('rules', array());
	if(!isset($_REQUEST['form_refresh'])){
		foreach(array('host', 'template', 'item', 'trigger', 'graph') as $key){
			$rules[$key]['exist'] = 1;
			$rules[$key]['missed'] = 1;
		}
	}

	if(isset($_FILES['import_file']) && is_file($_FILES['import_file']['tmp_name'])){
		require_once('include/export.inc.php');
		DBstart();
		$result = zbxXML::import($_FILES['import_file']['tmp_name']);
		if($result) $result = zbxXML::parseMain($rules);
		$result = DBend($result);
		show_messages($result, S_IMPORTED.SPACE.S_SUCCESSEFULLY_SMALL, S_IMPORT.SPACE.S_FAILED_SMALL);
	}

/* FILTER */
	if(isset($_REQUEST['filter_set'])){
		$_REQUEST['filter_ip'] = get_request('filter_ip');
		$_REQUEST['filter_dns'] = get_request('filter_dns');
		$_REQUEST['filter_host'] = get_request('filter_host');
		$_REQUEST['filter_port'] = get_request('filter_port');

		CProfile::update('web.hosts.filter_ip', $_REQUEST['filter_ip'], PROFILE_TYPE_STR);
		CProfile::update('web.hosts.filter_dns', $_REQUEST['filter_dns'], PROFILE_TYPE_STR);
		CProfile::update('web.hosts.filter_host', $_REQUEST['filter_host'], PROFILE_TYPE_STR);
		CProfile::update('web.hosts.filter_port', $_REQUEST['filter_port'], PROFILE_TYPE_STR);
	}
	else{
		$_REQUEST['filter_ip'] = CProfile::get('web.hosts.filter_ip');
		$_REQUEST['filter_dns'] = CProfile::get('web.hosts.filter_dns');
		$_REQUEST['filter_host'] = CProfile::get('web.hosts.filter_host');
		$_REQUEST['filter_port'] = CProfile::get('web.hosts.filter_port');
	}
?>
<?php
/************ ACTIONS FOR HOSTS ****************/
// UNLINK HOST
	if((isset($_REQUEST['unlink']) || isset($_REQUEST['unlink_and_clear']))){
		$_REQUEST['clear_templates'] = get_request('clear_templates', array());

		if(isset($_REQUEST['unlink'])){
			$unlink_templates = array_keys($_REQUEST['unlink']);
		}
		else{
			$unlink_templates = array_keys($_REQUEST['unlink_and_clear']);
			$_REQUEST['clear_templates'] = zbx_array_merge($_REQUEST['clear_templates'], $unlink_templates);
		}
		foreach($unlink_templates as $id) unset($_REQUEST['templates'][$id]);
	}
// CLONE HOST
	else if(isset($_REQUEST['clone']) && isset($_REQUEST['hostid'])){
		unset($_REQUEST['hostid']);
		$_REQUEST['form'] = 'clone';
	}
// FULL CLONE HOST
	else if(isset($_REQUEST['full_clone']) && isset($_REQUEST['hostid'])){
		$_REQUEST['form'] = 'full_clone';
	}
// HOST MASS UPDATE
	else if(isset($_REQUEST['go']) && ($_REQUEST['go'] == 'massupdate') && isset($_REQUEST['masssave'])){
		$hostids = get_request('hosts', array());
		$visible = get_request('visible', array());
		$_REQUEST['newgroup'] = get_request('newgroup', '');
		$_REQUEST['proxy_hostid'] = get_request('proxy_hostid', 0);
		$_REQUEST['templates'] = get_request('templates', array());

		try{
			DBstart();

			$hosts = array('hosts' => zbx_toObject($hostids, 'hostid'));

			$properties = array('proxy_hostid', 'ipmi_authtype',
				'ipmi_privilege', 'ipmi_username', 'ipmi_password', 'status');
			$new_values = array();
			foreach($properties as $property){
				if(isset($visible[$property])){
					$new_values[$property] = $_REQUEST[$property];
				}
			}

// PROFILES {{{
			if(isset($visible['useprofile'])){
				$new_values['profile'] = get_request('useprofile', false) ? get_request('host_profile', array()) : array();
			}

			if(isset($visible['useprofile_ext'])){
				$new_values['extendedProfile'] = get_request('useprofile_ext', false) ? get_request('ext_host_profiles', array()) : array();
			}
// }}} PROFILES

			$newgroup = array();
			if(isset($visible['newgroup']) && !empty($_REQUEST['newgroup'])){
				$result = API::HostGroup()->create(array('name' => $_REQUEST['newgroup']));
				if($result === false) throw new Exception();

				$newgroup = array('groupid' => reset($result['groupids']), 'name' => $_REQUEST['newgroup']);
			}

			$templates = array();
			if(isset($visible['template_table']) || isset($visible['template_table_r'])){
				$tplids = array_keys($_REQUEST['templates']);
				$templates = zbx_toObject($tplids, 'templateid');
			}

			if(isset($visible['groups'])){
				$hosts['groups'] = API::HostGroup()->get(array(
					'groupids' => get_request('groups', array()),
					'editable' => 1,
					'output' => API_OUTPUT_SHORTEN,
				));
				if(!empty($newgroup)){
					$hosts['groups'][] = $newgroup;
				}
			}
			if(isset($visible['template_table_r'])){
				if(isset($_REQUEST['mass_clear_tpls'])){
					$host_templates = API::Template()->get(array('hostids' => $hostids));
					$host_templateids = zbx_objectValues($host_templates, 'templateid');
					$templates_to_del = array_diff($host_templateids, $tplids);
					$hosts['templates_clear'] = zbx_toObject($templates_to_del, 'templateid');
				}
				$hosts['templates'] = $templates;
			}

			$result = API::Host()->massUpdate(array_merge($hosts, $new_values));
			if($result === false) throw new Exception();


			$add = array();
			if(!empty($templates) && isset($visible['template_table'])){
				$add['templates'] = $templates;
			}
			if(!empty($newgroup) && !isset($visible['groups'])){
				$add['groups'][] = $newgroup;
			}
			if(!empty($add)){
				$add['hosts'] = $hosts['hosts'];

				$result = API::Host()->massAdd($add);
				if($result === false) throw new Exception();
			}

			DBend(true);

			show_messages(true, S_HOSTS.SPACE.S_UPDATED, S_CANNOT_UPDATE.SPACE.S_HOSTS);

			unset($_REQUEST['massupdate']);
			unset($_REQUEST['form']);
			unset($_REQUEST['hosts']);

			$url = new CUrl();
			$path = $url->getPath();
			insert_js('cookie.eraseArray("'.$path.'")');
		}
		catch(Exception $e){
			DBend(false);
			show_messages(false, S_HOSTS.SPACE.S_UPDATED, S_CANNOT_UPDATE.SPACE.S_HOSTS);
		}

		unset($_REQUEST['save']);
	}
// SAVE HOST
	else if(isset($_REQUEST['save'])){
		if(!count(get_accessible_nodes_by_user($USER_DETAILS,PERM_READ_WRITE,PERM_RES_IDS_ARRAY)))
			access_deny();

		try{
			$macros = get_request('macros', array());
			$interfaces = get_request('interfaces', array());
			$templates = get_request('templates', array());
			$templates_clear = get_request('clear_templates', array());
			$groups = get_request('groups', array());

			if(isset($_REQUEST['hostid']) && $_REQUEST['form'] != 'full_clone'){
				$create_new = false;
				$msg_ok = S_HOST_UPDATED;
				$msg_fail = S_CANNOT_UPDATE_HOST;
			}
			else{
				$create_new = true;
				$msg_ok = S_HOST_ADDED;
				$msg_fail = S_CANNOT_ADD_HOST;
			}

			$clone_hostid = false;
			if($_REQUEST['form'] == 'full_clone'){
				$create_new = true;
				$clone_hostid = $_REQUEST['hostid'];
			}

			$templates = array_keys($templates);
			$templates = zbx_toObject($templates, 'templateid');
			$templates_clear = zbx_toObject($templates_clear, 'templateid');

			foreach($interfaces as $inum => $interface){
				if(zbx_empty($interface['ip']) && zbx_empty($interface['dns'])){
					unset($interface[$inum]);
					continue;
				}

				if($interface['new'] == 'create')
					unset($interfaces[$inum]['interfaceid']);

				unset($interfaces[$inum]['new']);
			}

			foreach($macros as $mnum => $macro){
				if(zbx_empty($macro['value'])){
					unset($macros[$mnum]);
					continue;
				}

				if($macro['new'] == 'create') unset($macros[$mnum]['macroid']);
				unset($macros[$mnum]['new']);
			}


// START SAVE TRANSACTION {{{
			DBstart();

			if(!empty($_REQUEST['newgroup'])){
				$group = API::HostGroup()->create(array('name' => $_REQUEST['newgroup']));
				if($group){
					$groups = array_merge($groups, $group['groupids']);
				}
				else throw new Exception();
			}
			$groups = zbx_toObject($groups, 'groupid');

/*
			$profile = array();
			if(get_request('useprofile', 'no') == 'yes'){
				$profile = array(
					'devicetype' => $_REQUEST['devicetype'],
					'name' => $_REQUEST['name'],
					'os' => $_REQUEST['os'],
					'serialno' => $_REQUEST['serialno'],
					'tag' => $_REQUEST['tag'],
					'macaddress' => $_REQUEST['macaddress'],
					'hardware' => $_REQUEST['hardware'],
					'software' => $_REQUEST['software'],
					'contact' => $_REQUEST['contact'],
					'location' => $_REQUEST['location'],
					'notes' => $_REQUEST['notes']
				);
			}*/

			$host = array(
				'host' => $_REQUEST['host'],
				'status' => $_REQUEST['status'],
				'proxy_hostid' => get_request('proxy_hostid', 0),
				'ipmi_authtype' => get_request('ipmi_authtype'),
				'ipmi_privilege' => get_request('ipmi_privilege'),
				'ipmi_username' => get_request('ipmi_username'),
				'ipmi_password' => get_request('ipmi_password'),
				'groups' => $groups,
				'templates' => $templates,
				'interfaces' => $interfaces,
				'macros' => $macros,
//				'profile' => $profile,
				'profile' => (get_request('useprofile', 'no') == 'yes') ? get_request('host_profile', array()) : array(),
				'extendedProfile' => (get_request('useprofile_ext', 'no') == 'yes') ? get_request('ext_host_profiles', array()) : array(),
			);

			if($create_new){
				$hostids = API::Host()->create($host);
				if($hostids){
					$hostid = reset($hostids['hostids']);
				}
				else throw new Exception();

				add_audit_ext(AUDIT_ACTION_ADD, AUDIT_RESOURCE_HOST,
					$hostid,
					$host['host'],
					null,null,null);
			}
			else{
				$hostid = $host['hostid'] = $_REQUEST['hostid'];
				$host['templates_clear'] = $templates_clear;

				$host_old = API::Host()->get(array(
					'hostids' => $hostid,
					'editable' => 1,
					'output' => API_OUTPUT_EXTEND
				));
				$host_old = reset($host_old);

				if(!API::Host()->update($host)) throw new Exception();

				$host_new = API::Host()->get(array(
					'hostids' => $hostid,
					'editable' => 1,
					'output' => API_OUTPUT_EXTEND
				));
				$host_new = reset($host_new);

				add_audit_ext(AUDIT_ACTION_UPDATE, AUDIT_RESOURCE_HOST,
					$host['hostid'],
					$host['host'],
					'hosts',
					$host_old,
					$host_new
				);
			}

// FULL CLONE {{{
			if($clone_hostid && ($_REQUEST['form'] == 'full_clone')){
				if(!copy_applications($clone_hostid, $hostid)) throw new Exception();
// Host items
				if(!copyItems($clone_hostid, $hostid)) throw new Exception();
// Host triggers
				if(!copy_triggers($clone_hostid, $hostid)) throw new Exception();
// Host graphs
				$options = array(
					'hostids' => $clone_hostid,
					'output' => API_OUTPUT_EXTEND,
					'inherited' => false,
					'selectHosts' => API_OUTPUT_SHORTEN,
					'filter' => array('flags' => ZBX_FLAG_DISCOVERY_NORMAL),
				);
				$graphs = API::Graph()->get($options);
				foreach($graphs as $gnum => $graph){
					if(count($graph['hosts']) > 1) continue;
						if(!copy_graph_to_host($graph['graphid'], $hostid)) throw new Exception();
				}
			}
// }}} FULL CLONE

// }}} SAVE TRANSACTION

			$result = DBend(true);

			show_messages($result, $msg_ok, $msg_fail);

			unset($_REQUEST['form']);
			unset($_REQUEST['hostid']);
		}
		catch(Exception $e){
			DBend(false);
			show_messages(false, $msg_ok, $msg_fail);
		}

		unset($_REQUEST['save']);
	}

// DELETE HOST
	else if(isset($_REQUEST['delete']) && isset($_REQUEST['hostid'])){
		DBstart();
		$result = API::Host()->delete(array('hostid' => $_REQUEST['hostid']));
		$result = DBend($result);

		show_messages($result, S_HOST_DELETED, S_CANNOT_DELETE_HOST);

		if($result){
			unset($_REQUEST['form']);
			unset($_REQUEST['hostid']);
		}
		unset($_REQUEST['delete']);
	}
	else if(isset($_REQUEST['chstatus']) && isset($_REQUEST['hostid'])){

		DBstart();
			$result = update_host_status($_REQUEST['hostid'], $_REQUEST['chstatus']);
		$result = DBend($result);

		show_messages($result,S_HOST_STATUS_UPDATED,S_CANNOT_UPDATE_HOST_STATUS);

		unset($_REQUEST['chstatus']);
		unset($_REQUEST['hostid']);
	}

// -------- GO ---------------
// DELETE HOST
	else if($_REQUEST['go'] == 'delete'){
		$hostids = get_request('hosts', array());

		DBstart();
		$go_result = API::Host()->delete(zbx_toObject($hostids,'hostid'));
		$go_result = DBend($go_result);
		show_messages($go_result, S_HOST_DELETED, S_CANNOT_DELETE_HOST);
	}
// ACTIVATE/DISABLE HOSTS
	else if(str_in_array($_REQUEST['go'], array('activate', 'disable'))){

		$status = ($_REQUEST['go'] == 'activate') ? HOST_STATUS_MONITORED : HOST_STATUS_NOT_MONITORED;
		$hosts = get_request('hosts', array());

		$act_hosts = available_hosts($hosts, 1);

		DBstart();
		$go_result = update_host_status($act_hosts, $status);
		$go_result = DBend($go_result);

		show_messages($go_result, S_HOST_STATUS_UPDATED, S_CANNOT_UPDATE_HOST);
	}

	if(($_REQUEST['go'] != 'none') && isset($go_result) && $go_result){
		$url = new CUrl();
		$path = $url->getPath();
		insert_js('cookie.eraseArray("'.$path.'")');
	}
?>
<?php
	$frmForm = new CForm();
	if(!isset($_REQUEST['form'])){
// removes form_refresh variable
		$frmForm->cleanItems();
		$buttons = new CDiv(array(
			new CSubmit('form', S_CREATE),
			new CSubmit('form', S_IMPORT)
		));
		$buttons->useJQueryStyle();
		$frmForm->addItem($buttons);
	}

	$hosts_wdgt = new CWidget();

	$options = array(
		'groups' => array(
			'real_hosts' => 1,
			'editable' => 1,
		),
		'groupid' => get_request('groupid', null),
	);
	$pageFilter = new CPageFilter($options);

	$_REQUEST['groupid'] = $pageFilter->groupid;
	$_REQUEST['hostid'] = get_request('hostid', 0);

?>
<?php
	if(($_REQUEST['go'] == 'massupdate') && isset($_REQUEST['hosts'])){
		$hostForm = new CGetForm('host.massupdate');
		$hosts_wdgt->addItem($hostForm->render());
	}
	else if(isset($_REQUEST['form'])){
		if($_REQUEST['form'] == S_IMPORT)
			$hosts_wdgt->addItem(import_host_form());
		else{
			$hosts_wdgt->addItem(get_header_host_table($_REQUEST['hostid'], 'host'));

			$hostForm = new CGetForm('host.edit');
			$hosts_wdgt->addItem($hostForm->render());
		}
	}
	else{
		$frmGroup = new CForm();
		$frmGroup->setMethod('get');

		$frmGroup->addItem(array(S_GROUP.SPACE, $pageFilter->getGroupsCB()));

		$numrows = new CDiv();
		$numrows->setAttribute('name', 'numrows');

		$hosts_wdgt->addHeader(S_CONFIGURATION_OF_HOSTS, $frmGroup);
		$hosts_wdgt->addHeader($numrows, $frmForm);

// HOSTS FILTER {{{
		$filter_table = new CTable('', 'filter_config');
		$filter_table->addRow(array(
			array(array(bold(S_HOST), SPACE.S_LIKE_SMALL.': '), new CTextBox('filter_host', $_REQUEST['filter_host'], 20)),
			array(array(bold(S_DNS), SPACE.S_LIKE_SMALL.': '), new CTextBox('filter_dns', $_REQUEST['filter_dns'], 20)),
			array(array(bold(S_IP), SPACE.S_LIKE_SMALL.': '), new CTextBox('filter_ip', $_REQUEST['filter_ip'], 20)),
			array(bold(S_PORT.': '), new CTextBox('filter_port', $_REQUEST['filter_port'], 20))
		));

		$reset = new CSpan( S_RESET,'link_menu');
		$reset->onClick("javascript: clearAllForm('zbx_filter');");

		$filter = new CButton('filter',S_FILTER,"javascript: create_var('zbx_filter', 'filter_set', '1', true);");
		$filter->useJQueryStyle();

		$footer_col = new CCol(array($filter, SPACE, SPACE, SPACE, $reset), 'center');
		$footer_col->setColSpan(4);

		$filter_table->addRow($footer_col);

		$filter_form = new CForm('get');
		$filter_form->setAttribute('name','zbx_filter');
		$filter_form->setAttribute('id','zbx_filter');
		$filter_form->addItem($filter_table);
// }}} HOSTS FILTER
		$hosts_wdgt->addFlicker($filter_form, CProfile::get('web.hosts.filter.state', 0));


// table HOSTS
		$form = new CForm();
		$form->setName('hosts');

		$table = new CTableInfo(S_NO_HOSTS_DEFINED);
		$table->setHeader(array(
			new CCheckBox('all_hosts', null, "checkAll('" . $form->getName() . "','all_hosts','hosts');"),
			make_sorting_header(S_NAME, 'name'),
			S_APPLICATIONS,
			S_ITEMS,
			S_TRIGGERS,
			S_GRAPHS,
			S_DISCOVERY,
			S_INTERFACE,
			S_TEMPLATES,
			make_sorting_header(S_STATUS, 'status'),
			S_AVAILABILITY
		));

// get Hosts
		$hosts = array();

		$sortfield = getPageSortField('name');
		$sortorder = getPageSortOrder();

		if($pageFilter->groupsSelected){
			$options = array(
				'editable' => 1,
				'sortfield' => $sortfield,
				'sortorder' => $sortorder,
				'limit' => ($config['search_limit']+1),
				'search' => array(
					'host' => (empty($_REQUEST['filter_host']) ? null : $_REQUEST['filter_host']),
					'ip' => (empty($_REQUEST['filter_ip']) ? null : $_REQUEST['filter_ip']),
					'dns' => (empty($_REQUEST['filter_dns']) ? null : $_REQUEST['filter_dns']),
				),
				'filter' => array(
					'port' => (empty($_REQUEST['filter_port']) ? null : $_REQUEST['filter_port']),
				)
			);

			if($pageFilter->groupid > 0) $options['groupids'] = $pageFilter->groupid;

			$hosts = API::Host()->get($options);

		}
		else{
			$hosts = array();
		}


// sorting && paging
		order_result($hosts, $sortfield, $sortorder);
		$paging = getPagingLine($hosts);
//---------

		$options = array(
			'hostids' => zbx_objectValues($hosts, 'hostid'),
			'output' => API_OUTPUT_EXTEND,
			'selectParentTemplates' => array('hostid','name'),
			'selectInterfaces' => API_OUTPUT_EXTEND,
			'selectItems' => API_OUTPUT_COUNT,
			'selectDiscoveries' => API_OUTPUT_COUNT,
			'select_triggers' => API_OUTPUT_COUNT,
			'select_graphs' => API_OUTPUT_COUNT,
			'select_applications' => API_OUTPUT_COUNT
		);
		$hosts = API::Host()->get($options);
// sorting && paging
		order_result($hosts, $sortfield, $sortorder);
//---------

// Selecting linked templates to templates linked to hosts
		$templateids = array();
		foreach($hosts as $num => $host){
			$templateids = array_merge($templateids, zbx_objectValues($host['parentTemplates'], 'templateid'));
		}
		$templateids = array_unique($templateids);

		$options = array(
			'templateids' => $templateids,
			'selectParentTemplates' => array('hostid', 'name'),
		);
		$templates = API::Template()->get($options);
		$templates = zbx_toHash($templates, 'templateid');
//---------

		foreach($hosts as $num => $host){
			$interface = reset($host['interfaces']);

			$applications = array(new CLink(S_APPLICATIONS, 'applications.php?groupid='.$_REQUEST['groupid'].'&hostid='.$host['hostid']),
				' ('.$host['applications'].')');
			$items = array(new CLink(S_ITEMS, 'items.php?filter_set=1&hostid='.$host['hostid']),
				' ('.$host['items'].')');
			$triggers = array(new CLink(S_TRIGGERS, 'triggers.php?groupid='.$_REQUEST['groupid'].'&hostid='.$host['hostid']),
				' ('.$host['triggers'].')');
			$graphs = array(new CLink(S_GRAPHS, 'graphs.php?groupid='.$_REQUEST['groupid'].'&hostid='.$host['hostid']),
				' ('.$host['graphs'].')');
			$discoveries = array(new CLink(S_DISCOVERY, 'host_discovery.php?&hostid='.$host['hostid']),
				' ('.$host['discoveries'].')');

			$description = array();
			if($host['proxy_hostid']){
				$proxy = API::Proxy()->get(array(
					'proxyids' => $host['proxy_hostid'],
					'output' => API_OUTPUT_EXTEND
				));
				$proxy = reset($proxy);
				$description[] = $proxy['host'] . ':';
			}

			$description[] = new CLink($host['name'], 'hosts.php?form=update&hostid='.$host['hostid'].url_param('groupid'));

			$hostIF = ($interface['useip'] == INTERFACE_USE_IP) ? $interface['ip'] : $interface['dns'];
			$hostIF .= empty($interface['port']) ? '' : ': '.$interface['port'];

			$status_script = null;
			switch($host['status']){
				case HOST_STATUS_MONITORED:
					if($host['maintenance_status'] == HOST_MAINTENANCE_STATUS_ON){
						$status_caption = S_IN_MAINTENANCE;
						$status_class = 'orange';
					}
					else{
						$status_caption = S_MONITORED;
						$status_class = 'enabled';
					}

					$status_script = 'return Confirm('.zbx_jsvalue(S_DISABLE_HOST.'?').');';
					$status_url = 'hosts.php?hosts%5B%5D='.$host['hostid'].'&go=disable'.url_param('groupid');
					break;
				case HOST_STATUS_NOT_MONITORED:
					$status_caption = S_NOT_MONITORED;
					$status_url = 'hosts.php?hosts%5B%5D='.$host['hostid'].'&go=activate'.url_param('groupid');
					$status_script = 'return Confirm('.zbx_jsvalue(S_ENABLE_HOST.'?').');';
					$status_class = 'disabled';
					break;
				default:
					$status_caption = S_UNKNOWN;
					$status_script = 'return Confirm('.zbx_jsvalue(S_DISABLE_HOST.'?').');';
					$status_url = 'hosts.php?hosts%5B%5D='.$host['hostid'].'&go=disable'.url_param('groupid');
					$status_class = 'unknown';
			}

			$status = new CLink($status_caption, $status_url, $status_class, $status_script);

			switch($host['available']){
				case HOST_AVAILABLE_TRUE:
					$zbx_available = new CDiv(SPACE, 'status_icon iconzbxavailable');
					break;
				case HOST_AVAILABLE_FALSE:
					$zbx_available = new CDiv(SPACE, 'status_icon iconzbxunavailable');
					$zbx_available->setHint($host['error'], '', 'on');
					break;
				case HOST_AVAILABLE_UNKNOWN:
					$zbx_available = new CDiv(SPACE, 'status_icon iconzbxunknown');
					break;
			}

			switch($host['snmp_available']){
				case HOST_AVAILABLE_TRUE:
					$snmp_available = new CDiv(SPACE, 'status_icon iconsnmpavailable');
					break;
				case HOST_AVAILABLE_FALSE:
					$snmp_available = new CDiv(SPACE, 'status_icon iconsnmpunavailable');
					$snmp_available->setHint($host['snmp_error'], '', 'on');
					break;
				case HOST_AVAILABLE_UNKNOWN:
					$snmp_available = new CDiv(SPACE, 'status_icon iconsnmpunknown');
					break;
			}

			switch($host['ipmi_available']){
				case HOST_AVAILABLE_TRUE:
					$ipmi_available = new CDiv(SPACE, 'status_icon iconipmiavailable');
					break;
				case HOST_AVAILABLE_FALSE:
					$ipmi_available = new CDiv(SPACE, 'status_icon iconipmiunavailable');
					$ipmi_available->setHint($host['ipmi_error'], '', 'on');
					break;
				case HOST_AVAILABLE_UNKNOWN:
					$ipmi_available = new CDiv(SPACE, 'status_icon iconipmiunknown');
					break;
			}

			$av_table = new CTable(null, 'invisible');
			$av_table->addRow(array($zbx_available, $snmp_available, $ipmi_available));

			if(empty($host['parentTemplates'])){
				$hostTemplates = '-';
			}
			else{
				$hostTemplates = array();
				order_result($host['parentTemplates'], 'name');
				foreach($host['parentTemplates'] as $htnum => $template){
					$caption = array();
					$caption[] = new CLink($template['name'],'templates.php?form=update&templateid='.$template['templateid'],'unknown');

					if(!empty($templates[$template['templateid']]['parentTemplates'])){
						order_result($templates[$template['templateid']]['parentTemplates'], 'name');

						$caption[] = ' (';
						foreach($templates[$template['templateid']]['parentTemplates'] as $tnum => $tpl){
							$caption[] = new CLink($tpl['name'],'templates.php?form=update&templateid='.$tpl['templateid'], 'unknown');
							$caption[] = ', ';
						}
						array_pop($caption);

						$caption[] = ')';
					}

					$hostTemplates[] = $caption;
					$hostTemplates[] = ', ';
				}

				if(!empty($hostTemplates)) array_pop($hostTemplates);
			}

			$table->addRow(array(
				new CCheckBox('hosts['.$host['hostid'].']',null,null,$host['hostid']),
				$description,
				$applications,
				$items,
				$triggers,
				$graphs,
				$discoveries,
				$hostIF,
				new CCol($hostTemplates, 'wraptext'),
				$status,
				$av_table
			));
		}

//----- GO ------
		$goBox = new CComboBox('go');
		$goBox->addItem('export', S_EXPORT_SELECTED);
		$goBox->addItem('massupdate',S_MASS_UPDATE);

		$goOption = new CComboItem('activate',S_ACTIVATE_SELECTED);
		$goOption->setAttribute('confirm',S_ENABLE_SELECTED_HOSTS);
		$goBox->addItem($goOption);

		$goOption = new CComboItem('disable',S_DISABLE_SELECTED);
		$goOption->setAttribute('confirm',S_DISABLE_SELECTED_HOSTS_Q);
		$goBox->addItem($goOption);

		$goOption = new CComboItem('delete',S_DELETE_SELECTED);
		$goOption->setAttribute('confirm',S_DELETE_SELECTED_HOSTS_Q);
		$goBox->addItem($goOption);

// goButton name is necessary!!!
		$goButton = new CSubmit('goButton', S_GO);
		$goButton->setAttribute('id', 'goButton');

		zbx_add_post_js('chkbxRange.pageGoName = "hosts";');

		$footer = get_table_header(array($goBox, $goButton));
//----

// PAGING FOOTER
		$table = array($paging, $table, $paging, $footer);
//---------
		$form->addItem($table);
		$hosts_wdgt->addItem($form);
	}

	$hosts_wdgt->show();

?>
<?php

include_once('include/page_footer.php');

?><|MERGE_RESOLUTION|>--- conflicted
+++ resolved
@@ -54,6 +54,7 @@
 		'groupid'=>			array(T_ZBX_INT, O_OPT,	P_SYS, 	DB_ID,				NULL),
 		'hostid'=>			array(T_ZBX_INT, O_OPT,	P_SYS,  DB_ID,			'isset({form})&&({form}=="update")'),
 		'host'=>			array(T_ZBX_STR, O_OPT,	null,   NOT_EMPTY,		'isset({save})'),
+		'visiblename'=>		array(T_ZBX_STR, O_OPT,	null,   null,			'isset({save})'),
 		'proxy_hostid'=>	array(T_ZBX_INT, O_OPT,	P_SYS,	DB_ID,			'isset({save})'),
 		'status'=>			array(T_ZBX_INT, O_OPT,	null,	IN('0,1,3'),		'isset({save})'),
 
@@ -169,13 +170,8 @@
 			'preservekeys' => 1,
 			'select_profile' => 1
 		);
-<<<<<<< HEAD
-		$hosts = CHost::get($params);
+		$hosts = API::Host()->get($params);
 		order_result($hosts, 'name');
-=======
-		$hosts = API::Host()->get($params);
-		order_result($hosts, 'host');
->>>>>>> 8dd20884
 
 // SELECT HOST GROUPS
 		$params = array(
@@ -546,6 +542,7 @@
 
 			$host = array(
 				'host' => $_REQUEST['host'],
+				'name' => $_REQUEST['visiblename'],
 				'status' => $_REQUEST['status'],
 				'proxy_hostid' => get_request('proxy_hostid', 0),
 				'ipmi_authtype' => get_request('ipmi_authtype'),
@@ -826,7 +823,6 @@
 			if($pageFilter->groupid > 0) $options['groupids'] = $pageFilter->groupid;
 
 			$hosts = API::Host()->get($options);
-
 		}
 		else{
 			$hosts = array();
