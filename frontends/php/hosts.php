--- conflicted
+++ resolved
@@ -42,26 +42,6 @@
 
 // VAR	TYPE	OPTIONAL	FLAGS	VALIDATION	EXCEPTION
 $fields = array(
-<<<<<<< HEAD
-	'hosts' =>		array(T_ZBX_INT, O_OPT, P_SYS,		DB_ID,		null),
-	'groups' =>		array(T_ZBX_INT, O_OPT, P_SYS,		DB_ID,		null),
-	'new_groups' =>		array(T_ZBX_STR, O_OPT, P_SYS,		null,		null),
-	'hostids' =>		array(T_ZBX_INT, O_OPT, P_SYS,		DB_ID,		null),
-	'groupids' =>		array(T_ZBX_INT, O_OPT, P_SYS,		DB_ID,		null),
-	'applications' =>	array(T_ZBX_INT, O_OPT, P_SYS,		DB_ID,		null),
-	'groupid' =>		array(T_ZBX_INT, O_OPT, P_SYS,		DB_ID,		null),
-	'hostid' =>		array(T_ZBX_INT, O_OPT, P_SYS,		DB_ID,		'isset({form})&&({form}=="update")'),
-	'host' =>		array(T_ZBX_STR, O_OPT, null,		NOT_EMPTY,	'isset({save})', _('Host name')),
-	'visiblename' =>	array(T_ZBX_STR, O_OPT, null,		null,		'isset({save})'),
-	'proxy_hostid' =>	array(T_ZBX_INT, O_OPT, P_SYS,		DB_ID,		null),
-	'status' =>		array(T_ZBX_INT, O_OPT, null,		IN('0,1,3'),	'isset({save})'),
-	'newgroup' =>		array(T_ZBX_STR, O_OPT, null,		null,		null),
-	'interfaces' =>		array(T_ZBX_STR, O_OPT, null,		NOT_EMPTY,	'isset({save})', _('Agent or SNMP or JMX or IPMI interface')),
-	'mainInterfaces' =>	array(T_ZBX_INT, O_OPT, null,		DB_ID,		null),
-	'templates' =>		array(T_ZBX_INT, O_OPT, null,		DB_ID,	null),
-	'add_template' =>	array(T_ZBX_STR, O_OPT, null,		null,	null),
-	'exist_templates' =>		array(T_ZBX_INT, O_OPT, null,		DB_ID,	null),
-=======
 	'hosts' =>			array(T_ZBX_INT, O_OPT, P_SYS,			DB_ID,		null),
 	'groups' =>			array(T_ZBX_INT, O_OPT, P_SYS,			DB_ID,		null),
 	'new_groups' =>		array(T_ZBX_STR, O_OPT, P_SYS,			null,		null),
@@ -72,7 +52,7 @@
 	'hostid' =>			array(T_ZBX_INT, O_OPT, P_SYS,			DB_ID,		'isset({form})&&{form}=="update"'),
 	'host' =>			array(T_ZBX_STR, O_OPT, null,			NOT_EMPTY,	'isset({save})', _('Host name')),
 	'visiblename' =>	array(T_ZBX_STR, O_OPT, null,			null,		'isset({save})'),
-	'proxy_hostid' =>	array(T_ZBX_INT, O_OPT, P_SYS,			DB_ID,		'isset({save})'),
+	'proxy_hostid' =>	array(T_ZBX_INT, O_OPT, P_SYS,		    DB_ID,		null),
 	'status' =>			array(T_ZBX_INT, O_OPT, null,			IN('0,1,3'), 'isset({save})'),
 	'newgroup' =>		array(T_ZBX_STR, O_OPT, null,			null,		null),
 	'interfaces' =>		array(T_ZBX_STR, O_OPT, null,			NOT_EMPTY,	'isset({save})', _('Agent or SNMP or JMX or IPMI interface')),
@@ -80,7 +60,6 @@
 	'templates' =>		array(T_ZBX_INT, O_OPT, null,			DB_ID,		null),
 	'add_template' =>	array(T_ZBX_STR, O_OPT, null,			null,		null),
 	'exist_templates' => array(T_ZBX_INT, O_OPT, null,			DB_ID,		null),
->>>>>>> 5e9bfa94
 	'templates_rem' =>	array(T_ZBX_STR, O_OPT, P_SYS|P_ACT,	null,		null),
 	'clear_templates' => array(T_ZBX_INT, O_OPT, null,			DB_ID,		null),
 	'ipmi_authtype' =>	array(T_ZBX_INT, O_OPT, null,			BETWEEN(-1, 6), null),
@@ -251,7 +230,6 @@
 	try {
 		DBstart();
 
-<<<<<<< HEAD
 		// filter only normal hosts, ignore discovered
 		$hosts = API::Host()->get(array(
 			'output' => array('hostid'),
@@ -259,9 +237,6 @@
 			'filter' => array('flags' => ZBX_FLAG_DISCOVERY_NORMAL)
 		));
 		$hosts = array('hosts' => $hosts);
-=======
-		$hosts = array('hosts' => zbx_toObject($hostIds, 'hostid'));
->>>>>>> 5e9bfa94
 
 		$properties = array('proxy_hostid', 'ipmi_authtype', 'ipmi_privilege', 'ipmi_username', 'ipmi_password', 'status');
 		$newValues = array();
@@ -397,10 +372,9 @@
 		DBstart();
 
 		if (isset($_REQUEST['hostid']) && $_REQUEST['form'] != 'full_clone') {
-<<<<<<< HEAD
-			$create_new = false;
-			$msg_ok = _('Host updated');
-			$msg_fail = _('Cannot update host');
+			$createNew = false;
+			$msgOk = _('Host updated');
+			$msgFail = _('Cannot update host');
 
 			$hostOld = API::Host()->get(array(
 				'hostids' => get_request('hostid'),
@@ -408,11 +382,6 @@
 				'output' => API_OUTPUT_EXTEND
 			));
 			$hostOld = reset($hostOld);
-=======
-			$createNew = false;
-			$msgOk = _('Host updated');
-			$msgFail = _('Cannot update host');
->>>>>>> 5e9bfa94
 		}
 		else {
 			$createNew = true;
@@ -421,14 +390,13 @@
 		}
 
 		// updating an existing discovered host
-		if (!$create_new && $hostOld['flags'] == ZBX_FLAG_DISCOVERY_CREATED) {
+		if (!$createNew && $hostOld['flags'] == ZBX_FLAG_DISCOVERY_CREATED) {
 			$host = array(
 				'hostid' => get_request('hostid'),
 				'status' => get_request('status'),
 				'inventory' => (get_request('inventory_mode') != HOST_INVENTORY_DISABLED) ? get_request('host_inventory', array()) : array()
 			);
 		}
-<<<<<<< HEAD
 		// creating or updating a normal host
 		else {
 			$macros = get_request('macros', array());
@@ -442,33 +410,18 @@
 				$templates[] = array('templateid' => $templateId);
 			}
 
-			foreach ($interfaces as $inum => $interface) {
+			foreach ($interfaces as $key => $interface) {
 				if (zbx_empty($interface['ip']) && zbx_empty($interface['dns'])) {
-					unset($interface[$inum]);
+					unset($interface[$key]);
 					continue;
 				}
 
 				if ($interface['isNew']) {
-					unset($interfaces[$inum]['interfaceid']);
-				}
-				unset($interfaces[$inum]['isNew']);
-				$interfaces[$inum]['main'] = 0;
-			}
-=======
-
-		foreach ($interfaces as $key => $interface) {
-			if (zbx_empty($interface['ip']) && zbx_empty($interface['dns'])) {
-				unset($interface[$key]);
-				continue;
-			}
-
-			if ($interface['isNew']) {
-				unset($interfaces[$key]['interfaceid']);
-			}
-			unset($interfaces[$key]['isNew']);
-			$interfaces[$key]['main'] = 0;
-		}
->>>>>>> 5e9bfa94
+					unset($interfaces[$key]['interfaceid']);
+				}
+				unset($interfaces[$key]['isNew']);
+				$interfaces[$key]['main'] = 0;
+			}
 
 			$interfaceTypes = array(INTERFACE_TYPE_AGENT, INTERFACE_TYPE_SNMP, INTERFACE_TYPE_JMX, INTERFACE_TYPE_IPMI);
 			foreach ($interfaceTypes as $type) {
@@ -477,40 +430,27 @@
 				}
 			}
 
-<<<<<<< HEAD
 			// ignore empty new macros, i.e., macros rows that have not been filled
-			foreach ($macros as $mnum => $macro) {
+			foreach ($macros as $key => $macro) {
 				if (!isset($macro['hostmacroid']) && zbx_empty($macro['macro']) && zbx_empty($macro['value'])) {
-					unset($macros[$mnum]);
-				}
-=======
-		// ignore empty new macros, i.e., macros rows that have not been filled
-		foreach ($macros as $key => $macro) {
-			if (!isset($macro['hostmacroid']) && zbx_empty($macro['macro']) && zbx_empty($macro['value'])) {
-				unset($macros[$key]);
->>>>>>> 5e9bfa94
-			}
-
-<<<<<<< HEAD
-			foreach ($macros as $mnum => $macro) {
+					unset($macros[$key]);
+				}
+			}
+
+			foreach ($macros as $key => $macro) {
 				// transform macros to uppercase {$aaa} => {$AAA}
-				$macros[$mnum]['macro'] = zbx_strtoupper($macro['macro']);
-			}
-=======
-		foreach ($macros as $key => $macro) {
-			// transform macros to uppercase {$aaa} => {$AAA}
-			$macros[$key]['macro'] = zbx_strtoupper($macro['macro']);
-		}
->>>>>>> 5e9bfa94
+				$macros[$key]['macro'] = zbx_strtoupper($macro['macro']);
+			}
 
 			// create new group
 			if (!zbx_empty($_REQUEST['newgroup'])) {
 				if (!$newGroup = API::HostGroup()->create(array('name' => $_REQUEST['newgroup']))) {
 					throw new Exception();
 				}
+
 				$groups[] = reset($newGroup['groupids']);
 			}
-<<<<<<< HEAD
+
 			$groups = zbx_toObject($groups, 'groupid');
 
 			$host = array(
@@ -530,30 +470,6 @@
 				'inventory_mode' => get_request('inventory_mode')
 			);
 		}
-=======
-
-			$groups[] = reset($newGroup['groupids']);
-		}
-
-		$groups = zbx_toObject($groups, 'groupid');
-
-		$host = array(
-			'host' => $_REQUEST['host'],
-			'name' => $_REQUEST['visiblename'],
-			'status' => $_REQUEST['status'],
-			'proxy_hostid' => get_request('proxy_hostid', 0),
-			'ipmi_authtype' => get_request('ipmi_authtype'),
-			'ipmi_privilege' => get_request('ipmi_privilege'),
-			'ipmi_username' => get_request('ipmi_username'),
-			'ipmi_password' => get_request('ipmi_password'),
-			'groups' => $groups,
-			'templates' => $templates,
-			'interfaces' => $interfaces,
-			'macros' => $macros,
-			'inventory' => (get_request('inventory_mode') != HOST_INVENTORY_DISABLED) ? get_request('host_inventory', array()) : null,
-			'inventory_mode' => get_request('inventory_mode')
-		);
->>>>>>> 5e9bfa94
 
 		if ($createNew) {
 			$hostIds = API::Host()->create($host);
@@ -572,16 +488,6 @@
 
 			$host['templates_clear'] = zbx_toObject(get_request('clear_templates', array()), 'templateid');
 
-<<<<<<< HEAD
-=======
-			$hostOld = API::Host()->get(array(
-				'hostids' => $hostId,
-				'editable' => true,
-				'output' => API_OUTPUT_EXTEND
-			));
-			$hostOld = reset($hostOld);
-
->>>>>>> 5e9bfa94
 			if (!API::Host()->update($host)) {
 				throw new Exception();
 			}
@@ -593,11 +499,7 @@
 			));
 			$hostNew = reset($hostNew);
 
-<<<<<<< HEAD
-			add_audit_ext(AUDIT_ACTION_UPDATE, AUDIT_RESOURCE_HOST, $host_new['hostid'], $host_new['host'], 'hosts', $hostOld, $host_new);
-=======
-			add_audit_ext(AUDIT_ACTION_UPDATE, AUDIT_RESOURCE_HOST, $host['hostid'], $host['host'], 'hosts', $hostOld, $hostNew);
->>>>>>> 5e9bfa94
+			add_audit_ext(AUDIT_ACTION_UPDATE, AUDIT_RESOURCE_HOST, $hostNew['hostid'], $hostNew['host'], 'hosts', $hostOld, $hostNew);
 		}
 
 		if ($_REQUEST['form'] == 'full_clone') {
