--- conflicted
+++ resolved
@@ -111,34 +111,6 @@
 /*
  * Display
  */
-<<<<<<< HEAD
-=======
-$cnf_wdgt = (new CWidget())->setTitle(_('Macros'));
-
-$form = (new CForm())->cleanItems();
-
-$controls = new CList();
-$controls->addItem(new CComboBox('configDropDown', 'adm.macros.php', 'redirect(this.options[this.selectedIndex].value);',
-	array(
-		'adm.gui.php' => _('GUI'),
-		'adm.housekeeper.php' => _('Housekeeping'),
-		'adm.images.php' => _('Images'),
-		'adm.iconmapping.php' => _('Icon mapping'),
-		'adm.regexps.php' => _('Regular expressions'),
-		'adm.macros.php' => _('Macros'),
-		'adm.valuemapping.php' => _('Value mapping'),
-		'adm.workingtime.php' => _('Working time'),
-		'adm.triggerseverities.php' => _('Trigger severities'),
-		'adm.triggerdisplayoptions.php' => _('Trigger displaying options'),
-		'adm.other.php' => _('Other')
-	)
-));
-
-$form->addItem($controls);
-
-$cnf_wdgt->setControls($form);
-
->>>>>>> 63092e14
 $data = array();
 
 if (hasRequest('form_refresh')) {
@@ -155,14 +127,7 @@
 if (!$data['macros']) {
 	$data['macros'][] = ['macro' => '', 'value' => ''];
 }
-<<<<<<< HEAD
 
-$view = new CView('administration.general.macros.edit', $data);
-$view->render();
-$view->show();
-=======
-$macrosForm = new CView('administration.general.macros.edit', $data);
-$cnf_wdgt->addItem($macrosForm->render())->show();
->>>>>>> 63092e14
+(new CView('administration.general.macros.edit', $data))->render()->show();
 
 require_once dirname(__FILE__).'/include/page_footer.php';