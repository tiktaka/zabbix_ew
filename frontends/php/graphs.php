--- conflicted
+++ resolved
@@ -353,10 +353,7 @@
 
 // Config
 	if(!isset($_REQUEST['form'])){
-<<<<<<< HEAD
-=======
 		$form->cleanItems();
->>>>>>> 50a5df04
 		$form->addItem(new CButton('form', S_CREATE_GRAPH));
 	}
 
