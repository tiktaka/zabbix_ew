<?php
/*
** Zabbix
** Copyright (C) 2001-2018 Zabbix SIA
**
** This program is free software; you can redistribute it and/or modify
** it under the terms of the GNU General Public License as published by
** the Free Software Foundation; either version 2 of the License, or
** (at your option) any later version.
**
** This program is distributed in the hope that it will be useful,
** but WITHOUT ANY WARRANTY; without even the implied warranty of
** MERCHANTABILITY or FITNESS FOR A PARTICULAR PURPOSE. See the
** GNU General Public License for more details.
**
** You should have received a copy of the GNU General Public License
** along with this program; if not, write to the Free Software
** Foundation, Inc., 51 Franklin Street, Fifth Floor, Boston, MA  02110-1301, USA.
**/


require_once dirname(__FILE__).'/include/config.inc.php';
require_once dirname(__FILE__).'/include/hostgroups.inc.php';
require_once dirname(__FILE__).'/include/hosts.inc.php';
require_once dirname(__FILE__).'/include/screens.inc.php';
require_once dirname(__FILE__).'/include/forms.inc.php';
require_once dirname(__FILE__).'/include/ident.inc.php';

if (hasRequest('action') && getRequest('action') == 'template.export' && hasRequest('templates')) {
	$exportData = true;

	$page['type'] = detect_page_type(PAGE_TYPE_XML);
	$page['file'] = 'zbx_export_templates.xml';
}
else {
	$exportData = false;

	$page['type'] = detect_page_type(PAGE_TYPE_HTML);
	$page['title'] = _('Configuration of templates');
	$page['file'] = 'templates.php';
	$page['scripts'] = ['multiselect.js'];
}

require_once dirname(__FILE__).'/include/page_header.php';

//		VAR						TYPE		OPTIONAL FLAGS			VALIDATION	EXCEPTION
$fields = [
	'groups'			=> [T_ZBX_STR, O_OPT, null,			NOT_EMPTY,	'isset({add}) || isset({update})'],
	'clear_templates'	=> [T_ZBX_INT, O_OPT, P_SYS,		DB_ID,	null],
	'templates'			=> [T_ZBX_INT, O_OPT, null,		DB_ID,	null],
	'add_templates'		=> [T_ZBX_INT, O_OPT, null,		DB_ID,	null],
	'add_template' 		=> [T_ZBX_STR, O_OPT, null,		null,	null],
	'templateid'		=> [T_ZBX_INT, O_OPT, P_SYS,		DB_ID,	'isset({form}) && {form} == "update"'],
	'template_name'		=> [T_ZBX_STR, O_OPT, null,		NOT_EMPTY, 'isset({add}) || isset({update})', _('Template name')],
	'visiblename'		=> [T_ZBX_STR, O_OPT, null,		null,	'isset({add}) || isset({update})'],
	'groupid'			=> [T_ZBX_INT, O_OPT, P_SYS,		DB_ID,	null],
	'tags'				=> [T_ZBX_STR, O_OPT, null,		null,	null],
	'description'		=> [T_ZBX_STR, O_OPT, null,		null,	null],
	'macros'			=> [T_ZBX_STR, O_OPT, P_SYS,		null,	null],
	'show_inherited_macros' => [T_ZBX_INT, O_OPT, null,	IN([0,1]), null],
	// actions
	'action'			=> [T_ZBX_STR, O_OPT, P_SYS|P_ACT,
								IN('"template.export","template.massdelete","template.massdeleteclear"'),
								null
							],
	'unlink'			=> [T_ZBX_STR, O_OPT, P_SYS|P_ACT,	null,	null],
	'unlink_and_clear'	=> [T_ZBX_STR, O_OPT, P_SYS|P_ACT,	null,	null],
	'add'				=> [T_ZBX_STR, O_OPT, P_SYS|P_ACT,	null,	null],
	'update'			=> [T_ZBX_STR, O_OPT, P_SYS|P_ACT,	null,	null],
	'clone'				=> [T_ZBX_STR, O_OPT, P_SYS|P_ACT,	null,	null],
	'full_clone'		=> [T_ZBX_STR, O_OPT, P_SYS|P_ACT,	null,	null],
	'delete'			=> [T_ZBX_STR, O_OPT, P_SYS|P_ACT,	null,	null],
	'delete_and_clear'	=> [T_ZBX_STR, O_OPT, P_SYS|P_ACT,	null,	null],
	'cancel'			=> [T_ZBX_STR, O_OPT, P_SYS,		null,	null],
	'form'				=> [T_ZBX_STR, O_OPT, P_SYS,		null,	null],
	'form_refresh'		=> [T_ZBX_INT, O_OPT, null,		null,	null],
	// filter
	'filter_set'		=> [T_ZBX_STR, O_OPT, P_SYS,	null,		null],
	'filter_rst'		=> [T_ZBX_STR, O_OPT, P_SYS,	null,		null],
	'filter_name'		=> [T_ZBX_STR, O_OPT, null,		null,		null],
<<<<<<< HEAD
	'filter_evaltype'	=> [T_ZBX_INT, O_OPT, null,
								IN([TAG_EVAL_TYPE_AND_OR, TAG_EVAL_TYPE_OR]),
								null
							],
	'filter_tags'		=> [T_ZBX_STR, O_OPT, null,		null,		null],
=======
	'filter_templates' =>  [T_ZBX_INT, O_OPT, null,		DB_ID,		null],
>>>>>>> 4e265fa1
	// sort and sortorder
	'sort'				=> [T_ZBX_STR, O_OPT, P_SYS, IN('"name"'),									null],
	'sortorder'			=> [T_ZBX_STR, O_OPT, P_SYS, IN('"'.ZBX_SORT_DOWN.'","'.ZBX_SORT_UP.'"'),	null]
];
check_fields($fields);

/*
 * Permissions
 */
if (getRequest('groupid') && !isWritableHostGroups([getRequest('groupid')])) {
	access_deny();
}
if (getRequest('templateid')) {
	$templates = API::Template()->get([
		'output' => [],
		'templateids' => getRequest('templateid'),
		'editable' => true
	]);

	if (!$templates) {
		access_deny();
	}
}

$templateIds = getRequest('templates', []);

if ($exportData) {
	$export = new CConfigurationExport(['templates' => $templateIds]);
	$export->setBuilder(new CConfigurationExportBuilder());
	$export->setWriter(CExportWriterFactory::getWriter(CExportWriterFactory::XML));
	$exportData = $export->export();

	if (hasErrorMesssages()) {
		show_messages();
	}
	else {
		print($exportData);
	}

	exit;
}

// remove inherited macros data (actions: 'add', 'update' and 'form')
if (hasRequest('macros')) {
	$_REQUEST['macros'] = cleanInheritedMacros($_REQUEST['macros']);

	// remove empty new macro lines
	foreach ($_REQUEST['macros'] as $idx => $macro) {
		if (!array_key_exists('hostmacroid', $macro) && $macro['macro'] === '' && $macro['value'] === '') {
			unset($_REQUEST['macros'][$idx]);
		}
	}
}

/*
 * Actions
 */
if (isset($_REQUEST['add_template']) && isset($_REQUEST['add_templates'])) {
	$_REQUEST['templates'] = array_merge($templateIds, $_REQUEST['add_templates']);
}
if (hasRequest('unlink') || hasRequest('unlink_and_clear')) {
	$unlinkTemplates = [];

	if (hasRequest('unlink') && is_array(getRequest('unlink'))) {
		$unlinkTemplates = array_keys(getRequest('unlink'));
	}
	elseif (hasRequest('unlink_and_clear') && is_array(getRequest('unlink_and_clear'))) {
		$unlinkTemplates = array_keys(getRequest('unlink_and_clear'));
		$_REQUEST['clear_templates'] = array_merge($unlinkTemplates, getRequest('clear_templates', []));
	}

	foreach ($unlinkTemplates as $id) {
		unset($_REQUEST['templates'][array_search($id, $_REQUEST['templates'])]);
	}
}
elseif ((hasRequest('clone') || hasRequest('full_clone')) && hasRequest('templateid')) {
	$_REQUEST['form'] = hasRequest('clone') ? 'clone' : 'full_clone';

	$groups = getRequest('groups', []);
	$groupids = [];

	// Remove inaccessible groups from request, but leave "new".
	foreach ($groups as $group) {
		if (!is_array($group)) {
			$groupids[] = $group;
		}
	}

	if ($groupids) {
		$groups_allowed = API::HostGroup()->get([
			'output' => [],
			'groupids' => $groupids,
			'editable' => true,
			'preservekeys' => true
		]);

		foreach ($groups as $idx => $group) {
			if (!is_array($group) && !array_key_exists($group, $groups_allowed)) {
				unset($groups[$idx]);
			}
		}

		$_REQUEST['groups'] = $groups;
	}

	if (hasRequest('clone')) {
		unset($_REQUEST['templateid']);
	}
}
elseif (hasRequest('add') || hasRequest('update')) {
	try {
		DBstart();

		$templateId = getRequest('templateid', 0);
		$cloneTemplateId = 0;

		if (getRequest('form') === 'full_clone') {
			$cloneTemplateId = $templateId;
			$templateId = 0;
		}

		if ($templateId == 0) {
			$messageSuccess = _('Template added');
			$messageFailed = _('Cannot add template');
			$auditAction = AUDIT_ACTION_ADD;
		}
		else {
			$messageSuccess = _('Template updated');
			$messageFailed = _('Cannot update template');
			$auditAction = AUDIT_ACTION_UPDATE;
		}

		// Add new group.
		$groups = getRequest('groups', []);
		$new_groups = [];

		foreach ($groups as $idx => $group) {
			if (is_array($group) && array_key_exists('new', $group)) {
				$new_groups[] = ['name' => $group['new']];
				unset($groups[$idx]);
			}
		}

		if ($new_groups) {
			$new_groupid = API::HostGroup()->create($new_groups);

			if (!$new_groupid) {
				throw new Exception();
			}

			$groups = array_merge($groups, $new_groupid['groupids']);
		}

		// linked templates
		$linkedTemplates = getRequest('templates', []);
		$templates = [];
		foreach ($linkedTemplates as $linkedTemplateId) {
			$templates[] = ['templateid' => $linkedTemplateId];
		}

		$templatesClear = getRequest('clear_templates', []);
		$templatesClear = zbx_toObject($templatesClear, 'templateid');
		$templateName = getRequest('template_name', '');
		$tags = getRequest('tags', []);

		// Remove empty new tag lines.
		foreach ($tags as $key => $tag) {
			if ($tag['tag'] === '' && $tag['value'] === '') {
				unset($tags[$key]);
			}
		}

		// create / update template
		$template = [
			'host' => $templateName,
			'name' => getRequest('visiblename', ''),
			'groups' => zbx_toObject($groups, 'groupid'),
			'templates' => $templates,
			'macros' => getRequest('macros', []),
			'tags' => $tags,
			'description' => getRequest('description', '')
		];

		if ($templateId == 0) {
			$result = API::Template()->create($template);

			if ($result) {
				$templateId = reset($result['templateids']);
			}
			else {
				throw new Exception();
			}
		}
		else {
			$template['templateid'] = $templateId;
			$template['templates_clear'] = $templatesClear;

			$result = API::Template()->update($template);

			if (!$result) {
				throw new Exception();
			}
		}

		// full clone
		if ($cloneTemplateId != 0 && getRequest('form') === 'full_clone') {
			if (!copyApplications($cloneTemplateId, $templateId)) {
				throw new Exception();
			}

			/*
			 * First copy web scenarios with web items, so that later regular items can use web item as their master
			 * item.
			 */
			if (!copyHttpTests($cloneTemplateId, $templateId)) {
				throw new Exception();
			}

			if (!copyItems($cloneTemplateId, $templateId)) {
				throw new Exception();
			}

			// copy triggers
			$dbTriggers = API::Trigger()->get([
				'output' => ['triggerid'],
				'hostids' => $cloneTemplateId,
				'inherited' => false
			]);

			if ($dbTriggers) {
				$result &= copyTriggersToHosts(zbx_objectValues($dbTriggers, 'triggerid'),
						$templateId, $cloneTemplateId);

				if (!$result) {
					throw new Exception();
				}
			}

			// copy graphs
			$dbGraphs = API::Graph()->get([
				'output' => ['graphid'],
				'hostids' => $cloneTemplateId,
				'inherited' => false
			]);

			foreach ($dbGraphs as $dbGraph) {
				copyGraphToHost($dbGraph['graphid'], $templateId);
			}

			// copy discovery rules
			$dbDiscoveryRules = API::DiscoveryRule()->get([
				'output' => ['itemid'],
				'hostids' => $cloneTemplateId,
				'inherited' => false
			]);

			if ($dbDiscoveryRules) {
				$result &= API::DiscoveryRule()->copy([
					'discoveryids' => zbx_objectValues($dbDiscoveryRules, 'itemid'),
					'hostids' => [$templateId]
				]);

				if (!$result) {
					throw new Exception();
				}
			}

			// copy template screens
			$dbTemplateScreens = API::TemplateScreen()->get([
				'output' => ['screenid'],
				'templateids' => $cloneTemplateId,
				'preservekeys' => true,
				'inherited' => false
			]);

			if ($dbTemplateScreens) {
				$result &= API::TemplateScreen()->copy([
					'screenIds' => zbx_objectValues($dbTemplateScreens, 'screenid'),
					'templateIds' => $templateId
				]);

				if (!$result) {
					throw new Exception();
				}
			}
		}

		if ($result) {
			add_audit_ext($auditAction, AUDIT_RESOURCE_TEMPLATE, $templateId, $templateName, 'hosts', null, null);
		}

		unset($_REQUEST['form'], $_REQUEST['templateid']);
		$result = DBend($result);

		if ($result) {
			uncheckTableRows();
		}
		show_messages($result, $messageSuccess, $messageFailed);
	}
	catch (Exception $e) {
		DBend(false);
		show_error_message($messageFailed);
	}
}
elseif (isset($_REQUEST['delete']) && isset($_REQUEST['templateid'])) {
	DBstart();

	$result = API::Template()->massUpdate([
		'templates' => zbx_toObject($_REQUEST['templateid'], 'templateid'),
		'hosts' => []
	]);
	if ($result) {
		$result = API::Template()->delete([getRequest('templateid')]);
	}

	$result = DBend($result);

	if ($result) {
		unset($_REQUEST['form'], $_REQUEST['templateid']);
		uncheckTableRows();
	}
	unset($_REQUEST['delete']);
	show_messages($result, _('Template deleted'), _('Cannot delete template'));
}
elseif (isset($_REQUEST['delete_and_clear']) && isset($_REQUEST['templateid'])) {
	DBstart();

	$result = API::Template()->delete([getRequest('templateid')]);

	$result = DBend($result);

	if ($result) {
		unset($_REQUEST['form'], $_REQUEST['templateid']);
		uncheckTableRows();
	}
	unset($_REQUEST['delete']);
	show_messages($result, _('Template deleted'), _('Cannot delete template'));
}
elseif (hasRequest('action') && str_in_array(getRequest('action'), ['template.massdelete', 'template.massdeleteclear']) && hasRequest('templates')) {
	$templates = getRequest('templates');

	DBstart();

	$result = true;

	if (getRequest('action') === 'template.massdelete') {
		$result = API::Template()->massUpdate([
			'templates' => zbx_toObject($templates, 'templateid'),
			'hosts' => []
		]);
	}

	if ($result) {
		$result = API::Template()->delete($templates);
	}

	$result = DBend($result);

	if ($result) {
		uncheckTableRows();
	}
	show_messages($result, _('Template deleted'), _('Cannot delete template'));
}

/*
 * Display
 */
$pageFilter = new CPageFilter([
	'config' => [
		'individual' => 1
	],
	'groups' => [
		'templated_hosts' => true,
		'editable' => true
	],
	'groupid' => getRequest('groupid')
]);
$_REQUEST['groupid'] = $pageFilter->groupid;

if (hasRequest('form')) {
	$data = [
		'form' => getRequest('form'),
		'templateid' => getRequest('templateid', 0),
		'show_inherited_macros' => getRequest('show_inherited_macros', 0)
	];

	if ($data['templateid'] != 0) {
		$dbTemplates = API::Template()->get([
			'output' => API_OUTPUT_EXTEND,
			'selectGroups' => API_OUTPUT_EXTEND,
			'selectParentTemplates' => ['templateid', 'name'],
			'selectMacros' => API_OUTPUT_EXTEND,
			'selectTags' => ['tag', 'value'],
			'templateids' => $data['templateid']
		]);
		$data['dbTemplate'] = reset($dbTemplates);

		$data['original_templates'] = [];
		foreach ($data['dbTemplate']['parentTemplates'] as $parentTemplate) {
			$data['original_templates'][$parentTemplate['templateid']] = $parentTemplate['templateid'];
		}
	}
	else {
		$data['original_templates'] = [];
	}

	// description
	$data['description'] = ($data['templateid'] != 0 && !hasRequest('form_refresh'))
		? $data['dbTemplate']['description']
		: getRequest('description', '');

	// Tags
	if ($data['templateid'] != 0 && !hasRequest('form_refresh')) {
		$data['tags'] = $data['dbTemplate']['tags'];
		CArrayHelper::sort($data['tags'], ['tag', 'value']);
	}
	else {
		$data['tags'] = getRequest('tags', []);
	}

	if (!$data['tags']) {
		$data['tags'][] = ['tag' => '', 'value' => ''];
	}

	$templateIds = getRequest('templates', hasRequest('form_refresh') ? [] : $data['original_templates']);

	// Get linked templates.
	$data['linkedTemplates'] = API::Template()->get([
		'output' => ['templateid', 'name'],
		'templateids' => $templateIds,
		'preservekeys' => true
	]);

	$data['writable_templates'] = API::Template()->get([
		'output' => ['templateid'],
		'templateids' => $templateIds,
		'editable' => true,
		'preservekeys' => true
	]);

	CArrayHelper::sort($data['linkedTemplates'], ['name']);

	$groups = [];

	if (!hasRequest('form_refresh')) {
		if ($data['templateid'] != 0) {
			$groups = zbx_objectValues($data['dbTemplate']['groups'], 'groupid');
		}
		elseif (getRequest('groupid', 0) != 0) {
			$groups[] = getRequest('groupid');
		}
	}
	else {
		$groups = getRequest('groups', []);
	}

	$groupids = [];

	foreach ($groups as $group) {
		if (is_array($group) && array_key_exists('new', $group)) {
			continue;
		}

		$groupids[] = $group;
	}

	// Groups with R and RW permissions.
	$groups_all = $groupids
		? API::HostGroup()->get([
			'output' => ['name'],
			'groupids' => $groupids,
			'preservekeys' => true
		])
		: [];

	// Groups with RW permissions.
	$groups_rw = $groupids && (CWebUser::getType() != USER_TYPE_SUPER_ADMIN)
		? API::HostGroup()->get([
			'output' => [],
			'groupids' => $groupids,
			'editable' => true,
			'preservekeys' => true
		])
		: [];

	$data['groups_ms'] = [];

	// Prepare data for multiselect.
	foreach ($groups as $group) {
		if (is_array($group) && array_key_exists('new', $group)) {
			$data['groups_ms'][] = [
				'id' => $group['new'],
				'name' => $group['new'].' ('._x('new', 'new element in multiselect').')',
				'isNew' => true
			];
		}
		elseif (array_key_exists($group, $groups_all)) {
			$data['groups_ms'][] = [
				'id' => $group,
				'name' => $groups_all[$group]['name'],
				'disabled' => (CWebUser::getType() != USER_TYPE_SUPER_ADMIN) && !array_key_exists($group, $groups_rw)
			];
		}
	}
	CArrayHelper::sort($data['groups_ms'], ['name']);

	$view = new CView('configuration.template.edit', $data);
}
else {
	$sortField = getRequest('sort', CProfile::get('web.'.$page['file'].'.sort', 'name'));
	$sortOrder = getRequest('sortorder', CProfile::get('web.'.$page['file'].'.sortorder', ZBX_SORT_UP));

	CProfile::update('web.'.$page['file'].'.sort', $sortField, PROFILE_TYPE_STR);
	CProfile::update('web.'.$page['file'].'.sortorder', $sortOrder, PROFILE_TYPE_STR);

	// filter
	if (hasRequest('filter_set')) {
		CProfile::update('web.templates.filter_name', getRequest('filter_name', ''), PROFILE_TYPE_STR);
<<<<<<< HEAD
		CProfile::update('web.templates.filter.evaltype', getRequest('filter_evaltype', TAG_EVAL_TYPE_AND_OR),
			PROFILE_TYPE_INT
		);

		$filter_tags = ['tags' => [], 'values' => [], 'operators' => []];
		foreach (getRequest('filter_tags', []) as $filter_tag) {
			if ($filter_tag['tag'] === '' && $filter_tag['value'] === '') {
				continue;
			}

			$filter_tags['tags'][] = $filter_tag['tag'];
			$filter_tags['values'][] = $filter_tag['value'];
			$filter_tags['operators'][] = $filter_tag['operator'];
		}
		CProfile::updateArray('web.templates.filter.tags.tag', $filter_tags['tags'], PROFILE_TYPE_STR);
		CProfile::updateArray('web.templates.filter.tags.value', $filter_tags['values'], PROFILE_TYPE_STR);
		CProfile::updateArray('web.templates.filter.tags.operator', $filter_tags['operators'], PROFILE_TYPE_INT);
	}
	elseif (hasRequest('filter_rst')) {
		CProfile::delete('web.templates.filter_name');
		CProfile::delete('web.templates.filter.evaltype');
		CProfile::deleteIdx('web.templates.filter.tags.tag');
		CProfile::deleteIdx('web.templates.filter.tags.value');
		CProfile::deleteIdx('web.templates.filter.tags.operator');
=======
		CProfile::updateArray('web.templates.filter_templates', getRequest('filter_templates', []), PROFILE_TYPE_ID);
	}
	elseif (hasRequest('filter_rst')) {
		CProfile::delete('web.templates.filter_name');
		CProfile::deleteIdx('web.templates.filter_templates');
>>>>>>> 4e265fa1
	}

	$filter = [
		'name' => CProfile::get('web.templates.filter_name', ''),
<<<<<<< HEAD
		'evaltype' => CProfile::get('web.templates.filter.evaltype', TAG_EVAL_TYPE_AND_OR)
=======
		'templates' => CProfile::getArray('web.templates.filter_templates', null)
>>>>>>> 4e265fa1
	];
	$filter['tags'] = [];
	foreach (CProfile::getArray('web.templates.filter.tags.tag', []) as $i => $tag) {
		$filter['tags'][] = [
			'tag' => $tag,
			'value' => CProfile::get('web.templates.filter.tags.value', null, $i),
			'operator' => CProfile::get('web.templates.filter.tags.operator', null, $i)
		];
	}

	$config = select_config();

	// get templates
	$templates = [];

	$filter['templates'] = $filter['templates']
		? CArrayHelper::renameObjectsKeys(API::Template()->get([
			'output' => ['templateid', 'name'],
			'templateids' => $filter['templates'],
			'preservekeys' => true
		]), ['templateid' => 'id'])
		: [];

	if ($pageFilter->groupsSelected) {
		$templates = API::Template()->get([
			'output' => ['templateid', $sortField],
			'evaltype' => $filter['evaltype'],
			'tags' => $filter['tags'],
			'search' => [
				'name' => ($filter['name'] === '') ? null : $filter['name']
			],
			'parentTemplateids' => $filter['templates'] ? array_keys($filter['templates']) : null,
			'groupids' => $pageFilter->groupids,
			'editable' => true,
			'sortfield' => $sortField,
			'limit' => $config['search_limit'] + 1
		]);
	}
	order_result($templates, $sortField, $sortOrder);

	$url = (new CUrl('templates.php'))
		->setArgument('groupid', getRequest('groupid', 0));

	$paging = getPagingLine($templates, $sortOrder, $url);

	$templates = API::Template()->get([
		'output' => ['templateid', 'name'],
		'selectHosts' => ['hostid', 'name', 'status'],
		'selectTemplates' => ['templateid', 'name', 'status'],
		'selectParentTemplates' => ['templateid', 'name', 'status'],
		'selectItems' => API_OUTPUT_COUNT,
		'selectTriggers' => API_OUTPUT_COUNT,
		'selectGraphs' => API_OUTPUT_COUNT,
		'selectApplications' => API_OUTPUT_COUNT,
		'selectDiscoveries' => API_OUTPUT_COUNT,
		'selectScreens' => API_OUTPUT_COUNT,
		'selectHttpTests' => API_OUTPUT_COUNT,
		'selectTags' => ['tag', 'value'],
		'templateids' => zbx_objectValues($templates, 'templateid'),
		'editable' => true,
		'preservekeys' => true
	]);

	order_result($templates, $sortField, $sortOrder);

	// Recursively collect all tags of all parent templates and combine them with template tags.
	addInheritedTags($templates);

	// Select writable templates:
	$linked_template_ids = [];
	$writable_templates = [];
	$linked_hosts_ids = [];
	$writable_hosts = [];
	foreach ($templates as $template) {
		$linked_template_ids = array_merge(
			$linked_template_ids,
			zbx_objectValues($template['parentTemplates'], 'templateid'),
			zbx_objectValues($template['templates'], 'templateid'),
			zbx_objectValues($template['hosts'], 'hostid')
		);

		$linked_hosts_ids = array_merge(
			$linked_hosts_ids,
			zbx_objectValues($template['hosts'], 'hostid')
		);
	}
	if ($linked_template_ids) {
		$linked_template_ids = array_unique($linked_template_ids);
		$writable_templates = API::Template()->get([
			'output' => ['templateid'],
			'templateids' => $linked_template_ids,
			'editable' => true,
			'preservekeys' => true
		]);
	}
	if ($linked_hosts_ids) {
		$linked_hosts_ids = array_unique($linked_hosts_ids);
		$writable_hosts = API::Host()->get([
			'output' => ['hostid'],
			'hostsids' => $linked_hosts_ids,
			'editable' => true,
			'preservekeys' => true
		]);
	}

	$data = [
		'pageFilter' => $pageFilter,
		'templates' => $templates,
		'paging' => $paging,
		'filter' => $filter,
		'sortField' => $sortField,
		'sortOrder' => $sortOrder,
		'config' => [
			'max_in_table' => $config['max_in_table']
		],
		'writable_templates' => $writable_templates,
		'writable_hosts' => $writable_hosts,
		'profileIdx' => 'web.templates.filter',
		'active_tab' => CProfile::get('web.templates.filter.active', 1),
		'tags' => makeTags($templates, true, 'templateid', ZBX_TAG_COUNT_DEFAULT, $filter['tags'])
	];

	$view = new CView('configuration.template.list', $data);
}

$view->render();
$view->show();

require_once dirname(__FILE__).'/include/page_footer.php';<|MERGE_RESOLUTION|>--- conflicted
+++ resolved
@@ -78,15 +78,12 @@
 	'filter_set'		=> [T_ZBX_STR, O_OPT, P_SYS,	null,		null],
 	'filter_rst'		=> [T_ZBX_STR, O_OPT, P_SYS,	null,		null],
 	'filter_name'		=> [T_ZBX_STR, O_OPT, null,		null,		null],
-<<<<<<< HEAD
+	'filter_templates' =>  [T_ZBX_INT, O_OPT, null,		DB_ID,		null],
 	'filter_evaltype'	=> [T_ZBX_INT, O_OPT, null,
 								IN([TAG_EVAL_TYPE_AND_OR, TAG_EVAL_TYPE_OR]),
 								null
 							],
 	'filter_tags'		=> [T_ZBX_STR, O_OPT, null,		null,		null],
-=======
-	'filter_templates' =>  [T_ZBX_INT, O_OPT, null,		DB_ID,		null],
->>>>>>> 4e265fa1
 	// sort and sortorder
 	'sort'				=> [T_ZBX_STR, O_OPT, P_SYS, IN('"name"'),									null],
 	'sortorder'			=> [T_ZBX_STR, O_OPT, P_SYS, IN('"'.ZBX_SORT_DOWN.'","'.ZBX_SORT_UP.'"'),	null]
@@ -605,7 +602,7 @@
 	// filter
 	if (hasRequest('filter_set')) {
 		CProfile::update('web.templates.filter_name', getRequest('filter_name', ''), PROFILE_TYPE_STR);
-<<<<<<< HEAD
+		CProfile::updateArray('web.templates.filter_templates', getRequest('filter_templates', []), PROFILE_TYPE_ID);
 		CProfile::update('web.templates.filter.evaltype', getRequest('filter_evaltype', TAG_EVAL_TYPE_AND_OR),
 			PROFILE_TYPE_INT
 		);
@@ -626,26 +623,17 @@
 	}
 	elseif (hasRequest('filter_rst')) {
 		CProfile::delete('web.templates.filter_name');
+		CProfile::deleteIdx('web.templates.filter_templates');
 		CProfile::delete('web.templates.filter.evaltype');
 		CProfile::deleteIdx('web.templates.filter.tags.tag');
 		CProfile::deleteIdx('web.templates.filter.tags.value');
 		CProfile::deleteIdx('web.templates.filter.tags.operator');
-=======
-		CProfile::updateArray('web.templates.filter_templates', getRequest('filter_templates', []), PROFILE_TYPE_ID);
-	}
-	elseif (hasRequest('filter_rst')) {
-		CProfile::delete('web.templates.filter_name');
-		CProfile::deleteIdx('web.templates.filter_templates');
->>>>>>> 4e265fa1
 	}
 
 	$filter = [
 		'name' => CProfile::get('web.templates.filter_name', ''),
-<<<<<<< HEAD
+		'templates' => CProfile::getArray('web.templates.filter_templates', null),
 		'evaltype' => CProfile::get('web.templates.filter.evaltype', TAG_EVAL_TYPE_AND_OR)
-=======
-		'templates' => CProfile::getArray('web.templates.filter_templates', null)
->>>>>>> 4e265fa1
 	];
 	$filter['tags'] = [];
 	foreach (CProfile::getArray('web.templates.filter.tags.tag', []) as $i => $tag) {
