--- conflicted
+++ resolved
@@ -160,23 +160,20 @@
 	'class.cookie.js' => array(
 		'S_MAX_COOKIE_SIZE_REACHED' => _('We are sorry, the maximum possible number of elements to remember has been reached.'),
 	),
-<<<<<<< HEAD
-	'class.cmessages.js' => array('S_MUTE', 'S_UNMUTE', 'S_MESSAGES', 'S_CLEAR', 'S_SNOOZE', 'S_MOVE'),
-	'class.cookie.js' => array('S_MAX_COOKIE_SIZE_REACHED'),
-	'main.js' => array('S_CLOSE', 'S_NO_ELEMENTS_SELECTED', 'S_INTERFACES'),
-	'init.js' => array(
-		'Host screens', 'Go to', 'Latest data', 'Scripts', 'Host inventories',
-		'Add service', 'Edit service', 'Delete service', 'Delete the selected service?'
-=======
 	'main.js' => array(
 		'S_CLOSE' => _('Close'),
 		'S_NO_ELEMENTS_SELECTED' => _('No elements selected!'),
+	),
+	'init.js' => array(
 		'Host screens' => _('Host screens'),
 		'Go to' => _('Go to'),
 		'Latest data' => _('Latest data'),
 		'Scripts' => _('Scripts'),
 		'Host inventories' => _('Host inventories'),
->>>>>>> cb759810
+		'Add service' => _('Add service'),
+		'Edit service' => _('Edit service'),
+		'Delete service' => _('Delete service'),
+		'Delete the selected service?' => _('Delete the selected service?')
 	)
 );
 
