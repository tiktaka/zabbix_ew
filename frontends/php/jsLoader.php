<?php
/*
** Zabbix
** Copyright (C) 2001-2019 Zabbix SIA
**
** This program is free software; you can redistribute it and/or modify
** it under the terms of the GNU General Public License as published by
** the Free Software Foundation; either version 2 of the License, or
** (at your option) any later version.
**
** This program is distributed in the hope that it will be useful,
** but WITHOUT ANY WARRANTY; without even the implied warranty of
** MERCHANTABILITY or FITNESS FOR A PARTICULAR PURPOSE. See the
** GNU General Public License for more details.
**
** You should have received a copy of the GNU General Public License
** along with this program; if not, write to the Free Software
** Foundation, Inc., 51 Franklin Street, Fifth Floor, Boston, MA  02110-1301, USA.
**/


// get language translations
require_once dirname(__FILE__).'/include/gettextwrapper.inc.php';
require_once dirname(__FILE__).'/include/js.inc.php';
require_once dirname(__FILE__).'/include/locales.inc.php';
require_once dirname(__FILE__).'/include/translateDefines.inc.php';

// if we must provide language constants on language different from English
if (isset($_GET['lang'])) {
	if (function_exists('bindtextdomain')) {
		// initializing gettext translations depending on language selected by user
		$locales = zbx_locale_variants($_GET['lang']);
		foreach ($locales as $locale) {
			putenv('LC_ALL='.$locale);
			putenv('LANG='.$locale);
			putenv('LANGUAGE='.$locale);
			if (setlocale(LC_ALL, $locale)) {
				break;
			}
		}
		bindtextdomain('frontend', 'locale');
		bind_textdomain_codeset('frontend', 'UTF-8');
		textdomain('frontend');
	}
	// numeric Locale to default
	setlocale(LC_NUMERIC, ['C', 'POSIX', 'en', 'en_US', 'en_US.UTF-8', 'English_United States.1252', 'en_GB', 'en_GB.UTF-8']);
}

// available scripts 'scriptFileName' => 'path relative to js/'
$availableJScripts = [
	'common.js' => '',
	'dashboard.grid.js' => '',
	'menupopup.js' => '',
	'gtlc.js' => '',
	'functions.js' => '',
	'main.js' => '',
	'dom.js' => '',
	'servercheck.js' => '',
	'flickerfreescreen.js' => '',
	'multilineinput.js' => '',
	'multiselect.js' => '',
	'colorpicker.js' => '',
	'chkbxrange.js' => '',
	'csvggraphwidget.js' => '',
	'layout.mode.js' => '',
	'textareaflexible.js' => '',
	// vendors
	'prototype.js' => 'vendors/',
	'jquery.js' => 'vendors/',
	'jquery-ui.js' => 'vendors/',
	// classes
	'class.bbcode.js' => '',
	'class.calendar.js' => '',
	'class.cclock.js' => '',
	'class.cdate.js' => '',
	'class.cdebug.js' => '',
	'class.cmap.js' => '',
	'class.promise.js' => '',
	'class.localstorage.js' => '',
	'class.notifications.js' => '',
	'class.notification.js' => '',
	'class.notification.collection.js' => '',
	'class.notifications.audio.js' => '',
	'class.browsertab.js' => '',
	'class.cnavtree.js' => '',
	'class.cookie.js' => '',
	'class.coverride.js' => '',
	'class.crangecontrol.js' => '',
	'class.cscreen.js' => '',
	'class.csuggest.js' => '',
	'class.csvggraph.js' => '',
	'class.ctree.js' => '',
	'class.curl.js' => '',
	'class.cverticalaccordion.js' => '',
	'class.mapWidget.js' => '',
	'class.svg.canvas.js' => 'vector/',
	'class.svg.map.js' => 'vector/',
	'class.cviewswitcher.js' => '',
	'class.pmaster.js' => '',
	'class.rpc.js' => '',
	'init.js' => '',
	// templates
	'sysmap.tpl.js' => 'templates/',
	// page-specific scripts
	'items.js' => 'pages/',
];

$tranStrings = [
	'gtlc.js' => [
		'S_MINUTE_SHORT' => _x('m', 'minute short')
	],
	'dashboard.grid.js' => [
		'Edit widget' => _('Edit widget'),
		'Add widget' => _('Add widget'),
		'Apply' => _('Apply'),
		'Add' => _('Add'),
		'Edit' => _('Edit'),
		'Cancel' => _('Cancel'),
		'Delete' => _('Delete'),
		'You have unsaved changes.' => _('You have unsaved changes.'),
		'Are you sure, you want to leave this page?' => _('Are you sure, you want to leave this page?'),
		'Cannot add widgets in kiosk mode' => _('Cannot add widgets in kiosk mode'),
		'You do not have permissions to edit dashboard' => _('You do not have permissions to edit dashboard'),
		'Add a new widget' => _('Add a new widget'),
		'Release to create a new widget.' => _('Release to create a new widget.'),
		'Click and drag to desired size.' => _('Click and drag to desired size.'),
		'Adjust widget refresh interval' => _('Adjust widget refresh interval'),
		'Previous page' => _('Previous page'),
		'Next page' => _('Next page'),
		'Widget is too small for the specified number of columns and rows.' =>
			_('Widget is too small for the specified number of columns and rows.'),
		'Cannot add widget: not enough free space on the dashboard.' =>
			_('Cannot add widget: not enough free space on the dashboard.')
	],
	'functions.js' => [
		'Cancel' => _('Cancel'),
		'S_CLOSE' => _('Close'),
		'Execute' => _('Execute'),
		'Execution confirmation' => _('Execution confirmation'),
		'S_YEAR_SHORT' => _x('y', 'year short'),
		'S_MONTH_SHORT' => _x('m', 'month short'),
		'S_DAY_SHORT' => _x('d', 'day short'),
		'S_HOUR_SHORT' => _x('h', 'hour short'),
		'S_MINUTE_SHORT' => _x('m', 'minute short'),
		'Do you wish to replace the conditional expression?' => _('Do you wish to replace the conditional expression?'),
		'Success message' => _('Success message'),
		'Error message' => _('Error message'),
		'Warning message' => _('Warning message')
	],
	'class.calendar.js' => [
		'S_CALENDAR' => _('Calendar'),
		'S_JANUARY' => _('January'),
		'S_FEBRUARY' => _('February'),
		'S_MARCH' => _('March'),
		'S_APRIL' => _('April'),
		'S_MAY' => _('May'),
		'S_JUNE' => _('June'),
		'S_JULY' => _('July'),
		'S_AUGUST' => _('August'),
		'S_SEPTEMBER' => _('September'),
		'S_OCTOBER' => _('October'),
		'S_NOVEMBER' => _('November'),
		'S_DECEMBER' => _('December'),
		'S_MONDAY' => _('Monday'),
		'S_TUESDAY' => _('Tuesday'),
		'S_WEDNESDAY' => _('Wednesday'),
		'S_THURSDAY' => _('Thursday'),
		'S_FRIDAY' => _('Friday'),
		'S_SATURDAY' => _('Saturday'),
		'S_SUNDAY' => _('Sunday'),
		'S_MONDAY_SHORT_BIG' => _x('M', 'Monday short'),
		'S_TUESDAY_SHORT_BIG' => _x('T', 'Tuesday short'),
		'S_WEDNESDAY_SHORT_BIG' => _x('W', 'Wednesday short'),
		'S_THURSDAY_SHORT_BIG' => _x('T', 'Thursday short'),
		'S_FRIDAY_SHORT_BIG' => _x('F', 'Friday short'),
		'S_SATURDAY_SHORT_BIG' => _x('S', 'Saturday short'),
		'S_SUNDAY_SHORT_BIG' => _x('S', 'Sunday short')
	],
	'class.cmap.js' => [
		'S_ON' => _('On'),
		'S_OFF' => _('Off'),
		'S_HIDDEN' => _('Hidden'),
		'S_SHOWN' => _('Shown'),
		'S_HOST' => _('Host'),
		'S_MAP' => _('Map'),
		'S_TRIGGER' => _('Trigger'),
		'S_HOST_GROUP' => _('Host group'),
		'S_IMAGE' => _('Image'),
		'S_DEFAULT' => _('Default'),
		'S_PLEASE_SELECT_TWO_ELEMENTS' => _('Please select two elements'),
		'S_TWO_MAP_ELEMENTS_SHOULD_BE_SELECTED' => _('Two map elements should be selected'),
		'S_DELETE_SELECTED_ELEMENTS_Q' => _('Delete selected elements?'),
		'S_DELETE_SELECTED_SHAPES_Q' => _('Delete selected shapes?'),
		'S_BRING_TO_FRONT' => _('Bring to front'),
		'S_BRING_FORWARD' => _('Bring forward'),
		'S_SEND_BACKWARD' => _('Send backward'),
		'S_SEND_TO_BACK' => _('Send to back'),
		'S_REMOVE' => _('Remove'),
		'S_NEW_ELEMENT' => _('New element'),
		'S_COPY' => _('Copy'),
		'S_PASTE' => _('Paste'),
		'S_PASTE_SIMPLE' => _('Paste without external links'),
		'S_INCORRECT_ELEMENT_MAP_LINK' => _('All links should have "Name" and "URL" specified'),
		'S_EACH_URL_SHOULD_HAVE_UNIQUE' => _('Each URL should have a unique name. Please make sure there is only one URL named'),
		'S_DELETE_LINKS_BETWEEN_SELECTED_ELEMENTS_Q' => _('Delete links between selected elements?'),
		'S_MACRO_EXPAND_ERROR' => _('Cannot expand macros.'),
		'S_NO_IMAGES' => 'You need to have at least one image uploaded to create map element. Images can be uploaded in Administration->General->Images section.',
		'S_COLOR_IS_NOT_CORRECT' => _('Colour "%1$s" is not correct: expecting hexadecimal colour code (6 symbols).')
	],
	'class.notifications.js' => [
		'S_PROBLEM_ON' => _('Problem on'),
		'S_RESOLVED' => _('Resolved'),
		'S_MUTE' => _('Mute'),
		'S_UNMUTE' => _('Unmute'),
		'S_CLEAR' => _('Clear'),
		'S_SNOOZE' => _('Snooze')
	],
	'class.cookie.js' => [
		'S_MAX_COOKIE_SIZE_REACHED' => _('We are sorry, the maximum possible number of elements to remember has been reached.')
	],
	'class.coverride.js' => [
		'S_COLOR' => _('colour'),
		'S_TIME_SHIFT' => _('time shift')
	],
	'class.cverticalaccordion.js' => [
		'S_COLLAPSE' => _('Collapse'),
		'S_EXPAND' => _('Expand')
	],
	'main.js' => [
		'S_EXPAND' => _('Expand'),
		'S_COLLAPSE' => _('Collapse'),
		'S_CLOSE' => _('Close')
	],
	'multilineinput.js' => [
		'S_N_SYMBOLS_REMAINING' => _('%1$s symbols remaining'),
		'S_CLICK_TO_VIEW_OR_EDIT' => _('Click to view or edit'),
		'S_APPLY' => _('Apply'),
		'S_CANCEL' => _('Cancel')
	],
	'multiselect.js' => [
		'No matches found' => _('No matches found'),
		'More matches found...' => _('More matches found...'),
		'type here to search' => _('type here to search'),
		'new' => _('new'),
		'Select' => _('Select'),
		'Added, %1$s' => _x('Added, %1$s', 'screen reader'),
		'Removed, %1$s' => _x('Removed, %1$s', 'screen reader'),
		'%1$s, read only' => _x('%1$s, read only', 'screen reader'),
		'Can not be removed' => _x('Can not be removed', 'screen reader'),
		'Selected, %1$s in position %2$d of %3$d' => _x('Selected, %1$s in position %2$d of %3$d', 'screen reader'),
		'Selected, %1$s, read only, in position %2$d of %3$d' => _x('Selected, %1$s, read only, in position %2$d of %3$d', 'screen reader'),
		'More than %1$d matches for %2$s found' => _x('More than %1$d matches for %2$s found', 'screen reader'),
		'%1$d matches for %2$s found' => _x('%1$d matches for %2$s found', 'screen reader'),
		'%1$s preselected, use down,up arrow keys and enter to select' => _x('%1$s preselected, use down,up arrow keys and enter to select', 'screen reader')
	],
	'menupopup.js' => [
		'Actions' => _('Actions'),
		'Acknowledge' => _('Acknowledge'),
		'Configuration' => _('Configuration'),
		'Clone' => _('Clone'),
		'Create new' => _('Create new'),
		'Create trigger' => _('Create trigger'),
		'Create dependent item' => _('Create dependent item'),
		'Create dependent discovery rule' => _('Create dependent discovery rule'),
		'Delete' => _('Delete'),
		'Delete dashboard?' => _('Delete dashboard?'),
		'Do you wish to replace the conditional expression?' => _('Do you wish to replace the conditional expression?'),
		'Edit trigger' => _('Edit trigger'),
		'Insert expression' => _('Insert expression'),
		'Sharing' => _('Sharing'),
		'Trigger status "OK"' => _('Trigger status "OK"'),
		'Trigger status "Problem"' => _('Trigger status "Problem"'),
		'Go to' => _('Go to'),
		'Graphs' => _('Graphs'),
		'History' => _('History'),
		'Host inventory' => _('Host inventory'),
		'Host screens' => _('Host screens'),
		'Latest data' => _('Latest data'),
		'Latest values' => _('Latest values'),
		'Last hour graph' => _('Last hour graph'),
		'Last month graph' => _('Last month graph'),
		'Last week graph' => _('Last week graph'),
		'Problems' => _('Problems'),
		'Refresh interval' => _('Refresh interval'),
		'Refresh interval multiplier' => _('Refresh interval multiplier'),
		'Scripts' => _('Scripts'),
		'Submap' => _('Submap'),
		'S_TRIGGER' => _('Trigger'),
		'URL' => _('URL'),
		'URLs' => _('URLs'),
		'No refresh' => _('No refresh'),
		'10 seconds' => _n('%1$s second', '%1$s seconds', 10),
		'30 seconds' => _n('%1$s second', '%1$s seconds', 30),
		'1 minute' => _n('%1$s minute', '%1$s minutes', 1),
		'2 minutes' => _n('%1$s minute', '%1$s minutes', 2),
		'10 minutes' => _n('%1$s minute', '%1$s minutes', 10),
		'15 minutes' => _n('%1$s minute', '%1$s minutes', 15),
		'S_SELECTED_SR' => _x('%1$s, selected', 'screen reader')
	],
	'items.js' => [
		'To set a host interface select a single item type for all items' => _('To set a host interface select a single item type for all items'),
		'No interface found' => _('No interface found')
	],
	'class.cnavtree.js' => [
		'Edit' => _('Edit'),
		'Remove' => _('Remove'),
		'root' => _('root'),
		'Edit tree element' => _('Edit tree element'),
		'Apply' => _('Apply'),
		'Add' => _('Add'),
		'Cancel' => _('Cancel'),
		'Add child element' => _('Add child element'),
		'Add multiple maps' => _('Add multiple maps')
	],
	'colorpicker.js' => [
		'S_CLOSE' => _('Close')
	],
	'class.csvggraph.js' => [
		'S_DISPLAYING_FOUND' => _('Displaying %1$s of %2$s found'),
		'S_MINUTE_SHORT' => _x('m', 'minute short')
	],
	'common.js' => [
		'Cancel' => _('Cancel')
	],
];

$js = '';
if (empty($_GET['files'])) {
<<<<<<< HEAD
	require_once dirname(__FILE__).'/include/classes/core/CSession.php';

	if (array_key_exists('zbx_sessionid', $_COOKIE)) {
		header('Set-Cookie: localstoragePath='.crc32($_COOKIE['zbx_sessionid']).';path='.
			CSession::getDefaultCookiePath());
	}
=======
>>>>>>> de3f0477

	$files = [
		'prototype.js',
		'jquery.js',
		'jquery-ui.js',
		'common.js',
		'class.cdebug.js',
		'class.cdate.js',
		'class.cookie.js',
		'class.curl.js',
		'class.rpc.js',
		'class.bbcode.js',
		'class.csuggest.js',
		'main.js',
		'chkbxrange.js',
		'functions.js',
		'menupopup.js',
		'init.js'
	];

	// load frontend messaging only for some pages
	if (isset($_GET['showGuiMessaging']) && $_GET['showGuiMessaging']) {
		require_once dirname(__FILE__).'/include/defines.inc.php';

		if (array_key_exists(ZBX_SESSION_NAME, $_COOKIE)) {
			$js .= 'window.ZBX_SESSION_NAME = "'.crc32($_COOKIE[ZBX_SESSION_NAME]).'";';
		}

		$files[] = 'class.promise.js';
		$files[] = 'class.localstorage.js';
		$files[] = 'class.browsertab.js';
		$files[] = 'class.notification.collection.js';
		$files[] = 'class.notifications.audio.js';
		$files[] = 'class.notification.js';
		$files[] = 'class.notifications.js';
	}
}
else {
	$files = $_GET['files'];
}

$js .= 'if (typeof(locale) === "undefined") { var locale = {}; }'."\n";
foreach ($files as $file) {
	if (isset($tranStrings[$file])) {
		foreach ($tranStrings[$file] as $origStr => $str) {
			$js .= 'locale[\'' . $origStr . '\'] = ' . zbx_jsvalue($str) . ';';
		}
	}
}

foreach ($files as $file) {
	if (isset($availableJScripts[$file])) {
		$js .= file_get_contents('js/'.$availableJScripts[$file].$file)."\n";
	}
}

$etag = md5($js);
/**
 * strpos function allow to check ETag value to fix cases when web server compression is used:
 * - For case when apache server appends "-gzip" suffix to ETag.
 *   https://bz.apache.org/bugzilla/show_bug.cgi?id=39727
 *   https://bz.apache.org/bugzilla/show_bug.cgi?id=45023
 * - For case when nginx v1.7.3+ server mark ETag as weak adding "W/" prefix
 *   http://nginx.org/en/CHANGES
 */
if (array_key_exists('HTTP_IF_NONE_MATCH', $_SERVER) && strpos($_SERVER['HTTP_IF_NONE_MATCH'], $etag) !== false) {
	header('HTTP/1.1 304 Not Modified');
	header('ETag: "'.$etag.'"');
	exit;
}

if (in_array('prototype.js', $files)) {
	// This takes care of the Array toJSON incompatibility with JSON.stringify.
	$js .=
		'var _json_stringify = JSON.stringify;'.
		'JSON.stringify = function(value) {'.
			'var _array_tojson = Array.prototype.toJSON,'.
				'ret;'.
			'delete Array.prototype.toJSON;'.
			'ret = _json_stringify(value);'.
			'Array.prototype.toJSON = _array_tojson;'.
			'return ret;'.
		'};';
}

header('Content-Type: application/javascript; charset=UTF-8');
// breaks if "zlib.output_compression = On"
// header('Content-length: '.$jsLength);
header('Cache-Control: public, must-revalidate');
header('ETag: "'.$etag.'"');

echo $js;<|MERGE_RESOLUTION|>--- conflicted
+++ resolved
@@ -326,15 +326,6 @@
 
 $js = '';
 if (empty($_GET['files'])) {
-<<<<<<< HEAD
-	require_once dirname(__FILE__).'/include/classes/core/CSession.php';
-
-	if (array_key_exists('zbx_sessionid', $_COOKIE)) {
-		header('Set-Cookie: localstoragePath='.crc32($_COOKIE['zbx_sessionid']).';path='.
-			CSession::getDefaultCookiePath());
-	}
-=======
->>>>>>> de3f0477
 
 	$files = [
 		'prototype.js',
