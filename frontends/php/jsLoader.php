--- conflicted
+++ resolved
@@ -126,15 +126,12 @@
 		'Release to create a new widget.' => _('Release to create a new widget.'),
 		'Click and drag to desired size.' => _('Click and drag to desired size.'),
 		'Adjust widget refresh interval' => _('Adjust widget refresh interval'),
-<<<<<<< HEAD
 		'Previous page' => _('Previous page'),
 		'Next page' => _('Next page'),
 		'Widget is too small for the specified number of columns and rows.' =>
-			_('Widget is too small for the specified number of columns and rows.')
-=======
+			_('Widget is too small for the specified number of columns and rows.'),
 		'Cannot add widget: not enough free space on the dashboard.' =>
 			_('Cannot add widget: not enough free space on the dashboard.')
->>>>>>> 8dfd3f49
 	],
 	'functions.js' => [
 		'Cancel' => _('Cancel'),
