<?php
/*
** Zabbix
** Copyright (C) 2001-2018 Zabbix SIA
**
** This program is free software; you can redistribute it and/or modify
** it under the terms of the GNU General Public License as published by
** the Free Software Foundation; either version 2 of the License, or
** (at your option) any later version.
**
** This program is distributed in the hope that it will be useful,
** but WITHOUT ANY WARRANTY; without even the implied warranty of
** MERCHANTABILITY or FITNESS FOR A PARTICULAR PURPOSE. See the
** GNU General Public License for more details.
**
** You should have received a copy of the GNU General Public License
** along with this program; if not, write to the Free Software
** Foundation, Inc., 51 Franklin Street, Fifth Floor, Boston, MA  02110-1301, USA.
**/


// get language translations
require_once dirname(__FILE__).'/include/gettextwrapper.inc.php';
require_once dirname(__FILE__).'/include/js.inc.php';
require_once dirname(__FILE__).'/include/locales.inc.php';

// if we must provide language constants on language different from English
if (isset($_GET['lang'])) {
	if (function_exists('bindtextdomain')) {
		// initializing gettext translations depending on language selected by user
		$locales = zbx_locale_variants($_GET['lang']);
		foreach ($locales as $locale) {
			putenv('LC_ALL='.$locale);
			putenv('LANG='.$locale);
			putenv('LANGUAGE='.$locale);
			if (setlocale(LC_ALL, $locale)) {
				break;
			}
		}
		bindtextdomain('frontend', 'locale');
		bind_textdomain_codeset('frontend', 'UTF-8');
		textdomain('frontend');
	}
	// numeric Locale to default
	setlocale(LC_NUMERIC, ['C', 'POSIX', 'en', 'en_US', 'en_US.UTF-8', 'English_United States.1252', 'en_GB', 'en_GB.UTF-8']);
}

require_once dirname(__FILE__).'/include/translateDefines.inc.php';

// available scripts 'scriptFileName' => 'path relative to js/'
$availableJScripts = [
	'common.js' => '',
	'dashboard.grid.js' => '',
	'menupopup.js' => '',
	'gtlc.js' => '',
	'functions.js' => '',
	'main.js' => '',
	'dom.js' => '',
	'servercheck.js' => '',
	'flickerfreescreen.js' => '',
	'multiselect.js' => '',
	'colorpicker.js' => '',
	'chkbxrange.js' => '',
	'layout.mode.js' => '',
	// vendors
	'prototype.js' => 'vendors/',
	'jquery.js' => 'vendors/',
	'jquery-ui.js' => 'vendors/',
	// classes
	'class.bbcode.js' => '',
	'class.calendar.js' => '',
	'class.cclock.js' => '',
	'class.cdate.js' => '',
	'class.cdebug.js' => '',
	'class.cmap.js' => '',
	'class.cmessages.js' => '',
	'class.cnavtree.js' => '',
	'class.cookie.js' => '',
	'class.cscreen.js' => '',
	'class.csuggest.js' => '',
	'class.ctree.js' => '',
	'class.curl.js' => '',
<<<<<<< HEAD
	'class.rpc.js' => '',
=======
	'class.cverticalaccordion.js' => '',
	'class.mapWidget.js' => '',
>>>>>>> 0a497c58
	'class.svg.canvas.js' => 'vector/',
	'class.svg.map.js' => 'vector/',
	'class.pmaster.js' => '',
	'class.cviewswitcher.js' => '',
	'init.js' => '',
	// templates
	'sysmap.tpl.js' => 'templates/',
	// page-specific scripts
	'items.js' => 'pages/',
];

$tranStrings = [
	'gtlc.js' => [
		'S_MINUTE_SHORT' => _x('m', 'minute short')
	],
	'dashboard.grid.js' => [
		'Edit widget' => _('Edit widget'),
		'Add widget' => _('Add widget'),
		'Apply' => _('Apply'),
		'Add' => _('Add'),
		'Edit' => _('Edit'),
		'Cancel' => _('Cancel'),
		'Delete' => _('Delete'),
		'You have unsaved changes.' => _('You have unsaved changes.'),
		'Are you sure, you want to leave this page?' => _('Are you sure, you want to leave this page?'),
		'Cannot add widgets in kiosk mode' => _('Cannot add widgets in kiosk mode'),
		'Add a new widget' => _('Add a new widget'),
		'Adjust widget refresh interval' => _('Adjust widget refresh interval')
	],
	'functions.js' => [
		'Cancel' => _('Cancel'),
		'S_CLOSE' => _('Close'),
		'Execute' => _('Execute'),
		'Execution confirmation' => _('Execution confirmation'),
		'S_YEAR_SHORT' => _x('y', 'year short'),
		'S_MONTH_SHORT' => _x('m', 'month short'),
		'S_DAY_SHORT' => _x('d', 'day short'),
		'S_HOUR_SHORT' => _x('h', 'hour short'),
		'S_MINUTE_SHORT' => _x('m', 'minute short'),
		'Do you wish to replace the conditional expression?' => _('Do you wish to replace the conditional expression?')
	],
	'class.calendar.js' => [
		'S_CALENDAR' => _('Calendar'),
		'S_JANUARY' => _('January'),
		'S_FEBRUARY' => _('February'),
		'S_MARCH' => _('March'),
		'S_APRIL' => _('April'),
		'S_MAY' => _('May'),
		'S_JUNE' => _('June'),
		'S_JULY' => _('July'),
		'S_AUGUST' => _('August'),
		'S_SEPTEMBER' => _('September'),
		'S_OCTOBER' => _('October'),
		'S_NOVEMBER' => _('November'),
		'S_DECEMBER' => _('December'),
		'S_MONDAY' => _('Monday'),
		'S_TUESDAY' => _('Tuesday'),
		'S_WEDNESDAY' => _('Wednesday'),
		'S_THURSDAY' => _('Thursday'),
		'S_FRIDAY' => _('Friday'),
		'S_SATURDAY' => _('Saturday'),
		'S_SUNDAY' => _('Sunday'),
		'S_MONDAY_SHORT_BIG' => _x('M', 'Monday short'),
		'S_TUESDAY_SHORT_BIG' => _x('T', 'Tuesday short'),
		'S_WEDNESDAY_SHORT_BIG' => _x('W', 'Wednesday short'),
		'S_THURSDAY_SHORT_BIG' => _x('T', 'Thursday short'),
		'S_FRIDAY_SHORT_BIG' => _x('F', 'Friday short'),
		'S_SATURDAY_SHORT_BIG' => _x('S', 'Saturday short'),
		'S_SUNDAY_SHORT_BIG' => _x('S', 'Sunday short')
	],
	'class.cmap.js' => [
		'S_ON' => _('On'),
		'S_OFF' => _('Off'),
		'S_HIDDEN' => _('Hidden'),
		'S_SHOWN' => _('Shown'),
		'S_HOST' => _('Host'),
		'S_MAP' => _('Map'),
		'S_TRIGGER' => _('Trigger'),
		'S_HOST_GROUP' => _('Host group'),
		'S_IMAGE' => _('Image'),
		'S_DEFAULT' => _('Default'),
		'S_PLEASE_SELECT_TWO_ELEMENTS' => _('Please select two elements'),
		'S_TWO_MAP_ELEMENTS_SHOULD_BE_SELECTED' => _('Two map elements should be selected'),
		'S_DELETE_SELECTED_ELEMENTS_Q' => _('Delete selected elements?'),
		'S_DELETE_SELECTED_SHAPES_Q' => _('Delete selected shapes?'),
		'S_BRING_TO_FRONT' => _('Bring to front'),
		'S_BRING_FORWARD' => _('Bring forward'),
		'S_SEND_BACKWARD' => _('Send backward'),
		'S_SEND_TO_BACK' => _('Send to back'),
		'S_REMOVE' => _('Remove'),
		'S_NEW_ELEMENT' => _('New element'),
		'S_COPY' => _('Copy'),
		'S_PASTE' => _('Paste'),
		'S_PASTE_SIMPLE' => _('Paste without external links'),
		'S_INCORRECT_ELEMENT_MAP_LINK' => _('All links should have "Name" and "URL" specified'),
		'S_EACH_URL_SHOULD_HAVE_UNIQUE' => _('Each URL should have a unique name. Please make sure there is only one URL named'),
		'S_DELETE_LINKS_BETWEEN_SELECTED_ELEMENTS_Q' => _('Delete links between selected elements?'),
		'S_MACRO_EXPAND_ERROR' => _('Cannot expand macros.'),
		'S_NO_IMAGES' => 'You need to have at least one image uploaded to create map element. Images can be uploaded in Administration->General->Images section.',
		'S_COLOR_IS_NOT_CORRECT' => _('Colour "%1$s" is not correct: expecting hexadecimal colour code (6 symbols).')
	],
	'class.cmessages.js' => [
		'S_MUTE' => _('Mute'),
		'S_UNMUTE' => _('Unmute'),
		'S_CLEAR' => _('Clear'),
		'S_SNOOZE' => _('Snooze')
	],
	'class.cookie.js' => [
		'S_MAX_COOKIE_SIZE_REACHED' => _('We are sorry, the maximum possible number of elements to remember has been reached.')
	],
	'main.js' => [
		'S_EXPAND' => _('Expand'),
		'S_COLLAPSE' => _('Collapse'),
		'S_CLOSE' => _('Close')
	],
	'multiselect.js' => [
		'No matches found' => _('No matches found'),
		'More matches found...' => _('More matches found...'),
		'type here to search' => _('type here to search'),
		'new' => _('new'),
		'Select' => _('Select'),
		'Added, %1$s' => _x('Added, %1$s', 'screen reader'),
		'Removed, %1$s' => _x('Removed, %1$s', 'screen reader'),
		'%1$s, read only' => _x('%1$s, read only', 'screen reader'),
		'Can not be removed' => _x('Can not be removed', 'screen reader'),
		'Selected, %1$s in position %2$d of %3$d' => _x('Selected, %1$s in position %2$d of %3$d', 'screen reader'),
		'Selected, %1$s, read only, in position %2$d of %3$d' => _x('Selected, %1$s, read only, in position %2$d of %3$d', 'screen reader'),
		'More than %1$d matches for %2$s found' => _x('More than %1$d matches for %2$s found', 'screen reader'),
		'%1$d matches for %2$s found' => _x('%1$d matches for %2$s found', 'screen reader'),
		'%1$s preselected, use down,up arrow keys and enter to select' => _x('%1$s preselected, use down,up arrow keys and enter to select', 'screen reader')
	],
	'menupopup.js' => [
		'Acknowledge' => _('Acknowledge'),
		'Configuration' => _('Configuration'),
		'Create trigger' => _('Create trigger'),
		'Description' => _('Description'),
		'Do you wish to replace the conditional expression?' => _('Do you wish to replace the conditional expression?'),
		'Edit trigger' => _('Edit trigger'),
		'Insert expression' => _('Insert expression'),
		'Trigger status "OK"' => _('Trigger status "OK"'),
		'Trigger status "Problem"' => _('Trigger status "Problem"'),
		'Item "%1$s"' => _('Item "%1$s"'),
		'Go to' => _('Go to'),
		'Graphs' => _('Graphs'),
		'History' => _('History'),
		'Host inventory' => _('Host inventory'),
		'Host screens' => _('Host screens'),
		'Latest data' => _('Latest data'),
		'Latest values' => _('Latest values'),
		'Last hour graph' => _('Last hour graph'),
		'Last month graph' => _('Last month graph'),
		'Last week graph' => _('Last week graph'),
		'Problems' => _('Problems'),
		'Refresh interval' => _('Refresh interval'),
		'Refresh interval multiplier' => _('Refresh interval multiplier'),
		'Scripts' => _('Scripts'),
		'Submap' => _('Submap'),
		'S_TRIGGER' => _('Trigger'),
		'URL' => _('URL'),
		'URLs' => _('URLs'),
		'No refresh' => _('No refresh'),
		'10 seconds' => _n('%1$s second', '%1$s seconds', 10),
		'30 seconds' => _n('%1$s second', '%1$s seconds', 30),
		'1 minute' => _n('%1$s minute', '%1$s minutes', 1),
		'2 minutes' => _n('%1$s minute', '%1$s minutes', 2),
		'10 minutes' => _n('%1$s minute', '%1$s minutes', 10),
		'15 minutes' => _n('%1$s minute', '%1$s minutes', 15),
		'S_SELECTED_SR' => _x('%1$s, selected', 'screen reader')
	],
	'items.js' => [
		'To set a host interface select a single item type for all items' => _('To set a host interface select a single item type for all items'),
		'No interface found' => _('No interface found')
	],
	'class.cnavtree.js' => [
		'Edit' => _('Edit'),
		'Remove' => _('Remove'),
		'root' => _('root'),
		'Edit tree element' => _('Edit tree element'),
		'Apply' => _('Apply'),
		'Add' => _('Add'),
		'Cancel' => _('Cancel'),
		'Add child element' => _('Add child element'),
		'Add multiple maps' => _('Add multiple maps')
	],
	'colorpicker.js' => [
		'S_CLOSE' => _('Close')
	],
	'class.coverride.js' => [
		'S_COLOR' => _('colour'),
		'S_TIME_SHIFT' => _('time shift')
	],
	'class.cverticalaccordion.js' => [
		'S_EXPAND' => _('Expand'),
		'S_COLLAPSE' => _('Collapse')
	],
	'class.csvggraph.js' => [
		'S_DISPLAYING_FOUND' => _('Displaying %1$s of %2$s found'),
		'S_MINUTE_SHORT' => _x('m', 'minute short')
	],
	'common.js' => [
		'Cancel' => _('Cancel')
	]
];

if (empty($_GET['files'])) {
	$files = [
		'prototype.js',
		'jquery.js',
		'jquery-ui.js',
		'common.js',
		'class.cdebug.js',
		'class.cdate.js',
		'class.cookie.js',
		'class.curl.js',
		'class.rpc.js',
		'class.bbcode.js',
		'class.csuggest.js',
		'main.js',
		'chkbxrange.js',
		'functions.js',
		'menupopup.js',
		'init.js'
	];

	// load frontend messaging only for some pages
	if (isset($_GET['showGuiMessaging']) && $_GET['showGuiMessaging']) {
		$files[] = 'class.cmessages.js';
	}
}
else {
	$files = $_GET['files'];
}

$js = 'if (typeof(locale) == "undefined") { var locale = {}; }'."\n";
foreach ($files as $file) {
	if (isset($tranStrings[$file])) {
		foreach ($tranStrings[$file] as $origStr => $str) {
			$js .= "locale['".$origStr."'] = ".zbx_jsvalue($str).";";
		}
	}
}

foreach ($files as $file) {
	if (isset($availableJScripts[$file])) {
		$js .= file_get_contents('js/'.$availableJScripts[$file].$file)."\n";
	}
}

$etag = md5($js);
/**
 * strpos function allow to check ETag value to fix cases when web server compression is used:
 * - For case when apache server appends "-gzip" suffix to ETag.
 *   https://bz.apache.org/bugzilla/show_bug.cgi?id=39727
 *   https://bz.apache.org/bugzilla/show_bug.cgi?id=45023
 * - For case when nginx v1.7.3+ server mark ETag as weak adding "W/" prefix
 *   http://nginx.org/en/CHANGES
 */
if (array_key_exists('HTTP_IF_NONE_MATCH', $_SERVER) && strpos($_SERVER['HTTP_IF_NONE_MATCH'], $etag) !== false) {
	header('HTTP/1.1 304 Not Modified');
	header('ETag: "'.$etag.'"');
	exit;
}

if (in_array('prototype.js', $files)) {
	// This takes care of the Array toJSON incompatibility with JSON.stringify.
	$js .=
		'var _json_stringify = JSON.stringify;'.
		'JSON.stringify = function(value) {'.
			'var _array_tojson = Array.prototype.toJSON,'.
				'ret;'.
			'delete Array.prototype.toJSON;'.
			'ret = _json_stringify(value);'.
			'Array.prototype.toJSON = _array_tojson;'.
			'return ret;'.
		'};';
}

header('Content-Type: application/javascript; charset=UTF-8');
// breaks if "zlib.output_compression = On"
// header('Content-length: '.$jsLength);
header('Cache-Control: public, must-revalidate');
header('ETag: "'.$etag.'"');

echo $js;<|MERGE_RESOLUTION|>--- conflicted
+++ resolved
@@ -80,12 +80,8 @@
 	'class.csuggest.js' => '',
 	'class.ctree.js' => '',
 	'class.curl.js' => '',
-<<<<<<< HEAD
 	'class.rpc.js' => '',
-=======
-	'class.cverticalaccordion.js' => '',
 	'class.mapWidget.js' => '',
->>>>>>> 0a497c58
 	'class.svg.canvas.js' => 'vector/',
 	'class.svg.map.js' => 'vector/',
 	'class.pmaster.js' => '',
