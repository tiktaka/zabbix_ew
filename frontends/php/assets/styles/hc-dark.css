.status-na-bg,
.status-info-bg,
.status-warning-bg,
.status-average-bg,
.status-high-bg,
.status-disaster-bg {
  border-color: rgba(0, 0, 0, 0.2) !important;
  background-color: #dddddd !important;
  color: #000000 !important; }

html, body, div, span, applet, object, iframe, h1, h2, h3, h4, h5, h6, p, blockquote, pre, a, abbr, acronym, address, big, cite, code, del, dfn, em, img, ins, kbd, q, s, samp, small, strike, strong, sub, sup, tt, var,
b,
strong, u, i, center, dl, dt, dd, ol, ul, li, fieldset, form, label, legend, table, caption, tbody, tfoot, .table-forms .tfoot-buttons, thead, tr, th, td, article, aside, canvas, details, embed, figure, figcaption, footer, header, hgroup, menu, nav, output, ruby, section, summary,
time, mark, audio, video {
  margin: 0;
  padding: 0;
  border: 0;
  font-size: 100%;
  font: inherit;
  vertical-align: baseline; }

article, aside, details, figcaption, figure, footer, header, hgroup, menu, nav, section {
  display: block; }

body {
  line-height: 1; }

ol, ul {
  list-style: none; }

blockquote, q {
  quotes: none; }

blockquote::before, blockquote::after, q::before, q::after {
  content: '';
  content: none; }

table {
  border-collapse: collapse;
  border-spacing: 0; }

body {
  position: relative;
  background-color: #111111;
  font-size: 75%;
  font-family: Arial, Tahoma, Verdana, sans-serif;
  line-height: 1.4em;
  color: #ffffff; }

h1 {
  font-size: 1.75em;
  line-height: 1.2em; }

h2 {
  font-size: 1.5em;
  line-height: 1.2em; }

h3 {
  font-size: 0.917em;
  text-transform: uppercase;
  color: #cacaca;
  letter-spacing: .0688em;
  text-rendering: optimizeLegibility; }

h4 {
  font-size: 1.167em;
  color: #ffffff;
  line-height: 1.2em; }

sup {
  font-size: 0.917em;
  color: #cacaca; }

b, strong {
  font-weight: bold; }

em {
  font-style: italic; }

ol {
  list-style: decimal;
  list-style-position: inside; }
  ol li {
    padding: 0 0 .7em; }

p {
  margin: 0 0 .7em; }

pre {
  font-family: "Courier New", Courier, monospace;
  font-size: 1em; }

a:link {
  color: #f8f8f8;
  text-decoration: none;
  transition: color .2s ease-out; }
a:visited {
  color: #f8f8f8;
  text-decoration: none; }
a:hover {
  outline: 0;
  color: #ffffff;
  border-bottom: 1px solid rgba(255, 255, 255, 0.5); }
a:focus {
  color: #ffffff;
  outline: none;
  border-bottom: 2px solid rgba(255, 255, 255, 0.5); }
a:active {
  outline: 0;
  color: #f8f8f8;
  border-bottom: 1px solid rgba(248, 248, 248, 0.5); }
a img {
  border: 0;
  vertical-align: top; }

svg a {
  fill: #f8f8f8;
  cursor: pointer; }
  svg a:visited {
    fill: #f8f8f8; }
  svg a:hover, svg a:focus {
    fill: #ffffff;
    text-decoration: underline; }
  svg a:active {
    fill: #f8f8f8;
    text-decoration: underline; }

.scrollable {
  overflow-y: auto;
  overflow-x: hidden;
  position: relative;
  scrollbar-width: none;
  -ms-overflow-style: none; }
  .scrollable::-webkit-scrollbar {
    width: 0; }
  .scrollable .scrollbar-track {
    background: #1f1f1f;
    width: 4px;
    border-radius: 2px;
    height: 100%;
    position: absolute;
    right: 2px;
    top: 0;
    opacity: 0;
    z-index: 999; }
    .scrollable .scrollbar-track::before {
      content: '';
      position: absolute;
      top: 0;
      right: -2px;
      bottom: 0;
      left: -6px; }
    .scrollable .scrollbar-track.is-active {
      opacity: 1; }
    .scrollable .scrollbar-track:hover {
      width: 8px; }
      .scrollable .scrollbar-track:hover .scrollbar-thumb {
        width: 8px; }
  .scrollable .scrollbar-thumb {
    background: #999999;
    border-radius: 2px;
    width: 4px;
    position: absolute;
    height: 0;
    right: 0;
    opacity: .5; }
    .scrollable .scrollbar-thumb:hover {
      width: 8px;
      opacity: 1; }
  .scrollable .scrollbar-track {
    transition: opacity 0.3s ease-out 2s, width 0.3s ease-out 2s; }
    .scrollable .scrollbar-track.is-active {
      transition: opacity 0.3s ease-out, width 0.3s ease-out 2s; }
    .scrollable .scrollbar-track:hover {
      transition: opacity 0.3s ease-out, width 0.3s ease-out; }
      .scrollable .scrollbar-track:hover .scrollbar-thumb {
        transition: opacity 0.3s ease-out, width 0.3s ease-out; }
  .scrollable .scrollbar-thumb {
    transition: opacity 0.3s ease-out, width 0.3s ease-out 2s; }

html,
body {
  height: 100vh; }

body {
  display: flex;
  min-width: 1200px;
  overflow: hidden; }

aside
.wrapper {
  box-sizing: border-box; }

.wrapper {
  display: flex;
  flex: 1;
  flex-direction: column;
  overflow: auto;
  position: relative; }
  .wrapper.layout-kioskmode main {
    padding: 10px; }

header,
footer {
  flex-shrink: 0; }

header {
  margin-bottom: 10px; }

main {
  padding: 0 10px; }

footer {
  margin-top: auto; }

output {
  display: block; }

header {
  display: flex;
  align-items: center;
  height: 45px;
  padding: 0 10px;
  background: #ffffff;
  border-bottom: 1px solid #444444; }
  header > div {
    overflow: hidden; }
    header > div:last-child:not(:first-of-type) {
      flex-shrink: 0;
      margin-left: auto; }
  header h1 {
    position: relative;
    padding-top: 1px;
    overflow: hidden;
    line-height: 24px;
    text-overflow: ellipsis;
    white-space: nowrap; }
  header a.link-action {
    box-sizing: border-box;
    display: block;
    height: 25px; }
    header a.link-action h1 {
      padding-right: 1em; }
      header a.link-action h1::after {
        content: '';
        position: absolute;
        top: 50%;
        right: .15em;
        width: .3em;
        height: .3em;
        margin-top: -.15em;
        border-right: 2px solid #ffffff;
        border-bottom: 2px solid #ffffff;
        transform: rotate(45deg);
        transition: border-color .2s ease-out; }
    header a.link-action:hover h1::after, header a.link-action:focus h1::after {
      border-color: #ffffff; }
  header form {
    display: flex;
    justify-content: flex-end; }
  header ul {
    text-align: right; }
    header ul li {
      display: inline-block;
      vertical-align: top;
      position: relative;
      padding: 0 0 0 10px; }
    header ul ul li:first-child {
      padding-left: 0; }
    header ul button {
      line-height: 22px; }

footer {
  padding: 55px 10px 10px;
  color: #cacaca;
  line-height: 15px;
  text-align: center; }

.sidebar {
  position: relative;
  z-index: 998;
  display: flex;
  flex-direction: column;
  width: max-content;
  max-width: 480px;
  background: #0a466a;
  transition: max-width 0.3s, transform 0.3s ease-out;
  will-change: max-width;
  transform: translate3d(0, 0, 0); }
  .sidebar .sidebar-header {
    padding: 12px; }
  .sidebar .sidebar-nav {
    display: flex;
    flex-direction: column;
    flex: 1; }
  .sidebar .nav-user {
    margin-top: auto; }
  .sidebar .scrollable .scrollbar-track {
    z-index: 1000;
    background: rgba(135, 209, 255, 0.55); }
  .sidebar .scrollable .scrollbar-thumb {
    background: rgba(135, 209, 255, 0.85); }
  .sidebar .button-hide,
  .sidebar .button-show,
  .sidebar .button-compact,
  .sidebar .button-expand {
    position: absolute;
    top: 12px;
    width: 24px;
    height: 24px;
    background: url(../img/icon-sprite.svg) no-repeat;
    border: none;
    border-radius: 0;
    text-indent: -9999px;
    opacity: .75;
    transition: opacity 0.3s; }
    .sidebar .button-hide:hover,
    .sidebar .button-show:hover,
    .sidebar .button-compact:hover,
    .sidebar .button-expand:hover {
      opacity: 1; }
  .sidebar .button-hide {
    right: 12px;
    background-position: -540px -568px; }
  .sidebar .button-show {
    display: none;
    right: 12px;
    background-position: -570px -568px; }
  .sidebar .button-compact {
    right: 36px;
    background-position: -540px -544px; }
  .sidebar .button-expand {
    display: none;
    right: 36px;
    background-position: -540px -520px; }
  .sidebar .logo {
    transition: width 0.3s; }
  .sidebar .form-search .search {
    transition: opacity 0.3s; }
  .sidebar .form-search .search-icon {
    transition: transform 0.3s; }
  .sidebar.is-compact, .sidebar.is-hidden {
    position: fixed;
    top: 0;
    bottom: 0;
    z-index: 10001;
    box-shadow: 2px 0 6px rgba(0, 0, 0, 0.5); }
  .sidebar.is-compact + .wrapper {
    margin-left: 48px; }
  .sidebar.is-compact .button-compact,
  .sidebar.is-compact .button-show {
    display: none; }
  .sidebar.is-compact .button-expand,
  .sidebar.is-compact .button-hide {
    display: inline-block; }
  .sidebar.is-compact .is-selected > a, .sidebar.is-compact .is-selected > a:hover, .sidebar.is-compact .is-selected > a:focus {
    background: #0a3c5b;
    border-color: #87d1ff;
    color: #ffffff; }
  .sidebar.is-compact:not(.is-opened) {
    max-width: 48px !important; }
    .sidebar.is-compact:not(.is-opened) .scrollable .scrollbar-track {
      display: none; }
    .sidebar.is-compact:not(.is-opened) .logo {
      width: 24px; }
      .sidebar.is-compact:not(.is-opened) .logo div {
        background-position: -540px -400px;
        transition: background 0s 0.21s; }
    .sidebar.is-compact:not(.is-opened) .button-compact,
    .sidebar.is-compact:not(.is-opened) .button-expand,
    .sidebar.is-compact:not(.is-opened) .button-hide,
    .sidebar.is-compact:not(.is-opened) .button-show {
      opacity: 0; }
    .sidebar.is-compact:not(.is-opened) .form-search {
      position: relative; }
      .sidebar.is-compact:not(.is-opened) .form-search .search {
        padding: 0 12px;
        opacity: 0; }
      .sidebar.is-compact:not(.is-opened) .form-search .search-icon {
        top: 0;
        right: 0;
        opacity: 1;
        transform: scale(1); }
    .sidebar.is-compact:not(.is-opened) nav a {
      color: transparent; }
      .sidebar.is-compact:not(.is-opened) nav a::after {
        opacity: 0; }
    .sidebar.is-compact:not(.is-opened) .submenu {
      max-height: 0 !important; }
  .sidebar.is-hidden .button-show {
    display: inline-block; }
  .sidebar.is-hidden .button-compact,
  .sidebar.is-hidden .button-expand,
  .sidebar.is-hidden .button-hide {
    display: none; }
  .sidebar.is-hidden.focus-off {
    display: none; }
  .sidebar.is-hidden + .wrapper .sidebar-nav-toggle {
    display: block; }
  .sidebar.is-hidden:not(.is-opened) {
    transform: translate3d(-110%, 0, 0); }

.sidebar-nav-toggle {
  display: none;
  flex-shrink: 0;
  margin-right: 10px; }
  .sidebar-nav-toggle .button-toggle {
    width: 24px;
    height: 24px;
    background: url(../img/icon-sprite.svg) no-repeat -540px -592px;
    border: none;
    border-radius: 0;
    text-indent: -9999px;
    opacity: .75;
    transition: opacity 0.3s ease-out; }
    .sidebar-nav-toggle .button-toggle:hover {
      opacity: 1; }
  .sidebar-nav-toggle + div {
    flex-shrink: 1; }

.form-search {
  position: relative;
  margin-top: 12px; }
  .form-search .search {
    display: block;
    width: 100%;
    padding-right: 20px;
    color: #000000 !important;
    background: #092637;
    border: 1px solid #010a0f;
    border-radius: 3px; }
    .form-search .search:focus + .search-icon {
      opacity: 1; }
    .form-search .search:hover + .search-icon {
      background-position: -570px -616px; }
  .form-search .search-icon {
    position: absolute;
    top: 0;
    right: -1px;
    width: 24px;
    height: 24px;
    background: url(../img/icon-sprite.svg) no-repeat -540px -616px;
    opacity: .75;
    transform: scale(0.8);
    cursor: pointer; }
    .form-search .search-icon:hover {
      background-position: -570px -616px; }

.search-suggest {
  position: absolute;
  left: 0;
  right: 0;
  z-index: 1000;
  min-width: 16px;
  padding: 0 10px;
  color: #cacaca;
  background-color: #383838;
  border: 1px solid #666666;
  border-top: 0;
  box-shadow: 0 6px 10px 0 rgba(0, 0, 0, 0.5); }
  .search-suggest li {
    display: block;
    height: inherit;
    padding: .4em 0;
    margin: 0 -5px;
    overflow: hidden;
    color: #ffffff;
    line-height: normal;
    word-break: break-word;
    cursor: pointer;
    transition: background-color .2s ease-out; }
    .search-suggest li.suggest-hover {
      background-color: #454545; }

.icon-dashboard::before, .icon-problems::before, .icon-monitoring::before, .icon-inventory::before, .icon-reports::before, .icon-configuration::before, .icon-administration::before {
  content: '';
  width: 24px;
  height: 24px;
  background: url(../img/icon-sprite.svg) no-repeat; }

.icon-dashboard::before {
  background-position: -540px -664px; }

.icon-problems::before {
  background-position: -540px -688px; }

.icon-monitoring::before {
  background-position: -540px -712px; }

.icon-inventory::before {
  background-position: -540px -736px; }

.icon-reports::before {
  background-position: -540px -760px; }

.icon-configuration::before {
  background-position: -540px -784px; }

.icon-administration::before {
  background-position: -540px -808px; }

.menu-main > li > a::before {
  position: absolute;
  top: 7px;
  left: 9px; }
.menu-main > li > a:hover::before, .menu-main > li > a:focus::before {
  background-position-x: -570px; }
.menu-main li {
  line-height: 16px; }
  .menu-main li.is-selected > a {
    background: #0a3c5b;
    border-left-color: #87d1ff; }
  .menu-main li.has-submenu > a::after {
    content: '';
    position: absolute;
    top: 19px;
    right: 14px;
    width: 6px;
    height: 4px;
    background: url(../img/icon-sprite.svg) no-repeat -549px -434px;
    transform: rotate(0deg);
    transition: transform 0.3s, opacity 0.3s; }
  .menu-main li.has-submenu > a:hover::after, .menu-main li.has-submenu > a:focus::after {
    background-position-x: -606px; }
  .menu-main li.has-submenu.is-expanded > a {
    background: #092637;
    border-left-color: transparent; }
    .menu-main li.has-submenu.is-expanded > a::after {
      background-position-x: -606px;
      transform: rotate(-180deg); }
  .menu-main li:not(.is-expanded) .submenu {
    max-height: 0 !important; }
.menu-main a {
  position: relative;
  display: block;
  padding: 12px 34px 12px 44px;
  font-size: 14px;
  line-height: inherit;
  color: #ebeef0;
  white-space: nowrap;
  border-left: 3px solid transparent;
  transition: color 0.3s, border-color 0.3s, background-color 0.3s; }
  .menu-main a:active, .menu-main a:hover, .menu-main a:link, .menu-main a:visited {
    border-bottom: 0; }
  .menu-main a:hover, .menu-main a:focus {
    background: #092637;
    border-color: #ffffff;
    color: #ffffff; }
.menu-main .submenu {
  position: relative;
  padding-left: 24px;
  overflow: hidden;
  background: #051620;
  transition: max-height 0.3s ease;
  will-change: max-height;
  transform: translate3d(0, 0, 0); }
  .menu-main .submenu li {
    line-height: 14px; }
    .menu-main .submenu li.is-selected a {
      background: #0e354d;
      border-left-color: #87d1ff;
      color: #ffffff; }
      .menu-main .submenu li.is-selected a:hover, .menu-main .submenu li.is-selected a:focus {
        background: #092637; }
    .menu-main .submenu li:not(:last-child) {
      border-bottom: 1px solid #051620; }
  .menu-main .submenu a {
    padding: 8px 12px 8px 20px;
    font-size: 12px;
    background: #0e354d; }
    .menu-main .submenu a:hover, .menu-main .submenu a:focus {
      background: #092637; }
  .menu-main .submenu::before, .menu-main .submenu::after {
    content: '';
    position: absolute;
    right: 0;
    left: 0;
    z-index: 999;
    box-shadow: 0 0 6px 2px rgba(0, 0, 0, 0.35); }
  .menu-main .submenu::before {
    top: 0; }
  .menu-main .submenu::after {
    bottom: 0; }

.icon-support::before, .icon-share::before, .icon-help::before, .icon-guest::before, .icon-profile::before, .icon-signout::before {
  content: '';
  width: 12px;
  height: 12px;
  background: url(../img/icon-sprite.svg) no-repeat; }

.icon-support::before {
  background-position: -247px -48px; }

.icon-share::before {
  background-position: -90px -84px; }

.icon-help::before {
  background-position: -90px -48px; }

.icon-guest::before {
  background-position: -241px -104px; }

.icon-profile::before {
  background-position: -90px -120px; }

.icon-signout::before {
  background-position: -90px -156px; }

.menu-user {
  padding: 12px 0; }
  .menu-user li {
    line-height: 16px; }
  .menu-user a {
    position: relative;
    display: block;
    padding: 12px 12px 12px 48px;
    color: #cedae1;
    font-size: 12px;
    white-space: nowrap;
    transition: color 0.3s ease-out; }
    .menu-user a::before {
      position: absolute;
      top: 13px;
      left: 20px;
      opacity: .75;
      transition: opacity 0.3s ease-out; }
    .menu-user a:hover, .menu-user a:focus {
      border-bottom: none;
      color: #ffffff; }
      .menu-user a:hover::before, .menu-user a:focus::before {
        opacity: 1; }

.msg-bad,
.msg-good,
.msg-warning {
  position: relative;
  padding: 6px 10px 6px 75px;
  margin: 10px;
  font-size: 1.167em;
  color: #ffffff;
  text-align: left;
  vertical-align: middle;
  background-color: #000000;
  border: 2px solid;
  border-radius: 2px; }
  .msg-bad .overlay-close-btn,
  .msg-good .overlay-close-btn,
  .msg-warning .overlay-close-btn {
    color: #cacaca;
    font-size: 1.167em; }
  .msg-bad .link-action,
  .msg-good .link-action,
  .msg-warning .link-action {
    margin-right: 10px;
    font-size: 0.85em; }
    .msg-bad .link-action .arrow-up,
    .msg-good .link-action .arrow-up,
    .msg-warning .link-action .arrow-up {
      border-bottom-color: #1c762d; }
    .msg-bad .link-action .arrow-down,
    .msg-good .link-action .arrow-down,
    .msg-warning .link-action .arrow-down {
      border-top-color: #1c762d; }
  .msg-bad button,
  .msg-good button,
  .msg-warning button {
    background-color: #000000 !important; }
  .msg-bad::before,
  .msg-good::before,
  .msg-warning::before {
    content: '';
    position: absolute;
    top: 0;
    bottom: 0;
    left: 0;
    width: 61px; }
  .msg-bad::after,
  .msg-good::after,
  .msg-warning::after {
    content: '';
    position: absolute;
    top: 0;
    left: 0;
    width: 27px;
    height: 25px;
    margin-top: 2px;
    margin-left: 16px;
    background: url(../img/icon-sprite.svg) no-repeat; }

.msg-bad {
  border-color: #ff3a3a; }
  .msg-bad .link-action {
    color: #ff3a3a; }
    .msg-bad .link-action .arrow-up {
      border-bottom-color: #ff3a3a; }
    .msg-bad .link-action .arrow-down {
      border-top-color: #ff3a3a; }
  .msg-bad ul {
    border-top-color: #ff3a3a; }
  .msg-bad button {
    color: #ff3a3a;
    border-color: #ff3a3a; }
  .msg-bad::before {
    background-color: #ff3a3a; }
  .msg-bad::after {
    background-position: -122px -325px; }

.msg-good {
  border-color: #23d545; }
  .msg-good .link-action {
    color: #23d545; }
    .msg-good .link-action .arrow-up {
      border-bottom-color: #23d545; }
    .msg-good .link-action .arrow-down {
      border-top-color: #23d545; }
  .msg-good ul {
    border-top-color: #23d545; }
  .msg-good button {
    color: #23d545;
    border-color: #23d545; }
  .msg-good::before {
    background-color: #23d545; }
  .msg-good::after {
    background-position: -122px -244px; }

.msg-warning {
  border-color: #ffb319; }
  .msg-warning .link-action {
    color: #ffb319; }
    .msg-warning .link-action .arrow-up {
      border-bottom-color: #ffb319; }
    .msg-warning .link-action .arrow-down {
      border-top-color: #ffb319; }
  .msg-warning ul {
    border-top-color: #ffb319; }
  .msg-warning button {
    color: #ffb319;
    border-color: #ffb319; }
  .msg-warning::before {
    background-color: #ffb319; }
  .msg-warning::after {
    background-position: -122px -325px; }

.msg-details {
  font-size: 1em;
  font-weight: normal;
  text-align: left; }
  .msg-details .link-action {
    position: absolute;
    top: 7px;
    left: 10px;
    margin-bottom: 20px; }
  .msg-details ul {
    max-height: 300px;
    padding: 0 5px 0 0;
    overflow-y: auto;
    font-size: 0.85em; }
    .msg-details ul li {
      margin-left: 1em; }
      .msg-details ul li::before {
        content: '\2013';
        float: left;
        margin-left: -1em; }
      .msg-details ul li:only-child {
        margin-left: 0; }
    .msg-details ul.msg-details-border {
      padding-top: .5em;
      margin: 8px 0 0;
      border-top-width: 1px;
      border-top-style: dashed; }

.msg-buttons {
  margin: 10px 0 0;
  text-align: right; }
  .msg-buttons button:not(:first-child) {
    margin-left: 10px; }

.msg-global-footer {
  flex-direction: column;
  position: fixed;
  bottom: 0;
  z-index: 10000;
  box-sizing: border-box;
  display: none;
  margin: 0; }

.msg-global {
  max-width: 25%;
  margin: 5% auto 0;
  text-align: left; }

.link-action {
  border-bottom: 1px dotted;
  cursor: pointer;
  color: #ffffff; }
  .link-action:hover {
    color: #ffffff;
    border-bottom: 1px solid rgba(255, 255, 255, 0.35); }
  .link-action:focus {
    outline: none;
    border-bottom: 2px solid rgba(255, 255, 255, 0.35); }

.link-action:visited, .link-action:hover, .link-action:active {
  border-bottom: 1px dotted;
  text-decoration: none; }

.link-alt {
  text-decoration: none;
  cursor: pointer; }
  .link-alt:link {
    border-bottom: 1px solid rgba(129, 129, 129, 0.35); }
  .link-alt:visited {
    border-bottom: 1px solid rgba(129, 129, 129, 0.35); }
  .link-alt:hover {
    color: #ffffff;
    border-bottom: 1px solid rgba(255, 255, 255, 0.5); }
  .link-alt:focus {
    color: #ffffff;
    outline: none;
    border-bottom: 2px solid rgba(255, 255, 255, 0.35); }
  .link-alt:active {
    color: #f8f8f8;
    border-bottom: 1px solid rgba(248, 248, 248, 0.5); }

.disabled {
  cursor: default !important;
  opacity: .35;
  background-color: transparent; }
  .disabled .subfilter-enabled {
    color: #848484; }
  .disabled .subfilter-disable-btn {
    cursor: default;
    color: #9d9d9d;
    background-color: #dddddd; }
    .disabled .subfilter-disable-btn:hover, .disabled .subfilter-disable-btn:focus, .disabled .subfilter-disable-btn:active {
      color: #9d9d9d; }
  .disabled .disabled,
  .disabled [disabled] {
    opacity: 1 !important; }

.monospace-font {
  font-family: "Courier New", Courier, monospace; }

pre, pre a, pre td, pre span {
  white-space: pre-wrap;
  word-break: break-word;
  overflow-wrap: break-word; }

.arrow-up {
  border: 0;
  border-left: 4px solid transparent;
  border-right: 4px solid transparent;
  border-bottom: 6px solid #ffffff; }

.arrow-down {
  border: 0;
  border-left: 4px solid transparent;
  border-right: 4px solid transparent;
  border-top: 6px solid #ffffff; }

.arrow-left {
  border-bottom: 4px solid transparent;
  border-top: 4px solid transparent;
  border-right: 6px solid #ffffff; }

.arrow-right {
  border-bottom: 4px solid transparent;
  border-top: 4px solid transparent;
  border-left: 6px solid #ffffff; }

.arrow-up, .arrow-down, .arrow-left, .arrow-right {
  display: inline-block;
  height: 0;
  width: 0;
  font-size: 0;
  line-height: 0; }

.logo {
  display: block;
  width: 91px;
  height: 24px; }
  .logo div {
    height: 100%;
    background: url(../img/icon-sprite.svg) no-repeat -570px -400px; }
  .logo img {
    display: inline-block;
    max-width: 100%;
    max-height: 100%; }
  .logo:active, .logo:hover, .logo:link, .logo:visited {
    border: 0; }
  .logo:focus div,
  .logo:focus img {
    box-shadow: 0 0 0 2px rgba(255, 255, 255, 0.35);
    transition: box-shadow 0.3s ease-out; }

.object-group {
  min-height: 24px;
  line-height: 24px;
  padding: 10px 0 6px;
  position: relative;
  vertical-align: top; }

<<<<<<< HEAD
.dashbrd-edit {
  background-color: #000000;
  box-shadow: 0 0 0 4px #000000;
  display: inline-block;
  margin-right: 5px;
  position: relative; }
  .dashbrd-edit::after {
    content: '';
    position: absolute;
    min-height: 24px;
    z-index: -1;
    top: -5px;
    right: -5px;
    bottom: -5px;
    left: -5px;
    border: 1px solid #444444; }
  .dashbrd-edit ul li {
    vertical-align: middle; }
    .dashbrd-edit ul li:first-child {
      padding: 0; }
    .dashbrd-edit ul li .btn-dashbrd-conf {
=======
.header-title {
  display: flex;
  flex-direction: row;
  justify-content: space-between;
  margin: -10px 0 10px;
  padding: 10px 0 6px;
  border-bottom: 1px solid #444444; }
  .header-title > div:first-child {
    overflow: hidden; }
  .header-title > div:last-child {
    flex-shrink: 0; }
  .header-title h1 {
    position: relative;
    line-height: 24px;
    overflow: hidden;
    padding-top: 1px;
    text-overflow: ellipsis;
    white-space: nowrap; }
  .header-title a.link-action {
    display: block;
    box-sizing: border-box;
    height: 25px; }
    .header-title a.link-action h1 {
      padding-right: 1em; }
      .header-title a.link-action h1::after {
        content: '';
        position: absolute;
        top: 50%;
        right: .15em;
        margin-top: -.15em;
        width: .3em;
        height: .3em;
        border-right: 2px solid #ffffff;
        border-bottom: 2px solid #ffffff;
        transform: rotate(45deg);
        transition: border-color .2s ease-out; }
    .header-title a.link-action:hover h1::after, .header-title a.link-action:focus h1::after {
      border-color: #ffffff; }
  .header-title form {
    display: flex;
    justify-content: flex-end; }
  .header-title ul {
    text-align: right; }
    .header-title ul li {
      display: inline-block;
      vertical-align: top;
      position: relative;
      padding: 0 0 0 10px; }
    .header-title ul ul li:first-child {
      padding-left: 0; }
    .header-title ul button {
      line-height: 22px; }
  .header-title .dashbrd-edit {
    background-color: #000000;
    box-shadow: 0 0 0 4px #000000;
    display: inline-block;
    margin-right: 5px;
    position: relative; }
    .header-title .dashbrd-edit::after {
      content: '';
      position: absolute;
      min-height: 24px;
      z-index: -1;
      top: -5px;
      right: -5px;
      bottom: -5px;
      left: -5px;
      border: 1px solid #444444; }
    .header-title .dashbrd-edit ul li {
>>>>>>> 74678824
      vertical-align: middle; }

.object-group {
  margin-bottom: -1px; }
  .object-group li {
    float: left;
    margin-right: 5px; }
    .object-group li span {
      display: inline-block;
      padding: 0 7px; }
    .object-group li .status-container,
    .object-group li .rel-container {
      margin: 0 5px 0 0; }
      .object-group li .status-container span,
      .object-group li .rel-container span {
        padding: 2px 3px 1px; }
    .object-group li .rel-container {
      margin: 0; }
  .object-group .selected {
    background-color: #000000;
    border-radius: 2px;
    box-shadow: inset 0 0 0 1px #444444; }
  .object-group .arrow-right {
    border-left-color: #ffffff; }
  .object-group button {
    line-height: 22px; }
  .object-group .btn-link {
    line-height: 14px; }

.hor-list li {
  display: inline-block;
  margin: 0 6px 0 0; }
  .hor-list li:last-child {
    margin: 0; }
.hor-list .object-group {
  margin: 0; }

.filter-breadcrumb {
  display: inline-block;
  padding-top: 0;
  z-index: 3;
  max-width: calc(100vw - 200px); }
  .filter-breadcrumb li {
    line-height: 14px;
    vertical-align: top;
    float: none;
    display: inline-block; }
    .filter-breadcrumb li .status-container {
      padding-top: 3px; }
    .filter-breadcrumb li > span {
      display: inline-block;
      height: 18px;
      padding: 4px 7px 0;
      line-height: 14px; }
      .filter-breadcrumb li > span a {
        display: inline-block;
        max-width: 200px;
        overflow: hidden;
        text-overflow: ellipsis;
        vertical-align: top;
        margin-bottom: -1px; }
        .filter-breadcrumb li > span a:focus {
          margin-bottom: -2px; }
  .filter-breadcrumb > li {
    padding: 1px 0;
    line-height: 22px;
    white-space: nowrap; }
    .filter-breadcrumb > li .status-container {
      line-height: 14px; }
    .filter-breadcrumb > li > span a {
      margin-top: 1px;
      line-height: 13px; }
  .filter-breadcrumb + .filter-space {
    margin-top: -29px; }

.list-table {
  width: 100%;
  background-color: #000000;
  border-collapse: separate;
  border: 1px solid #444444; }
  .list-table .action-container {
    display: flex;
    width: 100%; }
    .list-table .action-container .separator {
      margin-right: 4px; }
    .list-table .action-container [class*='icon-'] {
      flex-shrink: 0; }
  .list-table.compact-view .link-action {
    color: #ffffff; }
    .list-table.compact-view .link-action.red {
      color: #ff5050; }
    .list-table.compact-view .link-action.orange {
      color: #ff7800; }
    .list-table.compact-view .link-action.yellow {
      color: #ffa20d; }
    .list-table.compact-view .link-action.green {
      color: #23d545; }
    .list-table.compact-view .link-action:hover, .list-table.compact-view .link-action:focus {
      color: #ffffff; }
  .list-table.compact-view td {
    padding-top: 0;
    padding-bottom: 0;
    border-bottom: 0;
    box-shadow: inset 0 -1px 0 0 rgba(255, 255, 255, 0.1);
    color: #ffffff;
    height: 22px;
    line-height: 1;
    vertical-align: middle;
    white-space: nowrap; }
    .list-table.compact-view td [class*='icon-'] {
      vertical-align: middle; }
      .list-table.compact-view td [class*='icon-']::after {
        margin: 0;
        line-height: 14px; }
      .list-table.compact-view td [class*='icon-']:last-of-type {
        margin-right: 0; }
    .list-table.compact-view td [class*='icon-depend-'] {
      width: 12px;
      margin-right: 0; }
    .list-table.compact-view td .rel-container span {
      margin: 0; }
    .list-table.compact-view td .tag {
      display: inline-block;
      line-height: 16px;
      margin-right: 3px;
      padding: 0 3px;
      max-width: 40px; }
      @media screen and (min-width: 1200px) {
        .list-table.compact-view td .tag {
          max-width: 71px; } }
      @media screen and (min-width: 1400px) {
        .list-table.compact-view td .tag {
          max-width: 102px; } }
      @media screen and (min-width: 1600px) {
        .list-table.compact-view td .tag {
          max-width: 133px; } }
    .list-table.compact-view td .icon-maint {
      position: relative;
      display: inline-block;
      height: 12px;
      width: 12px;
      margin: 3px 1px 2px 2px !important; }
      .list-table.compact-view td .icon-maint::before {
        height: 12px;
        width: 12px;
        background-position: -48px -804px; }
    .list-table.compact-view td .icon-wzrd-action {
      background: url(../img/icon-sprite.svg) no-repeat -6px -624px;
      height: 12px;
      min-height: 12px;
      margin: 0;
      position: relative; }
    .list-table.compact-view td .icon-description {
      margin-left: 2px; }
  .list-table.compact-view .action-container {
    height: 18px;
    line-height: 18px; }
    .list-table.compact-view .action-container .rel-container {
      display: flex; }
    .list-table.compact-view .action-container .link-action {
      height: 16px;
      min-width: 1em; }
    .list-table.compact-view .action-container .separator {
      flex-shrink: 0; }
  .list-table thead th {
    color: #cacaca;
    height: 100%;
    overflow: hidden;
    white-space: nowrap;
    padding: 6px 5px;
    vertical-align: bottom;
    border-bottom: 2px solid #262626;
    text-align: left; }
    .list-table thead th.column-tags-1 {
      width: 75px; }
    .list-table thead th.column-tags-2 {
      width: 124px; }
    .list-table thead th.column-tags-3 {
      width: 173px; }
    @media screen and (min-width: 1200px) {
      .list-table thead th.column-tags-1 {
        width: 106px; }
      .list-table thead th.column-tags-2 {
        width: 186px; }
      .list-table thead th.column-tags-3 {
        width: 266px; } }
    @media screen and (min-width: 1400px) {
      .list-table thead th.column-tags-1 {
        width: 137px; }
      .list-table thead th.column-tags-2 {
        width: 248px; }
      .list-table thead th.column-tags-3 {
        width: 359px; } }
    @media screen and (min-width: 1600px) {
      .list-table thead th.column-tags-1 {
        width: 168px; }
      .list-table thead th.column-tags-2 {
        width: 310px; }
      .list-table thead th.column-tags-3 {
        width: 452px; } }
    .list-table thead th .arrow-up {
      margin: 0 0 0 3px;
      border-bottom-color: #cacaca; }
    .list-table thead th .arrow-right {
      margin: 0 0 0 3px;
      border-left-color: #cacaca; }
    .list-table thead th .arrow-down {
      margin: 0 0 0 3px;
      border-top-color: #cacaca; }
    .list-table thead th .treeview span {
      margin: 0; }
    .list-table thead th a {
      display: block;
      position: relative;
      margin: -1em;
      padding: 1em;
      border: 0;
      transition: background-color .2s ease-out; }
      .list-table thead th a:hover, .list-table thead th a:focus, .list-table thead th a:active {
        text-decoration: none;
        background-color: #222222; }
  .list-table tbody tr:hover {
    background-color: #222222; }
    .list-table tbody tr:hover .timeline-axis {
      background-color: #000000; }
    .list-table tbody tr:hover .timeline-date {
      background-color: #000000; }
    .list-table tbody tr:hover .timeline-td {
      background-color: #000000 !important; }
  .list-table tbody tr.row-selected .timeline-axis {
    background-color: #000000; }
  .list-table tbody tr.row-selected .timeline-date {
    background-color: #000000; }
  .list-table tbody tr.row-selected .timeline-td {
    background-color: #000000; }
  .list-table tbody tr:last-child th, .list-table tbody tr:last-child td {
    border-bottom: 0; }
  .list-table tbody tr.hover-nobg {
    background-color: #000000; }
  .list-table tbody th,
  .list-table td {
    padding: 6px 5px;
    position: relative;
    border-bottom: 1px solid #333333;
    line-height: 18px;
    vertical-align: top; }
  .list-table tbody th {
    text-align: left; }
  .list-table .vertical_rotation_inner {
    transform: rotate(270deg);
    white-space: nowrap; }
  .list-table .list-table-footer {
    border-bottom: 0;
    color: #cacaca;
    text-align: right; }
  .list-table .latest-values,
  .list-table .opdata {
    max-width: 300px; }

.table-paging {
  text-align: center;
  background-color: #000000;
  margin-top: -1px;
  padding: 4px 5px;
  overflow: hidden;
  position: relative;
  border: 1px solid #444444;
  border-top-color: #333333; }
  .table-paging a:focus .arrow-right {
    border-left-color: #ffffff; }
  .table-paging a:focus .arrow-left {
    border-right-color: #ffffff; }

.paging-btn-container {
  min-height: 24px;
  position: relative; }

.table-stats {
  color: #cacaca;
  display: inline-block;
  padding: 4px 0;
  position: absolute;
  right: 5px; }

.radio-switch {
  cursor: default;
  background-color: #383838; }

.table-paging a, .radio-switch {
  display: inline-block;
  margin-left: -1px;
  padding: 3px 11px;
  background-color: #383838;
  border: 1px solid #666666 !important;
  text-decoration: none;
  color: #ffffff;
  outline: 0;
  transition: background-color .2s ease-out; }
  .table-paging a:hover, .radio-switch:hover {
    color: #ffffff;
    background-color: #414141; }
  .table-paging a:focus, .radio-switch:focus {
    color: #333333;
    background-color: lightgray;
    border-color: lightgray;
    z-index: 10;
    position: relative; }
  .table-paging a:active, .radio-switch:active {
    color: #ffffff;
    background-color: #414141;
    z-index: 10;
    position: relative; }
  .table-paging a:first-of-type, .radio-switch:first-of-type {
    border-radius: 2px 0 0 2px; }
  .table-paging a:last-of-type, .radio-switch:last-of-type {
    border-radius: 0 2px 2px 0; }
  .table-paging a.paging-selected, .paging-selected.radio-switch {
    color: #ffffff;
    background-color: #dddddd;
    position: relative;
    z-index: 1; }
    .table-paging a.paging-selected:hover, .paging-selected.radio-switch:hover {
      background-color: lightgray; }
    .table-paging a.paging-selected:focus, .paging-selected.radio-switch:focus {
      color: #333333;
      background-color: lightgray;
      border-color: lightgray;
      position: relative; }
    .table-paging a.paging-selected:active, .paging-selected.radio-switch:active {
      background-color: lightgray;
      position: relative; }

.treeview-plus {
  font-size: 1.167em;
  font-weight: bold;
  display: inline-block;
  background-color: #000000;
  border: 1px solid #666666;
  border-radius: 2px;
  cursor: pointer;
  width: 12px;
  height: 12px;
  line-height: 12px;
  text-align: center; }
  .treeview-plus:link, .treeview-plus:visited, .treeview-plus:hover, .treeview-plus:focus, .treeview-plus:active {
    color: #ffffff; }
  .treeview-plus:hover {
    background-color: #222222;
    border-bottom-color: #666666; }
  .treeview-plus:focus {
    background-color: #222222;
    border-color: #bbbbbb; }
  .treeview-plus:active {
    background-color: #222222;
    border-color: #666666; }

.treeview {
  display: inline-block;
  width: 14px;
  height: 16px;
  min-height: auto;
  line-height: 16px;
  padding: 0;
  margin: 0 2px 0 0;
  cursor: auto;
  text-align: center;
  border: 0;
  background-color: transparent; }
  .treeview .arrow-right {
    border-left-color: #cacaca; }
  .treeview .arrow-down {
    margin: 0 0 2px;
    border-top-color: #cacaca; }
  .treeview:hover, .treeview:focus {
    background-color: transparent; }
    .treeview:hover .arrow-right, .treeview:focus .arrow-right {
      border-left-color: #f8f8f8; }
    .treeview:hover .arrow-down, .treeview:focus .arrow-down {
      border-top-color: #f8f8f8; }

.table {
  display: table; }

.row {
  display: table-row; }

.cell {
  display: table-cell;
  vertical-align: top; }
  .cell:last-child .dashbrd-widget {
    margin: 0 0 10px; }

.adm-img {
  width: 75%;
  text-align: center;
  margin: 0 auto;
  table-layout: fixed; }
  .adm-img .cell {
    vertical-align: bottom;
    padding: 20px 10px;
    width: 20%;
    text-align: center; }
    .adm-img .cell img {
      max-width: 100%; }

.cell-width {
  width: 8px; }

.nowrap {
  white-space: nowrap; }

.wordwrap {
  word-break: break-all; }

.overflow-table {
  overflow-x: auto;
  position: relative; }

.timeline-date {
  text-align: right;
  white-space: nowrap;
  border-bottom-color: transparent !important; }

.timeline-axis {
  padding: 6px .04em !important;
  border-right: 2px solid white; }
  .timeline-axis::before {
    content: '';
    position: absolute;
    bottom: -1px;
    right: -2px;
    height: 100%;
    width: 2px;
    background-color: white; }

.timeline-dot::after {
  background-color: #e0e0e0;
  border: 2px solid #000000;
  border-radius: 100%;
  top: 11px; }

.timeline-dot-big::after {
  background-color: #000000;
  border: 2px solid #e0e0e0;
  border-radius: 100%;
  top: 10px; }

.timeline-td {
  padding: 6px .25em !important; }

.timeline-th {
  padding: 6px .25em !important; }

.timeline-dot::after, .timeline-dot-big::after {
  content: '';
  position: absolute;
  z-index: 1;
  display: block;
  width: 4px;
  height: 4px;
  right: -5px;
  border-radius: 100%; }

.timeline-axis, .timeline-td {
  position: relative;
  border-bottom-color: #000000 !important; }

.filter-btn-container {
  position: relative;
  text-align: right; }

.filter-container {
  background-color: #000000;
  border: 1px solid #444444;
  margin: 0 0 10px;
  padding: 10px 0;
  position: relative; }
  .filter-container .table {
    border-bottom: 1px solid #333333; }
  .filter-container .filter-forms {
    padding: 0 10px; }
    .filter-container .filter-forms .btn-grey {
      vertical-align: baseline; }
  .filter-container .list-table {
    margin-bottom: -10px;
    border: 0; }
    .filter-container .list-table thead th {
      color: initial;
      padding: 8px 5px 5px;
      border-bottom-width: 1px; }

.subfilter,
.subfilter-enabled {
  display: inline-block;
  height: 18px;
  position: relative; }

.subfilter {
  margin-right: 10px; }

.subfilter-enabled {
  background-color: #dddddd;
  border-radius: 2px;
  color: #ffffff;
  padding: 0 4px; }
  .subfilter-enabled .link-action {
    color: #ffffff;
    text-decoration: none; }
    .subfilter-enabled .link-action:focus {
      color: #ffffff;
      border-bottom: 2px solid rgba(255, 255, 255, 0.7); }
    .subfilter-enabled .link-action:hover {
      color: #ffffff;
      border-bottom: 1px solid rgba(255, 255, 255, 0.7); }
  .subfilter-enabled sup {
    color: white; }

.filter-forms {
  margin: 0 auto;
  text-align: center;
  white-space: nowrap;
  background-color: #000000; }
  .filter-forms .cell {
    text-align: left;
    padding: 0 20px 5px; }
    .filter-forms .cell:first-child {
      padding-left: 0; }
    .filter-forms .cell:last-child {
      padding-right: 0;
      border-right: 0; }
    .filter-forms .cell button {
      margin: 0; }
  .filter-forms button {
    margin: 10px 5px 0; }
  .filter-forms select {
    vertical-align: top; }
  .filter-forms .table-forms .table-forms-td-right td {
    padding: 0 5px 5px 0;
    vertical-align: middle; }

.multiselect-control {
  display: flex;
  position: relative;
  vertical-align: top;
  white-space: nowrap; }

.multiselect {
  display: flex;
  flex-direction: column;
  position: relative;
  margin-right: 3px;
  min-height: 24px;
  white-space: normal; }
  .multiselect.active {
    border-color: #bbbbbb; }
  .multiselect input[type="text"] {
    border: 0;
    background: none;
    box-sizing: border-box;
    width: 100%;
    padding-bottom: 2px;
    min-height: 20px; }
  .multiselect.search-disabled input[type="text"] {
    position: absolute;
    top: 0;
    left: 0;
    width: 0;
    padding: 0;
    margin: 0; }
  .multiselect .multiselect-list {
    display: flex;
    flex-direction: row;
    flex-wrap: wrap;
    padding-left: 2px;
    padding-bottom: 2px; }
    .multiselect .multiselect-list li {
      display: block;
      margin: 2px 2px 0 0;
      overflow: hidden;
      white-space: nowrap;
      cursor: default; }
      .multiselect .multiselect-list li .subfilter-enabled {
        display: flex;
        flex-direction: row;
        padding: 0 3px 0 4px;
        line-height: 18px; }
        .multiselect .multiselect-list li .subfilter-enabled > span:first-child {
          overflow: hidden;
          text-overflow: ellipsis; }
        .multiselect .multiselect-list li .subfilter-enabled > .subfilter-disable-btn {
          position: relative;
          left: 3px;
          flex-shrink: 0; }
      .multiselect .multiselect-list li.selected .subfilter-enabled,
      .multiselect .multiselect-list li.selected .subfilter-disable-btn,
      .multiselect .multiselect-list li.selected .subfilter-disable-btn:active {
        background-color: #222222; }
  .multiselect .disabled {
    background-color: #000000;
    opacity: 1; }
    .multiselect .disabled .subfilter-enabled,
    .multiselect .disabled .subfilter-disable-btn {
      background-color: #383838;
      color: #b5b5b5; }
  .multiselect div[aria-live] {
    overflow: hidden;
    position: absolute;
    left: 0;
    right: 0;
    top: 0;
    bottom: 0;
    z-index: -1; }

.multiselect-button {
  vertical-align: top; }

.multiselect-suggest, .multiselect-matches {
  padding: 0 5px;
  white-space: normal;
  color: #cacaca;
  background-color: #383838; }
  .multiselect-suggest li, .multiselect-matches li {
    display: block;
    height: inherit;
    line-height: normal;
    color: #ffffff;
    padding: .4em 5px;
    margin: 0 -5px;
    cursor: pointer;
    overflow: hidden;
    text-overflow: ellipsis;
    transition: background-color .2s ease-out; }
    .multiselect-suggest li.suggest-hover, .multiselect-matches li.suggest-hover {
      background-color: #454545; }

.multiselect-matches {
  padding: .4em 5px;
  color: #ffffff;
  font-weight: bold; }

.multiselect-available {
  position: absolute;
  z-index: 20000;
  border: 1px solid #666666;
  overflow-y: auto;
  box-shadow: 0 6px 10px 0 rgba(0, 0, 0, 0.5); }

.suggest-found {
  font-weight: bold;
  color: #ffa20d; }

.suggest-new {
  border-top: 1px solid #666666; }
  .suggest-new span:first-child {
    font-weight: bold; }

.table-forms-container, .browser-warning-container {
  margin: 0 0 10px;
  background-color: #000000;
  border: 1px solid #444444;
  padding: 10px;
  text-align: left; }
  .table-forms-container > .ui-tabs-nav, .browser-warning-container > .ui-tabs-nav {
    margin: -10px -10px 10px; }

.form-btns button {
  margin: 10px 6px 5px; }

.table-forms {
  display: table;
  width: 100%;
  color: #ffffff; }
  .table-forms li {
    display: table-row; }
  .table-forms .multiselect-suggest li, .table-forms .multiselect-matches li {
    display: block; }
  .table-forms th {
    color: #cacaca;
    padding: 0 5px 0 0;
    text-align: left; }
    .table-forms th:last-child {
      padding: 0; }
  .table-forms tfoot .table-forms-td-right, .table-forms .tfoot-buttons .table-forms-td-right {
    padding-top: 5px; }
  .table-forms tfoot button, .table-forms .tfoot-buttons button {
    margin: 0 10px 0 0; }
  .table-forms .table-forms-td-left {
    display: table-cell;
    padding: 5px 0;
    text-align: right;
    vertical-align: top;
    width: 15%;
    white-space: nowrap; }
    .table-forms .table-forms-td-left label {
      display: block;
      height: 24px;
      line-height: 24px; }
  .table-forms .table-forms-td-right {
    display: table-cell;
    padding: 5px 0 5px 10px;
    vertical-align: middle;
    width: 85%;
    position: relative; }
    .table-forms .table-forms-td-right.has-before {
      padding-top: 0; }
    .table-forms .table-forms-td-right td {
      padding: 5px 5px 5px 0;
      position: relative; }
      .table-forms .table-forms-td-right td.td-drag-icon {
        padding: 0 11px 0 0;
        vertical-align: middle; }
      .table-forms .table-forms-td-right td .drag-icon {
        position: absolute;
        top: 5px;
        margin-right: 5px; }
      .table-forms .table-forms-td-right td.center {
        text-align: center;
        vertical-align: middle; }
        .table-forms .table-forms-td-right td.center .btn-grey {
          margin: 3px 0; }
      .table-forms .table-forms-td-right td:last-child {
        padding-right: 0; }
    .table-forms .table-forms-td-right .wrap-multiple-controls {
      display: flex; }
    .table-forms .table-forms-td-right .table-forms-separator .radio-segmented + .multiselect-wrapper {
      margin-top: 5px; }
  .table-forms .form-fields-inline label {
    margin: 0 8px 0 3px; }
  .table-forms h4 {
    margin-bottom: -5px; }
  .table-forms .hor-list li {
    display: inline-block; }

.table-forms-separator {
  border: 1px solid #333333;
  box-sizing: border-box;
  display: inline-block;
  padding: 5px;
  position: relative; }

.margin-top {
  display: block;
  margin: 4px 0 0; }

.form-new-group {
  border: 5px solid #44e763;
  border-radius: 2px;
  margin-left: -5px;
  padding: 4px 0; }

.list-check-radio li {
  display: block;
  padding: .3em 0; }
.list-check-radio.hor-list li {
  margin-right: 15px;
  padding: .3em 0 0; }
  .list-check-radio.hor-list li:last-child {
    margin-right: 0; }
.list-check-radio label {
  padding: 0 0 0 18px;
  display: inline-block;
  text-indent: -18px;
  max-width: 600px; }
  .list-check-radio label input[type="checkbox"] {
    left: -3px;
    margin: 0; }
  .list-check-radio label input[type="radio"] {
    left: -3px;
    margin: 0; }

.list-numbered {
  counter-reset: line; }
  .list-numbered .list-numbered-item::before {
    content: counter(line);
    counter-increment: line;
    user-select: none;
    text-align: right; }

.radio-list-control {
  white-space: nowrap; }
  .radio-list-control li {
    position: relative;
    display: inline-block;
    margin: 0 -1px 0 0; }
    .radio-list-control li:first-child {
      border-radius: 3px 0 0 3px; }
      .radio-list-control li:first-child label {
        border-radius: 2px 0 0 2px; }
    .radio-list-control li:last-child {
      border-radius: 0 3px 3px 0; }
      .radio-list-control li:last-child label {
        border-radius: 0 2px 2px 0; }
    .radio-list-control li:only-child {
      border-radius: 3px; }
      .radio-list-control li:only-child label {
        border-radius: 2px; }
  .radio-list-control label {
    display: inline-block;
    border: 1px solid #666666;
    line-height: 1.2em;
    padding: 4px 11px;
    transition: background-color .2s ease-out; }
  .radio-list-control input[type="radio"] {
    position: absolute !important;
    top: auto !important;
    width: 1px !important;
    height: 1px !important;
    opacity: 0; }
    .radio-list-control input[type="radio"] + label {
      color: #ffffff;
      border-color: #666666;
      background-color: #383838; }
      .radio-list-control input[type="radio"] + label:hover {
        background-color: #414141; }
      .radio-list-control input[type="radio"] + label:active {
        border-color: #666666;
        background-color: #414141; }
    .radio-list-control input[type="radio"]:focus + label {
      border-color: #bbbbbb;
      background-color: #414141;
      position: relative;
      z-index: 2; }
    .radio-list-control input[type="radio"]:checked + label {
      color: #000000 !important;
      border-color: #dddddd;
      background-color: #dddddd;
      position: relative;
      z-index: 1; }
    .radio-list-control input[type="radio"]:checked:focus + label {
      box-shadow: 0 0 0 2px rgba(255, 255, 255, 0.35);
      position: relative;
      z-index: 2; }
    .radio-list-control input[type="radio"]:checked[disabled] + label {
      background-color: white !important;
      transition: none; }
    .radio-list-control input[type="radio"][disabled] + label {
      transition: none; }

label.form-label-asterisk::before {
  color: #ff5050;
  display: inline-block;
  content: '*';
  margin-right: .3em; }
label input[type="checkbox"] {
  margin-right: 3px; }
label input[type="radio"] {
  margin-right: 3px; }

input {
  font-family: Arial, Tahoma, Verdana, sans-serif;
  font-size: 1em; }
  input[type="file"] {
    padding: 1px; }
  input[readonly] {
    color: #ffffff !important; }

textarea {
  font-family: Arial, Tahoma, Verdana, sans-serif;
  font-size: 1em;
  padding: 4px 5px;
  margin: 0;
  overflow: auto; }
  textarea[readonly] {
    color: #ffffff !important; }
    textarea[readonly]:focus {
      border-color: #bbbbbb; }

select {
  font-family: Arial, Tahoma, Verdana, sans-serif;
  font-size: 1em;
  height: 24px;
  padding: 3px 3px 3px 0;
  background-color: #383838; }
  select option {
    color: #ffffff; }
  select[multiple] {
    padding: 4px 5px;
    width: 300px;
    height: 150px; }
    select[multiple] option {
      padding: 0; }
  select[readonly] {
    color: #ffffff !important;
    pointer-events: none; }

.form-input-margin {
  display: inline-block;
  margin: 0 3px 0 0; }

.checkbox-radio {
  position: absolute !important;
  top: auto !important;
  width: 16px !important;
  height: 16px !important;
  opacity: 0;
  z-index: 1; }
  .checkbox-radio:checked[readonly] + label span {
    transition: none; }
    .checkbox-radio:checked[readonly] + label span::after {
      border-color: #666666 !important; }
  .checkbox-radio[readonly],
  .checkbox-radio[readonly] + label {
    pointer-events: none; }
    .checkbox-radio[readonly] span,
    .checkbox-radio[readonly] + label span {
      transition: none; }
  .checkbox-radio[type="checkbox"] + label span {
    border-radius: 2px; }
  .checkbox-radio[type="checkbox"]:checked + label span::after {
    content: '';
    position: absolute;
    display: block;
    width: 7px;
    height: 4px;
    top: 6px;
    left: 7px;
    border-left: 2px solid #e0e0e0;
    border-bottom: 2px solid #e0e0e0;
    transform: translate(-50%, -50%) rotate(-45deg); }
  .checkbox-radio[type="checkbox"]:checked[disabled] + label span::after {
    border-color: #666666 !important; }
  .checkbox-radio[type="radio"] + label span {
    border-radius: 50%; }
  .checkbox-radio[type="radio"]:checked + label span::after {
    content: '';
    position: absolute;
    display: block;
    width: 8px;
    height: 8px;
    top: 3px;
    left: 3px;
    background-color: #e0e0e0;
    border-radius: 50%; }
  .checkbox-radio[type="radio"]:checked[disabled] + label span::after {
    background-color: #666666 !important; }
  .checkbox-radio + label span {
    position: relative;
    display: inline-block;
    width: 14px;
    height: 14px;
    margin: -4px 4px 0 0;
    bottom: -3px;
    border: 1px solid #666666;
    background-color: #383838; }
    .checkbox-radio + label span:active {
      border-color: #666666; }
  .checkbox-radio + label.label-pos-left span {
    margin-left: 6px;
    margin-right: 1px; }
  .checkbox-radio:focus + label span {
    border-color: #bbbbbb; }
  .checkbox-radio:checked:focus + label span {
    border-color: #bbbbbb; }
  .checkbox-radio:checked[disabled] + label span {
    transition: none; }
    .checkbox-radio:checked[disabled] + label span::after {
      border-color: #666666 !important; }
  .checkbox-radio[disabled] + label span {
    transition: none; }

input[type="checkbox"], input[type="radio"] {
  margin: 0;
  padding: 0;
  border: 0;
  vertical-align: middle;
  position: relative;
  top: -1px;
  overflow: hidden;
  width: 13px;
  height: 13px;
  background: none; }

input[type="text"], input[type="password"], input[type="search"], input[type="number"], input[type="email"], input[type="time"] {
  margin: 0;
  padding: 0 5px;
  min-height: 24px; }

.multiselect, input[type="text"], input[type="password"], input[type="search"], input[type="number"], input[type="email"], input[type="time"], input[type="file"], textarea, select {
  background-color: #383838;
  border: 1px solid #666666;
  box-sizing: border-box;
  color: #ffffff;
  outline: 0;
  transition: border-color .2s ease-out; }
  .multiselect:focus, input[type="text"]:focus, input[type="password"]:focus, input[type="search"]:focus, input[type="number"]:focus, input[type="email"]:focus, input[type="time"]:focus, input[type="file"]:focus, textarea:focus, select:focus {
    border-color: #bbbbbb; }

button::-moz-focus-inner {
  padding: 0;
  border: 0;
  vertical-align: middle; }

button {
  font-family: Arial, Tahoma, Verdana, sans-serif;
  font-size: 1em;
  background-color: #e0e0e0;
  border: 1px solid #e0e0e0;
  border-radius: 2px;
  color: #333333;
  margin: 0;
  padding: 0 11px;
  min-height: 24px;
  cursor: pointer;
  outline: 0;
  transition: border-color, background-color .2s ease-out; }
  button:hover {
    color: #333333;
    background-color: lightgray;
    border-color: lightgray; }
  button:focus {
    box-shadow: 0 0 0 2px rgba(255, 255, 255, 0.35);
    color: #333333;
    background-color: lightgray;
    border-color: lightgray; }
  button:active {
    color: #333333;
    background-color: lightgray;
    border-color: lightgray; }

.btn-alt {
  color: #ffffff;
  background-color: transparent; }
  .btn-alt .plus-icon {
    background-color: #ffffff;
    margin-right: 8px; }
    .btn-alt .plus-icon::after {
      background-color: #ffffff; }
  .btn-alt:hover {
    color: #333333;
    background-color: lightgray;
    border-color: lightgray; }
    .btn-alt:hover .plus-icon {
      background-color: #333333; }
      .btn-alt:hover .plus-icon::after {
        background-color: #333333; }
  .btn-alt:focus {
    color: #333333;
    background-color: lightgray;
    border-color: lightgray; }
    .btn-alt:focus .plus-icon {
      background-color: #333333; }
      .btn-alt:focus .plus-icon::after {
        background-color: #333333; }
  .btn-alt:active {
    color: #333333;
    background-color: lightgray;
    border-color: lightgray; }
    .btn-alt:active .plus-icon {
      background-color: #333333; }
      .btn-alt:active .plus-icon::after {
        background-color: #333333; }

.btn-grey {
  color: #f2f2f2;
  background-color: #383838;
  border-color: #666666;
  vertical-align: top; }
  .btn-grey:hover {
    color: #f2f2f2;
    background-color: #414141;
    border-color: #666666; }
  .btn-grey:focus {
    color: #f2f2f2;
    background-color: #414141;
    border-color: #bbbbbb; }
  .btn-grey:active {
    color: #f2f2f2;
    background-color: #414141;
    border-color: #bbbbbb; }

.btn-link, .btn-link:hover, .btn-link:focus, .btn-link:active {
  position: relative;
  background-color: transparent;
  border: 0;
  border-bottom: 1px dotted #f8f8f8;
  border-radius: 0;
  color: #f8f8f8;
  font-size: inherit;
  padding: 0;
  min-height: inherit; }
  .btn-link:focus {
    outline: none;
    margin-bottom: -2px !important;
    border-bottom: 2px solid rgba(255, 255, 255, 0.5);
    box-shadow: 0 0 0 0 !important; }
  .btn-link[disabled] {
    background-color: transparent; }
    .btn-link[disabled]:hover {
      background-color: transparent; }

.btn-conf {
  background: #e0e0e0 url(../img/icon-sprite.svg) no-repeat -7px -187px; }

.btn-kiosk {
  background: #e0e0e0 url(../img/icon-sprite.svg) no-repeat -79px -259px; }

.btn-min {
  background: #e0e0e0 url(../img/icon-sprite.svg) no-repeat -7px -259px; }

.btn-add-fav {
  background: #e0e0e0 url(../img/icon-sprite.svg) no-repeat -7px -295px; }

.btn-remove-fav {
  background: #e0e0e0 url(../img/icon-sprite.svg) no-repeat -7px -329px; }

.btn-action {
  background: #e0e0e0 url(../img/icon-sprite.svg) no-repeat -7px -367px; }

.btn-info {
  background: #e0e0e0 url(../img/icon-sprite.svg) no-repeat -7px -403px; }

.btn-iterator-page-previous {
  background: url(../img/icon-sprite.svg) no-repeat -85px -657px; }

.btn-iterator-page-next {
  background: url(../img/icon-sprite.svg) no-repeat -83px -623px; }

.btn-widget-action {
  background: url(../img/icon-sprite.svg) no-repeat -6px -618px; }

.btn-widget-collapse {
  background: url(../img/icon-sprite.svg) no-repeat -6px -654px; }

.btn-widget-expand {
  background: url(../img/icon-sprite.svg) no-repeat -6px -689px; }

.btn-widget-edit {
  background: url(../img/icon-sprite.svg) no-repeat -42px -619px; }

.btn-widget-delete {
  background: url(../img/icon-sprite.svg) no-repeat -42px -582px; }

.btn-alarm-on {
  background: url(../img/icon-sprite.svg) no-repeat -6px -546px; }

.btn-alarm-off {
  background: url(../img/icon-sprite.svg) no-repeat -6px -582px; }

.btn-sound-on {
  background: url(../img/icon-sprite.svg) no-repeat -6px -474px; }

.btn-sound-off {
  background: url(../img/icon-sprite.svg) no-repeat -6px -510px; }

.btn-info-clock {
  background: url(../img/icon-sprite.svg) no-repeat -87px -762px; }

.ui-tabs-nav {
  height: 30px;
  line-height: 30px;
  border-bottom: 1px solid #333333; }
  .ui-tabs-nav li {
    display: inline-block; }
    .ui-tabs-nav li a {
      border: 0;
      padding: 8px 10px;
      transition: background-color .2s ease-out; }
      .ui-tabs-nav li a:hover, .ui-tabs-nav li a:focus, .ui-tabs-nav li a:active {
        background-color: #222222; }
    .ui-tabs-nav li.ui-tabs-active:first-child {
      border-left: 0; }
    .ui-tabs-nav li.ui-tabs-active a {
      padding: 8px 10px 6px;
      background-color: transparent;
      color: #ffffff;
      text-decoration: none;
      cursor: default;
      border-bottom: 3px solid #ffffff; }
    .ui-tabs-nav li.ui-state-disabled a {
      cursor: default;
      color: #7d7d7d;
      background-color: transparent;
      border: 0; }
  .ui-tabs-nav .btn-time,
  .ui-tabs-nav .filter-trigger {
    border-radius: 2px;
    color: #333333;
    background-color: #e0e0e0;
    border: 1px solid #e0e0e0;
    position: relative;
    margin: 0 0 0 6px;
    min-height: 24px;
    vertical-align: bottom; }
    .ui-tabs-nav .btn-time::after,
    .ui-tabs-nav .filter-trigger::after {
      content: '';
      position: absolute; }
    .ui-tabs-nav .btn-time:focus, .ui-tabs-nav .btn-time:hover,
    .ui-tabs-nav .filter-trigger:focus,
    .ui-tabs-nav .filter-trigger:hover {
      color: #333333;
      background-color: lightgray;
      border-color: lightgray;
      cursor: pointer; }
  .ui-tabs-nav .btn-time {
    padding: 0 34px 0 10px; }
    .ui-tabs-nav .btn-time::after {
      margin: 0 5px;
      right: 0;
      top: 0;
      height: 24px;
      width: 24px;
      background: url(../img/icon-sprite.svg) no-repeat -87px -583px; }
  .ui-tabs-nav .filter-trigger {
    padding: 0 34px 0 10px; }
    .ui-tabs-nav .filter-trigger::after {
      margin: 0 5px;
      right: 0;
      top: 0;
      height: 24px;
      width: 24px;
      background: url(../img/icon-sprite.svg) no-repeat -87px -547px; }
  .ui-tabs-nav .ui-state-focus .btn-time,
  .ui-tabs-nav .ui-state-focus .filter-trigger {
    box-shadow: 0 0 0 2px rgba(255, 255, 255, 0.35);
    color: #333333;
    background-color: lightgray;
    border-color: lightgray; }
  .ui-tabs-nav .ui-state-focus.ui-tabs-active .btn-time,
  .ui-tabs-nav .ui-state-focus.ui-tabs-active .filter-trigger {
    box-shadow: 0 0 0 2px rgba(255, 255, 255, 0.35); }
  .ui-tabs-nav .ui-tabs-active .btn-time,
  .ui-tabs-nav .ui-tabs-active .filter-trigger {
    color: #ffffff;
    background-color: #000000;
    border: 1px solid #444444;
    border-bottom: 0;
    border-radius: 2px 2px 0 0;
    margin: -1px 0 0 6px;
    padding: 1px 34px 7px 10px; }
  .ui-tabs-nav .ui-tabs-active .btn-time::after {
    background-position: -246px -583px;
    top: 1px; }
  .ui-tabs-nav .ui-tabs-active .filter-trigger::after {
    background-position: -246px -547px; }
  .ui-tabs-nav .ui-state-hover.ui-tabs-active .btn-time,
  .ui-tabs-nav .ui-state-hover.ui-tabs-active .filter-trigger {
    background-color: #454545; }

.filter-space {
  box-sizing: border-box; }
  .filter-space li a.ui-tabs-anchor {
    vertical-align: top; }
  .filter-space ul.ui-tabs-nav li:focus {
    outline: none; }
  .filter-space .filter-btn-container {
    height: 29px;
    z-index: 2; }
  .filter-space .ui-tabs-nav {
    height: 29px;
    border-bottom: 0; }
    .filter-space .ui-tabs-nav a {
      display: inline-block;
      box-sizing: border-box;
      line-height: 22px;
      margin-bottom: 5px;
      text-align: center; }

.btn-time-left,
.btn-time-right {
  background: url(../img/icon-sprite.svg) no-repeat;
  content: '';
  border: 0;
  height: 24px;
  width: 24px;
  vertical-align: top; }
  .btn-time-left:focus, .btn-time-left:hover,
  .btn-time-right:focus,
  .btn-time-right:hover {
    border: 1px solid #444444;
    color: #333333;
    background-color: lightgray;
    border-color: lightgray; }
  .btn-time-left:disabled,
  .btn-time-right:disabled {
    border: 0;
    opacity: .4; }

.btn-time-right {
  background-position: -83px -623px; }
  .btn-time-right:focus, .btn-time-right:hover {
    background-position: -396px -624px; }
  .btn-time-right:disabled {
    background-position: -83px -623px; }

.btn-time-left {
  background-position: -85px -657px; }
  .btn-time-left:focus, .btn-time-left:hover {
    background-position: -398px -658px; }
  .btn-time-left:disabled {
    background-position: -85px -657px; }

.btn-time-out {
  background: none;
  border: 1px solid transparent;
  color: #ffffff;
  height: 24px;
  line-height: 22px;
  margin: 0 5px;
  vertical-align: top; }
  .btn-time-out:disabled {
    background: transparent !important;
    border-color: transparent !important;
    opacity: .8; }

.time-quick {
  font-size: 12px;
  line-height: 20px; }
  .time-quick li:last-of-type a {
    margin-bottom: 0; }
  .time-quick li a {
    display: inline-block;
    padding: 2px 10px;
    margin-bottom: 2px;
    margin-left: -10px;
    border-bottom: 0; }
    .time-quick li a:hover, .time-quick li a:focus, .time-quick li a.selected {
      border-radius: 2px;
      border-bottom: 0; }
    .time-quick li a:hover {
      background: #454545;
      transition: background-color .2s ease-out; }
    .time-quick li a:focus {
      box-shadow: 0 0 0 2px rgba(255, 255, 255, 0.35); }
    .time-quick li a.selected {
      background: #dddddd;
      color: #000000 !important;
      transition: background-color .2s ease-out; }

.time-selection-container {
  display: flex;
  justify-content: flex-end; }
  .time-selection-container .time-input {
    border-right: 1px solid #444444;
    padding: 0 30px 0 10px;
    text-align: right;
    white-space: nowrap; }
    .time-selection-container .time-input .time-input-error {
      margin: -8px 29px 0 0; }
    .time-selection-container .time-input ul {
      padding: 0 0 10px; }
    .time-selection-container .time-input li {
      display: inline-block;
      vertical-align: baseline;
      padding: 0 0 0 10px; }
      .time-selection-container .time-input li .icon-cal {
        position: relative;
        vertical-align: middle;
        margin-left: 2px; }
  .time-selection-container .time-quick-range {
    text-align: right;
    white-space: nowrap;
    margin: 0 0 0 20px; }
    .time-selection-container .time-quick-range .cell {
      display: inline-flex;
      vertical-align: top;
      text-align: left;
      margin: 0 10px; }
    .time-selection-container .time-quick-range .time-quick-selected {
      display: inline-block;
      padding: 2px 10px;
      margin-left: -10px;
      color: #ffffff;
      background-color: #dddddd;
      border-bottom: 0; }

.btn-dashbrd-conf {
  background: url(../img/icon-sprite.svg) no-repeat -42px -619px; }

.btn-dashbrd-normal {
  box-shadow: 1px 1px 2px rgba(0, 0, 0, 0.5);
  position: fixed;
  right: 45px;
  top: 5px;
  opacity: 1;
  z-index: 1010;
  transition: opacity 1s ease-out; }
  .btn-dashbrd-normal.hidden {
    opacity: 0; }

.btn-iterator-page-previous, .btn-iterator-page-next, .btn-widget-action, .btn-widget-collapse, .btn-widget-expand, .btn-widget-edit, .btn-widget-delete, .btn-alarm-on, .btn-alarm-off, .btn-sound-on, .btn-sound-off, .btn-info-clock {
  width: 24px;
  height: 24px;
  margin: 2px 2px 0 0; }

.btn-dashbrd-conf {
  width: 24px;
  height: 24px; }

.btn-iterator-page-previous, .btn-iterator-page-next, .btn-widget-action, .btn-widget-collapse, .btn-widget-expand, .btn-widget-edit, .btn-widget-delete, .btn-alarm-on, .btn-alarm-off, .btn-sound-on, .btn-sound-off, .btn-info-clock, .btn-dashbrd-conf {
  border: 0;
  min-height: 0;
  padding: 0;
  opacity: .5;
  transition: opacity .2s ease-out; }

.btn-conf, .btn-kiosk, .btn-min, .btn-add-fav, .btn-remove-fav, .btn-action, .btn-info, .icon-cal, .icon-wzrd-action, .drag-icon, .btn-max {
  width: 24px;
  height: auto;
  padding: 0; }

button[disabled], button[disabled]:hover, button[disabled]:active {
  color: #7d7d7d !important;
  background-color: transparent;
  border-color: #7d7d7d;
  cursor: default; }
  button.icon-cal[disabled] {
    opacity: .3;
    background-color: transparent; }

.multiselect[aria-disabled], .radio-list-control input[type="radio"][disabled] + label, input[disabled], input[readonly], textarea[disabled], textarea[readonly], select option[disabled], select[disabled], select[readonly], .checkbox-radio[readonly] span,
.checkbox-radio[readonly] + label span, .checkbox-radio[disabled] + label span {
  color: #7d7d7d;
  background-color: #000000 !important;
  border-color: #5a5a5a; }

.inaccessible .subfilter-enabled {
  color: #bfbfbf; }

.btn-iterator-page-previous:hover, .btn-iterator-page-next:hover, .btn-widget-action:hover, .btn-widget-collapse:hover, .btn-widget-expand:hover, .btn-widget-edit:hover, .btn-widget-delete:hover, .btn-alarm-on:hover, .btn-alarm-off:hover, .btn-sound-on:hover, .btn-sound-off:hover, .btn-info-clock:hover, .btn-dashbrd-conf:hover, .btn-iterator-page-previous:focus, .btn-iterator-page-next:focus, .btn-widget-action:focus, .btn-widget-collapse:focus, .btn-widget-expand:focus, .btn-widget-edit:focus, .btn-widget-delete:focus, .btn-alarm-on:focus, .btn-alarm-off:focus, .btn-sound-on:focus, .btn-sound-off:focus, .btn-info-clock:focus, .btn-dashbrd-conf:focus, .btn-iterator-page-previous:active, .btn-iterator-page-next:active, .btn-widget-action:active, .btn-widget-collapse:active, .btn-widget-expand:active, .btn-widget-edit:active, .btn-widget-delete:active, .btn-alarm-on:active, .btn-alarm-off:active, .btn-sound-on:active, .btn-sound-off:active, .btn-info-clock:active, .btn-dashbrd-conf:active {
  background-color: transparent;
  opacity: 1; }

.action-buttons {
  margin: 10px 0 0;
  color: #cacaca; }
  .action-buttons button {
    margin: 0 10px 10px 0; }

.selected-item-count {
  display: inline-block;
  margin: 0 14px 0 0; }

.icon-maint {
  margin: 0 18px 0 0; }
  .icon-maint::before {
    background: url(../img/icon-sprite.svg) no-repeat -46px -802px; }

.icon-depend-up {
  margin: 0 18px 0 0; }
  .icon-depend-up::before {
    background: url(../img/icon-sprite.svg) no-repeat -49px -729px; }

.icon-depend-down {
  margin: 0 18px 0 0; }
  .icon-depend-down::before {
    background: url(../img/icon-sprite.svg) no-repeat -49px -765px; }

.icon-ackn {
  margin: 0 18px 0 0; }
  .icon-ackn::before {
    background: url(../img/icon-sprite.svg) no-repeat -45px -693px; }

.icon-none {
  margin-left: 18px; }

.icon-tree-top-bottom, .icon-tree-top-bottom-right, .icon-tree-top-right, .icon-tree-empty {
  margin: 0 12px 0 0; }
  .icon-tree-top-bottom::before, .icon-tree-top-bottom-right::before, .icon-tree-top-right::before, .icon-tree-empty::before {
    background: url(../img/icon-sprite.svg) no-repeat;
    display: inline-block;
    width: 12px;
    height: 12px;
    position: absolute;
    content: ''; }

.icon-tree-top-bottom::before {
  background-position: url(../img/icon-sprite.svg) no-repeat -84px -300px; }

.icon-tree-top-bottom-right::before {
  background-position: url(../img/icon-sprite.svg) no-repeat -84px -334px; }

.icon-tree-top-right::before {
  background-position: url(../img/icon-sprite.svg) no-repeat -84px -372px; }

.icon-tree-empty::before {
  background-position: url(../img/icon-sprite.svg) no-repeat -84px -350px; }

.icon-cal {
  background: transparent url(../img/icon-sprite.svg) no-repeat -42px -834px; }

.icon-wzrd-action {
  background: transparent url(../img/icon-sprite.svg) no-repeat -6px -617px;
  margin-top: -16px; }

.icon-cal, .icon-wzrd-action {
  border: 0;
  cursor: pointer;
  position: absolute;
  opacity: .75;
  transition: opacity .2s ease-out; }
  .icon-cal:hover, .icon-wzrd-action:hover, .icon-cal:focus, .icon-wzrd-action:focus, .icon-cal:active, .icon-wzrd-action:active {
    opacity: 1;
    background-color: transparent; }

.icon-maint::before, .icon-depend-up::before, .icon-depend-down::before, .icon-ackn::before {
  display: inline-block;
  width: 18px;
  height: 18px;
  position: absolute;
  content: ''; }

.drag-icon {
  margin-left: -9px;
  height: 24px;
  background: url(../img/icon-sprite.svg) no-repeat -6px -762px; }

.icon-info {
  position: relative;
  width: 8px;
  height: 11px;
  cursor: pointer;
  margin: -12px 0 -4px; }
  .icon-info::before {
    content: '';
    display: inline-block;
    position: absolute;
    top: 0;
    left: 0;
    width: 14px;
    height: 14px;
    background: url(../img/icon-sprite.svg) no-repeat -47px -659px; }

.setup-container {
  background-color: #000000;
  width: 766px;
  height: 420px;
  margin: 0 auto;
  margin-top: 5%;
  padding: 42px;
  vertical-align: top;
  position: relative;
  border: 1px solid #444444; }
  .setup-container h1 {
    border: 0;
    margin: 3px 0 11px;
    padding: 0; }
  .setup-container .signin-logo {
    margin: 0 0 37px; }

.setup-left {
  float: left;
  width: 198px;
  padding-right: 10px; }
  .setup-left ul {
    margin: -4px 0 0 -42px; }
    .setup-left ul li {
      padding: 4px 0 4px 42px; }
      .setup-left ul li.setup-left-current {
        border-left: 3px solid #ffffff;
        color: #cacaca;
        padding-left: 39px; }

.setup-right {
  width: auto;
  margin-left: 198px; }

.setup-right-body {
  padding-right: 5px;
  max-height: 345px;
  overflow-y: auto; }
  .setup-right-body .list-table {
    border: 0; }
  .setup-right-body .table-forms-td-left {
    text-align: left;
    width: auto; }
  .setup-right-body .table-forms-td-right {
    width: 100%; }
  .setup-right-body h1 {
    margin: 25% 0 .4em; }

.setup-title {
  color: #cacaca;
  height: 345px;
  display: table-cell;
  vertical-align: middle;
  font-size: 7em;
  line-height: 0.75em; }
  .setup-title span {
    display: block;
    font-size: 0.25em; }

.setup-footer {
  position: absolute;
  bottom: 32px;
  width: 766px;
  text-align: right; }
  .setup-footer div {
    float: right; }
  .setup-footer button {
    margin: 0 0 0 10px; }
    .setup-footer button.float-left {
      margin: 0;
      float: left; }

.signin-container {
  background-color: #000000;
  width: 280px;
  margin: 0 auto;
  margin-top: 5%;
  padding: 42px 42px 39px;
  border: 1px solid #444444; }
  .signin-container h1 {
    border: 0;
    margin: 0 0 17px;
    padding: 0; }
  .signin-container ul li {
    padding: 16px 0 0;
    font-size: 1.167em; }
    .signin-container ul li.sign-in-txt {
      text-align: center; }
  .signin-container label {
    display: inline-block;
    margin: 0 0 2px; }
  .signin-container button {
    font-size: 1em;
    margin: 7px 0;
    min-height: 35px;
    line-height: 35px;
    width: 100%; }

.signin-logo {
  margin: 0 auto;
  margin-bottom: 21px;
  width: 114px;
  height: 30px;
  background: url(../img/icon-sprite.svg) no-repeat 0 -864px; }

.signin-links {
  width: 100%;
  text-align: center;
  color: #cacaca;
  margin: 11px 0 0; }

.signin-container input[type="text"], .signin-container input[type="password"] {
  padding: 9px 5px;
  width: 100%; }

.dashbrd-grid-container {
  position: relative;
  margin: -4px;
  z-index: 3; }

.layout-kioskmode {
  transition: margin-top .3s; }
  .layout-kioskmode.kiosk-slide-lines-1 {
    margin-top: 2rem; }
  .layout-kioskmode.kiosk-slide-lines-2 {
    margin-top: 4rem; }

.dashbrd-grid-new-widget-placeholder {
  box-sizing: border-box;
  display: flex;
  height: 200px;
  padding: .25rem;
  width: calc(100% / 6 - .65rem);
  z-index: 999;
  color: #cacaca;
  cursor: pointer; }
  .dashbrd-grid-new-widget-placeholder .dashbrd-grid-widget-new-box,
  .dashbrd-grid-new-widget-placeholder .dashbrd-grid-widget-set-position,
  .dashbrd-grid-new-widget-placeholder .dashbrd-grid-widget-set-size {
    background-color: rgba(0, 0, 0, 0.7);
    border: 1px dashed #666666;
    box-shadow: 2px 2px 6px rgba(0, 0, 0, 0.5);
    flex: 1;
    position: relative;
    overflow: hidden; }
  .dashbrd-grid-new-widget-placeholder .dashbrd-grid-widget-set-size {
    background: #020202;
    box-shadow: inset 2px 2px 6px rgba(0, 0, 0, 0.5); }
  .dashbrd-grid-new-widget-placeholder .dashbrd-grid-new-widget-label {
    position: absolute;
    left: 0;
    top: calc(50% - 14px);
    right: 0;
    bottom: 0;
    padding: 38px 5px 5px;
    text-align: center; }
    .dashbrd-grid-new-widget-placeholder .dashbrd-grid-new-widget-label::before {
      background: url(../img/icon-sprite.svg) no-repeat -157px -888px;
      content: ' ';
      height: 28px;
      width: 36px;
      position: absolute;
      top: 0;
      left: 50%;
      transform: translateX(-50%); }
  .dashbrd-grid-new-widget-placeholder.disabled {
    opacity: 1; }
    .dashbrd-grid-new-widget-placeholder.disabled .dashbrd-grid-widget-new-box {
      background-color: rgba(0, 0, 0, 0.7); }
      .dashbrd-grid-new-widget-placeholder.disabled .dashbrd-grid-widget-new-box .dashbrd-grid-new-widget-label::before {
        background: url(../img/icon-sprite.svg) no-repeat -122px -284px; }

.dashbrd-grid-widget-set-size .dashbrd-grid-new-widget-label::before {
  background: url(../img/icon-sprite.svg) no-repeat -345px -888px; }

.dashbrd-grid-widget-container {
  position: absolute;
  top: 0;
  left: 0;
  right: 0;
  bottom: 0;
  padding: .25rem;
  box-sizing: border-box;
  display: flex;
  flex-direction: column; }

.dashbrd-grid-widget-head {
  position: absolute;
  top: .25rem;
  left: .25rem;
  right: .25rem;
  height: 2rem;
  padding-left: 10px;
  display: flex;
  flex-wrap: nowrap;
  flex-direction: row;
  overflow: hidden;
  align-items: flex-start;
  border: 1px solid #444444;
  border-bottom: 0;
  background-color: #000000;
  /*
   * For floating headers to appear over other widgets.
   * Cannot rely on DOM order here, since widgets of iterators can be shuffled on refresh.
   */
  z-index: 3; }
  .dashbrd-grid-widget-head h4 {
    flex-grow: 1;
    margin-top: .5rem;
    color: #ebebeb;
    font-weight: bold; }
  .dashbrd-grid-widget-head ul {
    flex-shrink: 0; }
    .dashbrd-grid-widget-head ul li {
      float: left;
      padding: 0; }
      .dashbrd-grid-widget-head ul li select {
        margin: 4px 0; }

.dashbrd-grid-widget-actions {
  opacity: 0;
  transition: opacity .2s ease-out; }

.dashbrd-grid-widget-content {
  flex-grow: 1;
  margin-top: 2rem;
  box-sizing: border-box;
  height: calc(100% - 2rem);
  padding-bottom: 8px;
  overflow: auto;
  border: 1px solid #444444;
  background-color: #000000; }
  .dashbrd-grid-widget-content .list-table {
    border: 0; }
    .dashbrd-grid-widget-content .list-table tbody tr:last-child th, .dashbrd-grid-widget-content .list-table tbody tr:last-child td {
      border-bottom: 1px solid #333333; }
      .dashbrd-grid-widget-content .list-table tbody tr:last-child th.list-table-footer, .dashbrd-grid-widget-content .list-table tbody tr:last-child td.list-table-footer {
        border-bottom: 0; }
  .dashbrd-grid-widget-content .debug-output {
    max-height: none;
    border-color: #333333; }
  .dashbrd-grid-widget-content .msg-bad,
  .dashbrd-grid-widget-content .msg-good,
  .dashbrd-grid-widget-content .msg-warning {
    margin: 0 10px; }

.dashbrd-grid-widget-mask {
  position: absolute;
  top: .25rem;
  left: .25rem;
  right: .25rem;
  bottom: .25rem;
  display: none; }

.dashbrd-grid-widget {
  position: absolute; }
  .dashbrd-grid-widget.dashbrd-grid-widget-hidden-header .dashbrd-grid-widget-head {
    height: 0;
    transition: height .3s, margin-top .3s, box-shadow .3s; }
  .dashbrd-grid-widget.dashbrd-grid-widget-hidden-header .dashbrd-grid-widget-content {
    margin-top: 0;
    height: 100%;
    padding-top: 8px; }
  .dashbrd-grid-widget.dashbrd-grid-widget-hidden-header.dashbrd-grid-widget-focus .dashbrd-grid-widget-head {
    height: 2rem;
    margin-top: -2rem;
    box-shadow: 0 -6px 8px -2px rgba(128, 128, 128, 0.15); }
  .dashbrd-grid-widget.dashbrd-grid-widget-focus .dashbrd-grid-widget-actions {
    opacity: 1; }
  .dashbrd-grid-widget.ui-resizable-resizing.resizing-top .dashbrd-grid-widget-container {
    top: auto;
    bottom: 0; }
  .dashbrd-grid-widget.ui-resizable-resizing.resizing-left .dashbrd-grid-widget-container {
    left: auto;
    right: 0; }

.dashbrd-grid-iterator-container {
  position: absolute;
  top: 0;
  left: 0;
  width: 100%;
  height: 100%; }

.dashbrd-grid-iterator-head {
  position: absolute;
  top: .25rem;
  left: .25rem;
  right: .25rem;
  height: 0;
  display: flex;
  flex-wrap: nowrap;
  flex-direction: row;
  overflow: hidden;
  padding-left: 10px;
  box-sizing: border-box;
  border: 1px solid #444444;
  border-bottom: 0;
  background-color: #000000;
  opacity: 0;
  transition: margin-top .3s ease-out, height .3s ease-out, opacity .15s .15s ease-out, box-shadow .3s ease-out;
  z-index: 3; }
  .dashbrd-grid-iterator-head h4 {
    flex-grow: 1;
    margin-top: .5rem;
    color: #ebebeb;
    font-weight: bold; }
  .dashbrd-grid-iterator-head ul {
    flex-shrink: 0; }
    .dashbrd-grid-iterator-head ul li {
      float: left;
      padding: 0; }
  .dashbrd-grid-iterator-head .dashbrd-grid-iterator-pager {
    margin: 0 10px;
    height: 2rem;
    display: none;
    flex-direction: row;
    flex-shrink: 0;
    align-items: center; }
    .dashbrd-grid-iterator-head .dashbrd-grid-iterator-pager .dashbrd-grid-iterator-pager-info {
      margin: 2px .5em 0;
      white-space: nowrap;
      color: #ebebeb; }
  .dashbrd-grid-iterator-head.pager-visible .dashbrd-grid-iterator-pager {
    display: flex; }

.dashbrd-grid-iterator-content {
  position: absolute;
  top: 0;
  left: 0;
  right: 0;
  bottom: 0;
  overflow: visible;
  transition: margin-top .3s ease-out; }

.dashbrd-grid-iterator-placeholder {
  position: absolute;
  display: flex; }
  .dashbrd-grid-iterator-placeholder > div {
    margin: .25rem;
    display: flex;
    flex-grow: 1;
    flex-direction: column;
    border: 1px solid #444444;
    background-color: rgba(0, 0, 0, 0.3); }

.dashbrd-grid-iterator-too-small {
  position: absolute;
  top: .25rem;
  left: .25rem;
  right: .25rem;
  bottom: .25rem;
  overflow: hidden;
  display: none;
  align-items: center;
  justify-content: center;
  border: 1px solid #444444;
  background-color: #000000; }
  .dashbrd-grid-iterator-too-small > div {
    padding: 0 10px;
    text-align: center;
    color: #cacaca; }

.dashbrd-grid-iterator-mask {
  position: absolute;
  top: .25rem;
  left: .25rem;
  right: .25rem;
  bottom: .25rem;
  display: none; }

.dashbrd-grid-iterator {
  position: absolute; }
  .dashbrd-grid-iterator.iterator-too-small .dashbrd-grid-iterator-too-small {
    display: flex; }
  .dashbrd-grid-iterator.iterator-too-small .dashbrd-grid-iterator-content {
    display: none; }
  .dashbrd-grid-iterator.dashbrd-grid-iterator-focus .dashbrd-grid-iterator-head {
    margin-top: -2rem;
    height: 2rem;
    box-shadow: 0 -6px 8px -2px rgba(128, 128, 128, 0.15);
    opacity: 1;
    transition: margin-top .3s ease-out, height .3s ease-out, box-shadow .3s ease-out; }
  .dashbrd-grid-iterator.dashbrd-grid-iterator-focus.dashbrd-grid-iterator-hidden-header.iterator-double-header .dashbrd-grid-iterator-head {
    margin-top: -4rem;
    height: 4rem; }
  .dashbrd-grid-iterator.ui-resizable-resizing.resizing-top .dashbrd-grid-iterator-container {
    top: auto;
    bottom: 0; }
  .dashbrd-grid-iterator.ui-resizable-resizing.resizing-left .dashbrd-grid-iterator-container {
    left: auto;
    right: 0; }
  .dashbrd-grid-iterator.iterator-alt-content .dashbrd-grid-iterator-content {
    position: absolute;
    top: .25rem;
    left: .25rem;
    right: .25rem;
    bottom: .25rem;
    border: 1px solid #444444;
    background-color: #000000; }
    .dashbrd-grid-iterator.iterator-alt-content .dashbrd-grid-iterator-content > div {
      padding-top: 8px; }
      .dashbrd-grid-iterator.iterator-alt-content .dashbrd-grid-iterator-content > div .list-table {
        border: 0; }
        .dashbrd-grid-iterator.iterator-alt-content .dashbrd-grid-iterator-content > div .list-table tbody tr:last-child th, .dashbrd-grid-iterator.iterator-alt-content .dashbrd-grid-iterator-content > div .list-table tbody tr:last-child td {
          border-bottom: 1px solid #333333; }
          .dashbrd-grid-iterator.iterator-alt-content .dashbrd-grid-iterator-content > div .list-table tbody tr:last-child th.list-table-footer, .dashbrd-grid-iterator.iterator-alt-content .dashbrd-grid-iterator-content > div .list-table tbody tr:last-child td.list-table-footer {
            border-bottom: 0; }
      .dashbrd-grid-iterator.iterator-alt-content .dashbrd-grid-iterator-content > div .msg-good,
      .dashbrd-grid-iterator.iterator-alt-content .dashbrd-grid-iterator-content > div .msg-bad {
        margin: 0 10px; }

.dashbrd-grid-container.dashbrd-mode-edit .dashbrd-grid-widget-actions {
  opacity: 1; }
.dashbrd-grid-container.dashbrd-mode-edit.dashbrd-positioning .dashbrd-grid-widget.dashbrd-grid-widget-hidden-header .dashbrd-grid-widget-head {
  transition: none; }
.dashbrd-grid-container.dashbrd-mode-edit.dashbrd-positioning .dashbrd-grid-iterator.dashbrd-grid-widget-hidden-header .dashbrd-grid-widget-head {
  transition: none; }
.dashbrd-grid-container.dashbrd-mode-edit.dashbrd-positioning .dashbrd-grid-widget-mask {
  display: block; }
.dashbrd-grid-container.dashbrd-mode-edit.dashbrd-positioning .dashbrd-grid-iterator-mask {
  display: block; }
.dashbrd-grid-container.dashbrd-mode-edit .dashbrd-grid-widget .ui-resizable-handle {
  visibility: hidden; }
.dashbrd-grid-container.dashbrd-mode-edit .dashbrd-grid-widget.dashbrd-grid-widget-focus .ui-resizable-handle {
  visibility: visible; }
.dashbrd-grid-container.dashbrd-mode-edit .dashbrd-grid-widget.ui-resizable-resizing.dashbrd-grid-widget-hidden-header .dashbrd-grid-widget-head {
  margin-top: 0;
  height: 0;
  box-shadow: none; }
.dashbrd-grid-container.dashbrd-mode-edit .dashbrd-grid-widget.ui-draggable-dragging .ui-resizable-handle {
  visibility: hidden; }
.dashbrd-grid-container.dashbrd-mode-edit .dashbrd-grid-widget.ui-draggable-dragging.dashbrd-grid-widget-hidden-header .dashbrd-grid-widget-head {
  margin-top: -2rem;
  height: 2rem;
  box-shadow: 0 -6px 8px -2px rgba(128, 128, 128, 0.15);
  opacity: .5; }
.dashbrd-grid-container.dashbrd-mode-edit .dashbrd-grid-widget.ui-resizable-resizing, .dashbrd-grid-container.dashbrd-mode-edit .dashbrd-grid-widget.ui-draggable-dragging {
  z-index: 1000; }
  .dashbrd-grid-container.dashbrd-mode-edit .dashbrd-grid-widget.ui-resizable-resizing::before, .dashbrd-grid-container.dashbrd-mode-edit .dashbrd-grid-widget.ui-draggable-dragging::before {
    content: '';
    display: block;
    position: absolute;
    top: .25rem;
    left: .25rem;
    right: .25rem;
    bottom: .25rem;
    background-color: rgba(2, 2, 2, 0.75);
    box-shadow: 0 4px 20px 2px rgba(0, 0, 0, 0.15); }
  .dashbrd-grid-container.dashbrd-mode-edit .dashbrd-grid-widget.ui-resizable-resizing .dashbrd-grid-widget-head, .dashbrd-grid-container.dashbrd-mode-edit .dashbrd-grid-widget.ui-draggable-dragging .dashbrd-grid-widget-head {
    border-color: #353535; }
  .dashbrd-grid-container.dashbrd-mode-edit .dashbrd-grid-widget.ui-resizable-resizing .dashbrd-grid-widget-content, .dashbrd-grid-container.dashbrd-mode-edit .dashbrd-grid-widget.ui-draggable-dragging .dashbrd-grid-widget-content {
    border-color: #353535; }
.dashbrd-grid-container.dashbrd-mode-edit .dashbrd-grid-iterator .ui-resizable-handle {
  visibility: hidden; }
.dashbrd-grid-container.dashbrd-mode-edit .dashbrd-grid-iterator.dashbrd-grid-iterator-focus .ui-resizable-handle {
  visibility: visible; }
.dashbrd-grid-container.dashbrd-mode-edit .dashbrd-grid-iterator.ui-resizable-resizing .dashbrd-grid-iterator-head {
  margin-top: 0;
  height: 0;
  box-shadow: none;
  opacity: 0; }
.dashbrd-grid-container.dashbrd-mode-edit .dashbrd-grid-iterator.ui-draggable-dragging .ui-resizable-handle {
  visibility: hidden; }
.dashbrd-grid-container.dashbrd-mode-edit .dashbrd-grid-iterator.ui-draggable-dragging .dashbrd-grid-iterator-head {
  margin-top: -2rem;
  height: 2rem;
  box-shadow: 0 -6px 8px -2px rgba(128, 128, 128, 0.15);
  opacity: .5; }
.dashbrd-grid-container.dashbrd-mode-edit .dashbrd-grid-iterator.ui-draggable-dragging.dashbrd-grid-iterator-hidden-header.iterator-double-header .dashbrd-grid-iterator-head {
  margin-top: -4rem;
  height: 4rem; }
.dashbrd-grid-container.dashbrd-mode-edit .dashbrd-grid-iterator.ui-resizable-resizing, .dashbrd-grid-container.dashbrd-mode-edit .dashbrd-grid-iterator.ui-draggable-dragging {
  z-index: 1000; }
  .dashbrd-grid-container.dashbrd-mode-edit .dashbrd-grid-iterator.ui-resizable-resizing::before, .dashbrd-grid-container.dashbrd-mode-edit .dashbrd-grid-iterator.ui-draggable-dragging::before {
    content: '';
    display: block;
    position: absolute;
    top: .25rem;
    left: .25rem;
    right: .25rem;
    bottom: .25rem;
    background-color: rgba(2, 2, 2, 0.75);
    box-shadow: 0 4px 20px 2px rgba(0, 0, 0, 0.15); }
  .dashbrd-grid-container.dashbrd-mode-edit .dashbrd-grid-iterator.ui-resizable-resizing .dashbrd-grid-iterator-head, .dashbrd-grid-container.dashbrd-mode-edit .dashbrd-grid-iterator.ui-draggable-dragging .dashbrd-grid-iterator-head {
    border-color: #353535; }
  .dashbrd-grid-container.dashbrd-mode-edit .dashbrd-grid-iterator.ui-resizable-resizing .dashbrd-grid-iterator-content .dashbrd-grid-widget .dashbrd-grid-widget-head, .dashbrd-grid-container.dashbrd-mode-edit .dashbrd-grid-iterator.ui-draggable-dragging .dashbrd-grid-iterator-content .dashbrd-grid-widget .dashbrd-grid-widget-head {
    border-color: #353535; }
  .dashbrd-grid-container.dashbrd-mode-edit .dashbrd-grid-iterator.ui-resizable-resizing .dashbrd-grid-iterator-content .dashbrd-grid-widget .dashbrd-grid-widget-content, .dashbrd-grid-container.dashbrd-mode-edit .dashbrd-grid-iterator.ui-draggable-dragging .dashbrd-grid-iterator-content .dashbrd-grid-widget .dashbrd-grid-widget-content {
    border-color: #353535; }
  .dashbrd-grid-container.dashbrd-mode-edit .dashbrd-grid-iterator.ui-resizable-resizing .dashbrd-grid-iterator-content .dashbrd-grid-iterator-placeholder > div, .dashbrd-grid-container.dashbrd-mode-edit .dashbrd-grid-iterator.ui-draggable-dragging .dashbrd-grid-iterator-content .dashbrd-grid-iterator-placeholder > div {
    border-color: #353535; }
  .dashbrd-grid-container.dashbrd-mode-edit .dashbrd-grid-iterator.ui-resizable-resizing .dashbrd-grid-iterator-mask, .dashbrd-grid-container.dashbrd-mode-edit .dashbrd-grid-iterator.ui-draggable-dragging .dashbrd-grid-iterator-mask {
    border: 1px solid #303030;
    border-top: 0; }
.dashbrd-grid-container.dashbrd-mode-edit .dashbrd-grid-widget-placeholder {
  position: absolute;
  z-index: 999; }
  .dashbrd-grid-container.dashbrd-mode-edit .dashbrd-grid-widget-placeholder > div {
    position: absolute;
    top: .25rem;
    left: .25rem;
    right: .25rem;
    bottom: .25rem;
    background-color: #020202 !important; }

@keyframes zoom-in-out {
  0% {
    transform: scale(1); }
  50% {
    transform: scale(1.05); }
  100% {
    transform: scale(1); } }
.new-widget {
  animation: zoom-in-out .2s linear; }

.ui-resizable-border-n {
  border-top: 1px solid #bbbbbb;
  height: 5px;
  margin: 0 .25rem;
  flex: 1; }

.ui-resizable-border-e {
  border-right: 1px solid #bbbbbb;
  width: 5px;
  margin: .25rem 0;
  flex: 1; }

.ui-resizable-border-s {
  border-bottom: 1px solid #bbbbbb;
  height: 5px;
  margin: 0 .25rem;
  flex: 1; }

.ui-resizable-border-w {
  border-left: 1px solid #bbbbbb;
  width: 5px;
  margin: .25rem 0;
  flex: 1; }

.ui-resizable-n {
  cursor: ns-resize;
  height: 5px;
  width: 100%;
  top: 4px;
  left: 0; }
  .ui-resizable-n .ui-resize-dot {
    left: 0;
    right: 0;
    margin: auto;
    bottom: 0; }

.ui-resizable-ne {
  cursor: nesw-resize;
  right: 0;
  top: 0; }

.ui-resizable-nw {
  cursor: nwse-resize;
  left: 0;
  top: 0; }

.ui-resizable-e {
  cursor: ew-resize;
  width: 5px;
  right: 4px;
  top: 0;
  height: 100%; }
  .ui-resizable-e .ui-resize-dot {
    left: 0;
    top: 50%;
    transform: translateY(-50%); }

.ui-resizable-s {
  cursor: ns-resize;
  height: 5px;
  width: 100%;
  bottom: 5px;
  left: 0; }
  .ui-resizable-s .ui-resize-dot {
    left: 0;
    right: 0;
    margin: auto;
    bottom: -5px; }

.ui-resizable-se {
  cursor: nwse-resize;
  right: 0;
  bottom: 0; }

.ui-resizable-sw {
  cursor: nesw-resize;
  left: 0;
  bottom: 0; }

.ui-resizable-w {
  cursor: ew-resize;
  width: 5px;
  left: 4px;
  top: 0;
  height: 100%; }
  .ui-resizable-w .ui-resize-dot {
    right: 0;
    top: 50%;
    transform: translateY(-50%); }

.ui-inner-handles .ui-resizable-n {
  top: 0; }
.ui-inner-handles .ui-resizable-ne {
  top: -4px;
  right: -4px; }
.ui-inner-handles .ui-resizable-nw {
  top: -4px;
  left: -4px; }
.ui-inner-handles .ui-resizable-e {
  right: 0; }
.ui-inner-handles .ui-resizable-s {
  bottom: 0; }
.ui-inner-handles .ui-resizable-se {
  bottom: -4px;
  right: -4px; }
.ui-inner-handles .ui-resizable-sw {
  bottom: -4px;
  left: -4px; }
.ui-inner-handles .ui-resizable-w {
  left: 0; }

.ui-resize-dot, .ui-resizable-ne, .ui-resizable-nw, .ui-resizable-se, .ui-resizable-sw {
  z-index: 90;
  width: 7px;
  height: 7px;
  position: absolute;
  background-color: #000000;
  border: 1px solid #bbbbbb;
  border-radius: 100%; }

.ui-resizable-n, .ui-resizable-e, .ui-resizable-s, .ui-resizable-w {
  z-index: 90;
  position: absolute;
  display: flex; }

.dashbrd-widget-placeholder {
  border-color: #020202 !important;
  background-color: #020202 !important; }

.dashbrd-widget-draggable {
  border-color: #666666 !important;
  border-bottom-color: #636363 !important;
  box-shadow: 0 4px 20px 0 rgba(0, 0, 0, 0.5); }

.dashbrd-widget {
  min-width: 250px;
  margin: 0 10px 10px 0;
  background-color: #000000;
  border: 1px solid #444444; }
  .dashbrd-widget .list-table {
    border: 0; }
    .dashbrd-widget .list-table tbody tr:last-child td {
      border-bottom: 1px solid #333333; }
  .dashbrd-widget .debug-output {
    max-height: 300px;
    border-color: #333333; }
  .dashbrd-widget .msg-bad,
  .dashbrd-widget .msg-good,
  .dashbrd-widget .msg-warning {
    margin: 0 10px; }
  .dashbrd-widget.dashbrd-widget-fluid {
    margin-right: 0; }

.list-table tbody tr.nothing-to-show {
  color: #cacaca;
  text-align: center;
  transition: 0s; }
  .list-table tbody tr.nothing-to-show td:hover {
    background-color: #000000; }

.dashbrd-grid-widget-content .list-table th:first-child, .dashbrd-grid-widget-content .list-table td:first-child, .dashbrd-grid-iterator.iterator-alt-content .dashbrd-grid-iterator-content > div .list-table th:first-child, .dashbrd-grid-iterator.iterator-alt-content .dashbrd-grid-iterator-content > div .list-table td:first-child, .dashbrd-widget .list-table th:first-child, .dashbrd-widget .list-table td:first-child, .overlay-dialogue .list-table th:first-child, .overlay-dialogue .list-table td:first-child {
  padding-left: 10px; }
.dashbrd-grid-widget-content .list-table th:last-child, .dashbrd-grid-widget-content .list-table td:last-child, .dashbrd-grid-iterator.iterator-alt-content .dashbrd-grid-iterator-content > div .list-table th:last-child, .dashbrd-grid-iterator.iterator-alt-content .dashbrd-grid-iterator-content > div .list-table td:last-child, .dashbrd-widget .list-table th:last-child, .dashbrd-widget .list-table td:last-child, .overlay-dialogue .list-table th:last-child, .overlay-dialogue .list-table td:last-child {
  padding-right: 10px; }

.dashbrd-widget-head {
  position: relative;
  padding: 8px 60px 8px 10px; }
  .dashbrd-widget-head h4 {
    color: #ebebeb;
    font-weight: bold; }
  .dashbrd-widget-head ul {
    position: absolute;
    top: 0;
    right: 0; }
    .dashbrd-widget-head ul li {
      display: block;
      float: left;
      padding: 0; }
      .dashbrd-widget-head ul li select {
        margin: 4px 0; }

.dashbrd-widget-foot {
  text-align: right;
  color: #cacaca;
  margin: 0 10px; }
  .dashbrd-widget-foot li {
    display: inline-block;
    padding: 8px 0 8px 13px; }

.dashbrd-widget-graph-link {
  display: block; }
  .dashbrd-widget-graph-link:link {
    border: 0; }

.menu-popup {
  position: absolute;
  z-index: 1000;
  padding: 5px 15px 5px 25px;
  min-width: 166px;
  max-width: 250px;
  background-color: #000000;
  border: 1px solid #666666;
  border-bottom-color: #636363;
  box-shadow: 0 4px 20px 0 rgba(0, 0, 0, 0.5); }
  .menu-popup:focus {
    outline: none; }
  .menu-popup li {
    display: block; }
    .menu-popup li div {
      border-top: 1px solid #333333;
      margin: 5px -15px 5px -25px; }
  .menu-popup .menu-popup-item {
    display: block;
    height: 24px;
    line-height: 24px;
    cursor: pointer;
    color: #ffffff;
    text-decoration: none;
    border: 0;
    outline: 0;
    padding: 0 15px 0 25px;
    margin: 0 -15px 0 -25px;
    position: relative;
    transition: background-color .2s ease-out; }
    .menu-popup .menu-popup-item:hover, .menu-popup .menu-popup-item:focus, .menu-popup .menu-popup-item:active, .menu-popup .menu-popup-item.highlighted {
      background-color: #454545; }
    .menu-popup .menu-popup-item.selected::before {
      display: block;
      width: 24px;
      height: 24px;
      position: absolute;
      left: 0;
      content: '';
      background: url(../img/icon-sprite.svg) no-repeat -5px -835px; }
    .menu-popup .menu-popup-item .arrow-right {
      position: absolute;
      right: 10px;
      top: 8px;
      height: auto;
      line-height: auto;
      padding: 0;
      margin: 0;
      border-left-color: #cacaca; }
  .menu-popup .menu-popup-item-disabled {
    display: block;
    height: 24px;
    line-height: 24px;
    color: #cacaca;
    border: 0;
    cursor: default; }
  .menu-popup h3 {
    height: 24px;
    line-height: 24px; }
  .menu-popup.page-title-submenu::before {
    content: '';
    position: absolute;
    top: -7px;
    left: 10px;
    width: 12px;
    height: 12px;
    background-color: #000000;
    border-top: 1px solid #666666;
    border-left: 1px solid #666666;
    transform: rotate(45deg); }

.overlay-dialogue {
  display: table;
  position: absolute;
  z-index: 1000;
  padding: 15px 10px 10px;
  background-color: #000000;
  border: 1px solid #666666;
  border-bottom-color: #636363;
  box-shadow: 0 4px 20px 0 rgba(0, 0, 0, 0.5); }
  .overlay-dialogue.modal {
    position: fixed;
    overflow: hidden;
    margin: 0 10px; }
    .overlay-dialogue.modal .overlay-dialogue-body {
      overflow: auto;
      overflow-x: hidden;
      width: 100%;
      max-height: calc(100vh - 190px);
      max-width: inherit;
      margin: 0 -10px 10px;
      padding: 0 10px; }
      .overlay-dialogue.modal .overlay-dialogue-body .table-forms .table-forms-td-right {
        padding-right: 8px; }
      .overlay-dialogue.modal .overlay-dialogue-body .columns-wrapper .column-50:last-of-type {
        margin-left: 10px; }
    .overlay-dialogue.modal .overlay-dialogue-controls {
      text-align: right;
      padding: 0 0 10px; }
      .overlay-dialogue.modal .overlay-dialogue-controls li {
        display: inline;
        padding-left: 10px; }
    .overlay-dialogue.modal > .overlay-close-btn {
      position: relative;
      float: right;
      top: -13px;
      right: -8px; }
  .overlay-dialogue.sticked-to-top {
    top: 50px; }
  .overlay-dialogue.modal-popup {
    max-width: 1024px; }
    .overlay-dialogue.modal-popup.modal-popup-medium {
      min-width: 450px; }
    .overlay-dialogue.modal-popup.modal-popup-generic {
      min-width: 650px; }
  .overlay-dialogue .hintbox-scrollable {
    overflow: auto;
    width: 100%;
    max-height: calc(100vh - 190px);
    max-width: 45vw;
    white-space: nowrap; }
  .overlay-dialogue .hintbox-description {
    overflow: auto;
    max-height: 240px;
    max-width: 800px; }
  .overlay-dialogue .msg-bad,
  .overlay-dialogue .msg-good,
  .overlay-dialogue .msg-warning {
    position: -webkit-sticky;
    position: sticky;
    top: 0;
<<<<<<< HEAD
    z-index: 1000;
    margin: 0 0 10px; }
=======
    z-index: 4; }
>>>>>>> 74678824
  .overlay-dialogue .list-table {
    white-space: normal;
    border: 0; }
  .overlay-dialogue .table-paging {
    border: 0;
    border-top: 1px solid #333333; }
  .overlay-dialogue .table-forms-td-right td {
    vertical-align: middle; }
    .overlay-dialogue .table-forms-td-right td label {
      display: block; }
  .overlay-dialogue .dashbrd-widget-head {
    margin: -10px -10px 6px; }
  .overlay-dialogue .maps-container {
    max-height: 128px;
    overflow-y: auto;
    margin-left: -10px; }
  .overlay-dialogue .table-forms-second-column {
    float: right;
    line-height: 24px; }

.multilineinput-control {
  display: flex;
  width: 100%; }
  .multilineinput-control input[type=text] {
    overflow: hidden;
    cursor: pointer;
    white-space: nowrap;
    text-overflow: ellipsis;
    border-right: 0;
    width: 100%; }
    .multilineinput-control input[type=text][readonly] {
      background: #383838 !important;
      border-color: #666666;
      color: #e1e3ed; }
    .multilineinput-control input[type=text].monospace-font {
      padding-top: 1px; }
  .multilineinput-control.editable {
    background-color: #383838 !important;
    border-color: #7d7d7d; }
  .multilineinput-control button {
    position: relative;
    border-top-left-radius: 0;
    border-bottom-left-radius: 0; }
    .multilineinput-control button::after {
      background: url(../img/icon-sprite.svg) no-repeat -47px -478px;
      content: '';
      position: absolute;
      left: 3px;
      top: 4px;
      height: 14px;
      width: 15px; }
    .multilineinput-control button:not([disabled]):not([readonly]) {
      background-color: #383838;
      border-color: #666666; }
      .multilineinput-control button:not([disabled]):not([readonly]):hover {
        background-color: #414141; }
  .multilineinput-control.multilineinput-readonly input[type=text][readonly] {
    background-color: #000000 !important; }
  .multilineinput-control.multilineinput-disabled input[type=text] {
    cursor: default; }
  .multilineinput-control.multilineinput-disabled button::after {
    opacity: .5; }

.multilineinput-modal {
  min-width: 960px; }
  .multilineinput-modal .multilineinput-container {
    padding: 1px;
    position: relative;
    display: flex;
    overflow: hidden; }
  .multilineinput-modal .multilineinput-line-numbers {
    counter-reset: line;
    overflow: hidden;
    padding: 1px 5px 1px 0;
    position: absolute;
    left: 0;
    top: 0;
    bottom: 0; }
    .multilineinput-modal .multilineinput-line-numbers li {
      color: #cacaca;
      line-height: 18px;
      text-align: right;
      min-width: 24px; }
      .multilineinput-modal .multilineinput-line-numbers li::before {
        counter-increment: line;
        content: counter(line);
        user-select: none; }
  .multilineinput-modal .multilineinput-label {
    color: #cacaca;
    line-height: 24px; }
  .multilineinput-modal .multilineinput-textarea {
    flex: 1;
    line-height: 18px;
    resize: none;
    white-space: pre;
    padding: 0 5px;
    z-index: 20; }
    .multilineinput-modal .multilineinput-textarea::-webkit-scrollbar {
      height: 9px; }
  .multilineinput-modal .multilineinput-symbols-remaining {
    color: #cacaca;
    float: left;
    line-height: 24px; }

.textarea-flexible-container td {
  line-height: 22px; }
  .textarea-flexible-container td.textarea-flexible-parent {
    vertical-align: top; }
  .textarea-flexible-container td button {
    line-height: normal; }

.textarea-flexible {
  display: block;
  min-height: 24px;
  overflow: hidden;
  resize: none;
  word-break: break-all;
  white-space: normal;
  height: 24px; }

.btn-back-map-container {
  text-align: left;
  position: absolute;
  left: -1px;
  max-width: 100%; }
  .btn-back-map-container a:focus, .btn-back-map-container a:hover {
    outline: none; }
    .btn-back-map-container a:focus .btn-back-map, .btn-back-map-container a:hover .btn-back-map {
      background-color: #8f8f8f;
      border: #333333 solid 1px; }
      .btn-back-map-container a:focus .btn-back-map .btn-back-map-content, .btn-back-map-container a:hover .btn-back-map .btn-back-map-content {
        display: inline-block;
        line-height: 24px;
        padding: 0 6px 0 0;
        flex: auto; }
  .btn-back-map-container .btn-back-map {
    border: #444444 solid 1px;
    border-radius: 0 2px 2px 0;
    background-color: rgba(0, 0, 0, 0.8);
    color: #ffffff;
    margin-top: 10px;
    padding: 0;
    display: flex;
    height: 24px;
    line-height: 24px;
    vertical-align: middle;
    text-decoration: none; }
    .btn-back-map-container .btn-back-map .btn-back-map-content {
      display: none; }
    .btn-back-map-container .btn-back-map .btn-back-map-icon {
      margin-left: 5px;
      display: inline-block;
      flex: 1 0 auto;
      width: 28px;
      height: 24px;
      vertical-align: middle;
      background: url(../img/icon-sprite.svg) no-repeat -85px -691px; }

.overlay-dialogue-body {
  margin: 0 0 25px;
  white-space: nowrap; }
  .overlay-dialogue-body textarea {
    white-space: pre-wrap; }
  .overlay-dialogue-body .debug-output {
    margin: 10px 0 0; }

.overlay-dialogue-footer {
  text-align: right; }
  .overlay-dialogue-footer button {
    margin: 0 0 0 10px; }

.overlay-bg {
  background-color: #222222;
  width: 100%;
  height: 100%;
  position: fixed;
  z-index: 1000;
  top: 0;
  left: 0;
  opacity: .35; }

.calendar {
  width: 200px; }
  .calendar .calendar-year.highlighted, .calendar .highlighted.calendar-month,
  .calendar .calendar-month.highlighted {
    background-color: #454545; }
  .calendar .calendar-year:focus, .calendar .calendar-month:focus,
  .calendar .calendar-month:focus {
    outline: none; }
  .calendar table {
    width: 100%;
    margin: 5px 0; }
    .calendar table thead {
      text-transform: uppercase;
      color: #cacaca; }
    .calendar table tbody {
      text-align: center; }
      .calendar table tbody td {
        transition: background-color .2s ease-out; }
        .calendar table tbody td.selected {
          background-color: #dddddd;
          color: #000000 !important; }
          .calendar table tbody td.selected:hover {
            background-color: lightgray; }
        .calendar table tbody td:hover {
          background-color: #454545;
          cursor: pointer; }
        .calendar table tbody td.highlighted {
          color: #333333;
          background-color: lightgray;
          border-color: lightgray;
          cursor: pointer; }
        .calendar table tbody td:focus {
          outline: none; }
        .calendar table tbody td span {
          z-index: -1;
          padding: 4px;
          display: block; }

.calendar-header {
  text-align: center; }
  .calendar-header .btn-grey {
    border: 0;
    background-color: transparent; }

.calendar-year, .calendar-month {
  height: 24px;
  line-height: 26px;
  display: table;
  width: 100%; }
  .calendar-year button:first-child, .calendar-month button:first-child {
    float: left; }
  .calendar-year button:last-child, .calendar-month button:last-child {
    float: right; }
  .calendar-year button:hover, .calendar-month button:hover {
    background-color: #454545;
    cursor: pointer; }

.calendar-time {
  text-align: center; }
  .calendar-time input[type="text"] {
    width: 32px; }

.calendar-footer {
  margin: 26px 0 0;
  text-align: right; }
  .calendar-footer .btn-grey {
    float: left;
    margin-top: 0; }

.notif {
  width: 250px; }
  .notif .dashbrd-widget-head {
    margin: -11px 0 7px -9px;
    padding: 0; }
    .notif .dashbrd-widget-head ul {
      position: relative;
      display: inline-block; }
      .notif .dashbrd-widget-head ul li {
        float: none;
        display: inline-block; }

.notif-body {
  max-height: 600px;
  padding: 0 5px 0 0;
  overflow-y: auto; }
  .notif-body h4 {
    display: block;
    max-width: 250px;
    padding-bottom: .083em; }
  .notif-body p {
    margin: .25em 0 0; }
  .notif-body li {
    padding: 0 0 10px 19px; }
    .notif-body li:last-child {
      padding-bottom: 0; }

.notif-indic {
  width: 14px;
  height: 14px;
  float: left;
  margin: 2px 0 0 -19px;
  border-radius: 2px; }
  .notif-indic .notif-indic-snooze {
    width: 14px;
    height: 14px;
    float: left;
    margin-top: 20px;
    background: url(../img/icon-sprite.svg) no-repeat -11px -587px; }

.notif-indic-container {
  border-top: 1px solid #333333;
  margin: 0 0 0 -19px;
  padding: 14px 0 0; }
  .notif-indic-container .notif-indic {
    float: none;
    display: inline-block;
    margin: 0 2px 0 0; }

.screen-table {
  background-color: #000000;
  width: 100%; }
  .screen-table td {
    padding: 2px 3px; }
  .screen-table .table-forms {
    text-align: left; }
  .screen-table .list-table {
    border: 0; }
    .screen-table .list-table td {
      text-align: left;
      padding: 6px 5px;
      border: 0;
      border-bottom: 1px solid #333333; }
  .screen-table .dashbrd-widget {
    margin: 0;
    border: 0; }
    .screen-table .dashbrd-widget th {
      padding: 6px 5px; }
  .screen-table .dashbrd-widget-head {
    text-align: left;
    padding: 4px 5px; }
    .screen-table .dashbrd-widget-head li {
      line-height: 2.9em; }
  .screen-table .dashbrd-widget-foot {
    margin: 0; }
  .screen-table .nothing-to-show td {
    text-align: center !important; }

.dashed-border td {
  border: 1px dashed #333333; }

.top {
  vertical-align: top; }

.right {
  text-align: right !important; }

.bottom {
  vertical-align: bottom; }

.left {
  text-align: left; }

.center {
  text-align: center; }

.middle {
  vertical-align: middle; }

.no-padding {
  padding: 0 !important; }

.graph-selection {
  position: absolute;
  z-index: 98;
  overflow: hidden;
  background-color: rgba(167, 136, 32, 0.35);
  border: 1px solid rgba(255, 162, 13, 0.6);
  border-top: 0;
  border-bottom: 0; }

.svg-graph-selection {
  fill: rgba(167, 136, 32, 0.35);
  stroke: rgba(255, 162, 13, 0.6);
  stroke-width: 1px; }

.svg-graph-selection-text {
  fill: #ffffff; }

.svg-helper {
  stroke-opacity: .35;
  stroke: #ff5050;
  stroke-width: 2px; }

.svg-point-highlight {
  fill: #ffffff !important;
  fill-opacity: .5 !important; }

.svg-graph-preview {
  margin-top: 10px;
  min-width: 960px;
  height: 300px;
  position: relative; }
  .svg-graph-preview > div {
    background: #000000;
    height: 300px;
    position: absolute;
    left: 0;
    right: 0;
    top: 0;
    z-index: 3; }

.svg-graph {
  display: block; }

.svg-single-item-graph-legend,
.svg-single-two-items-graph-legend,
.svg-graph-legend {
  overflow-y: hidden;
  white-space: normal;
  margin: 0 10px;
  line-height: 18px; }
  .svg-single-item-graph-legend div,
  .svg-single-two-items-graph-legend div,
  .svg-graph-legend div {
    display: inline-block;
    margin: 0 4px;
    font-size: 12px;
    line-height: 1.1;
    vertical-align: bottom;
    min-width: 120px;
    overflow: hidden;
    white-space: nowrap;
    text-overflow: ellipsis;
    border: 0 none transparent; }
  .svg-single-item-graph-legend div::before,
  .svg-single-two-items-graph-legend div::before,
  .svg-graph-legend div::before {
    content: ' ';
    display: inline-block;
    margin-right: 4px;
    width: 10px;
    height: 0;
    vertical-align: middle;
    margin-top: -4px;
    border-top-width: 4px;
    border-top-style: solid;
    border-top-color: inherit; }

.svg-graph-legend div {
  max-width: 30%; }

.svg-single-two-items-graph-legend div {
  max-width: 50%; }

.svg-graph-hintbox {
  font-size: 12px;
  line-height: 18px;
  white-space: nowrap;
  min-width: 145px; }
  .svg-graph-hintbox .table-paging {
    min-height: 18px;
    padding: 0 0 2px;
    border: 0;
    top: 2px; }
    .svg-graph-hintbox .table-paging .paging-btn-container {
      min-height: inherit; }
  .svg-graph-hintbox .list-table tbody tr:last-child td {
    border-bottom-style: none;
    box-shadow: none; }
  .svg-graph-hintbox li {
    padding-left: 23px; }
    .svg-graph-hintbox li .svg-graph-hintbox-item-color {
      margin: 3px 10px 3px -20px;
      width: 10px;
      height: 10px;
      float: left;
      display: block; }
  .svg-graph-hintbox .header {
    margin: 0 0 10px 3px; }

.ui-selectable-helper {
  position: absolute;
  z-index: 100;
  background-color: rgba(167, 136, 32, 0.35);
  border: 1px solid rgba(255, 162, 13, 0.6); }

#map-area .map-element-area-bg {
  background-color: rgba(69, 69, 69, 0.35); }

.map-element-selected {
  border: 3px dashed #ffa20d;
  margin: -3px; }

.debug-output {
  display: none;
  max-height: 600px;
  overflow-y: auto;
  padding: 10px;
  margin: 10px;
  background-color: #222222;
  border: 1px solid #444444; }

.btn-debug {
  position: fixed;
  bottom: 10px;
  right: 15px;
  z-index: 15000;
  color: #f2f2f2;
  background-color: #383838;
  border-color: #666666;
  opacity: 0;
  transition: opacity .2s ease-out; }
  .btn-debug.visible {
    opacity: 0.75; }
  .btn-debug:hover {
    color: #f2f2f2;
    background-color: #414141;
    border-color: #666666; }
  .btn-debug:focus {
    color: #f2f2f2;
    background-color: #414141;
    border-color: #bbbbbb; }
  .btn-debug:active {
    color: #f2f2f2;
    background-color: #414141;
    border-color: #bbbbbb; }

.overlay-descr {
  max-height: 150px;
  overflow-y: auto;
  padding: 0;
  margin: 5px 0;
  background-color: #000000; }

.overlay-descr-url {
  padding: 3px 0 7px; }

.overlay-descr {
  background: linear-gradient(#000000 30%, transparent), linear-gradient(transparent, #000000 70%) 0 100%, radial-gradient(50% 0, farthest-side, rgba(0, 0, 0, 0.4), transparent), radial-gradient(50% 100%, farthest-side, rgba(0, 0, 0, 0.4), transparent) 0 100%;
  background: linear-gradient(#000000 30%, transparent), linear-gradient(transparent, #000000 70%) 0 100%, radial-gradient(farthest-side at 50% 0, rgba(0, 0, 0, 0.4), transparent), radial-gradient(farthest-side at 50% 100%, rgba(0, 0, 0, 0.4), transparent) 0 100%;
  background-repeat: no-repeat;
  background-color: #000000;
  background-size: 100% 40px, 100% 40px, 100% 4px, 100% 4px;
  background-attachment: local, local, scroll, scroll; }

.green, a.green {
  color: #23d545; }

a.green:hover, a.green:focus {
  color: #ffffff; }

.red, a.red, select.red, select option.red {
  color: #ff5050; }

a.red:hover, a.red:focus {
  color: #ffffff; }

.orange, a.orange {
  color: #ff7800; }

a.orange:hover, a.orange:focus {
  color: #ffffff; }

.yellow, a.yellow {
  color: #ffa20d; }

a.yellow:hover, a.yellow:focus {
  color: #ffffff; }

.grey, a.grey {
  color: #cacaca; }

a.grey:hover, a.grey:focus {
  color: #ffffff; }

.blue, a.blue {
  color: #ffffff; }

a.blue:hover, a.blue:focus {
  color: #ffffff; }

.teal, a.teal {
  color: #0f998b; }

a.teal:hover, a.teal:focus {
  color: #ffffff; }

a.link-action {
  color: #ffffff; }
  a.link-action.red {
    color: #ff5050; }
  a.link-action.orange {
    color: #ff7800; }
  a.link-action.yellow {
    color: #ffa20d; }
  a.link-action.green {
    color: #23d545; }
  a.link-action.grey {
    color: #cacaca; }
  a.link-action:hover {
    color: #ffffff;
    border-bottom: 1px solid rgba(255, 255, 255, 0.5); }
  a.link-action:focus {
    color: #ffffff; }

.progress-bar-container {
  display: inline-block;
  white-space: nowrap;
  position: relative; }
  .progress-bar-container a {
    border: none !important; }
    .progress-bar-container a:hover .progress-bar-label, .progress-bar-container a:focus .progress-bar-label {
      display: block; }

.progress-bar-bg {
  padding: 3px 0 2px;
  font-size: 0.917em;
  line-height: 1em;
  display: inline-block; }
  .progress-bar-bg.green-bg {
    background-color: #34af67; }
  .progress-bar-bg.red-bg {
    background-color: #d64e4e; }

.progress-bar-label {
  display: none;
  color: #000000 !important;
  font-size: 0.917em; }
  .progress-bar-label span {
    position: absolute; }
    .progress-bar-label span:first-child {
      left: .35em; }
    .progress-bar-label span:last-child {
      right: .35em; }

.status-container {
  display: inline-block;
  white-space: nowrap;
  margin: 1px 3px 1px 0; }
  .status-container:last-child {
    margin: 0; }
  .status-container span {
    border-radius: 0; }
    .status-container span:only-child {
      border-radius: 2px; }
    .status-container span:first-of-type:not(:only-child) {
      border-radius: 2px 0 0 2px; }
    .status-container span:last-of-type:not(:only-child) {
      border-radius: 0 2px 2px 0; }

.status-green {
  color: #000000 !important;
  border: 1px solid #2f9f5e;
  background-color: #34af67; }

.status-red {
  color: #000000 !important;
  border: 1px solid #d23d3d;
  background-color: #d64e4e; }

.status-grey {
  color: #7d7d7d;
  background-color: #000000;
  border: 1px solid #5a5a5a; }

.status-dark-grey {
  border: 1px solid #80898d;
  background-color: #8a9397; }

.status-yellow {
  color: #000000 !important;
  border: 1px solid #e79e0b;
  background-color: #f1a50b; }

.status-na-bg,
.status-info-bg,
.status-warning-bg,
.status-average-bg,
.status-high-bg,
.status-disaster-bg {
  border: 1px solid rgba(255, 255, 255, 0.2); }

.status-disabled-bg {
  color: #7d7d7d;
  background-color: #000000;
  border: 1px solid rgba(255, 255, 255, 0.2); }

.tag {
  display: inline-block;
  color: #ffffff;
  background-color: #dddddd;
  margin: 1px 3px 1px 0;
  padding: 2px 3px;
  line-height: 1em;
  max-width: 133px;
  vertical-align: middle;
  border-radius: 2px; }
  .tag:last-child {
    margin: 0; }

.status-green, .status-red, .status-grey, .status-dark-grey, .status-yellow, .status-na-bg,
.status-info-bg,
.status-warning-bg,
.status-average-bg,
.status-high-bg,
.status-disaster-bg, .status-disabled-bg {
  padding: 2px 3px 1px;
  font-size: 0.917em;
  text-transform: uppercase;
  text-align: center;
  min-width: .7em;
  line-height: 1em;
  display: inline-block;
  border-radius: 2px; }
  .status-green:not(:last-of-type), .status-red:not(:last-of-type), .status-grey:not(:last-of-type), .status-dark-grey:not(:last-of-type), .status-yellow:not(:last-of-type), .status-na-bg:not(:last-of-type),
  .status-info-bg:not(:last-of-type),
  .status-warning-bg:not(:last-of-type),
  .status-average-bg:not(:last-of-type),
  .status-high-bg:not(:last-of-type),
  .status-disaster-bg:not(:last-of-type), .status-disabled-bg:not(:last-of-type) {
    border-right: 0; }

.green-bg {
  background-color: #59db8f; }

.red-bg {
  background-color: #e45959; }

.na-bg {
  color: #2a353a;
  position: relative; }
  .na-bg a.link-action,
  .na-bg input[type="radio"]:checked + label {
    color: #2a353a; }

.log-na-bg {
  color: #2a353a;
  background-color: #97aab3; }

.normal-bg {
  color: #0e4123;
  position: relative;
  background-color: #59db8f; }
  .normal-bg a.link-action {
    color: #0e4123; }

.log-normal-bg {
  color: #0e4123;
  background-color: #59db8f; }

.info-bg {
  color: #00268e;
  position: relative; }
  .info-bg a.link-action,
  .info-bg input[type="radio"]:checked + label {
    color: #00268e; }

.log-info-bg {
  color: #00268e;
  background-color: #7499ff; }

.average-bg {
  color: #733100;
  position: relative; }
  .average-bg a.link-action,
  .average-bg input[type="radio"]:checked + label {
    color: #733100; }

.log-average-bg {
  color: #733100;
  background-color: #ffa059; }

.warning-bg {
  color: #734d00;
  position: relative; }
  .warning-bg a.link-action,
  .warning-bg input[type="radio"]:checked + label {
    color: #734d00; }

.log-warning-bg {
  color: #734d00;
  background-color: #ffc859; }

.high-bg {
  color: #52190b;
  position: relative; }
  .high-bg a.link-action,
  .high-bg input[type="radio"]:checked + label {
    color: #52190b; }

.log-high-bg {
  color: #52190b;
  background-color: #e97659; }

.disaster-bg {
  color: #4b0c0c;
  position: relative; }
  .disaster-bg a.link-action,
  .disaster-bg input[type="radio"]:checked + label {
    color: #4b0c0c; }

.log-disaster-bg {
  color: #4b0c0c;
  background-color: #e45959; }

.na-bg a,
.normal-bg a,
.info-bg a,
.average-bg a,
.warning-bg a,
.high-bg a,
.disaster-bg a {
  transition: none; }
.na-bg.blink-hidden,
.normal-bg.blink-hidden,
.info-bg.blink-hidden,
.average-bg.blink-hidden,
.warning-bg.blink-hidden,
.high-bg.blink-hidden,
.disaster-bg.blink-hidden {
  background-color: transparent; }
  .na-bg.blink-hidden a,
  .normal-bg.blink-hidden a,
  .info-bg.blink-hidden a,
  .average-bg.blink-hidden a,
  .warning-bg.blink-hidden a,
  .high-bg.blink-hidden a,
  .disaster-bg.blink-hidden a {
    color: #ffffff; }

.inactive-bg, td.inactive-bg {
  color: #4b0c0c;
  background-color: #e45959; }

.table-forms-second-column {
  display: inline-block;
  width: 50%;
  min-width: 200px;
  text-align: right; }
  .table-forms-second-column .second-column-label {
    padding: 0 10px; }

.problem-unack-fg {
  color: #ff3333; }

.problem-ack-fg {
  color: #ff3333; }

.ok-unack-fg {
  color: #00ff00; }

.ok-ack-fg {
  color: #00ff00; }

.list-table tbody tr.row-selected, .drag-drop-area, .navtree .tree .tree-item.selected > .tree-row, .navtree .tree .tree-item.selected > .tree-row:hover {
  background-color: #222222; }

.plus-icon {
  display: inline-block; }

.plus-icon {
  width: 2px;
  height: 8px;
  position: relative; }
  .plus-icon::after {
    content: '';
    width: 8px;
    height: 2px;
    top: 3px;
    left: -3px;
    position: absolute; }

.remove-btn, .overlay-close-btn, a.overlay-close-btn, .subfilter-disable-btn {
  display: block;
  padding: 0;
  width: 18px;
  height: 18px;
  line-height: 18px;
  text-align: center;
  color: #cacaca;
  font-size: 1.5em;
  font-weight: bold;
  text-decoration: none;
  cursor: pointer;
  opacity: .5;
  transition: opacity .2s ease-out; }
  .remove-btn::before, .overlay-close-btn::before, .subfilter-disable-btn::before {
    content: '\00d7'; }
  .remove-btn:hover, .overlay-close-btn:hover, .subfilter-disable-btn:hover, .remove-btn:focus, .overlay-close-btn:focus, .subfilter-disable-btn:focus, .remove-btn:active, .overlay-close-btn:active, .subfilter-disable-btn:active {
    color: #cacaca;
    text-decoration: none;
    opacity: 1; }

.remove-btn {
  position: absolute;
  top: 5px;
  right: 5px;
  min-height: auto;
  border: 0;
  background-color: transparent !important;
  border-radius: 2px; }
  .remove-btn:focus {
    box-shadow: none; }

.overlay-close-btn, a.overlay-close-btn {
  position: absolute;
  z-index: 1000;
  top: 1px;
  right: 1px;
  min-height: auto;
  border: 0;
  background-color: transparent !important;
  border-radius: 2px; }

.subfilter-disable-btn {
  width: 18px;
  height: 18px;
  line-height: 18px;
  color: #ffffff;
  background-color: #dddddd;
  border-radius: 2px;
  opacity: 1; }
  .subfilter-disable-btn:hover {
    color: #f2f2f2; }
  .subfilter-disable-btn:focus, .subfilter-disable-btn:active {
    color: #e6e6e6; }

.color-picker {
  height: 20px;
  white-space: nowrap; }
  .color-picker div {
    display: inline-block;
    width: 18px;
    height: 18px;
    border: 1px solid #000000; }
    .color-picker div:hover {
      border-color: #7499ff;
      box-shadow: inset 0 0 0 1px #000000;
      cursor: pointer; }
    .color-picker div:active {
      box-shadow: inset 0 0 0 2px #000000;
      cursor: pointer; }

.input-color-picker {
  position: relative;
  display: inline-block; }
  .input-color-picker div {
    position: absolute;
    top: 2px;
    left: 2px;
    width: 18px;
    height: 18px;
    border: 1px solid #666666;
    background: url(../img/icon-sprite.svg) no-repeat -323px -411px;
    cursor: pointer; }
  .input-color-picker input[readonly],
  .input-color-picker input:disabled {
    color: #7d7d7d !important; }
    .input-color-picker input[readonly] + div,
    .input-color-picker input:disabled + div {
      cursor: default; }
  .input-color-picker input:disabled + div {
    background: #7d7d7d !important;
    border: 1px solid #7d7d7d; }
  .input-color-picker input[type="text"] {
    padding-left: 25px; }

@keyframes is-loading-kf {
  to {
    transform: rotate(360deg); } }
.is-loading {
  pointer-events: none; }
  .is-loading::before {
    background-color: rgba(0, 0, 0, 0.8);
    content: 'loading';
    text-indent: 200%;
    overflow: hidden;
    position: absolute;
    top: 0;
    bottom: 0;
    left: 0;
    right: 0;
    z-index: 5; }
  .is-loading::after {
    background-color: rgba(0, 0, 0, 0.8);
    border: 2px solid #ccd5d9;
    border-bottom-color: #0275b8;
    border-radius: 50%;
    box-shadow: 0 0 0 7px rgba(0, 0, 0, 0.8);
    width: 20px;
    height: 20px;
    position: absolute;
    margin: auto;
    top: 0;
    bottom: 0;
    left: 0;
    right: 0;
    animation: is-loading-kf .6s infinite linear;
    z-index: 5;
    content: ''; }
  .is-loading.is-loading-fadein::before {
    opacity: 0;
    animation: fadein 2s ease-in .5s normal forwards; }
  .is-loading.is-loading-fadein::after {
    opacity: 0;
    animation: fadein 2s ease-in .5s normal forwards, is-loading-kf .6s infinite linear; }
  .is-loading.is-loading-fadein .delayed-15s::before, .is-loading.is-loading-fadein .delayed-15s::after {
    animation-delay: 15s; }

button.is-loading {
  position: relative; }
  button.is-loading::before {
    background: none; }
  button.is-loading::after {
    box-shadow: none;
    background: none;
    border: 1px solid #fdfdfd;
    border-bottom-color: #0275b8;
    width: 12px;
    height: 12px; }

span.is-loading {
  position: relative;
  display: inline-block;
  min-width: 40px;
  min-height: 40px; }

.dashbrd-grid-widget-content.is-loading::before,
.dashbrd-grid-iterator-content.is-loading::before {
  margin: calc(.25rem + 1px); }

.overlay-dialogue.modal .overlay-dialogue-body.is-loading {
  overflow: hidden; }
  .overlay-dialogue.modal .overlay-dialogue-body.is-loading:before {
    top: 42px;
    bottom: 42px; }

.menu-popup-preloader {
  background: #111111;
  border: 1px solid #666666;
  box-shadow: 0 4px 20px 0 rgba(0, 0, 0, 0.5);
  height: 128px;
  width: 128px;
  position: fixed;
  right: auto;
  bottom: auto;
  z-index: 1010; }
  .menu-popup-preloader::before {
    background: #111111; }

.browser-logo-chrome, .browser-logo-ff, .browser-logo-ie, .browser-logo-opera, .browser-logo-safari {
  background: url(../img/browser-sprite.png) no-repeat;
  width: 66px;
  height: 66px;
  margin: 0 auto;
  margin-bottom: 5px; }

.browser-logo-chrome {
  background-position: url(../img/browser-sprite.png) no-repeat 0 0; }

.browser-logo-ff {
  background-position: url(../img/browser-sprite.png) no-repeat -66px 0; }

<<<<<<< HEAD
.browser-logo-ie {
  background-position: url(../img/browser-sprite.png) no-repeat 0 -66px; }
=======
.browser-logo-ed {
  background: url(../img/browser-sprite.png) no-repeat 0 -66px; }
>>>>>>> 74678824

.browser-logo-opera {
  background-position: url(../img/browser-sprite.png) no-repeat -66px -66px; }

.browser-logo-safari {
<<<<<<< HEAD
  background-position: url(../img/browser-sprite.png) no-repeat 0 -132px; }
=======
  background: url(../img/browser-sprite.png) no-repeat 0 -132px; }

.browser-logo-chrome, .browser-logo-ff, .browser-logo-ed, .browser-logo-opera, .browser-logo-safari {
  width: 66px;
  height: 66px;
  margin: 0 auto;
  margin-bottom: 5px; }
>>>>>>> 74678824

.browser-warning-container {
  margin-top: 5%;
  margin-left: auto;
  margin-right: auto;
  width: 766px;
  text-align: center;
  padding: 28px 28px 10px; }
  .browser-warning-container h2 {
    text-align: left; }
  .browser-warning-container p {
    margin: .7em 0;
    text-align: left; }
  .browser-warning-container li {
    display: inline-block;
    margin: 25px 20px; }

.browser-warning-footer {
  border-top: 1px solid #333333;
  margin: 25px 0 0;
  padding: 10px 0 0;
  text-align: center; }

.msg-details ul::-webkit-scrollbar, .multiselect-available::-webkit-scrollbar, textarea::-webkit-scrollbar, select::-webkit-scrollbar, .setup-right-body::-webkit-scrollbar, .dashbrd-grid-widget-content::-webkit-scrollbar, .overlay-dialogue.modal .overlay-dialogue-body::-webkit-scrollbar, .overlay-dialogue .hintbox-scrollable::-webkit-scrollbar, .overlay-dialogue .hintbox-description::-webkit-scrollbar, .overlay-dialogue .maps-container::-webkit-scrollbar, .notif-body::-webkit-scrollbar, .debug-output::-webkit-scrollbar, .overlay-descr::-webkit-scrollbar, .overflow-table::-webkit-scrollbar {
  width: 9px; }
.msg-details ul::-webkit-scrollbar-track, .multiselect-available::-webkit-scrollbar-track, textarea::-webkit-scrollbar-track, select::-webkit-scrollbar-track, .setup-right-body::-webkit-scrollbar-track, .dashbrd-grid-widget-content::-webkit-scrollbar-track, .overlay-dialogue.modal .overlay-dialogue-body::-webkit-scrollbar-track, .overlay-dialogue .hintbox-scrollable::-webkit-scrollbar-track, .overlay-dialogue .hintbox-description::-webkit-scrollbar-track, .overlay-dialogue .maps-container::-webkit-scrollbar-track, .notif-body::-webkit-scrollbar-track, .debug-output::-webkit-scrollbar-track, .overlay-descr::-webkit-scrollbar-track, .overflow-table::-webkit-scrollbar-track {
  background-color: #1f1f1f; }
.msg-details ul::-webkit-scrollbar-thumb, .multiselect-available::-webkit-scrollbar-thumb, textarea::-webkit-scrollbar-thumb, select::-webkit-scrollbar-thumb, .setup-right-body::-webkit-scrollbar-thumb, .dashbrd-grid-widget-content::-webkit-scrollbar-thumb, .overlay-dialogue.modal .overlay-dialogue-body::-webkit-scrollbar-thumb, .overlay-dialogue .hintbox-scrollable::-webkit-scrollbar-thumb, .overlay-dialogue .hintbox-description::-webkit-scrollbar-thumb, .overlay-dialogue .maps-container::-webkit-scrollbar-thumb, .notif-body::-webkit-scrollbar-thumb, .debug-output::-webkit-scrollbar-thumb, .overlay-descr::-webkit-scrollbar-thumb, .overflow-table::-webkit-scrollbar-thumb {
  background-color: #999999;
  border: 1px solid #4d4d4d; }

.overflow-table::-webkit-scrollbar {
  height: 9px; }

.drag-icon,
.ui-draggable .dashbrd-widget-head,
.dashbrd-grid-widget.ui-draggable .dashbrd-grid-widget-head,
.dashbrd-grid-iterator.ui-draggable .dashbrd-grid-iterator-head {
  cursor: move;
  /* fallback if grab cursor is unsupported */
  cursor: grab; }

.ui-draggable-dragging .drag-icon,
.ui-draggable-dragging .dashbrd-widget-head,
.ui-draggable-dragging .dashbrd-grid-widget-head,
.ui-draggable-dragging .dashbrd-grid-iterator-head, .cursor-dragging {
  cursor: move;
  /* fallback if grabbing cursor is unsupported */
  cursor: grabbing; }

.cursor-move {
  cursor: move; }

tr.cursor-move td * {
  cursor: move; }

.cursor-pointer {
  cursor: pointer; }

.list-table .action-container .label, .dashbrd-grid-widget-head h4, .dashbrd-grid-iterator-head h4, .menu-popup .menu-popup-item, .menu-popup h3, .btn-back-map-container a:focus .btn-back-map .btn-back-map-content, .btn-back-map-container a:hover .btn-back-map .btn-back-map-content, .notif-body h4, .overlay-descr-url, .tag, .overflow-ellipsis, .overflow-ellipsis td, .overflow-ellipsis th, .overflow-ellipsis th a, .server-name {
  overflow: hidden;
  text-overflow: ellipsis;
  white-space: nowrap; }

.overflow-ellipsis {
  table-layout: fixed; }

.rel-container {
  position: relative;
  display: inline-block;
  min-width: 16px;
  white-space: nowrap; }
  .rel-container .icon-info {
    margin-right: 5px; }
    .rel-container .icon-info:only-of-type {
      margin-right: 0; }
    .rel-container .icon-info:last-child {
      margin-right: 0; }
    .rel-container .icon-info.status-green {
      border-right: 1px solid #2f9f5e; }

.server-name {
  color: #cacaca;
  float: right;
  white-space: nowrap;
  overflow: hidden; }

.uppercase {
  text-transform: uppercase; }

.flickerfreescreen {
  position: relative;
  overflow: hidden; }
  .flickerfreescreen.is-loading {
    min-height: 64px; }
    .flickerfreescreen.is-loading img {
      opacity: 0; }

.graph-wrapper {
  display: inline; }

.widget-url {
  display: block; }

.clock {
  display: flex;
  justify-content: center;
  padding: 0 10px;
  height: 100%; }

.clock-svg {
  flex-grow: 1; }

.time-zone {
  margin: 0 0 .5em;
  white-space: nowrap; }

.local-clock {
  margin: .5em 0 0;
  white-space: nowrap; }

.clock-face {
  fill: #000000; }

.clock-hand {
  fill: #ffffff; }

.clock-hand-sec {
  fill: #999999; }

.clock-lines {
  fill: #888888; }

svg {
  overflow: hidden; }

.sysmap {
  height: 100%;
  width: auto;
  padding: 0 10px;
  text-align: center; }

.sysmap-scroll-container {
  overflow-x: auto;
  overflow-y: hidden;
  position: relative;
  width: calc(100% - 20px);
  border: 10px solid #000000;
  background: #000000;
  display: block;
  margin: 4px 0; }
  .sysmap-scroll-container .map-container {
    display: table; }
  .sysmap-scroll-container .flickerfreescreen {
    display: inline-block; }
  .sysmap-scroll-container .table-forms-container, .sysmap-scroll-container .browser-warning-container {
    display: table;
    margin: 0;
    padding: 0;
    border: 0; }

.sysmap-widget-container {
  overflow: hidden;
  height: 100%;
  display: flex; }
  .sysmap-widget-container svg {
    flex-grow: 1; }

.overrides-list {
  display: table;
  width: 90%;
  max-width: 738px;
  padding-left: 15px; }
  .overrides-list .overrides-list-item {
    display: table-row; }
    .overrides-list .overrides-list-item .remove-btn {
      position: relative;
      right: -73px;
      top: 3px; }

.overrides-options-list {
  white-space: normal;
  padding: 5px 0 8px;
  margin-bottom: 10px;
  border-bottom: 1px solid #333333; }
  .overrides-options-list > li {
    display: inline-block;
    margin: 2px 7px 2px 0;
    white-space: nowrap; }
    .overrides-options-list > li > div {
      position: relative;
      padding: 1px 18px 1px 1px;
      background-color: #dddddd;
      border-radius: 2px; }
      .overrides-options-list > li > div > span {
        color: white;
        padding-left: 8px;
        line-height: 22px; }
      .overrides-options-list > li > div > input[type=text] {
        border-style: none;
        line-height: 22px;
        min-height: 22px;
        width: 85px; }
      .overrides-options-list > li > div > .subfilter-disable-btn {
        position: absolute;
        right: 0;
        top: 0;
        border: 0; }
        .overrides-options-list > li > div > .subfilter-disable-btn:focus, .overrides-options-list > li > div > .subfilter-disable-btn:hover {
          background: none; }

.list-accordion-foot > div {
  display: table-cell;
  padding-top: 10px; }

.color-preview-box {
  height: 24px;
  width: 24px;
  float: left;
  margin-right: 10px;
  cursor: pointer;
  border: 0;
  border-radius: 0; }

.list-vertical-accordion {
  display: table;
  padding-left: 15px;
  width: calc(100% - 15px); }
  .list-vertical-accordion .list-accordion-item {
    display: table-row; }
    .list-vertical-accordion .list-accordion-item .remove-btn {
      position: relative;
      right: -10px;
      top: 3px; }
  .list-vertical-accordion .list-accordion-item-head,
  .list-vertical-accordion .list-accordion-item-body {
    padding-bottom: 2px; }
  .list-vertical-accordion .list-accordion-item-closed .multiselect {
    height: 24px;
    overflow: hidden; }
  .list-vertical-accordion .list-accordion-item-closed .list-accordion-item-head {
    margin-bottom: 5px; }
  .list-vertical-accordion .list-accordion-item-closed .list-accordion-item-body {
    display: none; }

.checkbox-list li {
  margin-top: 4px; }

.columns-wrapper {
  display: flex;
  flex-wrap: wrap; }
  .columns-wrapper.columns-nowrap {
    flex-wrap: nowrap; }
  .columns-wrapper.columns-2 > div,
  .columns-wrapper.columns-2 > li {
    display: block;
    flex: 0 0 50%;
    max-width: 50%; }
  .columns-wrapper.columns-3 > div,
  .columns-wrapper.columns-3 > li {
    display: block;
    flex: 0 0 33.33333%;
    max-width: 33.33333%; }
  .columns-wrapper .column-5 {
    flex: 0 0 5%;
    max-width: 5%; }
  .columns-wrapper .column-10 {
    flex: 0 0 10%;
    max-width: 10%; }
  .columns-wrapper .column-15 {
    flex: 0 0 15%;
    max-width: 15%; }
  .columns-wrapper .column-20 {
    flex: 0 0 20%;
    max-width: 20%; }
  .columns-wrapper .column-33 {
    flex: 0 0 33.33333%;
    max-width: 33.33333%; }
  .columns-wrapper .column-35 {
    flex: 0 0 35%;
    max-width: 35%; }
  .columns-wrapper .column-40 {
    flex: 0 0 40%;
    max-width: 40%; }
  .columns-wrapper .column-50 {
    flex: 0 0 50%;
    max-width: 50%; }
  .columns-wrapper .column-75 {
    flex: 0 0 75%;
    max-width: 75%; }
  .columns-wrapper .column-90 {
    flex: 0 0 90%;
    max-width: 90%; }
  .columns-wrapper .column-95 {
    flex: 0 0 95%;
    max-width: 95%; }
  .columns-wrapper .column-center {
    display: flex;
    justify-content: center;
    text-align: center; }
  .columns-wrapper .column-middle {
    display: flex;
    align-items: center; }

.preprocessing-list {
  display: block;
  max-width: 930px;
  min-width: 800px; }
  .preprocessing-list > li {
    display: block;
    position: relative; }
  .preprocessing-list .drag-icon {
    position: absolute;
    left: 0;
    top: 5px; }
  .preprocessing-list .list-numbered-item::before {
    content: counter(line) ":";
    flex: 0 0 15px;
    max-width: 15px;
    line-height: 24px;
    padding-right: 5px; }
  .preprocessing-list input[type=text],
  .preprocessing-list select {
    width: 100%;
    min-width: 0; }
  .preprocessing-list input[type=text]:not(:last-of-type),
  .preprocessing-list .btn-link:not(:last-of-type) {
    margin-right: 10px; }
  .preprocessing-list .preprocessing-list-head,
  .preprocessing-list .preprocessing-list-foot,
  .preprocessing-list .preprocessing-step,
  .preprocessing-list .on-fail-options,
  .preprocessing-list .step-name,
  .preprocessing-list .step-parameters,
  .preprocessing-list .step-on-fail,
  .preprocessing-list .step-action {
    display: flex;
    align-items: center;
    box-sizing: border-box; }
  .preprocessing-list .step-name,
  .preprocessing-list .step-parameters,
  .preprocessing-list .step-on-fail,
  .preprocessing-list .step-action,
  .preprocessing-list .on-fail-options > label,
  .preprocessing-list .on-fail-options > .radio-segmented {
    padding: 5px 5px 5px 0; }
  .preprocessing-list .step-name {
    flex: 0 0 290px;
    max-width: 290px; }
  .preprocessing-list .step-parameters {
    flex: 1; }
  .preprocessing-list .step-on-fail {
    flex: 0 0 100px;
    max-width: 100px;
    justify-content: center;
    text-align: center; }
  .preprocessing-list .step-action {
    flex: 0 0 120px;
    max-width: 120px;
    padding-right: 0; }
  .preprocessing-list .on-fail-options {
    padding-right: 225px;
    margin-bottom: 5px; }
    .preprocessing-list .on-fail-options > label {
      padding-left: 30px; }
    .preprocessing-list .on-fail-options input[type=text] {
      flex: 1; }
  .preprocessing-list .preprocessing-list-head {
    color: #cacaca;
    line-height: 14px; }
    .preprocessing-list .preprocessing-list-head .step-name {
      padding-left: 30px; }
  .preprocessing-list .preprocessing-list-item .step-name {
    padding-left: 10px; }
  .preprocessing-list .preprocessing-list-foot {
    justify-content: space-between; }
    .preprocessing-list .preprocessing-list-foot .step-action {
      height: 24px; }
      .preprocessing-list .preprocessing-list-foot .step-action + .step-action:last-child {
        margin-left: auto;
        justify-self: flex-end; }

@keyframes fadein {
  from {
    opacity: 0; }
  to {
    opacity: 1; } }
.navtree .tree {
  width: 100%;
  height: 100%; }
  .navtree .tree .tree-list {
    list-style: none; }
    .navtree .tree .tree-list.root > .tree-item > .tree-row > .content > .margin-lvl {
      flex: 0 0 15px; }
    .navtree .tree .tree-list > .tree-item.ui-sortable-helper .content {
      padding-left: 5px; }
    .navtree .tree .tree-list[data-depth="0"] > .tree-item > .tree-row > .content > .margin-lvl {
      flex: 0 0 10px; }
    .navtree .tree .tree-list[data-depth="0"] > .tree-item.ui-sortable-helper {
      margin-left: 10px; }
      .navtree .tree .tree-list[data-depth="0"] > .tree-item.ui-sortable-helper > .tree-row > .content > .margin-lvl {
        display: none; }
    .navtree .tree .tree-list[data-depth="1"] > .tree-item > .tree-row > .content > .margin-lvl {
      flex: 0 0 25px; }
    .navtree .tree .tree-list[data-depth="1"] > .tree-item.ui-sortable-helper {
      margin-left: 25px; }
      .navtree .tree .tree-list[data-depth="1"] > .tree-item.ui-sortable-helper > .tree-row > .content > .margin-lvl {
        display: none; }
    .navtree .tree .tree-list[data-depth="2"] > .tree-item > .tree-row > .content > .margin-lvl {
      flex: 0 0 40px; }
    .navtree .tree .tree-list[data-depth="2"] > .tree-item.ui-sortable-helper {
      margin-left: 40px; }
      .navtree .tree .tree-list[data-depth="2"] > .tree-item.ui-sortable-helper > .tree-row > .content > .margin-lvl {
        display: none; }
    .navtree .tree .tree-list[data-depth="3"] > .tree-item > .tree-row > .content > .margin-lvl {
      flex: 0 0 55px; }
    .navtree .tree .tree-list[data-depth="3"] > .tree-item.ui-sortable-helper {
      margin-left: 55px; }
      .navtree .tree .tree-list[data-depth="3"] > .tree-item.ui-sortable-helper > .tree-row > .content > .margin-lvl {
        display: none; }
    .navtree .tree .tree-list[data-depth="4"] > .tree-item > .tree-row > .content > .margin-lvl {
      flex: 0 0 70px; }
    .navtree .tree .tree-list[data-depth="4"] > .tree-item.ui-sortable-helper {
      margin-left: 70px; }
      .navtree .tree .tree-list[data-depth="4"] > .tree-item.ui-sortable-helper > .tree-row > .content > .margin-lvl {
        display: none; }
    .navtree .tree .tree-list[data-depth="5"] > .tree-item > .tree-row > .content > .margin-lvl {
      flex: 0 0 85px; }
    .navtree .tree .tree-list[data-depth="5"] > .tree-item.ui-sortable-helper {
      margin-left: 85px; }
      .navtree .tree .tree-list[data-depth="5"] > .tree-item.ui-sortable-helper > .tree-row > .content > .margin-lvl {
        display: none; }
    .navtree .tree .tree-list[data-depth="6"] > .tree-item > .tree-row > .content > .margin-lvl {
      flex: 0 0 100px; }
    .navtree .tree .tree-list[data-depth="6"] > .tree-item.ui-sortable-helper {
      margin-left: 100px; }
      .navtree .tree .tree-list[data-depth="6"] > .tree-item.ui-sortable-helper > .tree-row > .content > .margin-lvl {
        display: none; }
    .navtree .tree .tree-list[data-depth="7"] > .tree-item > .tree-row > .content > .margin-lvl {
      flex: 0 0 115px; }
    .navtree .tree .tree-list[data-depth="7"] > .tree-item.ui-sortable-helper {
      margin-left: 115px; }
      .navtree .tree .tree-list[data-depth="7"] > .tree-item.ui-sortable-helper > .tree-row > .content > .margin-lvl {
        display: none; }
    .navtree .tree .tree-list[data-depth="8"] > .tree-item > .tree-row > .content > .margin-lvl {
      flex: 0 0 130px; }
    .navtree .tree .tree-list[data-depth="8"] > .tree-item.ui-sortable-helper {
      margin-left: 130px; }
      .navtree .tree .tree-list[data-depth="8"] > .tree-item.ui-sortable-helper > .tree-row > .content > .margin-lvl {
        display: none; }
    .navtree .tree .tree-list[data-depth="9"] > .tree-item > .tree-row > .content > .margin-lvl {
      flex: 0 0 145px; }
    .navtree .tree .tree-list[data-depth="9"] > .tree-item.ui-sortable-helper {
      margin-left: 145px; }
      .navtree .tree .tree-list[data-depth="9"] > .tree-item.ui-sortable-helper > .tree-row > .content > .margin-lvl {
        display: none; }
    .navtree .tree .tree-list[data-depth="10"] > .tree-item > .tree-row > .content > .margin-lvl {
      flex: 0 0 160px; }
    .navtree .tree .tree-list[data-depth="10"] > .tree-item.ui-sortable-helper {
      margin-left: 160px; }
      .navtree .tree .tree-list[data-depth="10"] > .tree-item.ui-sortable-helper > .tree-row > .content > .margin-lvl {
        display: none; }
    .navtree .tree .tree-list[data-depth] .ui-sortable-helper > .tree-row > .content > .margin-lvl {
      flex: 0 0 15px; }
    .navtree .tree .tree-list[data-depth] .ui-sortable-helper .tree-list > li > .tree-row > .content > .margin-lvl {
      flex: 0 0 30px; }
    .navtree .tree .tree-list[data-depth] .ui-sortable-helper .tree-list .tree-list > li > .tree-row > .content > .margin-lvl {
      flex: 0 0 45px; }
    .navtree .tree .tree-list[data-depth] .ui-sortable-helper .tree-list .tree-list .tree-list > li > .tree-row > .content > .margin-lvl {
      flex: 0 0 60px; }
    .navtree .tree .tree-list[data-depth] .ui-sortable-helper .tree-list .tree-list .tree-list .tree-list > li > .tree-row > .content > .margin-lvl {
      flex: 0 0 75px; }
    .navtree .tree .tree-list[data-depth] .ui-sortable-helper .tree-list .tree-list .tree-list .tree-list .tree-list > li > .tree-row > .content > .margin-lvl {
      flex: 0 0 90px; }
    .navtree .tree .tree-list[data-depth] .ui-sortable-helper .tree-list .tree-list .tree-list .tree-list .tree-list .tree-list > li > .tree-row > .content > .margin-lvl {
      flex: 0 0 105px; }
    .navtree .tree .tree-list[data-depth] .ui-sortable-helper .tree-list .tree-list .tree-list .tree-list .tree-list .tree-list .tree-list > li > .tree-row > .content > .margin-lvl {
      flex: 0 0 120px; }
    .navtree .tree .tree-list[data-depth] .ui-sortable-helper .tree-list .tree-list .tree-list .tree-list .tree-list .tree-list .tree-list .tree-list > li > .tree-row > .content > .margin-lvl {
      flex: 0 0 135px; }
    .navtree .tree .tree-list[data-depth] .ui-sortable-helper .tree-list .tree-list .tree-list .tree-list .tree-list .tree-list .tree-list .tree-list .tree-list > li > .tree-row > .content > .margin-lvl {
      flex: 0 0 150px; }
  .navtree .tree .tree-item > .tree-row {
    width: 100%;
    min-width: 320px;
    border-bottom: 1px solid #333333;
    padding: 8px 0; }
    .navtree .tree .tree-item > .tree-row:hover {
      background-color: #222222; }
    .navtree .tree .tree-item > .tree-row > .problems {
      float: right;
      position: relative;
      padding-left: 10px;
      margin-right: 10px;
      background: inherit;
      display: flex; }
      .navtree .tree .tree-item > .tree-row > .problems .problems-per-item {
        flex: 0 0 7px;
        background: #808080;
        color: #000000 !important;
        padding: 3px 4px 2px;
        font-size: 12px;
        line-height: 1;
        border-radius: 3px;
        margin: 0 5px 0 0; }
    .navtree .tree .tree-item > .tree-row > .tools {
      float: right;
      position: relative;
      padding-left: 10px;
      margin-right: 10px;
      display: flex;
      width: 85px; }
      .navtree .tree .tree-item > .tree-row > .tools .edit-item-btn,
      .navtree .tree .tree-item > .tree-row > .tools .remove-item-btn,
      .navtree .tree .tree-item > .tree-row > .tools .import-items-btn,
      .navtree .tree .tree-item > .tree-row > .tools .add-child-btn {
        margin-left: 5px;
        cursor: pointer;
        border: 0;
        opacity: .5;
        float: left; }
        .navtree .tree .tree-item > .tree-row > .tools .edit-item-btn::-moz-focus-inner,
        .navtree .tree .tree-item > .tree-row > .tools .remove-item-btn::-moz-focus-inner,
        .navtree .tree .tree-item > .tree-row > .tools .import-items-btn::-moz-focus-inner,
        .navtree .tree .tree-item > .tree-row > .tools .add-child-btn::-moz-focus-inner {
          padding: 0; }
      .navtree .tree .tree-item > .tree-row > .tools .edit-item-btn:hover,
      .navtree .tree .tree-item > .tree-row > .tools .remove-item-btn:hover,
      .navtree .tree .tree-item > .tree-row > .tools .import-items-btn:hover,
      .navtree .tree .tree-item > .tree-row > .tools .add-child-btn:hover {
        opacity: 1; }
      .navtree .tree .tree-item > .tree-row > .tools .edit-item-btn:focus,
      .navtree .tree .tree-item > .tree-row > .tools .remove-item-btn:focus,
      .navtree .tree .tree-item > .tree-row > .tools .import-items-btn:focus,
      .navtree .tree .tree-item > .tree-row > .tools .add-child-btn:focus {
        opacity: 1;
        outline: none; }
      .navtree .tree .tree-item > .tree-row > .tools .add-child-btn {
        background: url(../img/icon-sprite.svg) no-repeat -47px -551px;
        background-color: transparent !important;
        height: 15px;
        width: 14px; }
      .navtree .tree .tree-item > .tree-row > .tools .edit-item-btn {
        background: url(../img/icon-sprite.svg) no-repeat -47px -478px;
        background-color: transparent !important;
        height: 15px;
        width: 14px; }
      .navtree .tree .tree-item > .tree-row > .tools .import-items-btn {
        background: url(../img/icon-sprite.svg) no-repeat -47px -515px;
        background-color: transparent !important;
        height: 15px;
        width: 14px; }
      .navtree .tree .tree-item > .tree-row > .tools .remove-btn {
        position: relative;
        margin-left: 10px;
        top: 0; }
    .navtree .tree .tree-item > .tree-row > .content {
      display: flex;
      height: 20px; }
      .navtree .tree .tree-item > .tree-row > .content > .arrow {
        flex: 0 0 15px;
        text-align: center;
        margin: 2px 2px 0 -5px; }
        .navtree .tree .tree-item > .tree-row > .content > .arrow > .treeview {
          display: none; }
      .navtree .tree .tree-item > .tree-row > .content > .drag-icon {
        min-width: 24px; }
      .navtree .tree .tree-item > .tree-row > .content > .item-name {
        flex: 0 1 auto;
        white-space: nowrap;
        overflow: hidden;
        margin-right: 5px;
        text-overflow: ellipsis;
        line-height: 1.5; }
  .navtree .tree .tree-item.is-parent > .tree-row > .content > .arrow > .treeview {
    display: block; }
  .navtree .tree .tree-item.no-map > .tree-row > .content > .item-name, .navtree .tree .tree-item.inaccessible > .tree-row > .content > .item-name {
    color: #666666; }
  .navtree .tree .tree-item.ui-sortable-helper {
    background: #000000;
    border-color: #444444;
    border-width: 1px;
    border-style: solid; }
    .navtree .tree .tree-item.ui-sortable-helper .tools {
      display: none; }
  .navtree .tree .tree-item.opened > ul {
    display: block; }
  .navtree .tree .tree-item.closed > ul {
    display: none; }
  .navtree .tree .tree-item .sortable-error {
    border-color: transparent;
    background: rgba(255, 80, 80, 0.2); }
  .navtree .tree .highlighted-parent > .tree-row {
    background: #555555; }
  .navtree .tree .placeholder {
    background-color: #3c3c3c;
    animation: fadein .5s; }

:-ms-input-placeholder {
  color: #bbbbbb !important; }

::-ms-input-placeholder {
  color: #bbbbbb; }

::placeholder {
  color: #bbbbbb; }

.icon-action-command,
.icon-action-close,
.icon-action-msg,
.icon-action-msgs,
.icon-action-severity-up,
.icon-action-severity-down,
.icon-action-severity-changed,
.icon-action-message,
.icon-action-ack,
.icon-invisible,
.icon-problem-generated,
.icon-problem-recovery,
.icon-actions-number-gray,
.icon-actions-number-yellow,
.icon-actions-number-red,
.icon-description {
  display: inline-block;
  position: relative;
  height: 18px;
  width: 18px;
  margin: 0 5px 0 0;
  top: 0;
  bottom: 0;
  vertical-align: bottom; }
  .icon-action-command::before,
  .icon-action-close::before,
  .icon-action-msg::before,
  .icon-action-msgs::before,
  .icon-action-severity-up::before,
  .icon-action-severity-down::before,
  .icon-action-severity-changed::before,
  .icon-action-message::before,
  .icon-action-ack::before,
  .icon-invisible::before,
  .icon-problem-generated::before,
  .icon-problem-recovery::before,
  .icon-actions-number-gray::before,
  .icon-actions-number-yellow::before,
  .icon-actions-number-red::before,
  .icon-description::before {
    content: '';
    display: inline-block;
    position: absolute;
    top: 0;
    left: 0;
    width: 18px;
    height: 18px;
    background-image: url(../img/icon-sprite.svg);
    background-repeat: no-repeat; }

[data-count][class*='icon-']::after,
.icon-description::after {
  position: absolute;
  content: attr(data-count);
  text-align: center;
  margin-top: -2px;
  font-size: 9px;
  letter-spacing: -.25px;
  width: 18px; }

.icon-action-command::before {
  background-position: -249px -245px; }

.icon-action-close::before {
  background-position: -224px -245px; }

.icon-action-msg::before {
  background-position: -299px -245px; }

.icon-action-severity-up::before {
  background-position: -349px -245px; }

.icon-action-severity-down::before {
  background-position: -374px -245px; }

.icon-action-severity-changed::before {
  background-position: -399px -245px; }

.icon-action-message::before {
  background-position: -199px -245px; }

.icon-action-ack::before {
  background-position: -323px -245px; }

.icon-invisible::before {
  background-position: -89px -803px; }

.icon-problem-generated::before {
  background-position: -449px -245px; }

.icon-problem-recovery::before {
  background-position: -424px -245px; }

.icon-action-msgs[data-count]::after {
  color: #000000; }
.icon-action-msgs::before {
  background-position: -474px -245px; }

.icon-actions-number-gray[data-count]::after {
  color: #ffffff; }
.icon-actions-number-gray::before {
  background-position: -499px -245px; }

.icon-actions-number-yellow[data-count]::after {
  color: #ffffff; }
.icon-actions-number-yellow::before {
  background-position: -549px -245px; }

.icon-actions-number-red[data-count]::after {
  color: #ffffff; }
.icon-actions-number-red::before {
  background-position: -524px -245px; }

.icon-description {
  margin: 0 0 0 5px; }
  .icon-description::after {
    content: '?';
    color: #000000; }
  .icon-description::before {
    background-position: -474px -245px; }

#expressions_list .ui-sortable-helper {
  display: table; }

.range-control {
  position: relative;
  display: inline-block;
  vertical-align: middle; }
  .range-control input[type=range] {
    cursor: pointer;
    -webkit-appearance: none;
    /* Hides the slider so that custom slider can be made */
    -moz-appearance: none;
    /* Hides the slider so that custom slider can be made */
    width: calc(100% + 10px);
    opacity: 0;
    vertical-align: middle;
    margin: 0 -5px;
    padding: 0;
    height: 20px;
    /* Special styling for WebKit/Blink */ }
    .range-control input[type=range]:focus {
      outline: none; }
    .range-control input[type=range]::-webkit-slider-thumb {
      margin-top: 1px;
      /* You need to specify a margin in Chrome, but in Firefox and IE it is automatic */
      height: 10px;
      width: 10px;
      opacity: 0; }
    .range-control input[type=range]::-webkit-slider-runnable-track {
      height: 10px;
      opacity: 0; }
  .range-control input[type=text] {
    width: 31px;
    float: right; }
  .range-control > div {
    position: relative;
    width: calc(100% - 10px - 31px);
    margin: 2px 10px 0 0;
    float: left; }
  .range-control .range-control-track,
  .range-control .range-control-progress {
    position: absolute;
    top: 50%;
    margin-top: -1px;
    left: 0;
    height: 2px;
    cursor: pointer; }
  .range-control .range-control-track {
    width: 100%;
    background: #c0c0c0; }
  .range-control .range-control-progress {
    background: #f8f8f8; }
  .range-control .range-control-thumb {
    position: absolute;
    top: 50%;
    margin-top: -5px;
    margin-left: -5px;
    width: 10px;
    height: 10px;
    border-radius: 50%;
    background: #f8f8f8; }
  .range-control.range-control-focus .range-control-thumb {
    margin-top: -6.66667px;
    margin-left: -6.66667px;
    background: #f8f8f8;
    border: 2px solid #fafafa; }
  .range-control.range-control-focus .range-control-progress {
    background: #f8f8f8; }
  .range-control.disabled {
    opacity: 1; }
    .range-control.disabled input[type=range] {
      cursor: default; }
    .range-control.disabled .range-control-progress,
    .range-control.disabled .range-control-thumb {
      background: #c0c0c0; }
  .range-control datalist {
    position: absolute;
    display: flex;
    width: 100%;
    top: 50%;
    margin-top: -1px; }
    .range-control datalist option {
      padding: 0;
      font-size: 0;
      flex: 1 0 0;
      height: 2px;
      border-left: 1px solid #111111; }

.graph-legend {
  text-align: left;
  white-space: nowrap;
  text-overflow: ellipsis;
  overflow: hidden; }

.graph-widget-config-tabs {
  padding: 10px 0; }
  .graph-widget-config-tabs > .tabs-nav {
    padding-left: calc(15% + 10px);
    margin-right: 0;
    margin-left: 0; }

.inline-sr-only {
  font-size: 0; }

.item-test-popup-value-row,
.preproc-test-popup-value-row {
  display: flex; }
  .item-test-popup-value-row label,
  .preproc-test-popup-value-row label {
    padding: 0 10px;
    margin-left: auto;
    line-height: 24px; }

table.preprocessing-test-results td {
  vertical-align: top !important; }
table.preprocessing-test-results .rel-container {
  top: 4px;
  margin-left: 3px; }

#preprocessing-test-form .table-forms-separator {
  margin-top: -2px; }

.totals-list:not(.list-table) {
  display: flex;
  height: 100%; }
.totals-list > div {
  flex: 1;
  align-items: center;
  display: flex;
  line-height: 18px;
  overflow: hidden;
  padding: 0 10px;
  position: relative; }
.totals-list .count {
  font-size: 16px; }
.totals-list.totals-list-horizontal > div {
  flex-direction: column;
  justify-content: center;
  min-width: 55px;
  text-align: center; }
.totals-list.totals-list-vertical {
  flex-direction: column; }
  .totals-list.totals-list-vertical > div {
    min-height: 21px;
    padding-top: 3px; }
  .totals-list.totals-list-vertical .count {
    margin-right: 5px; }

.host-avail-widget td:not(:first-child) {
  border-left: 1px dotted #333333; }
.host-avail-widget .host-avail-true {
  background: #86cc89; }
.host-avail-widget .host-avail-false {
  background: #e45959; }
.host-avail-widget .host-avail-unknown {
  background: #97aab3; }
.host-avail-widget .host-avail-total {
  background: transparent; }

.logo:focus div,
.logo:focus img {
  box-shadow: 0 0 0 2px #ffffff; }

.dashbrd-grid-new-widget-placeholder .dashbrd-grid-widget-new-box,
.dashbrd-grid-new-widget-placeholder .dashbrd-grid-widget-set-position,
.dashbrd-grid-new-widget-placeholder .dashbrd-grid-widget-set-size {
  box-shadow: none;
  border-color: #ffffff;
  background-color: transparent; }
.dashbrd-grid-new-widget-placeholder .dashbrd-grid-widget-set-size {
  border: 2px dashed #ffffff;
  box-shadow: none;
  background: #020202; }
.dashbrd-grid-new-widget-placeholder .dashbrd-grid-new-widget-label::before {
  background: url(../img/icon-sprite.svg) no-repeat -269px -888px; }

.dashbrd-grid-widget-set-size .dashbrd-grid-new-widget-label::before {
  background: url(../img/icon-sprite.svg) no-repeat -457px -888px; }

.dashbrd-grid-widget.dashbrd-grid-widget-hidden-header.dashbrd-grid-widget-focus .dashbrd-grid-widget-head {
  box-shadow: 0 -6px 8px -2px #000000; }

.dashbrd-grid-iterator.dashbrd-grid-iterator-focus .dashbrd-grid-iterator-head {
  box-shadow: 0 -6px 8px -2px #000000; }

.dashbrd-grid-container.dashbrd-mode-edit .dashbrd-grid-widget.ui-draggable-dragging.dashbrd-grid-widget-hidden-header .dashbrd-grid-widget-head {
  box-shadow: 0 -6px 8px -2px #000000; }
.dashbrd-grid-container.dashbrd-mode-edit .dashbrd-grid-widget.ui-resizable-resizing::before, .dashbrd-grid-container.dashbrd-mode-edit .dashbrd-grid-widget.ui-draggable-dragging::before {
  box-shadow: 0 4px 20px 2px #000000; }
.dashbrd-grid-container.dashbrd-mode-edit .dashbrd-grid-iterator.ui-draggable-dragging .dashbrd-grid-iterator-head {
  box-shadow: 0 -6px 8px -2px #000000; }
.dashbrd-grid-container.dashbrd-mode-edit .dashbrd-grid-iterator.ui-resizable-resizing::before, .dashbrd-grid-container.dashbrd-mode-edit .dashbrd-grid-iterator.ui-draggable-dragging::before {
  box-shadow: 0 4px 20px 2px #000000; }
.dashbrd-grid-container.dashbrd-mode-edit .dashbrd-grid-iterator.ui-resizable-resizing .dashbrd-grid-iterator-mask, .dashbrd-grid-container.dashbrd-mode-edit .dashbrd-grid-iterator.ui-draggable-dragging .dashbrd-grid-iterator-mask {
  border: 0; }
.dashbrd-grid-container.dashbrd-mode-edit .dashbrd-grid-widget-placeholder > div {
  background-color: #1f1f1f !important; }

.icon-maint {
  margin: 0 18px 0 0; }
  .icon-maint::before {
    background: url(../img/icon-sprite.svg) no-repeat -357px -802px; }

.icon-depend-up {
  margin: 0 18px 0 0; }
  .icon-depend-up::before {
    background: url(../img/icon-sprite.svg) no-repeat -361px -729px; }

.icon-depend-down {
  margin: 0 18px 0 0; }
  .icon-depend-down::before {
    background: url(../img/icon-sprite.svg) no-repeat -361px -765px; }

.icon-ackn {
  margin: 0 18px 0 0; }
  .icon-ackn::before {
    background: url(../img/icon-sprite.svg) no-repeat -357px -693px; }

.icon-cal {
  background: transparent url(../img/icon-sprite.svg) no-repeat -354px -834px; }

.icon-wzrd-action {
  background: transparent url(../img/icon-sprite.svg) no-repeat -317px -617px;
  margin-top: -16px; }

.btn-conf {
  background: #e0e0e0 url(../img/icon-sprite.svg) no-repeat -43px -187px; }

.btn-kiosk {
  background: #e0e0e0 url(../img/icon-sprite.svg) no-repeat -79px -223px; }

.btn-max {
  background: #e0e0e0 url(../img/icon-sprite.svg) no-repeat -43px -223px; }

.btn-min {
  background: #e0e0e0 url(../img/icon-sprite.svg) no-repeat -43px -259px; }

.btn-add-fav {
  background: #e0e0e0 url(../img/icon-sprite.svg) no-repeat -43px -295px; }

.btn-remove-fav {
  background: #e0e0e0 url(../img/icon-sprite.svg) no-repeat -43px -329px; }

.btn-action {
  background: #e0e0e0 url(../img/icon-sprite.svg) no-repeat -43px -367px; }

.btn-info {
  background: #e0e0e0 url(../img/icon-sprite.svg) no-repeat -43px -403px; }

.btn-iterator-page-previous {
  background: url(../img/icon-sprite.svg) no-repeat -397px -657px; }

.btn-iterator-page-next {
  background: url(../img/icon-sprite.svg) no-repeat -395px -623px; }

.btn-widget-action {
  background: url(../img/icon-sprite.svg) no-repeat -318px -618px; }

.btn-widget-collapse {
  background: url(../img/icon-sprite.svg) no-repeat -318px -654px; }

.btn-widget-expand {
  background: url(../img/icon-sprite.svg) no-repeat -318px -690px; }

.btn-widget-edit {
  background: url(../img/icon-sprite.svg) no-repeat -354px -619px; }

.btn-widget-delete {
  background: url(../img/icon-sprite.svg) no-repeat -354px -582px; }

.btn-alarm-on {
  background: url(../img/icon-sprite.svg) no-repeat -318px -546px; }

.btn-alarm-off {
  background: url(../img/icon-sprite.svg) no-repeat -318px -582px; }

.btn-sound-on {
  background: url(../img/icon-sprite.svg) no-repeat -318px -474px; }

.btn-sound-off {
  background: url(../img/icon-sprite.svg) no-repeat -318px -510px; }

.btn-info-clock {
  background: url(../img/icon-sprite.svg) no-repeat -399px -762px; }

.btn-dashbrd-conf {
  background: url(../img/icon-sprite.svg) no-repeat -354px -619px !important; }

.subfilter-enabled .link-action {
  color: #ffffff; }
  .subfilter-enabled .link-action:focus {
    color: #ffffff;
    border-bottom: 3px solid #ffffff; }
  .subfilter-enabled .link-action:hover {
    color: #ffffff;
    border-bottom: 1px solid #ffffff; }

.timeline-axis {
  border-right-color: #b2b2b2 !important; }
  .timeline-axis::before {
    background-color: #b2b2b2 !important; }

.menu-popup {
  background-color: #383838;
  border: 1px solid #666666; }
  .menu-popup .menu-popup-item-disabled {
    color: #7d7d7d; }
  .menu-popup .menu-popup-item:hover, .menu-popup .menu-popup-item:focus, .menu-popup .menu-popup-item:active, .menu-popup .menu-popup-item.highlighted {
    background-color: #000000;
    color: #ffffff; }
    .menu-popup .menu-popup-item:hover .arrow-right, .menu-popup .menu-popup-item:focus .arrow-right, .menu-popup .menu-popup-item:active .arrow-right, .menu-popup .menu-popup-item.highlighted .arrow-right {
      border-left-color: #ffffff; }
  .menu-popup .menu-popup-item.selected::before {
    background: url(../img/icon-sprite.svg) no-repeat -317px -835px; }
  .menu-popup.page-title-submenu::before {
    background-color: #383838;
    border-top: 1px solid #666666;
    border-left: 1px solid #666666; }

.filter-breadcrumb li > span a:focus,
.filter-breadcrumb > li:first-child > span a:focus {
  margin-bottom: -2px; }
.filter-breadcrumb > li > span a:focus {
  line-height: 12px; }

.add-child-btn {
  background: url(../img/icon-sprite.svg) no-repeat -359px -551px !important; }

.edit-item-btn {
  background: url(../img/icon-sprite.svg) no-repeat -359px -478px !important; }

.import-items-btn {
  background: url(../img/icon-sprite.svg) no-repeat -359px -515px !important; }

.drag-icon {
  background: url(../img/icon-sprite.svg) no-repeat -318px -762px !important; }

button:focus {
  background-color: #c7c7c7;
  box-shadow: 0 0 0 2px #ffffff; }

.btn-alt:focus {
  box-shadow: 0 0 0 2px #ffffff; }

.radio-list-control .average-bg::before, .radio-list-control .average-bg::after,
.radio-list-control .disaster-bg::before,
.radio-list-control .disaster-bg::after,
.radio-list-control .high-bg::before,
.radio-list-control .high-bg::after,
.radio-list-control .info-bg::before,
.radio-list-control .info-bg::after,
.radio-list-control .na-bg::before,
.radio-list-control .na-bg::after,
.radio-list-control .warning-bg::before,
.radio-list-control .warning-bg::after {
  display: none; }
.radio-list-control li [type="radio"]:checked:not([disabled]) + label {
  color: #000000 !important; }
.radio-list-control li [type="radio"]:checked + label {
  background-color: #dddddd !important; }
.radio-list-control li [type="radio"]:focus + label {
  background-color: #c7c7c7 !important;
  box-shadow: 0 0 0 2px #ffffff !important;
  color: #000000 !important; }
.radio-list-control li [type="radio"]:checked[disabled] + label {
  background-color: #595959 !important; }

a:link {
  border-bottom: 1px solid rgba(255, 255, 255, 0.5); }
a:visited {
  border-bottom: 1px solid #ffffff; }
a:hover {
  border-bottom: 1px solid #ffffff; }
a:focus {
  border-bottom: 3px solid #ffffff; }

a.link-action {
  border-bottom: 1px dotted; }

.link-action:hover {
  color: #ffffff;
  border-bottom: 1px solid #ffffff; }
.link-action:active {
  color: #ffffff;
  border-bottom: 1px dotted #ffffff; }
.link-action:focus {
  color: #ffffff;
  border-bottom: 3px solid #ffffff; }

.link-alt:link {
  border-bottom: 1px solid #818181; }
.link-alt:visited {
  border-bottom: 1px solid #818181; }
.link-alt:hover {
  color: #ffffff;
  border-bottom: 1px solid #ffffff; }
.link-alt:focus {
  color: #ffffff;
  border-bottom: 3px solid #ffffff; }
.link-alt:active {
  color: #f8f8f8;
  border-bottom: 1px solid #f8f8f8; }

.server-name {
  color: rgba(0, 0, 0, 0.8); }

.status-dark-grey {
  border: none !important;
  background-color: #666666 !important; }

.btn-link, .btn-link:hover, .btn-link:focus, .btn-link:active {
  font-weight: bold !important;
  color: #ffffff !important; }
  .btn-link:focus {
    margin-bottom: -3px !important;
    border-bottom: 3px solid #ffffff !important; }

.table-paging a:focus {
  background-color: #ffffff; }
  .table-paging a:focus .arrow-right {
    border-left-color: #000000; }
  .table-paging a:focus .arrow-left {
    border-right-color: #000000; }

.paging-selected {
  color: #000000 !important; }
  .paging-selected:focus {
    background-color: #ffffff !important; }

.filter-trigger .arrow-down {
  border-top-color: #000000 !important; }

.subfilter-enabled,
.subfilter-disable-btn {
  background-color: #000000; }

.tag {
  color: #000000; }

.disabled {
  opacity: .6; }

.multiselect.active {
  box-shadow: 0 0 0 1px #ffffff;
  transition: box-shadow .2s ease-out; }
.multiselect input[type="text"]:focus {
  box-shadow: none; }
.multiselect .multiselect-list li.selected .subfilter-enabled,
.multiselect .multiselect-list li.selected .subfilter-disable-btn,
.multiselect .multiselect-list li.selected .subfilter-disable-btn:active {
  box-shadow: 0 0 0 1px #ffffff; }

.checkbox-radio:focus + label span {
  box-shadow: 0 0 0 1px #ffffff;
  transition: box-shadow .2s ease-out; }

.multiselect:focus, input[type="text"]:focus, input[type="password"]:focus, input[type="search"]:focus, input[type="number"]:focus, input[type="email"]:focus, input[type="time"]:focus, input[type="file"]:focus, textarea:focus, select:focus {
  box-shadow: 0 0 0 1px #ffffff;
  transition: box-shadow .2s ease-out; }

.progress-bar-container a:hover .progress-bar-label, .progress-bar-container a:focus .progress-bar-label {
  color: #ffffff !important; }

.multiselect-suggest li.suggest-hover, .multiselect-matches li.suggest-hover {
  background-color: #000000; }

.suggest-found {
  color: #ffd98c; }

.dashbrd-widget-graph-link:focus::after {
  background: #ffffff;
  height: 3px;
  bottom: -3px; }

.list-table .subfilter-enabled {
  background-color: #000000;
  box-shadow: 0 0 0 1px #ffffff; }
.list-table thead th {
  border-color: #3b3b3b; }
.list-table.compact-view .flh-na-bg:not(.row-selected):not(:hover),
.list-table.compact-view .flh-info-bg:not(.row-selected):not(:hover),
.list-table.compact-view .flh-warning-bg:not(.row-selected):not(:hover),
.list-table.compact-view .flh-average-bg:not(.row-selected):not(:hover),
.list-table.compact-view .flh-high-bg:not(.row-selected):not(:hover),
.list-table.compact-view .flh-disaster-bg:not(.row-selected):not(:hover) {
  background: none; }
.list-table.compact-view td {
  box-shadow: inset 0 -1px 0 0 #333333; }
  .list-table.compact-view td.na-bg::before, .list-table.compact-view td.normal-bg::before, .list-table.compact-view td.info-bg::before, .list-table.compact-view td.warning-bg::before, .list-table.compact-view td.average-bg::before, .list-table.compact-view td.high-bg::before, .list-table.compact-view td.disaster-bg::before {
    min-height: 20px;
    box-shadow: inset 0 -1px 0 0 #333333; }
  .list-table.compact-view td.na-bg::after, .list-table.compact-view td.normal-bg::after, .list-table.compact-view td.info-bg::after, .list-table.compact-view td.warning-bg::after, .list-table.compact-view td.average-bg::after, .list-table.compact-view td.high-bg::after, .list-table.compact-view td.disaster-bg::after {
    top: 1px;
    transform: scale(0.8); }
  .list-table.compact-view td .icon-maint::before {
    background-position: -360px -804px; }
  .list-table.compact-view td .icon-wzrd-action {
    background: transparent url(../img/icon-sprite.svg) no-repeat -318px -624px; }

.filter-highlight-row-cb {
  display: none; }

.na-bg,
.normal-bg,
.info-bg,
.average-bg,
.warning-bg,
.high-bg,
.disaster-bg,
.log-na-bg,
.log-info-bg,
.log-warning-bg,
.log-high-bg,
.log-disaster-bg {
  background-color: transparent !important; }
  .na-bg::before,
  .normal-bg::before,
  .info-bg::before,
  .average-bg::before,
  .warning-bg::before,
  .high-bg::before,
  .disaster-bg::before,
  .log-na-bg::before,
  .log-info-bg::before,
  .log-warning-bg::before,
  .log-high-bg::before,
  .log-disaster-bg::before {
    content: '';
    position: absolute;
    top: 0;
    left: 0;
    bottom: 0;
    min-height: 28px;
    width: 34px; }
  .na-bg::after,
  .normal-bg::after,
  .info-bg::after,
  .average-bg::after,
  .warning-bg::after,
  .high-bg::after,
  .disaster-bg::after,
  .log-na-bg::after,
  .log-info-bg::after,
  .log-warning-bg::after,
  .log-high-bg::after,
  .log-disaster-bg::after {
    background: url(../img/icon-sprite.svg) no-repeat;
    content: '';
    position: absolute;
    left: 6px;
    top: 5px;
    width: 22px;
    height: 18px; }

.na-bg::after,
.log-na-bg::after {
  background-position: -106px -443px; }

.normal-bg::after {
  background-position: -76px -443px; }

.info-bg::after,
.log-info-bg::after {
  background-position: -136px -443px; }

.average-bg::after {
  background-position: -196px -442px; }

.warning-bg::after,
.log-warning-bg::after {
  background-position: -166px -443px; }

.high-bg::after,
.log-high-bg::after {
  background-position: -226px -443px; }

.disaster-bg::after,
.log-disaster-bg::after {
  background-position: -256px -443px; }

.na-bg::before,
.log-na-bg::before,
.normal-bg::before {
  background-color: #59db8f; }

.na-bg.blink-hidden::after,
.normal-bg.blink-hidden::after,
.info-bg.blink-hidden::after,
.average-bg.blink-hidden::after,
.warning-bg.blink-hidden::after,
.high-bg.blink-hidden::after,
.disaster-bg.blink-hidden::after {
  content: none; }
.na-bg a.link-action,
.normal-bg a.link-action,
.info-bg a.link-action,
.average-bg a.link-action,
.warning-bg a.link-action,
.high-bg a.link-action,
.disaster-bg a.link-action {
  color: #f8f8f8; }

.log-na-bg::before {
  color: #2a353a !important;
  background-color: #97aab3 !important; }

.log-info-bg::before {
  color: #00268e !important;
  background-color: #7499ff !important; }

.log-warning-bg::before {
  color: #734d00 !important;
  background-color: #ffc859 !important; }

.log-high-bg::before {
  color: #52190b !important;
  background-color: #e97659 !important; }

.log-disaster-bg::before {
  color: #4b0c0c !important;
  background-color: #e45959 !important; }

td.na-bg,
td.normal-bg,
td.info-bg,
td.average-bg,
td.warning-bg,
td.high-bg,
td.disaster-bg,
td.log-na-bg,
td.log-info-bg,
td.log-warning-bg,
td.log-high-bg,
td.log-disaster-bg {
  padding-left: 42px;
  color: #ffffff; }

.notif-body h4 {
  padding-bottom: 3px;
  margin-bottom: -3px; }
.notif-body p {
  margin: .25em 0 2px; }
.notif-body li {
  padding: 0 0 10px 42px; }

.notif-indic {
  width: 34px;
  height: 27px;
  position: relative;
  margin: 0 0 0 -42px; }

.notif-indic-container {
  margin: 0 0 0 -42px; }

td.inactive-bg {
  padding-left: 42px !important;
  color: #ffffff; }

.inactive-bg, td.inactive-bg {
  background-color: transparent !important;
  padding-left: 42px; }
  .inactive-bg::before {
    content: '';
    width: 34px;
    position: absolute;
    top: 0;
    left: 0;
    bottom: 0;
    min-height: 28px;
    background-color: #e45959; }
  .inactive-bg::after {
    content: '';
    background: url(../img/icon-sprite.svg) no-repeat -256px -443px;
    width: 22px;
    height: 18px;
    top: 5px;
    left: 6px;
    position: absolute; }

.msg-bad .link-action:hover,
.msg-good .link-action:hover,
.msg-warning .link-action:hover {
  color: #ffffff; }
.msg-bad button,
.msg-good button,
.msg-warning button {
  color: #ffffff; }

.graph-selection {
  background-color: rgba(255, 255, 255, 0.2);
  border: 0;
  outline: 2px solid rgba(255, 255, 255, 0.6); }

.svg-graph-selection {
  fill: rgba(255, 255, 255, 0.2);
  stroke: rgba(255, 255, 255, 0.6);
  stroke-width: 2px; }

.ui-selectable-helper {
  background-color: rgba(255, 255, 255, 0.2);
  border: 2px solid rgba(255, 255, 255, 0.6); }

.map-element-selected {
  border: 3px dashed #ffffff; }

.multilineinput-control button::after {
  background-position: -359px -478px; }
.multilineinput-control button:focus::after {
  background-position: -359px -478px; }

.btn-back-map-container a {
  border-bottom: 0; }
.btn-back-map-container .btn-back-map .btn-back-map-icon {
  background-position: -85px -725px; }

.ui-tabs-nav .btn-time::after {
  background-position: -246px -583px; }
.ui-tabs-nav .filter-trigger::after {
  background-position: -246px -547px; }
.ui-tabs-nav .btn-time:hover,
.ui-tabs-nav .filter-trigger:hover {
  background-color: #c7c7c7; }
.ui-tabs-nav .btn-time:focus,
.ui-tabs-nav .filter-trigger:focus {
  background-color: #c7c7c7;
  box-shadow: 0 0 0 2px #ffffff; }
.ui-tabs-nav .ui-state-focus .btn-time,
.ui-tabs-nav .ui-state-focus .filter-trigger {
  background-color: #c7c7c7;
  box-shadow: 0 0 0 2px #ffffff; }
.ui-tabs-nav .ui-state-focus.ui-tabs-active .btn-time,
.ui-tabs-nav .ui-state-focus.ui-tabs-active .filter-trigger {
  background-color: #222222;
  box-shadow: 0 0 0 2px #ffffff; }
.ui-tabs-nav .ui-tabs-active .btn-time::after {
  background-position: -87px -583px; }
.ui-tabs-nav .ui-tabs-active .filter-trigger::after {
  background-position: -87px -547px; }

.btn-time-left {
  background-position: -397px -657px; }
  .btn-time-left:hover, .btn-time-left:focus {
    background-position: -245px -658px;
    color: #333333;
    background-color: lightgray;
    border-color: lightgray; }
  .btn-time-left:focus {
    background-color: #c7c7c7; }
  .btn-time-left:disabled {
    background-position: -397px -657px; }

.btn-time-right {
  background-position: -395px -623px; }
  .btn-time-right:hover, .btn-time-right:focus {
    background-position: -243px -624px;
    color: #333333;
    background-color: lightgray;
    border-color: lightgray; }
  .btn-time-right:focus {
    background-color: #c7c7c7; }
  .btn-time-right:disabled {
    background-position: -395px -623px; }

.time-quick li a:focus {
  border-radius: 2px;
  box-shadow: 0 0 0 2px #ffffff; }

.icon-action-command::before {
  background-position: -249px -325px; }

.icon-action-close::before {
  background-position: -224px -325px; }

.icon-action-msg::before {
  background-position: -299px -325px; }

.icon-action-severity-up::before {
  background-position: -349px -325px; }

.icon-action-severity-down::before {
  background-position: -374px -325px; }

.icon-action-severity-changed::before {
  background-position: -399px -325px; }

.icon-action-message::before {
  background-position: -199px -325px; }

.icon-action-ack::before {
  background-position: -323px -325px; }

.icon-invisible::before {
  background-position: -401px -803px; }

.icon-problem-generated::before {
  background-position: -449px -325px; }

.icon-problem-recovery::before {
  background-position: -424px -325px; }

.icon-action-msgs::before,
.icon-description::before {
  background-position: -474px -325px; }

.icon-actions-number-gray::before {
  background-position: -499px -325px; }

.icon-actions-number-yellow::before {
  background-position: -549px -325px; }

.icon-actions-number-red::before {
  background-position: -524px -325px; }

.overrides-options-list > li > div {
  border: 1px solid #ffffff;
  background-color: transparent !important; }
  .overrides-options-list > li > div > .subfilter-disable-btn {
    border: none !important;
    top: 0; }

.totals-list > div {
  border-top: 1px solid #444444;
  color: #ffffff; }
.totals-list .count {
  font-weight: bold; }
.totals-list.totals-list-horizontal > div:not(:last-of-type) {
  border-right: 1px solid #444444; }

.host-avail-widget td:not(:first-child) {
  border-left: 1px solid #444444; }
.host-avail-widget .host-avail-true,
.host-avail-widget .host-avail-false,
.host-avail-widget .host-avail-unknown,
.host-avail-widget .host-avail-total {
  background: transparent; }

.by-severity-widget > div {
  min-width: 65px;
  padding-left: 42px; }
  .by-severity-widget > div::after {
    top: 50%;
    transform: translateY(-50%); }<|MERGE_RESOLUTION|>--- conflicted
+++ resolved
@@ -598,7 +598,7 @@
   background-position: -90px -48px; }
 
 .icon-guest::before {
-  background-position: -241px -104px; }
+  background-position: -247px -156px; }
 
 .icon-profile::before {
   background-position: -90px -120px; }
@@ -610,25 +610,30 @@
   padding: 12px 0; }
   .menu-user li {
     line-height: 16px; }
-  .menu-user a {
+  .menu-user a,
+  .menu-user span {
     position: relative;
     display: block;
     padding: 12px 12px 12px 48px;
-    color: #cedae1;
     font-size: 12px;
     white-space: nowrap;
     transition: color 0.3s ease-out; }
-    .menu-user a::before {
+    .menu-user a::before,
+    .menu-user span::before {
       position: absolute;
       top: 13px;
       left: 20px;
       opacity: .75;
       transition: opacity 0.3s ease-out; }
+  .menu-user a {
+    color: #cedae1; }
     .menu-user a:hover, .menu-user a:focus {
       border-bottom: none;
       color: #ffffff; }
       .menu-user a:hover::before, .menu-user a:focus::before {
         opacity: 1; }
+  .menu-user span {
+    color: #768d99; }
 
 .msg-bad,
 .msg-good,
@@ -900,7 +905,6 @@
   position: relative;
   vertical-align: top; }
 
-<<<<<<< HEAD
 .dashbrd-edit {
   background-color: #000000;
   box-shadow: 0 0 0 4px #000000;
@@ -922,77 +926,6 @@
     .dashbrd-edit ul li:first-child {
       padding: 0; }
     .dashbrd-edit ul li .btn-dashbrd-conf {
-=======
-.header-title {
-  display: flex;
-  flex-direction: row;
-  justify-content: space-between;
-  margin: -10px 0 10px;
-  padding: 10px 0 6px;
-  border-bottom: 1px solid #444444; }
-  .header-title > div:first-child {
-    overflow: hidden; }
-  .header-title > div:last-child {
-    flex-shrink: 0; }
-  .header-title h1 {
-    position: relative;
-    line-height: 24px;
-    overflow: hidden;
-    padding-top: 1px;
-    text-overflow: ellipsis;
-    white-space: nowrap; }
-  .header-title a.link-action {
-    display: block;
-    box-sizing: border-box;
-    height: 25px; }
-    .header-title a.link-action h1 {
-      padding-right: 1em; }
-      .header-title a.link-action h1::after {
-        content: '';
-        position: absolute;
-        top: 50%;
-        right: .15em;
-        margin-top: -.15em;
-        width: .3em;
-        height: .3em;
-        border-right: 2px solid #ffffff;
-        border-bottom: 2px solid #ffffff;
-        transform: rotate(45deg);
-        transition: border-color .2s ease-out; }
-    .header-title a.link-action:hover h1::after, .header-title a.link-action:focus h1::after {
-      border-color: #ffffff; }
-  .header-title form {
-    display: flex;
-    justify-content: flex-end; }
-  .header-title ul {
-    text-align: right; }
-    .header-title ul li {
-      display: inline-block;
-      vertical-align: top;
-      position: relative;
-      padding: 0 0 0 10px; }
-    .header-title ul ul li:first-child {
-      padding-left: 0; }
-    .header-title ul button {
-      line-height: 22px; }
-  .header-title .dashbrd-edit {
-    background-color: #000000;
-    box-shadow: 0 0 0 4px #000000;
-    display: inline-block;
-    margin-right: 5px;
-    position: relative; }
-    .header-title .dashbrd-edit::after {
-      content: '';
-      position: absolute;
-      min-height: 24px;
-      z-index: -1;
-      top: -5px;
-      right: -5px;
-      bottom: -5px;
-      left: -5px;
-      border: 1px solid #444444; }
-    .header-title .dashbrd-edit ul li {
->>>>>>> 74678824
       vertical-align: middle; }
 
 .object-group {
@@ -3357,12 +3290,8 @@
     position: -webkit-sticky;
     position: sticky;
     top: 0;
-<<<<<<< HEAD
-    z-index: 1000;
+    z-index: 4;
     margin: 0 0 10px; }
-=======
-    z-index: 4; }
->>>>>>> 74678824
   .overlay-dialogue .list-table {
     white-space: normal;
     border: 0; }
@@ -4394,7 +4323,7 @@
   .menu-popup-preloader::before {
     background: #111111; }
 
-.browser-logo-chrome, .browser-logo-ff, .browser-logo-ie, .browser-logo-opera, .browser-logo-safari {
+.browser-logo-chrome, .browser-logo-ff, .browser-logo-ed, .browser-logo-opera, .browser-logo-safari {
   background: url(../img/browser-sprite.png) no-repeat;
   width: 66px;
   height: 66px;
@@ -4407,29 +4336,14 @@
 .browser-logo-ff {
   background-position: url(../img/browser-sprite.png) no-repeat -66px 0; }
 
-<<<<<<< HEAD
-.browser-logo-ie {
+.browser-logo-ed {
   background-position: url(../img/browser-sprite.png) no-repeat 0 -66px; }
-=======
-.browser-logo-ed {
-  background: url(../img/browser-sprite.png) no-repeat 0 -66px; }
->>>>>>> 74678824
 
 .browser-logo-opera {
   background-position: url(../img/browser-sprite.png) no-repeat -66px -66px; }
 
 .browser-logo-safari {
-<<<<<<< HEAD
   background-position: url(../img/browser-sprite.png) no-repeat 0 -132px; }
-=======
-  background: url(../img/browser-sprite.png) no-repeat 0 -132px; }
-
-.browser-logo-chrome, .browser-logo-ff, .browser-logo-ed, .browser-logo-opera, .browser-logo-safari {
-  width: 66px;
-  height: 66px;
-  margin: 0 auto;
-  margin-bottom: 5px; }
->>>>>>> 74678824
 
 .browser-warning-container {
   margin-top: 5%;
