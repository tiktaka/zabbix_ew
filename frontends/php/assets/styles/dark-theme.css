--- conflicted
+++ resolved
@@ -3147,13 +3147,8 @@
 .overlay-dialogue-body {
   margin: 0 0 25px;
   white-space: nowrap; }
-<<<<<<< HEAD
-=======
-  .overlay-dialogue-body textarea {
-    white-space: pre-wrap; }
   .overlay-dialogue-body .debug-output {
     margin: 10px 0 0; }
->>>>>>> 63eb5347
 
 .overlay-dialogue-footer {
   text-align: right; }
