html, body, div, span, applet, object, iframe, h1, h2, h3, h4, h5, h6, p, blockquote, pre, a, abbr, acronym, address, big, cite, code, del, dfn, em, img, ins, kbd, q, s, samp, small, strike, strong, sub, sup, tt, var,
b,
strong, u, i, center, dl, dt, dd, ol, ul, li, fieldset, form, label, legend, table, caption, tbody, tfoot, .table-forms .tfoot-buttons, thead, tr, th, td, article, main, aside, canvas, details, embed, figure, figcaption, footer, header, hgroup, menu, nav, output, ruby, section, summary,
time, mark, audio, video {
  margin: 0;
  padding: 0;
  border: 0;
  font-size: 100%;
  font: inherit;
  vertical-align: baseline; }

article, main, aside, details, figcaption, figure, footer, header, hgroup, menu, nav, section {
  display: block; }

body {
  line-height: 1; }

ol, ul {
  list-style: none; }

blockquote, q {
  quotes: none; }

blockquote:before, blockquote:after, q:before, q:after {
  content: '';
  content: none; }

table {
  border-collapse: collapse;
  border-spacing: 0; }

html {
  position: relative;
  min-height: 100%; }

body {
  line-height: 1.4em;
  color: #1f2c33;
  background-color: #ebeef0;
  margin-bottom: 60px;
  min-width: 1200px;
  font-family: Arial, Tahoma, Verdana, sans-serif;
  font-size: 75%; }

a:link {
  color: #0275b8;
  text-decoration: none;
  -webkit-transition: color 0.2s ease-out;
  -moz-transition: color 0.2s ease-out;
  transition: color 0.2s ease-out; }
a:visited {
  color: #0275b8;
  text-decoration: none; }
a:hover {
  outline: 0;
  color: #0275b8;
  border-bottom: 1px solid rgba(2, 117, 184, 0.5); }
a:focus {
  color: #0275b8;
  outline: none;
  border-bottom: 2px solid rgba(2, 117, 184, 0.5); }
a:active {
  outline: 0;
  color: #0275b8;
  border-bottom: 1px solid rgba(2, 117, 184, 0.5); }
a img {
  border: none;
  vertical-align: top; }

svg a {
  fill: #0275b8;
  cursor: pointer; }
  svg a:visited {
    fill: #0275b8; }
  svg a:hover, svg a:focus {
    fill: #0275b8;
    text-decoration: underline; }
  svg a:active {
    fill: #0275b8;
    text-decoration: underline; }

.link-action {
  border-bottom: 1px dotted;
  cursor: pointer;
  color: #1f2c33; }
  .link-action:hover {
    color: #0275b8;
    border-bottom: 1px solid rgba(2, 117, 184, 0.35); }
  .link-action:focus {
    outline: none;
    border-bottom: 2px solid rgba(2, 117, 184, 0.35); }

.link-action:visited, .link-action:hover, .link-action:active {
  border-bottom: 1px dotted;
  text-decoration: none; }

.link-alt {
  text-decoration: none;
  cursor: pointer; }
  .link-alt:link {
    border-bottom: 1px solid rgba(118, 141, 153, 0.35); }
  .link-alt:visited {
    border-bottom: 1px solid rgba(118, 141, 153, 0.35); }
  .link-alt:hover {
    color: #0275b8;
    border-bottom: 1px solid rgba(2, 117, 184, 0.5); }
  .link-alt:focus {
    color: #0275b8;
    outline: none;
    border-bottom: 2px solid rgba(2, 117, 184, 0.35); }
  .link-alt:active {
    color: #0275b8;
    border-bottom: 1px solid rgba(2, 117, 184, 0.5); }

h1 {
  font-size: 1.75em;
  line-height: 1.2em; }

h2 {
  font-size: 1.5em;
  line-height: 1.2em; }

h3 {
  font-size: 0.917em;
  text-transform: uppercase;
  color: #768d99;
  letter-spacing: 0.0688em;
  text-rendering: optimizeLegibility; }

h4 {
  font-size: 1.167em;
  color: #1f2c33;
  line-height: 1.2em; }

sup {
  font-size: 0.917em;
  color: #768d99; }

b, strong {
  font-weight: bold; }

em {
  font-style: italic; }

ol {
  list-style: decimal;
  list-style-position: inside; }
  ol li {
    padding: 0 0 0.7em 0; }

p {
  margin: 0 0 0.7em 0; }

pre {
  font-family: "Courier New", Courier, monospace;
  font-size: 1em; }

.disabled {
  opacity: 0.35;
  filter: alpha(opacity=35);
  cursor: default !important; }
  .disabled .disabled,
  .disabled [disabled] {
    opacity: 1 !important; }

.monospace-font {
  font-family: "Courier New", Courier, monospace; }

pre, pre a, pre td, pre span {
  white-space: pre-wrap;
  word-wrap: break-word; }

.top-nav-container {
  background-color: #fff;
  height: 45px;
  line-height: 45px;
  padding: 0 10px;
  position: relative; }

.top-nav a:active, .top-nav a:hover, .top-nav a:link, .top-nav a:visited,
.top-subnav a:active,
.top-subnav a:hover,
.top-subnav a:link,
.top-subnav a:visited,
.header-logo:active,
.header-logo:hover,
.header-logo:link,
.header-logo:visited {
  border: none; }

.top-nav {
  font-size: 1.167em;
  background-color: #fff;
  display: inline-block; }
  .top-nav li {
    display: block;
    float: left; }
    .top-nav li.selected {
      position: relative; }
      .top-nav li.selected::after {
        content: '';
        position: absolute;
        bottom: -1px;
        left: 0;
        right: 0;
        margin: 0 auto;
        width: 0;
        height: 0;
        font-size: 0;
        line-height: 0;
        border-left: 9px solid transparent;
        border-right: 9px solid transparent;
        border-bottom: 9px solid #0a466a; }
      .top-nav li.selected a, .top-nav li.selected a:hover {
        color: #1f2c33; }
  .top-nav a {
    padding: 15px 10px;
    color: rgba(31, 44, 51, 0.8);
    text-decoration: none;
    cursor: pointer;
    outline: 0; }
    .top-nav a:link {
      color: rgba(31, 44, 51, 0.8); }
    .top-nav a:visited {
      color: rgba(31, 44, 51, 0.8); }
    .top-nav a:hover {
      color: #1f2c33; }
    .top-nav a:focus {
      color: #1f2c33;
      background-color: #e8f5ff !important; }
    .top-nav a:active {
      color: #1f2c33; }

ul.top-nav-icons {
  position: absolute;
  top: 0;
  right: 10px; }
  ul.top-nav-icons li {
    display: block;
    float: left;
    padding: 0 0 0 10px; }
    ul.top-nav-icons li .search-suggest {
      min-width: 186px; }
      ul.top-nav-icons li .search-suggest li {
        float: none;
        padding: 0.4em 5px; }
        ul.top-nav-icons li .search-suggest li a {
          opacity: inherit;
          width: inherit; }
  ul.top-nav-icons a {
    display: block;
    width: 24px;
    height: 45px;
    line-height: 45px;
    color: #1f2c33;
    font-size: 0.917em;
    text-decoration: none;
    outline: 0;
    opacity: 0.75;
    filter: alpha(opacity=75);
    -webkit-transition: opacity 0.2s ease-out;
    -moz-transition: opacity 0.2s ease-out;
    transition: opacity 0.2s ease-out; }
    ul.top-nav-icons a:hover {
      opacity: 1;
      filter: alpha(opacity=100); }
    ul.top-nav-icons a:focus {
      background-color: #e8f5ff !important;
      opacity: 1;
      filter: alpha(opacity=100); }
  ul.top-nav-icons .top-nav-help {
    background: url(../img/icon-sprite.svg) no-repeat -6px -32px; }
  ul.top-nav-icons .top-nav-profile {
    background: url(../img/icon-sprite.svg) no-repeat -6px -104px; }
  ul.top-nav-icons .top-nav-signout {
    background: url(../img/icon-sprite.svg) no-repeat -6px -140px; }
  ul.top-nav-icons .top-nav-zbbshare {
    background: url(../img/icon-sprite.svg) no-repeat -9px -68px;
    width: auto;
    padding: 0 6px 0 17px;
    -webkit-transform-style: preserve-3d; }
  ul.top-nav-icons .top-nav-support {
    background: url(../img/icon-sprite.svg) no-repeat -245px 4px;
    width: auto;
    padding: 0 6px 0 17px; }
  ul.top-nav-icons form {
    position: relative; }
  ul.top-nav-icons input {
    background-color: #ededed;
    border: 1px solid #e6e6e6;
    width: 198px;
    margin: 6px 3px 0 0;
    color: #1f2c33;
    padding: 4px 24px 4px 5px;
    opacity: 1;
    filter: alpha(opacity=100);
    transition: width 0.5s;
    -webkit-transition: width 0.5s; }
    @media (max-width: 1050px) {
      ul.top-nav-icons input {
        width: 130px; } }
    ul.top-nav-icons input:focus {
      background-color: #fff;
      border: 1px solid #acbbc2;
      opacity: 1;
      filter: alpha(opacity=100); }
    ul.top-nav-icons input:focus + .btn-search {
      opacity: 1;
      filter: alpha(opacity=100); }

.top-subnav-container {
  background-color: #0a466a;
  height: 30px;
  line-height: 30px;
  padding: 0 10px;
  position: relative; }

.top-subnav {
  background-color: #0a466a;
  position: absolute;
  left: 0; }
  .top-subnav li {
    display: block;
    float: left;
    padding: 0 10px; }
    .top-subnav li:last-child {
      -webkit-box-shadow: 25px 0 10px -10px #0a466a;
      -moz-box-shadow: 25px 0 10px -10px #0a466a;
      box-shadow: 25px 0 10px -10px #0a466a; }

.top-subnav a {
  padding: 8px 0; }
  .top-subnav a:link {
    color: rgba(255, 255, 255, 0.8); }
  .top-subnav a:visited {
    color: rgba(255, 255, 255, 0.8); }
  .top-subnav a:hover {
    color: white; }
  .top-subnav a:active {
    color: white; }
  .top-subnav a:focus {
    border-bottom: 4px solid rgba(232, 245, 255, 0.5) !important;
    color: white;
    outline: none;
    padding-bottom: 4px; }
  .top-subnav a.selected {
    border-bottom: 4px solid #80c8f3;
    color: white;
    padding-bottom: 4px; }

.arrow-up {
  border: none;
  border-left: 4px solid transparent;
  border-right: 4px solid transparent;
  border-bottom: 6px solid #1f2c33; }

.arrow-down {
  border: none;
  border-left: 4px solid transparent;
  border-right: 4px solid transparent;
  border-top: 6px solid #1f2c33; }

.arrow-left {
  border-bottom: 4px solid transparent;
  border-top: 4px solid transparent;
  border-right: 6px solid #1f2c33; }

.arrow-right {
  border-bottom: 4px solid transparent;
  border-top: 4px solid transparent;
  border-left: 6px solid #1f2c33; }

.arrow-up, .arrow-down, .arrow-left, .arrow-right {
  width: 0;
  height: 0;
  font-size: 0;
  line-height: 0;
  display: inline-block;
  -webkit-transform: scale(0.9999);
  -moz-transform: scale(0.9999);
  -ms-transform: scale(0.9999);
  transform: scale(0.9999); }

.header-title,
.object-group {
  min-height: 24px;
  line-height: 24px;
  padding: 10px 0 6px;
  position: relative;
  vertical-align: top; }

.header-title {
  border-bottom: 1px solid #dfe4e7;
  margin: -10px 0 10px;
  padding: 10px 0 6px;
  width: 100%; }
  .header-title .cell:first-child {
    max-width: calc(100vw - 370px); }
  .header-title h1 {
    line-height: 24px;
    overflow: hidden;
    padding-top: 1px;
    text-overflow: ellipsis;
    white-space: nowrap; }
  .header-title form {
    display: flex;
    justify-content: flex-end; }
  .header-title ul {
    text-align: right; }
    .header-title ul li {
      display: inline-block;
      vertical-align: top;
      position: relative;
      padding: 0 0 0 10px; }
    .header-title ul ul li:first-child {
      padding-left: 0; }
    .header-title ul button {
      line-height: 22px; }
  .header-title .dashbrd-edit {
    position: relative;
    display: inline-block;
    background-color: #fff;
    margin-right: 5px;
    -webkit-box-shadow: 0 0 0 4px #fff;
    -moz-box-shadow: 0 0 0 4px #fff;
    box-shadow: 0 0 0 4px #fff; }
    .header-title .dashbrd-edit::after {
      content: "";
      position: absolute;
      min-height: 24px;
      z-index: -1;
      top: -5px;
      right: -5px;
      bottom: -5px;
      left: -5px;
      border: 1px solid #dfe4e7; }
    .header-title .dashbrd-edit ul li {
      vertical-align: middle; }
      .header-title .dashbrd-edit ul li:first-child {
        padding: 0; }
      .header-title .dashbrd-edit ul li .btn-dashbrd-conf {
        vertical-align: middle; }

article, main {
  padding: 10px 10px 0 10px; }

.object-group {
  margin-bottom: -1px; }
  .object-group li {
    float: left;
    margin-right: 5px; }
    .object-group li span {
      display: inline-block;
      padding: 0 7px; }
    .object-group li .status-container, .object-group li .rel-container {
      margin: 0 5px 0 0; }
      .object-group li .status-container span, .object-group li .rel-container span {
        padding: 2px 3px 1px 3px; }
    .object-group li .rel-container {
      margin: 0; }
  .object-group .selected {
    background-color: #fff;
    -webkit-box-shadow: inset 0 0 0 1px #dfe4e7;
    -moz-box-shadow: inset 0 0 0 1px #dfe4e7;
    box-shadow: inset 0 0 0 1px #dfe4e7;
    -webkit-border-radius: 2px;
    -moz-border-radius: 2px;
    border-radius: 2px; }
  .object-group .arrow-right {
    border-left-color: #1f2c33; }
  .object-group button {
    line-height: 22px; }
  .object-group .btn-link {
    line-height: 14px; }

.hor-list li {
  display: inline-block;
  margin: 0 6px 0 0; }
  .hor-list li:last-child {
    margin: 0; }
.hor-list .object-group {
  margin: 0; }

.filter-breadcrumb {
  display: inline-block;
  padding-top: 0;
  z-index: 3;
  max-width: calc(100vw - 200px); }
  .filter-breadcrumb li {
    line-height: 14px;
    vertical-align: top;
    float: none;
    display: inline-block; }
    .filter-breadcrumb li .status-container {
      padding-top: 3px; }
    .filter-breadcrumb li > span {
      display: inline-block;
      height: 18px;
      padding: 4px 7px 0;
      line-height: 14px; }
      .filter-breadcrumb li > span a {
        display: inline-block;
        max-width: 200px;
        overflow: hidden;
        text-overflow: ellipsis;
        vertical-align: top;
        margin-bottom: -1px; }
        .filter-breadcrumb li > span a:focus {
          margin-bottom: -2px; }
  .filter-breadcrumb > li {
    padding: 1px 0; }
    .filter-breadcrumb > li > span a {
      margin-top: 1px;
      line-height: 13px; }
  .filter-breadcrumb > li {
    line-height: 22px;
    white-space: nowrap; }
    .filter-breadcrumb > li .status-container {
      line-height: 14px; }
  .filter-breadcrumb + .filter-space {
    margin-top: -29px; }

footer {
  position: absolute;
  bottom: 0;
  width: 100%;
  height: 30px;
  text-align: center;
  color: #768d99; }

output {
  display: block; }

.logo {
  float: left;
  display: block;
  width: 95px;
  height: 25px;
  background: url(../img/icon-sprite.svg) no-repeat 0 -903px; }

.header-logo {
  float: left;
  display: block;
  margin: 10px 10px 0 0; }
  .header-logo:focus {
    -webkit-box-shadow: 0 0 0 2px rgba(30, 135, 227, 0.35);
    -moz-box-shadow: 0 0 0 2px rgba(30, 135, 227, 0.35);
    box-shadow: 0 0 0 2px rgba(30, 135, 227, 0.35); }

.list-table {
  width: 100%;
  background-color: #fff;
  border-collapse: separate;
  border: 1px solid #dfe4e7; }
  .list-table.compact-view tr[class*='flh-']:not(.row-selected):not(:hover) td {
    color: #1f2c33; }
    .list-table.compact-view tr[class*='flh-']:not(.row-selected):not(:hover) td sup, .list-table.compact-view tr[class*='flh-']:not(.row-selected):not(:hover) td a, .list-table.compact-view tr[class*='flh-']:not(.row-selected):not(:hover) td .problem-unack-fg, .list-table.compact-view tr[class*='flh-']:not(.row-selected):not(:hover) td .problem-ack-fg, .list-table.compact-view tr[class*='flh-']:not(.row-selected):not(:hover) td .ok-unack-fg, .list-table.compact-view tr[class*='flh-']:not(.row-selected):not(:hover) td .ok-ack-fg {
      color: #1f2c33;
      border-bottom-color: rgba(31, 44, 51, 0.5); }
    .list-table.compact-view tr[class*='flh-']:not(.row-selected):not(:hover) td .tag {
      background-color: rgba(31, 44, 51, 0.5); }
    .list-table.compact-view tr[class*='flh-']:not(.row-selected):not(:hover) td .icon-wzrd-action {
      background-position: -165px -624px; }
    .list-table.compact-view tr[class*='flh-']:not(.row-selected):not(:hover) td button:focus {
      box-shadow: 0 0 0 2px rgba(31, 44, 51, 0.5); }
  .list-table.compact-view tr[class*='flh-']:not(.row-selected):not(:hover) td [class*='icon-'] {
    -webkit-border-radius: 2px;
    -moz-border-radius: 2px;
    border-radius: 2px;
    background-color: #fff; }
  .list-table.compact-view tr[class*='flh-']:not(.row-selected):not(:hover) td .icon-wzrd-action {
    background-color: transparent; }
  .list-table.compact-view .link-action {
    color: #1f2c33; }
    .list-table.compact-view .link-action.red {
      color: #e33734; }
    .list-table.compact-view .link-action.orange {
      color: #f24f1d; }
    .list-table.compact-view .link-action.yellow {
      color: #e99003; }
    .list-table.compact-view .link-action.green {
      color: #429e47; }
    .list-table.compact-view .link-action:hover, .list-table.compact-view .link-action:focus {
      color: #0275b8; }
  .list-table.compact-view td {
    padding-top: 0px;
    padding-bottom: 0px;
    border-bottom: none;
    box-shadow: inset 0 -1px 0 0 rgba(31, 44, 51, 0.1);
    color: #1f2c33;
    height: 22px;
    line-height: 1;
    vertical-align: middle;
    white-space: nowrap; }
    .list-table.compact-view td [class*='icon-'] {
      vertical-align: middle; }
      .list-table.compact-view td [class*='icon-']:after {
        margin: 0;
        line-height: 14px; }
      .list-table.compact-view td [class*='icon-']:last-of-type {
        margin-right: 0; }
    .list-table.compact-view td [class*='icon-depend-'], .list-table.compact-view td [class*='icon-depend-']:last-of-type {
      margin-right: 12px; }
    .list-table.compact-view td .rel-container span {
      margin: 0; }
    .list-table.compact-view td .tag {
      display: inline-block;
      line-height: 16px;
      margin-right: 3px;
      padding: 0 3px;
      max-width: 40px; }
      @media screen and (min-width: 1200px) {
        .list-table.compact-view td .tag {
          max-width: 71px; } }
      @media screen and (min-width: 1400px) {
        .list-table.compact-view td .tag {
          max-width: 102px; } }
      @media screen and (min-width: 1600px) {
        .list-table.compact-view td .tag {
          max-width: 133px; } }
    .list-table.compact-view td .icon-maint {
      position: relative;
      display: inline-block;
      height: 12px;
      width: 12px;
      margin: 0 1px 0 2px !important;
      vertical-align: bottom; }
      .list-table.compact-view td .icon-maint::before {
        height: 12px;
        width: 12px;
        background-position: -48px -804px; }
    .list-table.compact-view td .icon-wzrd-action {
      background: url(../img/icon-sprite.svg) no-repeat -6px -624px;
      height: 12px;
      min-height: 12px;
      margin: 0;
      position: relative; }
  .list-table thead th {
    color: #768d99;
    height: 100%;
    overflow: hidden;
    white-space: nowrap;
    padding: 6px 5px;
    vertical-align: bottom;
    border-bottom: 2px solid #dce2e5;
    text-align: left; }
    .list-table thead th.column-tags-1 {
      width: 75px; }
    .list-table thead th.column-tags-2 {
      width: 124px; }
    .list-table thead th.column-tags-3 {
      width: 173px; }
    @media screen and (min-width: 1200px) {
      .list-table thead th.column-tags-1 {
        width: 106px; }
      .list-table thead th.column-tags-2 {
        width: 186px; }
      .list-table thead th.column-tags-3 {
        width: 266px; } }
    @media screen and (min-width: 1400px) {
      .list-table thead th.column-tags-1 {
        width: 137px; }
      .list-table thead th.column-tags-2 {
        width: 248px; }
      .list-table thead th.column-tags-3 {
        width: 359px; } }
    @media screen and (min-width: 1600px) {
      .list-table thead th.column-tags-1 {
        width: 168px; }
      .list-table thead th.column-tags-2 {
        width: 310px; }
      .list-table thead th.column-tags-3 {
        width: 452px; } }
    .list-table thead th .arrow-up {
      margin: 0 0 0 3px;
      border-bottom-color: #768d99; }
    .list-table thead th .arrow-right {
      margin: 0 0 0 3px;
      border-left-color: #768d99; }
    .list-table thead th .arrow-down {
      margin: 0 0 0 3px;
      border-top-color: #768d99; }
    .list-table thead th .treeview span {
      margin: 0; }
    .list-table thead th a {
      display: block;
      position: relative;
      margin: -1em;
      padding: 1em;
      border: none;
      -webkit-transition: background-color 0.2s ease-out;
      -moz-transition: background-color 0.2s ease-out;
      transition: background-color 0.2s ease-out; }
      .list-table thead th a:hover, .list-table thead th a:focus, .list-table thead th a:active {
        text-decoration: none;
        background-color: #e8f5ff; }
  .list-table tbody tr:hover {
    background-color: #e8f5ff; }
    .list-table tbody tr:hover .timeline-axis {
      background-color: #fff; }
    .list-table tbody tr:hover .timeline-date {
      background-color: #fff; }
    .list-table tbody tr:hover .timeline-td {
      background-color: #fff !important; }
  .list-table tbody tr.row-selected .timeline-axis {
    background-color: #fff; }
  .list-table tbody tr.row-selected .timeline-date {
    background-color: #fff; }
  .list-table tbody tr.row-selected .timeline-td {
    background-color: #fff; }
  .list-table tbody tr:last-child th, .list-table tbody tr:last-child td {
    border-bottom: none; }
  .list-table tbody tr.hover-nobg {
    background-color: #fff; }
  .list-table tbody th,
  .list-table td {
    padding: 6px 5px;
    position: relative;
    border-bottom: 1px solid #ebeef0;
    line-height: 18px;
    vertical-align: top; }
    .list-table tbody th.latest-value,
    .list-table td.latest-value {
      max-width: 300px; }
  .list-table tbody th {
    text-align: left; }
  .list-table .vertical_rotation_inner {
    white-space: nowrap;
    -webkit-transform: rotate(270deg);
    -moz-transform: rotate(270deg);
    -ms-transform: rotate(270deg);
    transform: rotate(270deg); }
  .list-table .list-table-footer {
    border-bottom: none;
    color: #768d99;
    text-align: right; }

.table-paging {
  text-align: center;
  background-color: #fff;
  margin-top: -1px;
  padding: 4px 5px;
  overflow: hidden;
  position: relative;
  border: 1px solid #dfe4e7;
  border-top-color: #ebeef0; }
  .table-paging a:focus .arrow-right {
    border-left-color: #fff; }
  .table-paging a:focus .arrow-left {
    border-right-color: #fff; }

.paging-btn-container {
  min-height: 24px;
  position: relative; }

.table-stats {
  color: #768d99;
  display: inline-block;
  padding: 4px 0;
  position: absolute;
  right: 5px; }

.radio-switch {
  cursor: default;
  background-color: #fff; }

.table-paging a, .radio-switch {
  display: inline-block;
  margin-left: -1px;
  padding: 3px 11px;
  background-color: #fff;
  border: 1px solid #acbbc2 !important;
  text-decoration: none;
  color: #1f2c33;
  outline: 0;
  -webkit-transition: background-color 0.2s ease-out;
  -moz-transition: background-color 0.2s ease-out;
  transition: background-color 0.2s ease-out; }
  .table-paging a:hover, .radio-switch:hover {
    color: #1f2c33;
    background-color: #e8f5ff; }
  .table-paging a:focus, .radio-switch:focus {
    color: #fff;
    background-color: #02659f;
    border-color: #02659f;
    z-index: 10;
    position: relative; }
  .table-paging a:active, .radio-switch:active {
    color: #1f2c33;
    background-color: #e8f5ff;
    z-index: 10;
    position: relative; }
  .table-paging a:first-of-type, .radio-switch:first-of-type {
    -webkit-border-radius: 2px 0 0 2px;
    -moz-border-radius: 2px 0 0 2px;
    border-radius: 2px 0 0 2px; }
  .table-paging a:last-of-type, .radio-switch:last-of-type {
    -webkit-border-radius: 0 2px 2px 0;
    -moz-border-radius: 0 2px 2px 0;
    border-radius: 0 2px 2px 0; }
  .table-paging a.paging-selected, .paging-selected.radio-switch {
    color: #fff;
    background-color: #768d99;
    position: relative;
    z-index: 1; }
    .table-paging a.paging-selected:hover, .paging-selected.radio-switch:hover {
      background-color: #6b8390; }
    .table-paging a.paging-selected:focus, .paging-selected.radio-switch:focus {
      color: #fff;
      background-color: #02659f;
      border-color: #02659f;
      position: relative; }
    .table-paging a.paging-selected:active, .paging-selected.radio-switch:active {
      background-color: #6b8390;
      position: relative; }

.treeview-plus {
  font-size: 1.167em;
  font-weight: bold;
  display: inline-block;
  background-color: #fff;
  border: 1px solid #acbbc2;
  cursor: pointer;
  width: 12px;
  height: 12px;
  line-height: 12px;
  text-align: center;
  -webkit-border-radius: 2px;
  -moz-border-radius: 2px;
  border-radius: 2px; }
  .treeview-plus:link {
    color: #1f2c33; }
  .treeview-plus:visited {
    color: #1f2c33; }
  .treeview-plus:hover {
    color: #1f2c33;
    background-color: #e8f5ff;
    border-bottom-color: #acbbc2; }
  .treeview-plus:focus {
    color: #1f2c33;
    background-color: #e8f5ff;
    border-color: #02659f; }
  .treeview-plus:active {
    color: #1f2c33;
    background-color: #e8f5ff;
    border-color: #acbbc2; }

.treeview {
  display: inline-block;
  width: 14px;
  height: 16px;
  min-height: auto;
  line-height: 16px;
  padding: 0;
  margin: 0 2px 0 0;
  cursor: auto;
  text-align: center;
  border: none;
  background-color: transparent; }
  .treeview .arrow-right {
    border-left-color: #768d99; }
  .treeview .arrow-down {
    margin: 0 0 2px 0;
    border-top-color: #768d99; }
  .treeview:hover, .treeview:focus {
    background-color: transparent; }
    .treeview:hover .arrow-right, .treeview:focus .arrow-right {
      border-left-color: #0275b8; }
    .treeview:hover .arrow-down, .treeview:focus .arrow-down {
      border-top-color: #0275b8; }

.table {
  display: table; }

.row {
  display: table-row; }

.cell {
  display: table-cell;
  vertical-align: top; }
  .cell:last-child .dashbrd-widget {
    margin: 0 0 10px 0; }

.adm-img {
  width: 75%;
  text-align: center;
  margin: 0 auto;
  table-layout: fixed; }
  .adm-img .cell {
    vertical-align: bottom;
    padding: 20px 10px;
    width: 20%;
    text-align: center; }
    .adm-img .cell img {
      max-width: 100%; }

.cell-width {
  width: 8px; }

.nowrap {
  white-space: nowrap; }

.wordwrap {
  word-break: break-all; }

.overflow-table {
  overflow-x: auto;
  position: relative; }

.timeline-date {
  text-align: right;
  white-space: nowrap;
  border-bottom-color: transparent !important; }

.timeline-axis {
  padding: 6px .04em !important;
  border-right: 2px solid #aad7f0; }
  .timeline-axis::before {
    content: '';
    position: absolute;
    bottom: -1px;
    right: -2px;
    height: 100%;
    width: 2px;
    background-color: #aad7f0; }

.timeline-dot::after {
  top: 11px;
  border: 2px solid #fff;
  background-color: #0275b8;
  -webkit-border-radius: 100%;
  -moz-border-radius: 100%;
  border-radius: 100%; }

.timeline-dot-big::after {
  top: 10px;
  border: 2px solid #0275b8;
  background-color: #fff;
  -webkit-border-radius: 100%;
  -moz-border-radius: 100%;
  border-radius: 100%; }

.timeline-td {
  padding: 6px .25em !important; }

.timeline-th {
  padding: 6px .25em !important; }

.timeline-dot::after, .timeline-dot-big::after {
  content: '';
  position: absolute;
  z-index: 100;
  display: block;
  width: 4px;
  height: 4px;
  right: -5px;
  -webkit-border-radius: 100%;
  -moz-border-radius: 100%;
  border-radius: 100%; }

.timeline-axis, .timeline-td {
  position: relative;
  border-bottom-color: #fff !important; }

.filter-btn-container {
  position: relative;
  text-align: right; }

.filter-container {
  background-color: #fff;
  border: 1px solid #dfe4e7;
  margin: 0 0 10px 0;
  padding: 10px 0;
  position: relative; }
  .filter-container .table {
    border-bottom: 1px solid #ebeef0; }
  .filter-container .filter-forms {
    padding: 0 10px; }
    .filter-container .filter-forms .btn-grey {
      vertical-align: baseline; }
  .filter-container .list-table {
    margin-bottom: -10px;
    border: none; }
    .filter-container .list-table thead th {
      color: initial;
      padding: 8px 5px 5px 5px;
      border-bottom-width: 1px; }

.subfilter,
.subfilter-enabled {
  display: inline-block;
  height: 18px;
  position: relative; }

.subfilter {
  margin-right: 10px; }

.subfilter-enabled {
  background-color: #768d99;
  color: #fff;
  padding: 0 4px;
  -webkit-border-radius: 2px;
  -moz-border-radius: 2px;
  border-radius: 2px; }
  .subfilter-enabled .link-action {
    color: #fff;
    text-decoration: none; }
    .subfilter-enabled .link-action:focus {
      color: #fff;
      border-bottom: 2px solid rgba(255, 255, 255, 0.7); }
    .subfilter-enabled .link-action:hover {
      color: #fff;
      border-bottom: 1px solid rgba(255, 255, 255, 0.7); }
  .subfilter-enabled sup {
    color: #bfcacf; }

.disabled {
  background-color: transparent; }
  .disabled .subfilter-enabled {
    color: #273035; }
  .disabled .subfilter-disable-btn {
    cursor: default;
    color: #3d4b52;
    background-color: #768d99; }
    .disabled .subfilter-disable-btn:hover, .disabled .subfilter-disable-btn:focus, .disabled .subfilter-disable-btn:active {
      color: #3d4b52; }

.filter-forms {
  margin: 0 auto;
  text-align: center;
  white-space: nowrap;
  background-color: #fff; }
  .filter-forms .cell {
    text-align: left;
    padding: 0 20px 5px 20px; }
    .filter-forms .cell:first-child {
      padding-left: 0; }
    .filter-forms .cell:last-child {
      padding-right: 0;
      border-right: none; }
    .filter-forms .cell button {
      margin: 0; }
  .filter-forms button {
    margin: 10px 5px 0 5px; }
  .filter-forms select {
    vertical-align: top; }
  .filter-forms .table-forms .table-forms-td-right td {
    padding: 0 5px 5px 0;
    vertical-align: middle; }

.multiselect-control {
  position: relative;
  vertical-align: top;
  display: inline-block;
  white-space: nowrap; }

.multiselect {
  position: relative;
  margin-right: 3px;
  min-height: 24px;
  white-space: normal; }
  .multiselect.active {
    border-color: #02659f; }
  .multiselect input[type="text"] {
    border: none;
    background: none;
    box-sizing: border-box;
    width: 100%;
    padding-bottom: 2px;
    min-height: 20px; }
  .multiselect.search-disabled input[type="text"] {
    position: absolute;
    top: 0;
    left: 0;
    width: 0;
    padding: 0;
    margin: 0; }
  .multiselect .multiselect-list {
    padding-left: 2px;
    padding-bottom: 2px; }
    .multiselect .multiselect-list li {
      display: inline-block;
      margin: 2px 14px 0 0;
      white-space: nowrap; }
      .multiselect .multiselect-list li .subfilter-enabled {
        padding: 0 9px 0 4px;
        line-height: 18px; }
  .multiselect .disabled {
    opacity: 1;
    filter: alpha(opacity=100);
    background-color: #ebebeb; }
    .multiselect .disabled .subfilter-enabled,
    .multiselect .disabled .subfilter-disable-btn {
      background-color: #ccd5d9;
      color: #768d99; }
  .multiselect div[aria-live] {
    overflow: hidden;
    position: absolute;
    left: 0;
    right: 0;
    top: 0;
    bottom: 0;
    z-index: -1; }

.multiselect-button, .multiselect {
  display: inline-block;
  vertical-align: top; }

.multiselect-suggest, .multiselect-matches {
  padding: 0 5px;
  white-space: normal;
  color: #768d99;
  background-color: #fff; }
  .multiselect-suggest li, .multiselect-matches li {
    display: block;
    height: inherit;
    line-height: normal;
    color: #1f2c33;
    padding: 0.4em 5px;
    margin: 0 -5px;
    cursor: pointer;
    overflow: hidden;
    text-overflow: ellipsis;
    -webkit-transition: background-color 0.2s ease-out;
    -moz-transition: background-color 0.2s ease-out;
    transition: background-color 0.2s ease-out; }
    .multiselect-suggest li.suggest-hover, .multiselect-matches li.suggest-hover {
      background-color: #e8f5ff; }

.multiselect-matches {
  padding: 0.4em 5px;
  color: #1f2c33;
  font-weight: bold; }

.available {
  position: absolute;
  z-index: 1000;
  margin-top: 1px;
  border: 1px solid #ccd5d9;
  border-top: none;
  max-height: 400px;
  overflow-y: auto;
  -webkit-box-shadow: 0 6px 10px 0 rgba(118, 141, 153, 0.5);
  -moz-box-shadow: 0 6px 10px 0 rgba(118, 141, 153, 0.5);
  box-shadow: 0 6px 10px 0 rgba(118, 141, 153, 0.5); }

.suggest-found {
  font-weight: bold;
  color: #e99003; }

.suggest-new {
  border-top: 1px solid #acbbc2; }
  .suggest-new span:first-child {
    font-weight: bold; }

.table-forms-container, .browser-warning-container {
  margin: 0 0 10px 0;
  background-color: #fff;
  border: 1px solid #dfe4e7;
  padding: 10px;
  text-align: left; }
  .table-forms-container > .ui-tabs-nav, .browser-warning-container > .ui-tabs-nav {
    margin: -10px -10px 10px -10px; }

.form-btns button {
  margin: 10px 6px 5px 6px; }

.table-forms {
  display: table;
  width: 100%;
  color: #1f2c33; }
  .table-forms li {
    display: table-row; }
  .table-forms .multiselect-suggest li, .table-forms .multiselect-matches li {
    display: block; }
  .table-forms th {
    color: #768d99;
    padding: 0 5px 0 0;
    text-align: left; }
    .table-forms th:last-child {
      padding: 0; }
  .table-forms tfoot .table-forms-td-right, .table-forms .tfoot-buttons .table-forms-td-right {
    padding-top: 5px; }
  .table-forms tfoot button, .table-forms .tfoot-buttons button {
    margin: 0 10px 0 0; }
  .table-forms .table-forms-td-left {
    display: table-cell;
    padding: 5px 0;
    text-align: right;
    vertical-align: top;
    width: 15%;
    white-space: nowrap; }
    .table-forms .table-forms-td-left label {
      display: block;
      height: 24px;
      line-height: 24px; }
  .table-forms .table-forms-td-right {
    display: table-cell;
    padding: 5px 0 5px 10px;
    vertical-align: middle;
    width: 85%;
    position: relative; }
    .table-forms .table-forms-td-right.has-before {
      padding-top: 0px; }
    .table-forms .table-forms-td-right td {
      padding: 5px 5px 5px 0;
      position: relative; }
      .table-forms .table-forms-td-right td.td-drag-icon {
        padding: 0 11px 0 0;
        vertical-align: middle; }
      .table-forms .table-forms-td-right td .drag-icon {
        position: absolute;
        top: 5px;
        margin-right: 5px; }
      .table-forms .table-forms-td-right td.center {
        text-align: center;
        vertical-align: middle; }
        .table-forms .table-forms-td-right td.center .btn-grey {
          margin: 3px 0; }
      .table-forms .table-forms-td-right td:last-child {
        padding-right: 0; }
    .table-forms .table-forms-td-right .wrap-multiple-controls {
      display: flex; }
    .table-forms .table-forms-td-right .table-forms-separator .radio-segmented + .multiselect-wrapper {
      margin-top: 5px; }
  .table-forms h4 {
    margin-bottom: -5px; }
  .table-forms .hor-list li {
    display: inline-block; }

.table-forms-separator {
  display: inline-block;
  padding: 5px;
  position: relative;
  border: 1px solid #ebeef0;
  -webkit-box-sizing: border-box;
  -moz-box-sizing: border-box;
  box-sizing: border-box; }

.margin-top {
  display: block;
  margin: 4px 0 0 0; }

.form-new-group {
  border: 5px solid #c5e3c6;
  padding: 4px 0;
  margin-left: -5px;
  -webkit-border-radius: 2px;
  -moz-border-radius: 2px;
  border-radius: 2px; }

.list-check-radio li {
  display: block;
  padding: .3em 0; }
.list-check-radio.hor-list li {
  margin-right: 15px;
  padding: .3em 0 0 0; }
  .list-check-radio.hor-list li:last-child {
    margin-right: 0; }
.list-check-radio label {
  padding: 0 0 0 18px;
  display: inline-block;
  text-indent: -18px;
  max-width: 600px; }
  .list-check-radio label input[type="checkbox"] {
    left: -3px;
    margin: 0; }
  .list-check-radio label input[type="radio"] {
    left: -3px;
    margin: 0; }

.list-numbered {
  counter-reset: line; }
  .list-numbered .list-numbered-item::before {
    content: counter(line);
    counter-increment: line;
    user-select: none;
    text-align: right; }

.radio-list-control {
  white-space: nowrap; }
  .radio-list-control li {
    position: relative;
    display: inline-block;
    margin: 0 -1px 0 0; }
    .radio-list-control li:first-child {
      -webkit-border-radius: 3px 0 0 3px;
      -moz-border-radius: 3px 0 0 3px;
      border-radius: 3px 0 0 3px; }
      .radio-list-control li:first-child label {
        -webkit-border-radius: 2px 0 0 2px;
        -moz-border-radius: 2px 0 0 2px;
        border-radius: 2px 0 0 2px; }
    .radio-list-control li:last-child {
      -webkit-border-radius: 0 3px 3px 0;
      -moz-border-radius: 0 3px 3px 0;
      border-radius: 0 3px 3px 0; }
      .radio-list-control li:last-child label {
        -webkit-border-radius: 0 2px 2px 0;
        -moz-border-radius: 0 2px 2px 0;
        border-radius: 0 2px 2px 0; }
    .radio-list-control li:only-child {
      -webkit-border-radius: 3px;
      -moz-border-radius: 3px;
      border-radius: 3px; }
      .radio-list-control li:only-child label {
        -webkit-border-radius: 2px;
        -moz-border-radius: 2px;
        border-radius: 2px; }
  .radio-list-control label {
    padding: 4px 11px;
    border: 1px solid #acbbc2;
    -webkit-transition: background-color 0.2s ease-out;
    -moz-transition: background-color 0.2s ease-out;
    transition: background-color 0.2s ease-out;
    line-height: 1.2em;
    display: inline-block; }
  .radio-list-control input[type="radio"] {
    position: absolute !important;
    top: auto !important;
    width: 1px !important;
    height: 1px !important;
    opacity: 0;
    filter: alpha(opacity=0); }
    .radio-list-control input[type="radio"] + label {
      color: #1f2c33;
      border-color: #acbbc2;
      background-color: #fff; }
      .radio-list-control input[type="radio"] + label:hover {
        background-color: #e8f5ff; }
      .radio-list-control input[type="radio"] + label:active {
        border-color: #acbbc2;
        background-color: #e8f5ff; }
    .radio-list-control input[type="radio"]:focus + label {
      border-color: #02659f;
      background-color: #e8f5ff;
      position: relative;
      z-index: 2; }
    .radio-list-control input[type="radio"]:checked + label {
      color: #fff;
      border-color: #768d99;
      background-color: #768d99;
      position: relative;
      z-index: 1; }
    .radio-list-control input[type="radio"]:checked:focus + label {
      -webkit-box-shadow: 0 0 0 2px rgba(30, 135, 227, 0.35);
      -moz-box-shadow: 0 0 0 2px rgba(30, 135, 227, 0.35);
      box-shadow: 0 0 0 2px rgba(30, 135, 227, 0.35);
      position: relative;
      z-index: 2; }
    .radio-list-control input[type="radio"]:checked[disabled] + label {
      background-color: #d6dde1 !important;
      -webkit-transition: none;
      -moz-transition: none;
      transition: none; }
    .radio-list-control input[type="radio"][disabled] + label {
      -webkit-transition: none;
      -moz-transition: none;
      transition: none; }

label.form-label-asterisk:before {
  color: #e33734;
  display: inline-block;
  content: '*';
  margin-right: 0.3em; }

label input[type="checkbox"] {
  margin-right: 3px; }
label input[type="radio"] {
  margin-right: 3px; }

input {
  font-family: Arial, Tahoma, Verdana, sans-serif;
  font-size: 1em; }
  input[type="file"] {
    padding: 1px; }
  input[readonly] {
    color: #1f2c33 !important; }

textarea {
  font-family: Arial, Tahoma, Verdana, sans-serif;
  font-size: 1em;
  padding: 4px 5px;
  margin: 0;
  overflow: auto; }
  textarea[readonly] {
    color: #1f2c33 !important; }
    textarea[readonly]:focus {
      border-color: #02659f; }

select {
  font-family: Arial, Tahoma, Verdana, sans-serif;
  font-size: 1em;
  height: 24px;
  padding: 3px 3px 3px 0;
  background-color: #fff; }
  select option {
    color: #1f2c33; }
  select[multiple] {
    padding: 4px 5px;
    width: 300px;
    height: 150px; }
    select[multiple] option {
      padding: 0; }
  select[readonly] {
    color: #1f2c33 !important;
    pointer-events: none; }

.form-input-margin {
  display: inline-block;
  margin: 0 3px 0 0; }

.checkbox-radio {
  position: absolute !important;
  top: auto !important;
  width: 16px !important;
  height: 16px !important;
  z-index: 1;
  opacity: 0;
  filter: alpha(opacity=0); }
  .checkbox-radio[type="checkbox"] + label span {
    -webkit-border-radius: 2px;
    -moz-border-radius: 2px;
    border-radius: 2px; }
  .checkbox-radio[type="checkbox"]:checked + label span::after {
    content: '';
    position: absolute;
    display: block;
    width: 7px;
    height: 4px;
    top: 6px;
    left: 7px;
    border-left: 2px solid #0275b8;
    border-bottom: 2px solid #0275b8;
    -webkit-transform: translate(-50%, -50%) rotate(-45deg);
    -moz-transform: translate(-50%, -50%) rotate(-45deg);
    -ms-transform: translate(-50%, -50%) rotate(-45deg);
    transform: translate(-50%, -50%) rotate(-45deg); }
  .checkbox-radio[type="checkbox"]:checked[disabled] + label span::after {
    border-color: #acbbc2 !important; }
  .checkbox-radio[type="radio"] + label span {
    -webkit-border-radius: 50%;
    -moz-border-radius: 50%;
    border-radius: 50%; }
  .checkbox-radio[type="radio"]:checked + label span::after {
    content: '';
    position: absolute;
    display: block;
    width: 8px;
    height: 8px;
    top: 3px;
    left: 3px;
    background-color: #0275b8;
    -webkit-border-radius: 50%;
    -moz-border-radius: 50%;
    border-radius: 50%; }
  .checkbox-radio[type="radio"]:checked[disabled] + label span::after {
    background-color: #acbbc2 !important; }
  .checkbox-radio + label span {
    position: relative;
    display: inline-block;
    width: 14px;
    height: 14px;
    margin: -4px 4px 0 0;
    bottom: -3px;
    border: 1px solid #acbbc2;
    background-color: #fff; }
    .checkbox-radio + label span:active {
      border-color: #acbbc2; }
  .checkbox-radio + label.label-pos-left span {
    margin-left: 6px;
    margin-right: 1px; }
  .checkbox-radio:focus + label span {
    border-color: #02659f; }
  .checkbox-radio:checked:focus + label span {
    border-color: #02659f; }
  .checkbox-radio:checked[disabled] + label span {
    -webkit-transition: none;
    -moz-transition: none;
    transition: none; }
    .checkbox-radio:checked[disabled] + label span::after {
      border-color: #acbbc2 !important; }
  .checkbox-radio[disabled] + label span {
    -webkit-transition: none;
    -moz-transition: none;
    transition: none; }

input[type="checkbox"], input[type="radio"] {
  margin: 0;
  padding: 0;
  border: 0;
  vertical-align: middle;
  position: relative;
  top: -1px;
  overflow: hidden;
  width: 13px;
  height: 13px;
  background: none; }

input[type="text"], input[type="password"], input[type="search"], input[type="number"], input[type="email"], input[type="time"] {
  margin: 0;
  padding: 0 5px;
  min-height: 24px; }

.multiselect, input[type="text"], input[type="password"], input[type="search"], input[type="number"], input[type="email"], input[type="time"], input[type="file"], textarea, select {
  border: 1px solid #acbbc2;
  color: #1f2c33;
  background-color: #fff;
  outline: 0;
  -webkit-box-sizing: border-box;
  -moz-box-sizing: border-box;
  box-sizing: border-box;
  -webkit-transition: border-color 0.2s ease-out;
  -moz-transition: border-color 0.2s ease-out;
  transition: border-color 0.2s ease-out; }
  .multiselect:focus, input[type="text"]:focus, input[type="password"]:focus, input[type="search"]:focus, input[type="number"]:focus, input[type="email"]:focus, input[type="time"]:focus, input[type="file"]:focus, textarea:focus, select:focus {
    border-color: #02659f; }

button::-moz-focus-inner {
  padding: 0;
  border: 0;
  vertical-align: middle; }

button {
  font-family: Arial, Tahoma, Verdana, sans-serif;
  font-size: 1em;
  color: #fff;
  background-color: #0275b8;
  border: 1px solid #0275b8;
  margin: 0;
  padding: 0 11px;
  min-height: 24px;
  cursor: pointer;
  outline: 0;
  -webkit-border-radius: 2px;
  -moz-border-radius: 2px;
  border-radius: 2px;
  -webkit-transition: border-color, background-color 0.2s ease-out;
  -moz-transition: border-color, background-color 0.2s ease-out;
  transition: border-color, background-color 0.2s ease-out; }
  button:hover {
    color: #fff;
    background-color: #02659f;
    border-color: #02659f; }
  button:focus {
    -webkit-box-shadow: 0 0 0 2px rgba(30, 135, 227, 0.35);
    -moz-box-shadow: 0 0 0 2px rgba(30, 135, 227, 0.35);
    box-shadow: 0 0 0 2px rgba(30, 135, 227, 0.35);
    color: #fff;
    background-color: #02659f;
    border-color: #02659f; }
  button:active {
    color: #fff;
    background-color: #02659f;
    border-color: #02659f; }

.btn-alt {
  color: #0275b8;
  background-color: transparent; }
  .btn-alt .plus-icon {
    background-color: #0275b8;
    margin-right: 8px; }
    .btn-alt .plus-icon::after {
      background-color: #0275b8; }
  .btn-alt:hover {
    color: #fff;
    background-color: #02659f;
    border-color: #02659f; }
    .btn-alt:hover .plus-icon {
      background-color: #fff; }
      .btn-alt:hover .plus-icon::after {
        background-color: #fff; }
  .btn-alt:focus {
    color: #fff;
    background-color: #02659f;
    border-color: #02659f; }
    .btn-alt:focus .plus-icon {
      background-color: #fff; }
      .btn-alt:focus .plus-icon::after {
        background-color: #fff; }
  .btn-alt:active {
    color: #fff;
    background-color: #02659f;
    border-color: #02659f; }
    .btn-alt:active .plus-icon {
      background-color: #fff; }
      .btn-alt:active .plus-icon::after {
        background-color: #fff; }

.btn-grey {
  color: #1f2c33;
  background-color: #fff;
  border-color: #acbbc2;
  vertical-align: top; }
  .btn-grey:hover {
    color: #1f2c33;
    background-color: #e8f5ff;
    border-color: #acbbc2; }
  .btn-grey:focus {
    color: #1f2c33;
    background-color: #e8f5ff;
    border-color: #02659f; }
  .btn-grey:active {
    color: #1f2c33;
    background-color: #e8f5ff;
    border-color: #02659f; }

.btn-link, .btn-link:hover, .btn-link:focus, .btn-link:active {
  position: relative;
  background-color: transparent;
  border: none;
  color: #0275b8;
  font-size: inherit;
  border-bottom: 1px dotted #0275b8;
  padding: 0;
  min-height: inherit;
  -webkit-border-radius: 0;
  -moz-border-radius: 0;
  border-radius: 0; }
  .btn-link:focus {
    outline: none;
    margin-bottom: -2px !important;
    border-bottom: 2px solid rgba(2, 117, 184, 0.5);
    -webkit-box-shadow: 0 0 0 0px !important;
    -moz-box-shadow: 0 0 0 0px !important;
    box-shadow: 0 0 0 0px !important; }
  .btn-link[disabled] {
    background-color: transparent; }
    .btn-link[disabled]:hover {
      background-color: transparent; }

.btn-search {
  background: url(../img/icon-sprite.svg) no-repeat -5px -7px;
  position: absolute;
  border: none;
  top: 11px;
  right: 4px;
  width: 24px;
  min-height: 22px;
  height: 22px;
  padding: 0;
  opacity: 0.75;
  filter: alpha(opacity=75);
  -webkit-transition: opacity 0.2s ease-out;
  -moz-transition: opacity 0.2s ease-out;
  transition: opacity 0.2s ease-out; }
  .btn-search[disabled] {
    background-color: transparent; }
    .btn-search[disabled]:hover {
      background-color: transparent;
      opacity: 0.75;
      filter: alpha(opacity=75); }

.btn-conf {
  background: #0275b8 url(../img/icon-sprite.svg) no-repeat -7px -187px; }

.btn-kiosk {
  background: #0275b8 url(../img/icon-sprite.svg) no-repeat -79px -259px; }

.btn-max {
  background: #0275b8 url(../img/icon-sprite.svg) no-repeat -7px -223px; }

.btn-min {
  background: #0275b8 url(../img/icon-sprite.svg) no-repeat -7px -259px; }

.btn-add-fav {
  background: #0275b8 url(../img/icon-sprite.svg) no-repeat -7px -295px; }

.btn-remove-fav {
  background: #0275b8 url(../img/icon-sprite.svg) no-repeat -7px -329px; }

.btn-action {
  background: #0275b8 url(../img/icon-sprite.svg) no-repeat -7px -367px; }

.btn-info {
  background: #0275b8 url(../img/icon-sprite.svg) no-repeat -7px -403px; }

.btn-widget-action {
  background: url(../img/icon-sprite.svg) no-repeat -6px -618px; }

.btn-widget-collapse {
  background: url(../img/icon-sprite.svg) no-repeat -6px -654px; }

.btn-widget-expand {
  background: url(../img/icon-sprite.svg) no-repeat -6px -689px; }

.btn-widget-edit {
  background: url(../img/icon-sprite.svg) no-repeat -42px -619px; }

.btn-widget-delete {
  background: url(../img/icon-sprite.svg) no-repeat -42px -582px; }

.btn-alarm-on {
  background: url(../img/icon-sprite.svg) no-repeat -6px -546px; }

.btn-alarm-off {
  background: url(../img/icon-sprite.svg) no-repeat -6px -582px; }

.btn-sound-on {
  background: url(../img/icon-sprite.svg) no-repeat -6px -474px; }

.btn-sound-off {
  background: url(../img/icon-sprite.svg) no-repeat -6px -510px; }

.btn-info-clock {
  background: url(../img/icon-sprite.svg) no-repeat -87px -762px; }

.ui-tabs-nav .btn-time,
.ui-tabs-nav .filter-trigger {
  -webkit-border-radius: 2px;
  -moz-border-radius: 2px;
  border-radius: 2px;
  color: #fff;
  background-color: #0275b8;
  border: 1px solid #0275b8;
  position: relative;
  margin: 0 0 0 6px;
  min-height: 24px;
  vertical-align: bottom; }
  .ui-tabs-nav .btn-time:after,
  .ui-tabs-nav .filter-trigger:after {
    content: "";
    position: absolute; }
  .ui-tabs-nav .btn-time:focus, .ui-tabs-nav .btn-time:hover,
  .ui-tabs-nav .filter-trigger:focus,
  .ui-tabs-nav .filter-trigger:hover {
    color: #fff;
    background-color: #02659f;
    border-color: #02659f;
    cursor: pointer; }
.ui-tabs-nav .btn-time {
  padding: 0 34px 0 10px; }
  .ui-tabs-nav .btn-time:after {
    margin: 0 5px;
    right: 0;
    top: 0;
    height: 24px;
    width: 24px;
    background: url(../img/icon-sprite.svg) no-repeat -87px -583px; }
.ui-tabs-nav .filter-trigger {
  padding: 0 34px 0 10px; }
  .ui-tabs-nav .filter-trigger:after {
    margin: 0 5px;
    right: 0;
    top: 0;
    height: 24px;
    width: 24px;
    background: url(../img/icon-sprite.svg) no-repeat -87px -547px; }
.ui-tabs-nav .ui-state-focus .btn-time,
.ui-tabs-nav .ui-state-focus .filter-trigger {
  -webkit-box-shadow: 0 0 0 2px rgba(30, 135, 227, 0.35);
  -moz-box-shadow: 0 0 0 2px rgba(30, 135, 227, 0.35);
  box-shadow: 0 0 0 2px rgba(30, 135, 227, 0.35);
  color: #fff;
  background-color: #02659f;
  border-color: #02659f; }
.ui-tabs-nav .ui-tabs-active .btn-time,
.ui-tabs-nav .ui-tabs-active .filter-trigger {
  color: #1f2c33;
  background-color: #fff;
  border: 1px solid #dfe4e7;
  border-bottom: none;
  margin: -1px 0 0 6px;
  padding: 1px 34px 7px 10px;
  -webkit-border-radius: 2px 2px 0 0;
  -moz-border-radius: 2px 2px 0 0;
  border-radius: 2px 2px 0 0; }
.ui-tabs-nav .ui-tabs-active .btn-time:after {
  background-position: -246px -583px;
  top: 1px; }
.ui-tabs-nav .ui-tabs-active .filter-trigger:after {
  background-position: -246px -547px; }
.ui-tabs-nav .ui-state-hover.ui-tabs-active .btn-time,
.ui-tabs-nav .ui-state-hover.ui-tabs-active .filter-trigger {
  background-color: #e8f5ff; }
.ui-tabs-nav .ui-state-focus.ui-tabs-active .btn-time,
.ui-tabs-nav .ui-state-focus.ui-tabs-active .filter-trigger {
  -webkit-box-shadow: 0 0 0 2px rgba(30, 135, 227, 0.35);
  -moz-box-shadow: 0 0 0 2px rgba(30, 135, 227, 0.35);
  box-shadow: 0 0 0 2px rgba(30, 135, 227, 0.35); }

.filter-space {
  box-sizing: border-box;
  margin-top: 10px; }
  .filter-space li a.ui-tabs-anchor {
    vertical-align: top; }
  .filter-space ul.ui-tabs-nav li:focus {
    outline: none; }
  .filter-space .filter-btn-container {
    height: 29px;
    z-index: 2; }
  .filter-space .ui-tabs-nav {
    height: 29px;
    border-bottom: none; }
    .filter-space .ui-tabs-nav a {
      display: inline-block;
      box-sizing: border-box;
      line-height: 22px;
      margin-bottom: 5px;
      text-align: center; }

.btn-time-left,
.btn-time-right {
  background: url(../img/icon-sprite.svg) no-repeat;
  content: "";
  border: none;
  height: 24px;
  width: 24px;
  vertical-align: top; }
  .btn-time-left:focus, .btn-time-left:hover,
  .btn-time-right:focus,
  .btn-time-right:hover {
    border: 1px solid #dfe4e7;
    color: #fff;
    background-color: #02659f;
    border-color: #02659f; }
  .btn-time-left:disabled,
  .btn-time-right:disabled {
    border: none;
    opacity: 0.4; }

.btn-time-right {
  background-position: -83px -623px; }
  .btn-time-right:focus, .btn-time-right:hover {
    background-position: -396px -624px; }
  .btn-time-right:disabled {
    background-position: -83px -623px; }

.btn-time-left {
  background-position: -85px -657px; }
  .btn-time-left:focus, .btn-time-left:hover {
    background-position: -398px -658px; }
  .btn-time-left:disabled {
    background-position: -85px -657px; }

.btn-time-out {
  background: none;
  border: 1px solid transparent;
  color: #1f2c33;
  height: 24px;
  line-height: 22px;
  margin: 0 5px;
  vertical-align: top; }
  .btn-time-out:disabled {
    background: transparent !important;
    border-color: transparent !important;
    opacity: 0.8; }

.time-quick {
  font-size: 12px;
  line-height: 20px; }
  .time-quick li:last-of-type a {
    margin-bottom: 0; }
  .time-quick li a {
    display: inline-block;
    padding: 2px 10px;
    margin-bottom: 2px;
    margin-left: -10px;
    border-bottom: 0; }
    .time-quick li a:hover, .time-quick li a:focus, .time-quick li a.selected {
      -webkit-border-radius: 2px;
      -moz-border-radius: 2px;
      border-radius: 2px;
      border-bottom: 0; }
    .time-quick li a:hover {
      background: #e8f5ff;
      -webkit-transition: background-color 0.2s ease-out;
      -moz-transition: background-color 0.2s ease-out;
      transition: background-color 0.2s ease-out; }
    .time-quick li a:focus {
      -webkit-box-shadow: 0 0 0 2px rgba(30, 135, 227, 0.35);
      -moz-box-shadow: 0 0 0 2px rgba(30, 135, 227, 0.35);
      box-shadow: 0 0 0 2px rgba(30, 135, 227, 0.35); }
    .time-quick li a.selected {
      background: #768d99;
      color: #fff;
      -webkit-transition: background-color 0.2s ease-out;
      -moz-transition: background-color 0.2s ease-out;
      transition: background-color 0.2s ease-out; }

.time-selection-container {
  display: flex;
  justify-content: flex-end; }
  .time-selection-container .time-input {
    border-right: 1px solid #dfe4e7;
    padding: 0 30px 0 10px;
    text-align: right;
    white-space: nowrap; }
    .time-selection-container .time-input .time-input-error {
      margin: -8px 29px 0 0; }
    .time-selection-container .time-input ul {
      padding: 0 0 10px 0; }
    .time-selection-container .time-input li {
      display: inline-block;
      vertical-align: baseline;
      padding: 0 0 0 10px; }
      .time-selection-container .time-input li .icon-cal {
        position: relative;
        vertical-align: middle;
        margin-left: 2px; }
  .time-selection-container .time-quick-range {
    text-align: right;
    white-space: nowrap;
    margin: 0 0 0 20px; }
    .time-selection-container .time-quick-range .cell {
      display: inline-flex;
      vertical-align: top;
      text-align: left;
      margin: 0 10px 0 10px; }
    .time-selection-container .time-quick-range .time-quick-selected {
      display: inline-block;
      padding: 2px 10px;
      margin-left: -10px;
      color: #fff;
      background-color: #768d99;
      border-bottom: 0; }

.btn-dashbrd-conf {
  background: url(../img/icon-sprite.svg) no-repeat -42px -619px; }

.btn-dashbrd-normal {
  -webkit-box-shadow: 1px 1px 2px rgba(118, 141, 153, 0.5);
  -moz-box-shadow: 1px 1px 2px rgba(118, 141, 153, 0.5);
  box-shadow: 1px 1px 2px rgba(118, 141, 153, 0.5);
  opacity: 1;
  filter: alpha(opacity=100);
  position: fixed;
  right: 45px;
  top: 5px;
  z-index: 1010;
  -webkit-transition: opacity 1s;
  -moz-transition: opacity 1s;
  transition: opacity 1s; }
  .btn-dashbrd-normal.hidden {
    opacity: 0;
    filter: alpha(opacity=0); }

.btn-widget-action, .btn-widget-collapse, .btn-widget-expand, .btn-widget-edit, .btn-widget-delete, .btn-alarm-on, .btn-alarm-off, .btn-sound-on, .btn-sound-off, .btn-info-clock {
  width: 24px;
  height: 24px;
  margin: 2px 2px 0 0; }

.btn-dashbrd-conf {
  width: 24px;
  height: 24px; }

.btn-widget-action, .btn-widget-collapse, .btn-widget-expand, .btn-widget-edit, .btn-widget-delete, .btn-alarm-on, .btn-alarm-off, .btn-sound-on, .btn-sound-off, .btn-info-clock, .btn-dashbrd-conf {
  border: none;
  min-height: 0;
  padding: 0;
  -webkit-transform-style: preserve-3d;
  opacity: 0.5;
  filter: alpha(opacity=50);
  -webkit-transition: opacity 0.2s ease-out;
  -moz-transition: opacity 0.2s ease-out;
  transition: opacity 0.2s ease-out; }

.btn-conf, .btn-kiosk, .btn-max, .btn-min, .btn-add-fav, .btn-remove-fav, .btn-action, .btn-info, .icon-help, .icon-cal, .icon-wzrd-action, .drag-icon {
  width: 24px;
  height: auto;
  padding: 0; }

button[disabled], button[disabled]:hover, button[disabled]:active {
  color: #acbbc2 !important;
  background-color: #ebebeb;
  border-color: #ccd5d9;
  cursor: default; }
  button.icon-cal[disabled] {
    opacity: 0.3;
    background-color: transparent; }

.multiselect[aria-disabled], .radio-list-control input[type="radio"][disabled] + label, input[disabled], input[readonly], textarea[disabled], textarea[readonly], select option[disabled], select[disabled], select[readonly], .checkbox-radio[disabled] + label span {
  color: #acbbc2;
  background-color: #ebebeb !important;
  border-color: #ccd5d9; }

.inaccessible .subfilter-enabled {
  color: #bfbfbf; }

.btn-search:hover, .btn-search:active, .btn-search:focus {
  background-color: transparent;
  opacity: 1;
  filter: alpha(opacity=100); }

.btn-widget-action:hover, .btn-widget-collapse:hover, .btn-widget-expand:hover, .btn-widget-edit:hover, .btn-widget-delete:hover, .btn-alarm-on:hover, .btn-alarm-off:hover, .btn-sound-on:hover, .btn-sound-off:hover, .btn-info-clock:hover, .btn-dashbrd-conf:hover, .btn-widget-action:focus, .btn-widget-collapse:focus, .btn-widget-expand:focus, .btn-widget-edit:focus, .btn-widget-delete:focus, .btn-alarm-on:focus, .btn-alarm-off:focus, .btn-sound-on:focus, .btn-sound-off:focus, .btn-info-clock:focus, .btn-dashbrd-conf:focus, .btn-widget-action:active, .btn-widget-collapse:active, .btn-widget-expand:active, .btn-widget-edit:active, .btn-widget-delete:active, .btn-alarm-on:active, .btn-alarm-off:active, .btn-sound-on:active, .btn-sound-off:active, .btn-info-clock:active, .btn-dashbrd-conf:active {
  background-color: transparent;
  opacity: 1;
  filter: alpha(opacity=100); }

.action-buttons {
  margin: 10px 0 0 0;
  color: #768d99; }
  .action-buttons button {
    margin: 0 10px 10px 0; }

.selected-item-count {
  display: inline-block;
  margin: 0 14px 0 0; }

.ui-tabs-nav {
  height: 30px;
  line-height: 30px;
  border-bottom: 1px solid #ebeef0; }
  .ui-tabs-nav li {
    display: inline-block; }
    .ui-tabs-nav li a {
      border: none;
      padding: 8px 10px;
      -webkit-transition: background-color 0.2s ease-out;
      -moz-transition: background-color 0.2s ease-out;
      transition: background-color 0.2s ease-out; }
      .ui-tabs-nav li a:hover {
        background-color: #e8f5ff; }
      .ui-tabs-nav li a:focus {
        background-color: #e8f5ff; }
      .ui-tabs-nav li a:active {
        background-color: #e8f5ff; }
    .ui-tabs-nav li.ui-tabs-active:first-child {
      border-left: 0; }
    .ui-tabs-nav li.ui-tabs-active a {
      padding: 8px 10px 6px 10px;
      background-color: transparent;
      color: #1f2c33;
      text-decoration: none;
      cursor: default;
      border-bottom: 3px solid #0275b8; }
    .ui-tabs-nav li.ui-state-disabled a {
      cursor: default;
      color: #acbbc2;
      background-color: transparent;
      border: none; }

.icon-maint {
  margin: 0 18px 0 0; }
  .icon-maint::before {
    background: url(../img/icon-sprite.svg) no-repeat -46px -802px; }

.icon-depend-up {
  margin: 0 18px 0 0; }
  .icon-depend-up::before {
    background: url(../img/icon-sprite.svg) no-repeat -49px -730px; }

.icon-depend-down {
  margin: 0 18px 0 0; }
  .icon-depend-down::before {
    background: url(../img/icon-sprite.svg) no-repeat -49px -766px; }

.icon-ackn {
  margin: 0 18px 0 0; }
  .icon-ackn::before {
    background: url(../img/icon-sprite.svg) no-repeat -45px -693px; }

.icon-none {
  margin-left: 18px; }

.icon-tree-top-bottom {
  margin: 0 12px 0 0; }
  .icon-tree-top-bottom::before {
    background: url(../img/icon-sprite.svg) no-repeat -84px -300px;
    display: inline-block;
    width: 12px;
    height: 12px;
    position: absolute;
    content: ''; }

.icon-tree-top-bottom-right {
  margin: 0 12px 0 0; }
  .icon-tree-top-bottom-right::before {
    background: url(../img/icon-sprite.svg) no-repeat -84px -334px;
    display: inline-block;
    width: 12px;
    height: 12px;
    position: absolute;
    content: ''; }

.icon-tree-top-right {
  margin: 0 12px 0 0; }
  .icon-tree-top-right::before {
    background: url(../img/icon-sprite.svg) no-repeat -84px -372px;
    display: inline-block;
    width: 12px;
    height: 12px;
    position: absolute;
    content: ''; }

.icon-tree-empty {
  margin: 0 12px 0 0; }
  .icon-tree-empty::before {
    background: url(../img/icon-sprite.svg) no-repeat -84px -350px;
    display: inline-block;
    width: 12px;
    height: 12px;
    position: absolute;
    content: ''; }

.icon-help {
  background: transparent url(../img/icon-sprite.svg) no-repeat -6px -726px; }

.icon-cal {
  background: transparent url(../img/icon-sprite.svg) no-repeat -42px -834px; }

.icon-wzrd-action {
  background: transparent url(../img/icon-sprite.svg) no-repeat -6px -617px;
  margin-top: -16px; }

.icon-help, .icon-cal, .icon-wzrd-action {
  border: none;
  position: absolute;
  cursor: pointer;
  opacity: 0.75;
  filter: alpha(opacity=75);
  -webkit-transition: opacity 0.2s ease-out;
  -moz-transition: opacity 0.2s ease-out;
  transition: opacity 0.2s ease-out; }
  .icon-help:hover, .icon-cal:hover, .icon-wzrd-action:hover {
    opacity: 1;
    filter: alpha(opacity=100);
    background-color: transparent; }
  .icon-help:focus, .icon-cal:focus, .icon-wzrd-action:focus {
    opacity: 1;
    filter: alpha(opacity=100);
    background-color: transparent; }
  .icon-help:active, .icon-cal:active, .icon-wzrd-action:active {
    opacity: 1;
    filter: alpha(opacity=100);
    background-color: transparent; }

.icon-maint::before, .icon-depend-up::before, .icon-depend-down::before, .icon-ackn::before {
  display: inline-block;
  width: 18px;
  height: 18px;
  position: absolute;
  content: ''; }

.drag-icon {
  margin-left: -9px;
  height: 24px;
  background: url(../img/icon-sprite.svg) no-repeat -6px -762px; }

.icon-info {
  position: relative;
  width: 8px;
  height: 11px;
  cursor: pointer;
  margin: -12px 0 -4px 0; }
  .icon-info::before {
    content: '';
    display: inline-block;
    position: absolute;
    top: 0;
    left: 0;
    width: 14px;
    height: 14px;
    background: url(../img/icon-sprite.svg) no-repeat -47px -659px; }

.setup-container {
  background-color: #fff;
  width: 766px;
  height: 420px;
  margin: 0 auto;
  margin-top: 5%;
  padding: 42px;
  vertical-align: top;
  position: relative;
  border: 1px solid #dfe4e7; }
  .setup-container h1 {
    border: none;
    margin: 3px 0 11px 0;
    padding: 0; }
  .setup-container .signin-logo {
    margin: 0 0 37px 0; }

.setup-left {
  float: left;
  width: 198px;
  padding-right: 10px; }
  .setup-left ul {
    margin: -4px 0 0 -42px; }
    .setup-left ul li {
      padding: 4px 0 4px 42px; }
      .setup-left ul li.setup-left-current {
        border-left: 3px solid #0275b8;
        color: #768d99;
        padding-left: 39px; }

.setup-right {
  width: auto;
  margin-left: 198px; }

.setup-right-body {
  padding-right: 5px;
  max-height: 345px;
  overflow-y: auto; }
  .setup-right-body .list-table {
    border: none; }
  .setup-right-body .table-forms-td-left {
    text-align: left;
    width: auto; }
  .setup-right-body .table-forms-td-right {
    width: 100%; }
  .setup-right-body h1 {
    margin: 25% 0 0.4em 0; }

.setup-title {
  color: #768d99;
  height: 345px;
  display: table-cell;
  vertical-align: middle;
  font-size: 7em;
  line-height: 0.75em; }
  .setup-title span {
    display: block;
    font-size: 0.25em; }

.setup-footer {
  position: absolute;
  bottom: 32px;
  width: 766px;
  text-align: right; }
  .setup-footer div {
    float: right; }
  .setup-footer button {
    margin: 0 0 0 10px; }
    .setup-footer button.float-left {
      margin: 0;
      float: left; }

.signin-container {
  background-color: #fff;
  width: 280px;
  margin: 0 auto;
  margin-top: 5%;
  padding: 42px 42px 39px 42px;
  border: 1px solid #dfe4e7; }
  .signin-container h1 {
    border: none;
    margin: 0 0 17px 0;
    padding: 0; }
  .signin-container ul li {
    padding: 16px 0 0 0;
    font-size: 1.167em; }
    .signin-container ul li.sign-in-txt {
      text-align: center; }
  .signin-container label {
    display: inline-block;
    margin: 0 0 2px 0; }
  .signin-container button {
    font-size: 1em;
    margin: 7px 0;
    min-height: 35px;
    line-height: 35px;
    width: 100%; }

.signin-logo {
  margin: 0 auto;
  margin-bottom: 21px;
  width: 114px;
  height: 30px;
  background: url(../img/icon-sprite.svg) no-repeat 0 -864px; }

.signin-links {
  width: 100%;
  text-align: center;
  color: #768d99;
  margin: 11px 0 0 0; }

.signin-container input[type="text"], .signin-container input[type="password"] {
  padding: 9px 5px;
  width: 100%; }

.dashbrd-grid-container {
  position: relative;
  margin: -4px; }

.dashbrd-grid-widget-placeholder {
  border-color: #dadfe3 !important;
  background-color: #dadfe3 !important;
  position: absolute;
  z-index: 999; }

.dashbrd-grid-new-widget-placeholder {
  box-sizing: border-box;
  display: flex;
  height: 200px;
  padding: .25rem;
  width: calc(100% / 6 - .65rem);
  z-index: 999;
  color: #768d99;
  cursor: pointer; }
  .dashbrd-grid-new-widget-placeholder .dashbrd-grid-widget-new-box,
  .dashbrd-grid-new-widget-placeholder .dashbrd-grid-widget-set-position,
  .dashbrd-grid-new-widget-placeholder .dashbrd-grid-widget-set-size {
    -webkit-box-shadow: 2px 2px 6px rgba(118, 141, 153, 0.5);
    -moz-box-shadow: 2px 2px 6px rgba(118, 141, 153, 0.5);
    box-shadow: 2px 2px 6px rgba(118, 141, 153, 0.5);
    border: 1px dashed #acbbc2;
    background-color: rgba(255, 255, 255, 0.7);
    flex: 1;
    position: relative;
    overflow: hidden; }
  .dashbrd-grid-new-widget-placeholder .dashbrd-grid-widget-set-size {
    -webkit-box-shadow: inset 2px 2px 6px rgba(118, 141, 153, 0.5);
    -moz-box-shadow: inset 2px 2px 6px rgba(118, 141, 153, 0.5);
    box-shadow: inset 2px 2px 6px rgba(118, 141, 153, 0.5);
    background: #dadfe3; }
  .dashbrd-grid-new-widget-placeholder .dashbrd-grid-new-widget-label {
    position: absolute;
    left: 0;
    top: calc(50% - 14px);
    right: 0;
    bottom: 0;
    padding: 38px 5px 5px;
    text-align: center; }
    .dashbrd-grid-new-widget-placeholder .dashbrd-grid-new-widget-label::before {
      background: url(../img/icon-sprite.svg) no-repeat -157px -888px;
      content: ' ';
      height: 28px;
      width: 36px;
      position: absolute;
      top: 0;
      left: 50%;
      transform: translateX(-50%); }
  .dashbrd-grid-new-widget-placeholder.disabled {
    opacity: 1;
    filter: alpha(opacity=100); }
    .dashbrd-grid-new-widget-placeholder.disabled .dashbrd-grid-widget-new-box {
      background-color: rgba(255, 255, 255, 0.7); }
      .dashbrd-grid-new-widget-placeholder.disabled .dashbrd-grid-widget-new-box .dashbrd-grid-new-widget-label::before {
        background: url(../img/icon-sprite.svg) no-repeat -122px -284px; }

.dashbrd-grid-widget-set-size .dashbrd-grid-new-widget-label::before {
  background: url(../img/icon-sprite.svg) no-repeat -345px -888px; }

.dashbrd-grid-widget-mask {
  position: absolute;
  width: 100%;
  height: 100%;
  background: transparent;
  z-index: 80;
  display: none; }

.dashbrd-grid-widget-draggable {
  border-color: #ccd5d9 !important;
  border-bottom-color: #c9d3d7 !important;
  -webkit-box-shadow: 0 4px 20px 0 rgba(118, 141, 153, 0.5);
  -moz-box-shadow: 0 4px 20px 0 rgba(118, 141, 153, 0.5);
  box-shadow: 0 4px 20px 0 rgba(118, 141, 153, 0.5);
  z-index: 1000; }

.dashbrd-grid-widget-content {
  flex: 1;
  overflow: auto; }
  .dashbrd-grid-widget-content .list-table {
    border: none; }
    .dashbrd-grid-widget-content .list-table tbody tr:last-child th, .dashbrd-grid-widget-content .list-table tbody tr:last-child td {
      border-bottom: 1px solid #ebeef0; }
      .dashbrd-grid-widget-content .list-table tbody tr:last-child th.list-table-footer, .dashbrd-grid-widget-content .list-table tbody tr:last-child td.list-table-footer {
        border-bottom: none; }
  .dashbrd-grid-widget-content .debug-output {
    margin: 10px 10px 0 10px;
    max-height: 300px;
    border-color: #ebeef0; }
  .dashbrd-grid-widget-content .msg-good, .dashbrd-grid-widget-content .msg-bad {
    margin: 0 10px; }

.dashbrd-grid-widget {
  display: flex;
  position: absolute; }
  .dashbrd-grid-widget .dashbrd-grid-widget-actions {
    opacity: 0;
    filter: alpha(opacity=0);
    -webkit-transition: opacity 0.2s ease-out;
    -moz-transition: opacity 0.2s ease-out;
    transition: opacity 0.2s ease-out; }

.layout-kioskmode {
  transition: padding-top .3s 2s; }
  .layout-kioskmode.widget-mouseenter {
    padding-top: 40px;
    transition: padding-top .3s; }

.dashbrd-grid-container.dashbrd-mode-edit .dashbrd-grid-widget .dashbrd-grid-widget-actions,
.dashbrd-grid-container .dashbrd-grid-widget-focus .dashbrd-grid-widget-actions,
.dashbrd-grid-container .dashbrd-grid-widget:hover .dashbrd-grid-widget-actions {
  opacity: 1;
  filter: alpha(opacity=100); }
.dashbrd-grid-container .dashbrd-grid-widget-focus.dashbrd-grid-widget-hidden-header .dashbrd-grid-widget-head,
.dashbrd-grid-container .dashbrd-grid-widget:hover.dashbrd-grid-widget-hidden-header .dashbrd-grid-widget-head {
  box-shadow: 0 -6px 8px -2px rgba(128, 128, 128, 0.15);
  transform: translate3d(0, -94%, 0);
  z-index: 5; }
.dashbrd-grid-container .dashbrd-grid-widget-focus.dashbrd-grid-widget-hidden-header .dashbrd-grid-widget-content,
.dashbrd-grid-container .dashbrd-grid-widget:hover.dashbrd-grid-widget-hidden-header .dashbrd-grid-widget-content {
  z-index: 6; }

.dashbrd-grid-widget-container {
  display: flex;
  flex-grow: 1;
  flex-direction: column;
  min-width: 8.33333%;
  margin: .25rem;
  background-color: #fff;
  border: 1px solid #dfe4e7;
  padding-bottom: 8px; }

.dashbrd-grid-widget-head {
  border: 1px solid #dfe4e7;
  border-bottom: none;
  margin: -1px -1px 0 -1px;
  position: relative;
  padding: 8px 65px 8px 10px;
  min-height: 17px; }
  .dashbrd-grid-widget-head h4 {
    color: #3c5563;
    font-weight: bold; }
  .dashbrd-grid-widget-head ul {
    position: absolute;
    top: 0;
    right: 0; }
    .dashbrd-grid-widget-head ul li {
      display: block;
      float: left;
      padding: 0; }
      .dashbrd-grid-widget-head ul li select {
        margin: 4px 0; }

.dashbrd-grid-widget.dashbrd-grid-widget-hidden-header .dashbrd-grid-widget-container {
  padding: 8px 0;
  position: relative; }
.dashbrd-grid-widget.dashbrd-grid-widget-hidden-header .dashbrd-grid-widget-head {
  box-shadow: 0 -6px 8px -2px rgba(128, 128, 128, 0);
  background-color: #fff;
  position: absolute;
  left: 0;
  right: 0;
  top: 0;
  transform: translate3d(0, 0, 0);
  transition: transform .3s, box-shadow .3s, z-index .3s;
  z-index: 2; }
.dashbrd-grid-widget.dashbrd-grid-widget-hidden-header .dashbrd-grid-widget-content {
  background-color: #fff;
  transition: z-index .3s;
  z-index: 3; }

@-webkit-keyframes zoom-in-out {
  0% {
    transform: scale(1); }
  50% {
    transform: scale(1.05); }
  100% {
    transform: scale(1); } }
@-moz-keyframes zoom-in-out {
  0% {
    transform: scale(1); }
  50% {
    transform: scale(1.05); }
  100% {
    transform: scale(1); } }
@-o-keyframes zoom-in-out {
  0% {
    transform: scale(1); }
  50% {
    transform: scale(1.05); }
  100% {
    transform: scale(1); } }
@keyframes zoom-in-out {
  0% {
    transform: scale(1); }
  50% {
    transform: scale(1.05); }
  100% {
    transform: scale(1); } }
@keyframes zoom-in-out {
  0% {
    transform: scale(1); }
  50% {
    transform: scale(1.05); }
  100% {
    transform: scale(1); } }
.new-widget {
  -webkit-animation: zoom-in-out .2s linear;
  -moz-animation: zoom-in-out .2s linear;
  -ms-animation: zoom-in-out .2s linear;
  -o-animation: zoom-in-out .2s linear;
  animation: zoom-in-out .2s linear; }

.ui-resizable-border-n {
  border-top: 1px solid #02659f;
  height: 5px;
  margin: 0 .25rem;
  flex: 1; }

.ui-resizable-border-e {
  border-right: 1px solid #02659f;
  width: 5px;
  margin: .25rem 0;
  flex: 1; }

.ui-resizable-border-s {
  border-bottom: 1px solid #02659f;
  height: 5px;
  margin: 0 .25rem;
  flex: 1; }

.ui-resizable-border-w {
  border-left: 1px solid #02659f;
  width: 5px;
  margin: .25rem 0;
  flex: 1; }

.ui-resizable-n {
  cursor: ns-resize;
  height: 5px;
  width: 100%;
  top: 4px;
  left: 0; }
  .ui-resizable-n .ui-resize-dot {
    left: 0;
    right: 0;
    margin: auto;
    bottom: 0; }

.ui-resizable-ne {
  cursor: nesw-resize;
  right: 0;
  top: 0; }

.ui-resizable-nw {
  cursor: nwse-resize;
  left: 0;
  top: 0; }

.ui-resizable-e {
  cursor: ew-resize;
  width: 5px;
  right: 4px;
  top: 0;
  height: 100%; }
  .ui-resizable-e .ui-resize-dot {
    left: 0;
    top: 50%;
    -webkit-transform: translateY(-50%);
    -moz-transform: translateY(-50%);
    -ms-transform: translateY(-50%);
    transform: translateY(-50%); }

.ui-resizable-s {
  cursor: ns-resize;
  height: 5px;
  width: 100%;
  bottom: 5px;
  left: 0; }
  .ui-resizable-s .ui-resize-dot {
    left: 0;
    right: 0;
    margin: auto;
    bottom: -5px; }

.ui-resizable-se {
  cursor: nwse-resize;
  right: 0;
  bottom: 0; }

.ui-resizable-sw {
  cursor: nesw-resize;
  left: 0;
  bottom: 0; }

.ui-resizable-w {
  cursor: ew-resize;
  width: 5px;
  left: 4px;
  top: 0;
  height: 100%; }
  .ui-resizable-w .ui-resize-dot {
    right: 0;
    top: 50%;
    -webkit-transform: translateY(-50%);
    -moz-transform: translateY(-50%);
    -ms-transform: translateY(-50%);
    transform: translateY(-50%); }

.ui-inner-handles .ui-resizable-n {
  top: 0; }
.ui-inner-handles .ui-resizable-ne {
  top: -4px;
  right: -4px; }
.ui-inner-handles .ui-resizable-nw {
  top: -4px;
  left: -4px; }
.ui-inner-handles .ui-resizable-e {
  right: 0; }
.ui-inner-handles .ui-resizable-s {
  bottom: 0; }
.ui-inner-handles .ui-resizable-se {
  bottom: -4px;
  right: -4px; }
.ui-inner-handles .ui-resizable-sw {
  bottom: -4px;
  left: -4px; }
.ui-inner-handles .ui-resizable-w {
  left: 0; }

.ui-resize-dot, .ui-resizable-ne, .ui-resizable-nw, .ui-resizable-se, .ui-resizable-sw {
  z-index: 90;
  width: 7px;
  height: 7px;
  position: absolute;
  background-color: #fff;
  border: 1px solid #02659f;
  -webkit-border-radius: 100%;
  -moz-border-radius: 100%;
  border-radius: 100%; }

.ui-resizable-n, .ui-resizable-e, .ui-resizable-s, .ui-resizable-w {
  z-index: 90;
  position: absolute;
  display: flex; }

.dashbrd-widget-placeholder {
  border-color: #dadfe3 !important;
  background-color: #dadfe3 !important; }

.dashbrd-widget-draggable {
  border-color: #ccd5d9 !important;
  border-bottom-color: #c9d3d7 !important;
  -webkit-box-shadow: 0 4px 20px 0 rgba(118, 141, 153, 0.5);
  -moz-box-shadow: 0 4px 20px 0 rgba(118, 141, 153, 0.5);
  box-shadow: 0 4px 20px 0 rgba(118, 141, 153, 0.5); }

.dashbrd-widget {
  min-width: 250px;
  margin: 0 10px 10px 0;
  background-color: #fff;
  border: 1px solid #dfe4e7; }
  .dashbrd-widget .list-table {
    border: none; }
    .dashbrd-widget .list-table tbody tr:last-child td {
      border-bottom: 1px solid #ebeef0; }
  .dashbrd-widget .debug-output {
    margin: 10px 10px 0 10px;
    max-height: 300px;
    border-color: #ebeef0; }
  .dashbrd-widget .msg-good, .dashbrd-widget .msg-bad {
    margin: 0 10px; }
  .dashbrd-widget.dashbrd-widget-fluid {
    margin-right: 0; }

.list-table tbody tr.nothing-to-show {
  text-align: center;
  color: #768d99;
  -webkit-transition: 0s;
  -moz-transition: 0s;
  transition: 0s; }
  .list-table tbody tr.nothing-to-show td:hover {
    background-color: #fff; }

.dashbrd-grid-widget-content .list-table th:first-child, .dashbrd-grid-widget-content .list-table td:first-child, .dashbrd-widget .list-table th:first-child, .dashbrd-widget .list-table td:first-child, .overlay-dialogue .list-table th:first-child, .overlay-dialogue .list-table td:first-child {
  padding-left: 10px; }
.dashbrd-grid-widget-content .list-table th:last-child, .dashbrd-grid-widget-content .list-table td:last-child, .dashbrd-widget .list-table th:last-child, .dashbrd-widget .list-table td:last-child, .overlay-dialogue .list-table th:last-child, .overlay-dialogue .list-table td:last-child {
  padding-right: 10px; }

.dashbrd-widget-head {
  position: relative;
  padding: 8px 60px 8px 10px; }
  .dashbrd-widget-head h4 {
    color: #3c5563;
    font-weight: bold; }
  .dashbrd-widget-head ul {
    position: absolute;
    top: 0;
    right: 0; }
    .dashbrd-widget-head ul li {
      display: block;
      float: left;
      padding: 0; }
      .dashbrd-widget-head ul li select {
        margin: 4px 0; }

.dashbrd-widget-foot {
  text-align: right;
  color: #768d99;
  margin: 0 10px; }
  .dashbrd-widget-foot li {
    display: inline-block;
    padding: 8px 0 8px 13px; }

.dashbrd-widget-graph-link {
  display: block; }
  .dashbrd-widget-graph-link:link {
    border: none; }

.menu-popup {
  position: absolute;
  z-index: 1000;
  padding: 5px 15px 5px 25px;
  min-width: 166px;
  max-width: 250px;
  background-color: #fff;
  border: 1px solid #ccd5d9;
  border-bottom-color: #c9d3d7;
  -webkit-box-shadow: 0 4px 20px 0 rgba(118, 141, 153, 0.5);
  -moz-box-shadow: 0 4px 20px 0 rgba(118, 141, 153, 0.5);
  box-shadow: 0 4px 20px 0 rgba(118, 141, 153, 0.5); }
  .menu-popup:focus {
    outline: none; }
  .menu-popup li {
    display: block; }
    .menu-popup li div {
      border-top: 1px solid #ebeef0;
      margin: 5px -15px 5px -25px; }
  .menu-popup .menu-popup-item {
    display: block;
    height: 24px;
    line-height: 24px;
    cursor: pointer;
    color: #1f2c33;
    text-decoration: none;
    border: none;
    outline: 0;
    padding: 0 15px 0 25px;
    margin: 0 -15px 0 -25px;
    position: relative;
    -webkit-transition: background-color 0.2s ease-out;
    -moz-transition: background-color 0.2s ease-out;
    transition: background-color 0.2s ease-out; }
    .menu-popup .menu-popup-item:hover, .menu-popup .menu-popup-item:focus, .menu-popup .menu-popup-item:active, .menu-popup .menu-popup-item.highlighted {
      background-color: #e8f5ff; }
    .menu-popup .menu-popup-item.selected::before {
      display: block;
      width: 24px;
      height: 24px;
      position: absolute;
      left: 0;
      content: '';
      background: url(../img/icon-sprite.svg) no-repeat -5px -835px; }
    .menu-popup .menu-popup-item .arrow-right {
      position: absolute;
      right: 10px;
      top: 8px;
      height: auto;
      line-height: auto;
      padding: 0;
      margin: 0;
      border-left-color: #768d99; }
  .menu-popup .menu-popup-item-disabled {
    display: block;
    height: 24px;
    line-height: 24px;
    color: #768d99;
    border: none;
    cursor: default; }
  .menu-popup h3 {
    height: 24px;
    line-height: 24px; }

.search-suggest {
  position: absolute;
  z-index: 1000;
  padding: 0 5px;
  min-width: 16px;
  color: #768d99;
  background-color: #fff;
  border: 1px solid #ccd5d9;
  border-top: none;
  -webkit-box-shadow: 0 6px 10px 0 rgba(118, 141, 153, 0.5);
  -moz-box-shadow: 0 6px 10px 0 rgba(118, 141, 153, 0.5);
  box-shadow: 0 6px 10px 0 rgba(118, 141, 153, 0.5); }
  .search-suggest li {
    display: block;
    height: inherit;
    line-height: normal;
    color: #1f2c33;
    padding: 0.4em 5px;
    margin: 0 -5px;
    cursor: pointer;
    -webkit-transition: background-color 0.2s ease-out;
    -moz-transition: background-color 0.2s ease-out;
    transition: background-color 0.2s ease-out; }
    .search-suggest li.suggest-hover {
      background-color: #e8f5ff; }

.overlay-dialogue {
  display: table;
  position: absolute;
  z-index: 1000;
  padding: 15px 10px 10px 10px;
  background-color: #fff;
  border: 1px solid #ccd5d9;
  border-bottom-color: #c9d3d7;
  -webkit-box-shadow: 0 4px 20px 0 rgba(118, 141, 153, 0.5);
  -moz-box-shadow: 0 4px 20px 0 rgba(118, 141, 153, 0.5);
  box-shadow: 0 4px 20px 0 rgba(118, 141, 153, 0.5); }
  .overlay-dialogue.modal {
    position: fixed;
    overflow: hidden; }
    .overlay-dialogue.modal .overlay-dialogue-body {
      overflow: auto;
      overflow-x: hidden;
      width: 100%;
      max-height: calc(100vh - 190px);
      max-width: inherit;
      margin: 0 -10px 10px -10px;
      padding: 0 10px; }
      .overlay-dialogue.modal .overlay-dialogue-body .table-forms .table-forms-td-right {
        padding-right: 8px; }
      .overlay-dialogue.modal .overlay-dialogue-body .columns-wrapper {
        flex-wrap: nowrap; }
        .overlay-dialogue.modal .overlay-dialogue-body .columns-wrapper .column-50:last-of-type {
          margin-left: 10px; }
    .overlay-dialogue.modal .overlay-dialogue-controls {
      text-align: right;
      padding: 0px 0px 10px 0px; }
      .overlay-dialogue.modal .overlay-dialogue-controls li {
        display: inline;
        padding-left: 10px; }
    .overlay-dialogue.modal > .overlay-close-btn {
      position: relative;
      float: right;
      top: -13px;
      right: -8px; }
  .overlay-dialogue.sticked-to-top {
    top: 50px; }
  .overlay-dialogue.modal-popup {
    max-width: 1024px;
    min-width: 650px; }
  .overlay-dialogue .hintbox-scrollable {
    overflow: auto;
    width: 100%;
    max-height: calc(100vh - 190px);
    max-width: 45vw;
    white-space: nowrap; }
  .overlay-dialogue .msg-bad,
  .overlay-dialogue .msg-good {
    position: -webkit-sticky;
    position: sticky;
    top: 0;
    z-index: 1000; }
  .overlay-dialogue .list-table {
    white-space: normal;
    border: none; }
  .overlay-dialogue .table-paging {
    border: none;
    border-top: 1px solid #ebeef0; }
  .overlay-dialogue .table-forms-td-right td {
    vertical-align: middle; }
    .overlay-dialogue .table-forms-td-right td label {
      display: block; }
  .overlay-dialogue .dashbrd-widget-head {
    margin: -10px -10px 6px -10px; }
  .overlay-dialogue .maps-container {
    max-height: 128px;
    overflow-y: auto;
    margin-left: -10px; }
  .overlay-dialogue .table-forms-second-column {
    float: right;
    line-height: 24px; }

.multilineinput-control {
  display: flex;
  width: 100%; }
  .multilineinput-control input[type=text] {
    overflow: hidden;
    cursor: pointer;
    white-space: nowrap;
    text-overflow: ellipsis;
    border-right: none;
    width: 100%; }
    .multilineinput-control input[type=text][readonly] {
      background: #fff !important;
      border-color: #acbbc2;
      color: #1f2c33; }
    .multilineinput-control input[type=text].monospace-font {
      padding-top: 1px; }
  .multilineinput-control.editable {
    background-color: #fff !important;
    border-color: #acbbc2; }
  .multilineinput-control:-ms-input-placeholder {
    color: #9d9d9d !important; }
  .multilineinput-control button {
    position: relative;
    border-top-left-radius: 0;
    border-bottom-left-radius: 0; }
    .multilineinput-control button:after {
      background: url(../img/icon-sprite.svg) no-repeat -47px -478px;
      content: '';
      position: absolute;
      left: 3px;
      top: 4px;
      height: 14px;
      width: 15px; }
    .multilineinput-control button:not([disabled]):not([readonly]) {
      background-color: #fff;
      border-color: #acbbc2; }
      .multilineinput-control button:not([disabled]):not([readonly]):hover {
        background-color: #e8f5ff; }
  .multilineinput-control.multilineinput-readonly input[type=text][readonly] {
    background-color: #ebebeb !important; }
  .multilineinput-control.multilineinput-disabled input[type=text] {
    cursor: default; }
  .multilineinput-control.multilineinput-disabled button:after {
    opacity: .5; }

.multilineinput-modal {
  min-width: 960px; }
  .multilineinput-modal .multilineinput-container {
    padding: 1px;
    position: relative;
    display: flex;
    overflow: hidden; }
  .multilineinput-modal .multilineinput-line-numbers {
    counter-reset: line;
    overflow: hidden;
    padding: 1px 5px 1px 0;
    position: absolute;
    left: 0;
    top: 0;
    bottom: 0; }
    .multilineinput-modal .multilineinput-line-numbers li {
      color: #768d99;
      line-height: 18px;
      text-align: right;
      min-width: 24px; }
      .multilineinput-modal .multilineinput-line-numbers li::before {
        counter-increment: line;
        content: counter(line);
        user-select: none; }
  .multilineinput-modal .multilineinput-label {
    color: #768d99;
    line-height: 24px; }
  .multilineinput-modal .multilineinput-textarea {
    flex: 1;
    line-height: 18px;
    resize: none;
    white-space: pre;
    padding: 0 5px;
    z-index: 20; }
    .multilineinput-modal .multilineinput-textarea::-webkit-scrollbar {
      height: 9px; }
  .multilineinput-modal .multilineinput-symbols-remaining {
    color: #768d99;
    float: left;
    line-height: 24px; }

.textarea-flexible-container td {
  line-height: 22px; }
  .textarea-flexible-container td.textarea-flexible-parent {
    vertical-align: top; }
  .textarea-flexible-container td button {
    line-height: normal; }

.textarea-flexible {
  display: block;
  min-height: 24px;
  overflow: hidden;
  resize: none;
  word-break: break-all;
  white-space: normal; }

.btn-back-map-container {
  text-align: left;
  position: absolute;
  left: -1px;
  max-width: 100%; }
  .btn-back-map-container a:focus, .btn-back-map-container a:hover {
    outline: none; }
    .btn-back-map-container a:focus .btn-back-map, .btn-back-map-container a:hover .btn-back-map {
      background-color: #fff;
      border: #0275b8 solid 1px; }
      .btn-back-map-container a:focus .btn-back-map .btn-back-map-content, .btn-back-map-container a:hover .btn-back-map .btn-back-map-content {
        display: inline-block;
        line-height: 24px;
        padding: 0 6px 0 0;
        flex: auto; }
  .btn-back-map-container .btn-back-map {
    border: #dfe4e7 solid 1px;
    border-radius: 0 2px 2px 0;
    background-color: rgba(255, 255, 255, 0.8);
    color: #0275b8;
    margin-top: 10px;
    padding: 0;
    display: flex;
    height: 24px;
    line-height: 24px;
    vertical-align: middle;
    text-decoration: none; }
    .btn-back-map-container .btn-back-map .btn-back-map-content {
      display: none; }
    .btn-back-map-container .btn-back-map .btn-back-map-icon {
      margin-left: 5px;
      display: inline-block;
      flex: 1 0 auto;
      width: 28px;
      height: 24px;
      vertical-align: middle;
      background: url(../img/icon-sprite.svg) no-repeat -85px -691px; }

.overlay-dialogue-body {
  margin: 0 0 25px 0;
  white-space: nowrap; }

.overlay-dialogue-footer {
  text-align: right; }
  .overlay-dialogue-footer button {
    margin: 0 0 0 10px; }

.overlay-bg {
  background-color: #fff;
  width: 100%;
  height: 100%;
  position: fixed;
  z-index: 1000;
  top: 0;
  left: 0;
  opacity: 0.35;
  filter: alpha(opacity=35); }

.calendar {
  width: 200px; }
  .calendar .calendar-year.highlighted, .calendar .highlighted.calendar-month,
  .calendar .calendar-month.highlighted {
    background-color: #e8f5ff; }
  .calendar .calendar-year:focus, .calendar .calendar-month:focus,
  .calendar .calendar-month:focus {
    outline: none; }
  .calendar table {
    width: 100%;
    margin: 5px 0; }
    .calendar table thead {
      text-transform: uppercase;
      color: #768d99; }
    .calendar table tbody {
      text-align: center; }
      .calendar table tbody td {
        -webkit-transition: background-color 0.2s ease-out;
        -moz-transition: background-color 0.2s ease-out;
        transition: background-color 0.2s ease-out; }
        .calendar table tbody td.selected {
          background-color: #768d99;
          color: #fff; }
          .calendar table tbody td.selected:hover {
            background-color: #6b8390; }
        .calendar table tbody td:hover {
          background-color: #e8f5ff;
          cursor: pointer; }
        .calendar table tbody td.highlighted {
          color: #fff;
          background-color: #02659f;
          border-color: #02659f;
          cursor: pointer; }
        .calendar table tbody td:focus {
          outline: none; }
        .calendar table tbody td span {
          z-index: -1;
          padding: 4px;
          display: block; }

.calendar-header {
  text-align: center; }
  .calendar-header .btn-grey {
    border: none;
    background-color: transparent; }

.calendar-year, .calendar-month {
  height: 24px;
  line-height: 26px;
  display: table;
  width: 100%; }
  .calendar-year button:first-child, .calendar-month button:first-child {
    float: left; }
  .calendar-year button:last-child, .calendar-month button:last-child {
    float: right; }
  .calendar-year button:hover, .calendar-month button:hover {
    background-color: #e8f5ff;
    cursor: pointer; }

.calendar-time {
  text-align: center; }
  .calendar-time input[type="text"] {
    width: 32px; }

.calendar-footer {
  margin: 26px 0 0 0;
  text-align: right; }
  .calendar-footer .btn-grey {
    float: left;
    margin-top: 0; }

.notif {
  width: 250px; }
  .notif .dashbrd-widget-head {
    margin: -11px 0 7px -9px;
    padding: 0; }
    .notif .dashbrd-widget-head ul {
      position: relative;
      display: inline-block; }
      .notif .dashbrd-widget-head ul li {
        float: none;
        display: inline-block; }

.notif-body {
  max-height: 600px;
  padding: 0 5px 0 0;
  overflow-y: auto; }
  .notif-body h4 {
    display: block;
    max-width: 250px;
    padding-bottom: 0.083em; }
  .notif-body p {
    margin: 0.25em 0 0 0; }
  .notif-body li {
    padding: 0 0 10px 19px; }
    .notif-body li:last-child {
      padding-bottom: 0; }

.notif-indic {
  width: 14px;
  height: 14px;
  float: left;
  margin: 2px 0 0 -19px;
  -webkit-border-radius: 2px;
  -moz-border-radius: 2px;
  border-radius: 2px; }

.notif-indic-container {
  border-top: 1px solid #ebeef0;
  margin: 0 0 0 -19px;
  padding: 14px 0 0 0; }
  .notif-indic-container .notif-indic {
    float: none;
    display: inline-block;
    margin: 0 2px 0 0; }

.screen-table {
  background-color: #fff;
  width: 100%; }
  .screen-table td {
    padding: 2px 3px; }
  .screen-table .table-forms {
    text-align: left; }
  .screen-table .list-table {
    border: none; }
    .screen-table .list-table td {
      text-align: left;
      padding: 6px 5px;
      border: none;
      border-bottom: 1px solid #ebeef0; }
  .screen-table .dashbrd-widget {
    margin: 0;
    border: none; }
    .screen-table .dashbrd-widget th {
      padding: 6px 5px; }
  .screen-table .dashbrd-widget-head {
    text-align: left;
    padding: 4px 5px; }
    .screen-table .dashbrd-widget-head li {
      line-height: 2.9em; }
  .screen-table .dashbrd-widget-foot {
    margin: 0; }
  .screen-table .nothing-to-show td {
    text-align: center !important; }

.dashed-border td {
  border: 1px dashed #ebeef0; }

.top {
  vertical-align: top; }

.right {
  text-align: right !important; }

.bottom {
  vertical-align: bottom; }

.left {
  text-align: left; }

.center {
  text-align: center; }

.middle {
  vertical-align: middle; }

.no-padding {
  padding: 0 !important; }

.graph-selection {
  position: absolute;
  z-index: 98;
  overflow: hidden;
  background-color: rgba(250, 214, 52, 0.35);
  border: 1px solid rgba(233, 144, 3, 0.6);
  border-top: none;
  border-bottom: none; }

.svg-graph-selection {
  fill: rgba(250, 214, 52, 0.35);
  stroke: rgba(233, 144, 3, 0.6);
  stroke-width: 1px; }

.svg-graph-selection-text {
  fill: #1f2c33; }

.svg-helper {
  stroke-opacity: 0.35;
  stroke: #e33734;
  stroke-width: 2px; }

.svg-point-highlight {
  fill: #1f2c33 !important;
  fill-opacity: 0.5 !important; }

.svg-graph-preview {
  margin-top: 10px;
  width: 960px;
  height: 300px;
  position: relative; }
  .svg-graph-preview > div {
    background: #fff;
    height: 300px;
    position: absolute;
    left: 0;
    right: 0;
    top: 0;
    z-index: 999; }

.svg-graph {
  display: block; }

.svg-single-item-graph-legend,
.svg-single-two-items-graph-legend,
.svg-graph-legend {
  overflow-y: hidden;
  white-space: normal;
  margin: 0 10px;
  line-height: 18px; }
  .svg-single-item-graph-legend div,
  .svg-single-two-items-graph-legend div,
  .svg-graph-legend div {
    display: inline-block;
    margin: 0 4px;
    font-size: 12px;
    line-height: 1.1;
    vertical-align: bottom;
    min-width: 120px;
    overflow: hidden;
    white-space: nowrap;
    text-overflow: ellipsis;
    border: 0 none transparent; }
  .svg-single-item-graph-legend div:before,
  .svg-single-two-items-graph-legend div:before,
  .svg-graph-legend div:before {
    content: ' ';
    display: inline-block;
    margin-right: 4px;
    width: 10px;
    height: 0;
    vertical-align: middle;
    margin-top: -4px;
    border-top-width: 4px;
    border-top-style: solid;
    border-top-color: inherit; }

.svg-graph-legend div {
  max-width: 30%; }

.svg-single-two-items-graph-legend div {
  max-width: 50%; }

.svg-graph-hintbox {
  font-size: 12px;
  line-height: 18px;
  white-space: nowrap;
  min-width: 145px; }
  .svg-graph-hintbox .table-paging {
    min-height: 18px;
    padding: 0px 0px 2px;
    border: none;
    top: 2px; }
    .svg-graph-hintbox .table-paging .paging-btn-container {
      min-height: inherit; }
  .svg-graph-hintbox .list-table tbody tr:last-child td {
    border-bottom-style: none;
    box-shadow: none; }
  .svg-graph-hintbox li {
    padding-left: 23px; }
    .svg-graph-hintbox li .svg-graph-hintbox-item-color {
      margin: 3px 10px 3px -20px;
      width: 10px;
      height: 10px;
      float: left;
      display: block; }
  .svg-graph-hintbox .header {
    margin: 0 0 10px 3px; }

.ui-selectable-helper {
  position: absolute;
  z-index: 100;
  background-color: rgba(250, 214, 52, 0.35);
  border: 1px solid rgba(233, 144, 3, 0.6); }

#map-area .map-element-area-bg {
  background-color: rgba(232, 245, 255, 0.35); }

.map-element-selected {
  border: 3px dashed #e99003;
  margin: -3px; }

.debug-output {
  display: none;
  max-height: 600px;
  overflow-y: auto;
  padding: 11px;
  margin: 10px 13px 0 13px;
  background-color: #fcf7c2 !important;
  border: 1px solid #dfe4e7; }

.btn-debug {
  position: fixed;
  bottom: 13px;
  right: 13px;
  z-index: 15000;
  padding: 4px 11px;
  border: 1px solid #dfe4e7;
  background-color: rgba(235, 238, 240, 0.8);
  -webkit-border-radius: 2px;
  -moz-border-radius: 2px;
  border-radius: 2px; }

.overlay-descr {
  max-height: 150px;
  overflow-y: auto;
  padding: 0;
  margin: 5px 0;
  background-color: #fff; }

.overlay-descr-url {
  padding: 3px 0 7px; }

.overlay-descr {
  background: linear-gradient(#fff 30%, rgba(255, 255, 255, 0)), linear-gradient(rgba(255, 255, 255, 0), #fff 70%) 0 100%, radial-gradient(50% 0, farthest-side, rgba(118, 141, 153, 0.4), rgba(118, 141, 153, 0)), radial-gradient(50% 100%, farthest-side, rgba(118, 141, 153, 0.4), rgba(118, 141, 153, 0)) 0 100%;
  background: linear-gradient(#fff 30%, rgba(255, 255, 255, 0)), linear-gradient(rgba(255, 255, 255, 0), #fff 70%) 0 100%, radial-gradient(farthest-side at 50% 0, rgba(118, 141, 153, 0.4), rgba(118, 141, 153, 0)), radial-gradient(farthest-side at 50% 100%, rgba(118, 141, 153, 0.4), rgba(118, 141, 153, 0)) 0 100%;
  background-repeat: no-repeat;
  background-color: #fff;
  background-size: 100% 40px, 100% 40px, 100% 4px, 100% 4px;
  background-attachment: local, local, scroll, scroll; }

.green, a.green {
  color: #429e47; }

a.green:hover, a.green:focus {
  color: #0275b8; }

.red, a.red, select.red, select option.red {
  color: #e33734; }

a.red:hover, a.red:focus {
  color: #0275b8; }

.orange, a.orange {
  color: #f24f1d; }

a.orange:hover, a.orange:focus {
  color: #0275b8; }

.yellow, a.yellow {
  color: #e99003; }

a.yellow:hover, a.yellow:focus {
  color: #0275b8; }

.grey, a.grey {
  color: #768d99; }

a.grey:hover, a.grey:focus {
  color: #0275b8; }

.blue, a.blue {
  color: #1e87e3; }

a.blue:hover, a.blue:focus {
  color: #0275b8; }

.teal, a.teal {
  color: #0f998b; }

a.teal:hover, a.teal:focus {
  color: #0275b8; }

a.link-action {
  color: #1f2c33; }
  a.link-action.red {
    color: #e33734; }
  a.link-action.orange {
    color: #f24f1d; }
  a.link-action.yellow {
    color: #e99003; }
  a.link-action.green {
    color: #429e47; }
  a.link-action.grey {
    color: #768d99; }
  a.link-action:hover {
    color: #0275b8;
    border-bottom: 1px solid rgba(2, 117, 184, 0.5); }
  a.link-action:focus {
    color: #0275b8; }

.progress-bar-container {
  display: inline-block;
  white-space: nowrap;
  position: relative; }
  .progress-bar-container a {
    border: none !important; }
    .progress-bar-container a:hover .progress-bar-label, .progress-bar-container a:focus .progress-bar-label {
      display: block; }

.progress-bar-bg {
  padding: 3px 0 2px 0;
  font-size: 0.917em;
  line-height: 1em;
  display: inline-block; }
  .progress-bar-bg.green-bg {
    background-color: #34af67; }
  .progress-bar-bg.red-bg {
    background-color: #d64e4e; }

.progress-bar-label {
  display: none;
  color: #fff;
  font-size: 0.917em; }
  .progress-bar-label span {
    position: absolute; }
    .progress-bar-label span:first-child {
      left: .35em; }
    .progress-bar-label span:last-child {
      right: .35em; }

.status-container {
  display: inline-block;
  white-space: nowrap;
  margin: 1px 3px 1px 0; }
  .status-container:last-child {
    margin: 0; }
  .status-container span {
    -webkit-border-radius: 0;
    -moz-border-radius: 0;
    border-radius: 0; }
    .status-container span:only-child {
      -webkit-border-radius: 2px;
      -moz-border-radius: 2px;
      border-radius: 2px; }
    .status-container span:first-of-type:not(:only-child) {
      -webkit-border-radius: 2px 0 0 2px;
      -moz-border-radius: 2px 0 0 2px;
      border-radius: 2px 0 0 2px; }
    .status-container span:last-of-type:not(:only-child) {
      -webkit-border-radius: 0 2px 2px 0;
      -moz-border-radius: 0 2px 2px 0;
      border-radius: 0 2px 2px 0; }

.status-green {
  color: #fff;
  border: 1px solid #2f9f5e;
  background-color: #34af67; }

.status-red {
  color: #fff;
  border: 1px solid #d23d3d;
  background-color: #d64e4e; }

.status-grey {
  color: #acbbc2;
  background-color: #ebebeb;
  border: 1px solid #ccd5d9; }

.status-dark-grey {
  border: 1px solid #80898d;
  background-color: #8a9397; }

.status-yellow {
  color: #fff;
  border: 1px solid #e79e0b;
  background-color: #f1a50b; }

.status-na-bg, .status-info-bg, .status-warning-bg, .status-average-bg, .status-high-bg, .status-disaster-bg {
  border: 1px solid rgba(31, 44, 51, 0.2); }

.status-disabled-bg {
  color: #acbbc2;
  background-color: #ebebeb;
  border: 1px solid rgba(31, 44, 51, 0.2); }

.tag {
  display: inline-block;
  color: #fff;
  background-color: #768d99;
  margin: 1px 3px 1px 0;
  padding: 2px 3px;
  line-height: 1em;
  max-width: 133px;
  vertical-align: middle;
  -webkit-border-radius: 2px;
  -moz-border-radius: 2px;
  border-radius: 2px; }
  .tag:last-child {
    margin: 0; }

.status-green, .status-red, .status-grey, .status-dark-grey, .status-yellow, .status-na-bg, .status-info-bg, .status-warning-bg, .status-average-bg, .status-high-bg, .status-disaster-bg, .status-disabled-bg {
  padding: 2px 3px 1px 3px;
  font-size: 0.917em;
  text-transform: uppercase;
  text-align: center;
  min-width: .7em;
  line-height: 1em;
  display: inline-block;
  -webkit-border-radius: 2px;
  -moz-border-radius: 2px;
  border-radius: 2px; }
  .status-green:not(:last-of-type), .status-red:not(:last-of-type), .status-grey:not(:last-of-type), .status-dark-grey:not(:last-of-type), .status-yellow:not(:last-of-type), .status-na-bg:not(:last-of-type), .status-info-bg:not(:last-of-type), .status-warning-bg:not(:last-of-type), .status-average-bg:not(:last-of-type), .status-high-bg:not(:last-of-type), .status-disaster-bg:not(:last-of-type), .status-disabled-bg:not(:last-of-type) {
    border-right: none; }

.green-bg {
  background-color: #59db8f; }

.red-bg {
  background-color: #e45959; }

.na-bg a,
.normal-bg a,
.info-bg a,
.average-bg a,
.warning-bg a,
.high-bg a,
.disaster-bg a {
  transition: none; }
.na-bg.blink-hidden,
.normal-bg.blink-hidden,
.info-bg.blink-hidden,
.average-bg.blink-hidden,
.warning-bg.blink-hidden,
.high-bg.blink-hidden,
.disaster-bg.blink-hidden {
  background-color: transparent; }
  .na-bg.blink-hidden a,
  .normal-bg.blink-hidden a,
  .info-bg.blink-hidden a,
  .average-bg.blink-hidden a,
  .warning-bg.blink-hidden a,
  .high-bg.blink-hidden a,
  .disaster-bg.blink-hidden a {
    color: #1f2c33; }

td[class] + td.na-bg,
td[class] + td.normal-bg,
td[class] + td.info-bg,
td[class] + td.average-bg,
td[class] + td.warning-bg,
td[class] + td.high-bg,
td[class] + td.disaster-bg {
  border-left: 1px dotted #ebeef0; }

.na-bg {
  color: #2a353a;
  position: relative; }
  .na-bg a.link-action,
  .na-bg input[type="radio"]:checked + label {
    color: #2a353a; }

.log-na-bg {
  color: #2a353a;
  background-color: #97aab3; }

.normal-bg {
  color: #0e4123;
  position: relative;
  background-color: #59db8f; }
  .normal-bg a.link-action {
    color: #0e4123; }

.log-normal-bg {
  color: #0e4123;
  background-color: #59db8f; }

.info-bg {
  color: #00268e;
  position: relative; }
  .info-bg a.link-action,
  .info-bg input[type="radio"]:checked + label {
    color: #00268e; }

.log-info-bg {
  color: #00268e;
  background-color: #7499ff; }

.average-bg {
  color: #733100;
  position: relative; }
  .average-bg a.link-action,
  .average-bg input[type="radio"]:checked + label {
    color: #733100; }

.log-average-bg {
  color: #733100;
  background-color: #ffa059; }

.warning-bg {
  color: #734d00;
  position: relative; }
  .warning-bg a.link-action,
  .warning-bg input[type="radio"]:checked + label {
    color: #734d00; }

.log-warning-bg {
  color: #734d00;
  background-color: #ffc859; }

.high-bg {
  color: #52190b;
  position: relative; }
  .high-bg a.link-action,
  .high-bg input[type="radio"]:checked + label {
    color: #52190b; }

.log-high-bg {
  color: #52190b;
  background-color: #e97659; }

.disaster-bg {
  color: #4b0c0c;
  position: relative; }
  .disaster-bg a.link-action,
  .disaster-bg input[type="radio"]:checked + label {
    color: #4b0c0c; }

.log-disaster-bg {
  color: #4b0c0c;
  background-color: #e45959; }

.inactive-bg, td.inactive-bg {
  color: #4b0c0c;
  background-color: #e45959; }

.table-forms-second-column {
  display: inline-block;
  width: 50%;
  min-width: 200px;
  text-align: right; }
  .table-forms-second-column .second-column-label {
    padding: 0 10px; }

.problem-unack-fg {
  color: #cc0000; }

.problem-ack-fg {
  color: #cc0000; }

.ok-unack-fg {
  color: #009900; }

.ok-ack-fg {
  color: #009900; }

.list-table tbody tr.row-selected, .drag-drop-area, .navtree .tree .tree-item.selected > .tree-row, .navtree .tree .tree-item.selected > .tree-row:hover {
  background-color: #fcf7c2; }

.msg-good {
  color: #1f2c33;
  border: 2px solid #a5d6a7;
  background-color: #fff;
  text-align: left; }
  .msg-good .link-action {
    color: #2a502c;
    margin-right: 10px;
    font-size: 0.85em; }
    .msg-good .link-action .arrow-up {
      border-bottom-color: #2a502c; }
    .msg-good .link-action .arrow-down {
      border-top-color: #2a502c; }
  .msg-good .overlay-close-btn {
    color: #768d99; }
  .msg-good ul {
    border-top-color: #a5d6a7; }
  .msg-good button {
    background-color: #fff;
    color: #2a502c;
    border-color: #a5d6a7; }

.msg-good:before {
  content: "";
  background-color: #a5d6a7;
  float: left;
  width: 61px;
  top: 0;
  left: 0;
  bottom: 0;
  position: absolute; }

.msg-good:after {
  content: "";
  background: url(../img/icon-sprite.svg) no-repeat -122px -244px;
  width: 27px;
  height: 25px;
  top: 0;
  left: 0;
  position: absolute;
  margin-left: 16px;
  margin-top: 2px; }

.msg-bad {
  color: #1f2c33;
  border: 2px solid #ed9898;
  background-color: #fff;
  text-align: left; }
  .msg-bad .link-action {
    color: #93201e;
    margin-right: 10px;
    font-size: 0.85em; }
    .msg-bad .link-action .arrow-up {
      border-bottom-color: #93201e; }
    .msg-bad .link-action .arrow-down {
      border-top-color: #93201e; }
  .msg-bad .overlay-close-btn {
    color: #768d99; }
  .msg-bad ul {
    border-top-color: #ed9898; }
  .msg-bad button {
    background-color: #fff;
    color: #93201e;
    border-color: #ed9898; }

.msg-bad:before {
  content: "";
  background-color: #ed9898;
  float: left;
  width: 61px;
  top: 0;
  left: 0;
  bottom: 0;
  position: absolute; }

.msg-bad:after {
  content: "";
  background: url(../img/icon-sprite.svg) no-repeat -122px -325px;
  width: 27px;
  height: 25px;
  top: 0;
  left: 0;
  position: absolute;
  margin-left: 16px;
  margin-top: 2px; }

.msg-details {
  font-size: 1em;
  text-align: left;
  font-weight: normal; }
  .msg-details .link-action {
    position: absolute;
    top: 7px;
    left: 10px;
    margin-bottom: 20px; }
  .msg-details ul {
    font-size: 0.85em;
    max-height: 300px;
    padding: 0 5px 0 0;
    overflow-y: auto; }
    .msg-details ul li {
      margin: 0 0 0 1em; }
      .msg-details ul li::before {
        content: '\2013';
        float: left;
        margin-left: -1em; }
      .msg-details ul li:only-child {
        margin-left: 0; }
    .msg-details ul.msg-details-border {
      margin: 8px 0 0 0;
      border-top-width: 1px;
      border-top-style: dashed;
      padding-top: 0.5em; }

.msg-buttons {
  text-align: right;
  margin: 10px 0 0 0; }
  .msg-buttons button {
    margin: 0 0 0 10px; }

.msg-good, .msg-bad {
  font-size: 1.167em;
  padding: 6px 10px 6px 75px;
  text-align: left;
  vertical-align: middle;
  position: relative;
  margin-bottom: 10px;
  -webkit-border-radius: 2px;
  -moz-border-radius: 2px;
  border-radius: 2px; }
  .msg-good .overlay-close-btn, .msg-bad .overlay-close-btn {
    font-size: 1.167em; }

.msg-bad-global {
  display: none;
  position: fixed;
  z-index: 10000;
  text-align: left;
  right: 0;
  left: 0;
  bottom: 0;
  vertical-align: middle;
  font-size: 1.167em;
  color: #1f2c33;
  border: 2px solid #ffc859;
  background-color: #fff;
  margin: 0 10px 0 10px;
  padding: 6px 10px 6px 75px; }

.msg-bad-global:before {
  content: "";
  background-color: #ffc859;
  float: left;
  width: 61px;
  top: 0;
  left: 0;
  bottom: 0;
  position: absolute; }

.msg-bad-global:after {
  content: "";
  background: url(../img/icon-sprite.svg) no-repeat -122px -325px;
  width: 27px;
  height: 25px;
  top: 0;
  left: 0;
  position: absolute;
  margin-left: 16px;
  margin-top: 2px; }

.msg-global {
  text-align: left;
  margin-left: auto;
  margin-right: auto;
  margin-top: 5%;
  max-width: 25%; }

.plus-icon {
  display: inline-block; }

.plus-icon {
  width: 2px;
  height: 8px;
  position: relative; }
  .plus-icon::after {
    content: "";
    width: 8px;
    height: 2px;
    top: 3px;
    left: -3px;
    position: absolute; }

.remove-btn, .overlay-close-btn, a.overlay-close-btn, .subfilter-disable-btn {
  display: block;
  padding: 0;
  width: 18px;
  height: 18px;
  line-height: 18px;
  text-align: center;
  color: #768d99;
  font-size: 1.5em;
  font-weight: bold;
  text-decoration: none;
  cursor: pointer;
  opacity: 0.5;
  filter: alpha(opacity=50);
  -webkit-transition: opacity 0.2s ease-out;
  -moz-transition: opacity 0.2s ease-out;
  transition: opacity 0.2s ease-out; }
  .remove-btn::before, .overlay-close-btn::before, .subfilter-disable-btn::before {
    content: "\00d7"; }
  .remove-btn:hover, .overlay-close-btn:hover, .subfilter-disable-btn:hover {
    opacity: 1;
    filter: alpha(opacity=100);
    text-decoration: none;
    color: #768d99; }
  .remove-btn:focus, .overlay-close-btn:focus, .subfilter-disable-btn:focus {
    opacity: 1;
    filter: alpha(opacity=100);
    text-decoration: none;
    color: #768d99; }
  .remove-btn:active, .overlay-close-btn:active, .subfilter-disable-btn:active {
    opacity: 1;
    filter: alpha(opacity=100);
    text-decoration: none;
    color: #768d99; }

.remove-btn {
  position: absolute;
  top: 5px;
  right: 5px;
  min-height: auto;
  border: none;
  background-color: transparent !important;
  -webkit-border-radius: 2px;
  -moz-border-radius: 2px;
  border-radius: 2px; }
  .remove-btn:focus {
    box-shadow: none; }

.overlay-close-btn, a.overlay-close-btn {
  position: absolute;
  z-index: 1000;
  top: 1px;
  right: 1px;
  min-height: auto;
  border: none;
  background-color: transparent !important;
  -webkit-border-radius: 2px;
  -moz-border-radius: 2px;
  border-radius: 2px; }

.subfilter-disable-btn {
  width: 18px;
  height: 18px;
  line-height: 18px;
  display: inline-block;
  position: absolute;
  top: 0;
  right: -12px;
  color: #fff;
  background-color: #768d99;
  -webkit-border-radius: 2px;
  -moz-border-radius: 2px;
  border-radius: 2px;
  opacity: 1;
  filter: alpha(opacity=100); }
  .subfilter-disable-btn:hover {
    color: #f2f2f2; }
  .subfilter-disable-btn:focus {
    color: #e6e6e6; }
  .subfilter-disable-btn:active {
    color: #e6e6e6; }

.color-picker {
  height: 20px;
  white-space: nowrap; }
  .color-picker div {
    display: inline-block;
    width: 18px;
    height: 18px;
    border: 1px solid #fff; }
    .color-picker div:hover {
      cursor: pointer;
      -webkit-box-shadow: inset 0 0 0 1px #fff;
      -moz-box-shadow: inset 0 0 0 1px #fff;
      box-shadow: inset 0 0 0 1px #fff;
      border-color: #7499ff; }
    .color-picker div:active {
      cursor: pointer;
      -webkit-box-shadow: inset 0 0 0 2px #fff;
      -moz-box-shadow: inset 0 0 0 2px #fff;
      box-shadow: inset 0 0 0 2px #fff; }

.input-color-picker {
  position: relative;
  display: inline-block; }
  .input-color-picker div {
    position: absolute;
    top: 2px;
    left: 2px;
    width: 18px;
    height: 18px;
    border: 1px solid #acbbc2;
    background: url(../img/icon-sprite.svg) no-repeat -323px -411px;
    cursor: pointer; }
  .input-color-picker input[readonly],
  .input-color-picker input:disabled {
    color: #acbbc2 !important; }
    .input-color-picker input[readonly] + div,
    .input-color-picker input:disabled + div {
      cursor: default; }
  .input-color-picker input:disabled + div {
    background: #acbbc2 !important;
    border: 1px solid #acbbc2; }
  .input-color-picker input[type="text"] {
    padding-left: 25px; }

.in-progress {
  position: relative; }
  .in-progress img {
    user-select: none;
    -ms-user-select: none;
    -moz-user-select: none;
    -webkit-user-select: none; }
  .in-progress:before {
    z-index: 3;
    content: '';
    display: block;
    position: absolute;
    top: 0;
    left: 0;
    background-color: rgba(255, 255, 255, 0.6);
    width: 100%;
    height: 100%;
    opacity: 0;
    animation: fadein 2s ease-in 0.5s normal forwards; }
  .in-progress.delayed-15s:before {
    animation-delay: 15s; }
  .in-progress:after {
    z-index: 3;
    content: '';
    display: block;
    position: absolute;
    left: 50%;
    top: 50%;
    margin: -12px 0 0 -12px;
    -webkit-border-radius: 50%;
    -moz-border-radius: 50%;
    border-radius: 50%;
    width: 20px;
    height: 20px;
    border: 2px solid #ccd5d9;
    border-bottom: 2px solid #0275b8;
    opacity: 0;
    animation: fadein 2s ease-in 0.5s normal forwards,load 0.6s infinite linear; }
  .in-progress.delayed-15s:after {
    animation-delay: 15s; }

.preloader-container {
  z-index: 10;
  padding: 7px;
  display: inline-block;
  width: 24px;
  height: 24px;
  top: 50%;
  left: 0;
  right: 0;
  margin: auto;
  position: absolute;
  background-color: rgba(255, 255, 255, 0.8);
  -webkit-border-radius: 50%;
  -moz-border-radius: 50%;
  border-radius: 50%;
  -webkit-transform: translateY(-50%);
  -moz-transform: translateY(-50%);
  -ms-transform: translateY(-50%);
  transform: translateY(-50%); }
  .preloader-container.menu-popup-preloader {
    -webkit-border-radius: 0;
    -moz-border-radius: 0;
    border-radius: 0;
    -webkit-box-shadow: 0 4px 20px 0 rgba(118, 141, 153, 0.5);
    -moz-box-shadow: 0 4px 20px 0 rgba(118, 141, 153, 0.5);
    box-shadow: 0 4px 20px 0 rgba(118, 141, 153, 0.5);
    -webkit-transform: none;
    -moz-transform: none;
    -ms-transform: none;
    transform: none;
    background: #ebeef0;
    border: 1px solid #ccd5d9;
    height: 120px;
    width: 120px;
    position: fixed;
    right: auto;
    bottom: auto;
    display: flex;
    align-items: center;
    margin: 0;
    z-index: 1010; }

.preloader {
  -webkit-border-radius: 50%;
  -moz-border-radius: 50%;
  border-radius: 50%;
  -webkit-box-shadow: 0 0 0 7px rgba(255, 255, 255, 0.8);
  -moz-box-shadow: 0 0 0 7px rgba(255, 255, 255, 0.8);
  box-shadow: 0 0 0 7px rgba(255, 255, 255, 0.8);
  background-color: rgba(255, 255, 255, 0.8);
  width: 20px;
  height: 20px;
  margin: 0 auto;
  border: 2px solid #ccd5d9;
  border-bottom: 2px solid #0275b8;
  animation: load 0.6s infinite linear; }

@keyframes load {
  to {
    -webkit-transform: rotate(360deg);
    -moz-transform: rotate(360deg);
    -ms-transform: rotate(360deg);
    transform: rotate(360deg); } }
.browser-logo-chrome {
  background: url(../img/browser-sprite.png) no-repeat 0 0; }

.browser-logo-ff {
  background: url(../img/browser-sprite.png) no-repeat -66px 0px; }

.browser-logo-ie {
  background: url(../img/browser-sprite.png) no-repeat 0 -66px; }

.browser-logo-opera {
  background: url(../img/browser-sprite.png) no-repeat -66px -66px; }

.browser-logo-safari {
  background: url(../img/browser-sprite.png) no-repeat 0 -132px; }

.browser-logo-chrome, .browser-logo-ff, .browser-logo-ie, .browser-logo-opera, .browser-logo-safari {
  width: 66px;
  height: 66px;
  margin: 0 auto;
  margin-bottom: 5px; }

.browser-warning-container {
  margin-top: 5%;
  margin-left: auto;
  margin-right: auto;
  width: 766px;
  text-align: center;
  padding: 28px 28px 10px 28px; }
  .browser-warning-container h2 {
    text-align: left; }
  .browser-warning-container p {
    margin: 0.7em 0;
    text-align: left; }
  .browser-warning-container li {
    display: inline-block;
    margin: 25px 20px; }

.browser-warning-footer {
  border-top: 1px solid #ebeef0;
  margin: 25px 0 0 0;
  padding: 10px 0 0 0;
  text-align: center; }

.available::-webkit-scrollbar, textarea::-webkit-scrollbar, select::-webkit-scrollbar, .setup-right-body::-webkit-scrollbar, .dashbrd-grid-widget-content::-webkit-scrollbar, .overlay-dialogue.modal .overlay-dialogue-body::-webkit-scrollbar, .overlay-dialogue .hintbox-scrollable::-webkit-scrollbar, .overlay-dialogue .maps-container::-webkit-scrollbar, .notif-body::-webkit-scrollbar, .debug-output::-webkit-scrollbar, .overlay-descr::-webkit-scrollbar, .msg-details ul::-webkit-scrollbar, .overflow-table::-webkit-scrollbar {
  width: 9px; }
.available::-webkit-scrollbar-track, textarea::-webkit-scrollbar-track, select::-webkit-scrollbar-track, .setup-right-body::-webkit-scrollbar-track, .dashbrd-grid-widget-content::-webkit-scrollbar-track, .overlay-dialogue.modal .overlay-dialogue-body::-webkit-scrollbar-track, .overlay-dialogue .hintbox-scrollable::-webkit-scrollbar-track, .overlay-dialogue .maps-container::-webkit-scrollbar-track, .notif-body::-webkit-scrollbar-track, .debug-output::-webkit-scrollbar-track, .overlay-descr::-webkit-scrollbar-track, .msg-details ul::-webkit-scrollbar-track, .overflow-table::-webkit-scrollbar-track {
  background-color: #ebebeb; }
.available::-webkit-scrollbar-thumb, textarea::-webkit-scrollbar-thumb, select::-webkit-scrollbar-thumb, .setup-right-body::-webkit-scrollbar-thumb, .dashbrd-grid-widget-content::-webkit-scrollbar-thumb, .overlay-dialogue.modal .overlay-dialogue-body::-webkit-scrollbar-thumb, .overlay-dialogue .hintbox-scrollable::-webkit-scrollbar-thumb, .overlay-dialogue .maps-container::-webkit-scrollbar-thumb, .notif-body::-webkit-scrollbar-thumb, .debug-output::-webkit-scrollbar-thumb, .overlay-descr::-webkit-scrollbar-thumb, .msg-details ul::-webkit-scrollbar-thumb, .overflow-table::-webkit-scrollbar-thumb {
  background-color: #ccd5d9;
  border: 1px solid #bdc9ce; }

.overflow-table::-webkit-scrollbar {
  height: 9px; }

.drag-icon,
.ui-draggable .dashbrd-widget-head,
.ui-draggable .dashbrd-grid-widget-head {
  cursor: move;
  /* fallback if grab cursor is unsupported */
  cursor: grab; }

.ui-draggable-dragging .drag-icon,
.ui-draggable-dragging .dashbrd-widget-head,
.ui-draggable-dragging .dashbrd-grid-widget-head, .cursor-dragging {
  cursor: move;
  /* fallback if grabbing cursor is unsupported */
  cursor: grabbing; }

.cursor-move {
  cursor: move; }

tr.cursor-move td * {
  cursor: move; }

.cursor-pointer {
  cursor: pointer; }

.dashbrd-grid-widget-head h4, .menu-popup .menu-popup-item, .menu-popup h3, .btn-back-map-container a:focus .btn-back-map .btn-back-map-content, .btn-back-map-container a:hover .btn-back-map .btn-back-map-content, .notif-body h4, .overlay-descr-url, .tag, .overflow-ellipsis, .overflow-ellipsis td, .overflow-ellipsis th, .overflow-ellipsis th a, .server-name {
  overflow: hidden;
  text-overflow: ellipsis;
  white-space: nowrap; }

.overflow-ellipsis {
  table-layout: fixed; }

.rel-container {
  position: relative;
  display: inline-block;
  min-width: 16px;
  white-space: nowrap; }
  .rel-container .icon-info {
    margin-right: 5px; }
    .rel-container .icon-info:only-of-type {
      margin-right: 0; }
    .rel-container .icon-info:last-child {
      margin-right: 0; }
    .rel-container .icon-info.status-green {
      border-right: 1px solid #2f9f5e; }

.server-name {
  color: #768d99;
  float: right;
  white-space: nowrap;
  overflow: hidden; }

.uppercase {
  text-transform: uppercase; }

.flickerfreescreen {
  position: relative;
  overflow: hidden; }

.graph-wrapper {
  display: inline; }

.clock {
  padding: 0 10px;
  height: 99%;
  width: auto; }

.clock-svg {
  max-height: 100%;
  max-width: 100%;
  display: block;
  margin: 0 auto; }

.time-zone {
  margin: 0 0 .5em 0;
  white-space: nowrap; }

.local-clock {
  margin: .5em 0 0 0;
  white-space: nowrap; }

.clock-face {
  fill: #ebebeb; }

.clock-hand {
  fill: #1f2c33; }

.clock-hand-sec {
  fill: #0275b8; }

.clock-lines {
  fill: #acbbc2; }

svg {
  overflow: hidden; }

.sysmap {
  height: 100%;
  width: auto;
  padding: 0 10px;
  text-align: center; }

.sysmap-scroll-container {
  overflow-x: auto;
  overflow-y: hidden;
  position: relative;
  width: calc(100% - 20px);
  border: 10px solid #fff;
  background: #fff;
  display: block;
  margin: 4px 0; }
  .sysmap-scroll-container .map-container {
    display: table; }
  .sysmap-scroll-container .flickerfreescreen {
    display: inline-block; }
  .sysmap-scroll-container .table-forms-container, .sysmap-scroll-container .browser-warning-container {
    display: table;
    margin: 0;
    padding: 0;
    border: 0; }

.sysmap-widget-container {
  overflow: hidden;
  height: 100%;
  width: 100%;
  max-height: 100%;
  max-width: 100%;
  display: flex; }

@supports (-ms-ime-align: auto) {
  .navtree .problems {
    margin-left: 10px;
    left: -15px; } }
.overrides-list {
  display: table;
  width: 90%;
  max-width: 738px;
  padding-left: 15px; }
  .overrides-list .overrides-list-item {
    display: table-row; }
    .overrides-list .overrides-list-item .remove-btn {
      position: relative;
      right: -73px;
      top: 3px; }

.overrides-options-list {
  white-space: normal;
  padding: 0px 0px 10px;
  margin-bottom: 10px;
  border-bottom: 1px solid #ebeef0; }
  .overrides-options-list > li {
    display: inline-block;
    margin: 2px 7px 2px 0;
    white-space: nowrap; }
    .overrides-options-list > li > div {
      position: relative;
      padding: 1px 18px 1px 1px;
      background-color: #768d99;
      border-radius: 2px; }
      .overrides-options-list > li > div > span {
        color: white;
        padding-left: 8px;
        line-height: 22px; }
      .overrides-options-list > li > div > input[type=text] {
        border-style: none;
        line-height: 22px;
        min-height: 22px;
        width: 85px; }
      .overrides-options-list > li > div > .subfilter-disable-btn {
        border: none !important;
        right: 0px;
        top: 0px; }
        .overrides-options-list > li > div > .subfilter-disable-btn:focus, .overrides-options-list > li > div > .subfilter-disable-btn:hover {
          background: none; }

.list-accordion-foot > div {
  display: table-cell;
  padding-top: 10px; }

.color-preview-box {
  height: 24px;
  width: 24px;
  float: left;
  margin-right: 10px;
  cursor: pointer;
  border: none;
  border-radius: 0px; }

.list-vertical-accordion {
  display: table;
  padding-left: 15px;
  width: calc(100% - 15px); }
  .list-vertical-accordion .list-accordion-item {
    display: table-row; }
    .list-vertical-accordion .list-accordion-item .remove-btn {
      position: relative;
      right: -10px;
      top: 3px; }
  .list-vertical-accordion .list-accordion-item-closed {
    height: 30px; }
    .list-vertical-accordion .list-accordion-item-closed .list-accordion-item-body {
      display: none; }
    .list-vertical-accordion .list-accordion-item-closed .patternselect {
      overflow: hidden;
      max-height: 24px;
      line-height: 24px;
      padding: 0 5px;
      height: 24px; }

.patternselect {
  line-height: 14px; }

ul.checkbox-list {
  line-height: 20px;
  display: flex;
  flex-wrap: wrap; }
  ul.checkbox-list > li {
    ms-flex: 0 0 100%;
    flex: 0 0 100%;
    max-width: 100%;
    -webkit-box-flex: 0; }

ul.checkbox-list.col-3 > li {
  display: inline-block;
  -ms-flex: 0 0 33.33333%;
  flex: 0 0 33.33333%;
  max-width: 33.33333%; }

.columns-wrapper {
  display: flex;
  flex-wrap: wrap;
  /**
   * Dynamically generated classes, e.g. .column-50.
   */ }
  .columns-wrapper [class^=column-] {
    -webkit-box-flex: 0; }
  .columns-wrapper .column-5 {
    -ms-flex: 0 0 5%;
    flex: 0 0 5%;
    max-width: 5%; }
  .columns-wrapper .column-10 {
    -ms-flex: 0 0 10%;
    flex: 0 0 10%;
    max-width: 10%; }
  .columns-wrapper .column-15 {
    -ms-flex: 0 0 15%;
    flex: 0 0 15%;
    max-width: 15%; }
  .columns-wrapper .column-20 {
    -ms-flex: 0 0 20%;
    flex: 0 0 20%;
    max-width: 20%; }
  .columns-wrapper .column-33 {
    -ms-flex: 0 0 33.33333%;
    flex: 0 0 33.33333%;
    max-width: 33.33333%; }
  .columns-wrapper .column-35 {
    -ms-flex: 0 0 35%;
    flex: 0 0 35%;
    max-width: 35%; }
  .columns-wrapper .column-40 {
    -ms-flex: 0 0 40%;
    flex: 0 0 40%;
    max-width: 40%; }
  .columns-wrapper .column-50 {
    -ms-flex: 0 0 50%;
    flex: 0 0 50%;
    max-width: 50%; }
  .columns-wrapper .column-75 {
    -ms-flex: 0 0 75%;
    flex: 0 0 75%;
    max-width: 75%; }
  .columns-wrapper .column-90 {
    -ms-flex: 0 0 90%;
    flex: 0 0 90%;
    max-width: 90%; }
  .columns-wrapper .column-95 {
    -ms-flex: 0 0 95%;
    flex: 0 0 95%;
    max-width: 95%; }
  .columns-wrapper .column-center {
    display: flex;
    justify-content: center;
    text-align: center; }
  .columns-wrapper .column-middle {
    display: flex;
    align-items: center; }

.preprocessing-list {
  display: block;
  max-width: 930px;
  min-width: 730px; }
  .preprocessing-list > li {
    display: block;
    position: relative; }
  .preprocessing-list .drag-icon {
    position: absolute;
    left: 0;
    top: 5px; }
  .preprocessing-list .list-numbered-item:before {
    content: counter(line) ":";
    flex: 0 0 15px;
    max-width: 15px;
    line-height: 24px;
    padding-right: 5px; }
  .preprocessing-list input[type=text],
  .preprocessing-list select {
    width: 100%; }
  .preprocessing-list input[type=text]:not(:last-of-type),
  .preprocessing-list .btn-link:not(:last-of-type) {
    margin-right: 10px; }
  .preprocessing-list .preprocessing-list-head,
  .preprocessing-list .preprocessing-list-foot,
  .preprocessing-list .preprocessing-step,
  .preprocessing-list .on-fail-options,
  .preprocessing-list .step-name,
  .preprocessing-list .step-parameters,
  .preprocessing-list .step-on-fail,
  .preprocessing-list .step-action {
    display: flex;
    align-items: center;
    box-sizing: border-box; }
  .preprocessing-list .step-name,
  .preprocessing-list .step-parameters,
  .preprocessing-list .step-on-fail,
  .preprocessing-list .step-action,
  .preprocessing-list .on-fail-options > label,
  .preprocessing-list .on-fail-options > .radio-segmented {
    padding: 5px 5px 5px 0; }
  .preprocessing-list .step-name {
    flex: 0 0 240px;
    max-width: 240px; }
  .preprocessing-list .step-parameters {
    flex: 1; }
  .preprocessing-list .step-on-fail {
    flex: 0 0 100px;
    max-width: 100px;
    justify-content: center;
    text-align: center; }
  .preprocessing-list .step-action {
    flex: 0 0 120px;
    max-width: 120px;
    padding-right: 0; }
  .preprocessing-list .on-fail-options {
    padding-right: 225px;
    margin-bottom: 5px; }
    .preprocessing-list .on-fail-options > label {
      padding-left: 30px; }
    .preprocessing-list .on-fail-options input[type=text] {
      flex: 1; }
  .preprocessing-list .preprocessing-list-head {
    color: #768d99;
    line-height: 14px; }
    .preprocessing-list .preprocessing-list-head .step-name {
      padding-left: 30px; }
  .preprocessing-list .preprocessing-list-item .step-name {
    padding-left: 10px; }
  .preprocessing-list .preprocessing-list-foot {
    justify-content: space-between; }
    .preprocessing-list .preprocessing-list-foot .step-action {
      height: 24px; }
    .preprocessing-list .preprocessing-list-foot .step-action + .step-action:last-child {
      margin-left: auto;
      justify-self: flex-end; }

@keyframes fadein {
  from {
    opacity: 0; }
  to {
    opacity: 1; } }
@-moz-keyframes fadein {
  from {
    opacity: 0; }
  to {
    opacity: 1; } }
@-webkit-keyframes fadein {
  from {
    opacity: 0; }
  to {
    opacity: 1; } }
@-ms-keyframes fadein {
  from {
    opacity: 0; }
  to {
    opacity: 1; } }
@-o-keyframes fadein {
  from {
    opacity: 0; }
  to {
    opacity: 1; } }
.navtree .tree {
  width: 100%;
  height: 100%; }
  .navtree .tree .tree-list {
    list-style: none; }
  .navtree .tree .tree-list.root > .tree-item > .tree-row > .content > .margin-lvl {
    flex: 0 0 15px; }
  .navtree .tree .tree-list > .tree-item.ui-sortable-helper .content {
    padding-left: 5px; }
  .navtree .tree .tree-list[data-depth="0"] > .tree-item > .tree-row > .content > .margin-lvl {
    flex: 0 0 10px; }
  .navtree .tree .tree-list[data-depth="0"] > .tree-item.ui-sortable-helper {
    margin-left: 10px; }
    .navtree .tree .tree-list[data-depth="0"] > .tree-item.ui-sortable-helper > .tree-row > .content > .margin-lvl {
      display: none; }
  .navtree .tree .tree-list[data-depth="1"] > .tree-item > .tree-row > .content > .margin-lvl {
    flex: 0 0 25px; }
  .navtree .tree .tree-list[data-depth="1"] > .tree-item.ui-sortable-helper {
    margin-left: 25px; }
    .navtree .tree .tree-list[data-depth="1"] > .tree-item.ui-sortable-helper > .tree-row > .content > .margin-lvl {
      display: none; }
  .navtree .tree .tree-list[data-depth="2"] > .tree-item > .tree-row > .content > .margin-lvl {
    flex: 0 0 40px; }
  .navtree .tree .tree-list[data-depth="2"] > .tree-item.ui-sortable-helper {
    margin-left: 40px; }
    .navtree .tree .tree-list[data-depth="2"] > .tree-item.ui-sortable-helper > .tree-row > .content > .margin-lvl {
      display: none; }
  .navtree .tree .tree-list[data-depth="3"] > .tree-item > .tree-row > .content > .margin-lvl {
    flex: 0 0 55px; }
  .navtree .tree .tree-list[data-depth="3"] > .tree-item.ui-sortable-helper {
    margin-left: 55px; }
    .navtree .tree .tree-list[data-depth="3"] > .tree-item.ui-sortable-helper > .tree-row > .content > .margin-lvl {
      display: none; }
  .navtree .tree .tree-list[data-depth="4"] > .tree-item > .tree-row > .content > .margin-lvl {
    flex: 0 0 70px; }
  .navtree .tree .tree-list[data-depth="4"] > .tree-item.ui-sortable-helper {
    margin-left: 70px; }
    .navtree .tree .tree-list[data-depth="4"] > .tree-item.ui-sortable-helper > .tree-row > .content > .margin-lvl {
      display: none; }
  .navtree .tree .tree-list[data-depth="5"] > .tree-item > .tree-row > .content > .margin-lvl {
    flex: 0 0 85px; }
  .navtree .tree .tree-list[data-depth="5"] > .tree-item.ui-sortable-helper {
    margin-left: 85px; }
    .navtree .tree .tree-list[data-depth="5"] > .tree-item.ui-sortable-helper > .tree-row > .content > .margin-lvl {
      display: none; }
  .navtree .tree .tree-list[data-depth="6"] > .tree-item > .tree-row > .content > .margin-lvl {
    flex: 0 0 100px; }
  .navtree .tree .tree-list[data-depth="6"] > .tree-item.ui-sortable-helper {
    margin-left: 100px; }
    .navtree .tree .tree-list[data-depth="6"] > .tree-item.ui-sortable-helper > .tree-row > .content > .margin-lvl {
      display: none; }
  .navtree .tree .tree-list[data-depth="7"] > .tree-item > .tree-row > .content > .margin-lvl {
    flex: 0 0 115px; }
  .navtree .tree .tree-list[data-depth="7"] > .tree-item.ui-sortable-helper {
    margin-left: 115px; }
    .navtree .tree .tree-list[data-depth="7"] > .tree-item.ui-sortable-helper > .tree-row > .content > .margin-lvl {
      display: none; }
  .navtree .tree .tree-list[data-depth="8"] > .tree-item > .tree-row > .content > .margin-lvl {
    flex: 0 0 130px; }
  .navtree .tree .tree-list[data-depth="8"] > .tree-item.ui-sortable-helper {
    margin-left: 130px; }
    .navtree .tree .tree-list[data-depth="8"] > .tree-item.ui-sortable-helper > .tree-row > .content > .margin-lvl {
      display: none; }
  .navtree .tree .tree-list[data-depth="9"] > .tree-item > .tree-row > .content > .margin-lvl {
    flex: 0 0 145px; }
  .navtree .tree .tree-list[data-depth="9"] > .tree-item.ui-sortable-helper {
    margin-left: 145px; }
    .navtree .tree .tree-list[data-depth="9"] > .tree-item.ui-sortable-helper > .tree-row > .content > .margin-lvl {
      display: none; }
  .navtree .tree .tree-list[data-depth="10"] > .tree-item > .tree-row > .content > .margin-lvl {
    flex: 0 0 160px; }
  .navtree .tree .tree-list[data-depth="10"] > .tree-item.ui-sortable-helper {
    margin-left: 160px; }
    .navtree .tree .tree-list[data-depth="10"] > .tree-item.ui-sortable-helper > .tree-row > .content > .margin-lvl {
      display: none; }
  .navtree .tree .tree-list[data-depth] .ui-sortable-helper > .tree-row > .content > .margin-lvl {
    flex: 0 0 15px; }
  .navtree .tree .tree-list[data-depth] .ui-sortable-helper .tree-list > li > .tree-row > .content > .margin-lvl {
    flex: 0 0 30px; }
  .navtree .tree .tree-list[data-depth] .ui-sortable-helper .tree-list .tree-list > li > .tree-row > .content > .margin-lvl {
    flex: 0 0 45px; }
  .navtree .tree .tree-list[data-depth] .ui-sortable-helper .tree-list .tree-list .tree-list > li > .tree-row > .content > .margin-lvl {
    flex: 0 0 60px; }
  .navtree .tree .tree-list[data-depth] .ui-sortable-helper .tree-list .tree-list .tree-list .tree-list > li > .tree-row > .content > .margin-lvl {
    flex: 0 0 75px; }
  .navtree .tree .tree-list[data-depth] .ui-sortable-helper .tree-list .tree-list .tree-list .tree-list .tree-list > li > .tree-row > .content > .margin-lvl {
    flex: 0 0 90px; }
  .navtree .tree .tree-list[data-depth] .ui-sortable-helper .tree-list .tree-list .tree-list .tree-list .tree-list .tree-list > li > .tree-row > .content > .margin-lvl {
    flex: 0 0 105px; }
  .navtree .tree .tree-list[data-depth] .ui-sortable-helper .tree-list .tree-list .tree-list .tree-list .tree-list .tree-list .tree-list > li > .tree-row > .content > .margin-lvl {
    flex: 0 0 120px; }
  .navtree .tree .tree-list[data-depth] .ui-sortable-helper .tree-list .tree-list .tree-list .tree-list .tree-list .tree-list .tree-list .tree-list > li > .tree-row > .content > .margin-lvl {
    flex: 0 0 135px; }
  .navtree .tree .tree-list[data-depth] .ui-sortable-helper .tree-list .tree-list .tree-list .tree-list .tree-list .tree-list .tree-list .tree-list .tree-list > li > .tree-row > .content > .margin-lvl {
    flex: 0 0 150px; }
  .navtree .tree .tree-item > .tree-row {
    width: 100%;
    min-width: 320px;
    border-bottom: 1px solid #ebeef0;
    padding: 8px 0; }
    .navtree .tree .tree-item > .tree-row:hover {
      background-color: #e8f5ff; }
    .navtree .tree .tree-item > .tree-row > .problems {
      float: right;
      position: relative;
      padding-left: 10px;
      margin-right: 10px;
      background: inherit;
      display: flex; }
      .navtree .tree .tree-item > .tree-row > .problems .problems-per-item {
        flex: 0 0 7px;
        -ms-flex: 0 0 auto;
        background: gray;
        color: #fff;
        padding: 3px 4px 2px;
        font-size: 12px;
        line-height: 1;
        border-radius: 3px;
        margin: 0px 5px 0px 0px; }
    .navtree .tree .tree-item > .tree-row > .tools {
      float: right;
      position: relative;
      padding-left: 10px;
      margin-right: 10px;
      display: flex;
      width: 85px; }
      .navtree .tree .tree-item > .tree-row > .tools .edit-item-btn,
      .navtree .tree .tree-item > .tree-row > .tools .remove-item-btn,
      .navtree .tree .tree-item > .tree-row > .tools .import-items-btn,
      .navtree .tree .tree-item > .tree-row > .tools .add-child-btn {
        margin-left: 5px;
        cursor: pointer;
        border: 0px none;
        opacity: 0.5;
        float: left; }
        .navtree .tree .tree-item > .tree-row > .tools .edit-item-btn::-moz-focus-inner,
        .navtree .tree .tree-item > .tree-row > .tools .remove-item-btn::-moz-focus-inner,
        .navtree .tree .tree-item > .tree-row > .tools .import-items-btn::-moz-focus-inner,
        .navtree .tree .tree-item > .tree-row > .tools .add-child-btn::-moz-focus-inner {
          padding: 0; }
      .navtree .tree .tree-item > .tree-row > .tools .edit-item-btn:hover,
      .navtree .tree .tree-item > .tree-row > .tools .remove-item-btn:hover,
      .navtree .tree .tree-item > .tree-row > .tools .import-items-btn:hover,
      .navtree .tree .tree-item > .tree-row > .tools .add-child-btn:hover {
        opacity: 1; }
      .navtree .tree .tree-item > .tree-row > .tools .edit-item-btn:focus,
      .navtree .tree .tree-item > .tree-row > .tools .remove-item-btn:focus,
      .navtree .tree .tree-item > .tree-row > .tools .import-items-btn:focus,
      .navtree .tree .tree-item > .tree-row > .tools .add-child-btn:focus {
        opacity: 1;
        outline: none; }
      .navtree .tree .tree-item > .tree-row > .tools .add-child-btn {
        background: url(../img/icon-sprite.svg) no-repeat -47px -551px;
        background-color: transparent !important;
        height: 15px;
        width: 14px; }
      .navtree .tree .tree-item > .tree-row > .tools .edit-item-btn {
        background: url(../img/icon-sprite.svg) no-repeat -47px -478px;
        background-color: transparent !important;
        height: 15px;
        width: 14px; }
      .navtree .tree .tree-item > .tree-row > .tools .import-items-btn {
        background: url(../img/icon-sprite.svg) no-repeat -47px -515px;
        background-color: transparent !important;
        height: 15px;
        width: 14px; }
      .navtree .tree .tree-item > .tree-row > .tools .remove-btn {
        position: relative;
        margin-left: 10px;
        top: 0px; }
    .navtree .tree .tree-item > .tree-row > .content {
      display: flex;
      height: 20px; }
      .navtree .tree .tree-item > .tree-row > .content > .arrow {
        flex: 0 0 15px;
        text-align: center;
        margin: 2px 2px 0px -5px; }
        .navtree .tree .tree-item > .tree-row > .content > .arrow > .treeview {
          display: none; }
      .navtree .tree .tree-item > .tree-row > .content > .drag-icon {
        min-width: 24px; }
      .navtree .tree .tree-item > .tree-row > .content > .item-name {
        flex: 0 1 auto;
        white-space: nowrap;
        overflow: hidden;
        margin-right: 5px;
        text-overflow: ellipsis;
        line-height: 1.5; }
  .navtree .tree .tree-item.is-parent > .tree-row > .content > .arrow > .treeview {
    display: block; }
  .navtree .tree .tree-item.no-map > .tree-row > .content > .item-name, .navtree .tree .tree-item.inaccessible > .tree-row > .content > .item-name {
    color: #acbbc2; }
  .navtree .tree .tree-item.ui-sortable-helper {
    background: #fff;
    border-color: #dfe4e7;
    border-width: 1px;
    border-style: solid; }
    .navtree .tree .tree-item.ui-sortable-helper .tools {
      display: none; }
  .navtree .tree .tree-item.opened > ul {
    display: block; }
  .navtree .tree .tree-item.closed > ul {
    display: none; }
  .navtree .tree .tree-item .sortable-error {
    border-color: transparent;
    background: rgba(227, 55, 52, 0.2); }
  .navtree .tree .highlighted-parent > .tree-row {
    background: #f7f8f9; }
  .navtree .tree .placeholder {
    background-color: #ebeef0;
    -webkit-animation: fadein .5s;
    -moz-animation: fadein .5s;
    -ms-animation: fadein .5s;
    -o-animation: fadein .5s;
    animation: fadein .5s; }

::-webkit-input-placeholder {
  color: #9d9d9d; }

:-ms-input-placeholder {
  color: #9d9d9d !important; }

::-ms-input-placeholder {
  color: #9d9d9d; }

::-moz-placeholder {
  color: #9d9d9d;
  opacity: 1; }

:-moz-placeholder {
  color: #9d9d9d; }

:placeholder-shown {
  color: #9d9d9d; }

.icon-action-command,
.icon-action-close,
.icon-action-msg,
.icon-action-msgs,
.icon-action-severity-up,
.icon-action-severity-down,
.icon-action-severity-changed,
.icon-action-message,
.icon-action-ack,
.icon-invisible,
.icon-problem-generated,
.icon-problem-recovery,
.icon-actions-number-gray,
.icon-actions-number-yellow,
.icon-actions-number-red {
  display: inline-block;
  position: relative;
  height: 18px;
  width: 18px;
  margin: 0 5px 0 0;
  top: 0;
  bottom: 0;
  vertical-align: bottom; }
  .icon-action-command::before,
  .icon-action-close::before,
  .icon-action-msg::before,
  .icon-action-msgs::before,
  .icon-action-severity-up::before,
  .icon-action-severity-down::before,
  .icon-action-severity-changed::before,
  .icon-action-message::before,
  .icon-action-ack::before,
  .icon-invisible::before,
  .icon-problem-generated::before,
  .icon-problem-recovery::before,
  .icon-actions-number-gray::before,
  .icon-actions-number-yellow::before,
  .icon-actions-number-red::before {
    content: '';
    display: inline-block;
    position: absolute;
    top: 0;
    left: 0;
    width: 18px;
    height: 18px;
    background-image: url(../img/icon-sprite.svg);
    background-repeat: no-repeat; }

[data-count][class*='icon-']::after {
  position: absolute;
  content: attr(data-count);
  text-align: center;
  margin-top: -2px;
  font-size: 9px;
  letter-spacing: -0.25px;
  width: 18px; }

.icon-action-command::before {
  background-position: -249px -245px; }

.icon-action-close::before {
  background-position: -224px -245px; }

.icon-action-msg::before {
  background-position: -299px -245px; }

.icon-action-severity-up::before {
  background-position: -349px -245px; }

.icon-action-severity-down::before {
  background-position: -374px -245px; }

.icon-action-severity-changed::before {
  background-position: -399px -245px; }

.icon-action-message::before {
  background-position: -199px -245px; }

.icon-action-ack::before {
  background-position: -323px -245px; }

.icon-invisible::before {
  background-position: -89px -803px; }

.icon-problem-generated::before {
  background-position: -449px -245px; }

.icon-problem-recovery::before {
  background-position: -424px -245px; }

.icon-action-msgs[data-count]::after {
  color: #fff; }
.icon-action-msgs::before {
  background-position: -474px -245px; }

.icon-actions-number-gray[data-count]::after {
  color: #1f2c33; }
.icon-actions-number-gray::before {
  background-position: -499px -245px; }

.icon-actions-number-yellow[data-count]::after {
  color: #1f2c33; }
.icon-actions-number-yellow::before {
  background-position: -549px -245px; }

.icon-actions-number-red[data-count]::after {
  color: #1f2c33; }
.icon-actions-number-red::before {
  background-position: -524px -245px; }

#expressions_list .ui-sortable-helper {
  display: table; }

.range-control {
  position: relative;
  display: inline-block;
  vertical-align: middle; }
  .range-control input[type=range] {
    cursor: pointer;
    -webkit-appearance: none;
    /* Hides the slider so that custom slider can be made */
    width: calc(100% + 10px);
    opacity: 0;
    vertical-align: middle;
    margin: 0 -5px;
    padding: 0px;
    height: 20px;
    /* Special styling for WebKit/Blink */ }
    .range-control input[type=range]:focus {
      outline: none; }
    .range-control input[type=range]::-webkit-slider-thumb {
      margin-top: 1px;
      /* You need to specify a margin in Chrome, but in Firefox and IE it is automatic */
      height: 10px;
      width: 10px;
      opacity: 0; }
    .range-control input[type=range]::-webkit-slider-runnable-track {
      height: 10px;
      opacity: 0; }
  .range-control input[type=text] {
    width: 31px;
    float: right; }
  .range-control > div {
    position: relative;
    width: calc(100% - 10px - 31px);
    margin: 2px 10px 0 0;
    float: left; }
  .range-control .range-control-track,
  .range-control .range-control-progress {
    position: absolute;
    top: 50%;
    margin-top: -1px;
    left: 0;
    height: 2px;
    cursor: pointer; }
  .range-control .range-control-track {
    width: 100%;
    background: silver; }
  .range-control .range-control-progress {
    background: #0275b8; }
  .range-control .range-control-thumb {
    position: absolute;
    top: 50%;
    margin-top: -5px;
    margin-left: -5px;
    width: 10px;
    height: 10px;
    border-radius: 50%;
    background: #0275b8; }
  .range-control.range-control-focus .range-control-thumb {
    margin-top: -6.66667px;
    margin-left: -6.66667px;
    background: #0275b8;
    border: 2px solid #0395ea; }
  .range-control.range-control-focus .range-control-progress {
    background: #0275b8; }
  .range-control.disabled {
    opacity: 1; }
    .range-control.disabled input[type=range] {
      cursor: default; }
    .range-control.disabled .range-control-progress,
    .range-control.disabled .range-control-thumb {
      background: silver; }
  .range-control datalist {
    position: absolute;
    display: flex;
    width: 100%;
    top: 50%;
    margin-top: -1px; }
    .range-control datalist option {
      padding: 0;
      font-size: 0;
      flex: 1 0 0px;
      height: 2px;
      border-left: 1px solid #ebeef0; }

.graph-legend {
  text-align: left;
  white-space: nowrap;
  text-overflow: ellipsis;
  overflow: hidden; }

.graph-widget-config-tabs {
  padding: 10px 0px; }
  .graph-widget-config-tabs > .tabs-nav {
    padding-left: calc(15% + 10px);
    margin-right: 0;
    margin-left: 0; }

.inline-sr-only {
  font-size: 0; }

.preproc-test-popup-value-row {
  display: flex; }
  .preproc-test-popup-value-row label {
    padding: 0 10px;
    margin-left: auto;
    line-height: 24px; }

table.preprocessing-test-results td {
  vertical-align: top !important; }
table.preprocessing-test-results .rel-container {
  top: 4px;
  margin-left: 3px; }

#preprocessing-test-form .table-forms-separator {
  margin-top: -2px; }

.host-avail-widget {
  table-layout: fixed; }
<<<<<<< HEAD
  .host-avail-widget.host-avail-layout-horizontal, .host-avail-widget.host-avail-layout-vertical {
    width: 100%;
    height: 100%; }
    .host-avail-widget.host-avail-layout-horizontal td, .host-avail-widget.host-avail-layout-vertical td {
      padding: 0 10px;
      vertical-align: middle; }
    .host-avail-widget.host-avail-layout-horizontal .host-avail-count, .host-avail-widget.host-avail-layout-vertical .host-avail-count {
      font-size: 16px; }
=======
  .host-avail-widget td {
    line-height: 18px;
    overflow: hidden;
    padding: 0 10px;
    vertical-align: middle; }
  .host-avail-widget .host-avail-count {
    font-size: 16px; }
>>>>>>> 9476044e
  .host-avail-widget.host-avail-layout-horizontal {
    min-width: 305px; }
    .host-avail-widget.host-avail-layout-horizontal td {
      height: 100%;
      text-align: center; }
    .host-avail-widget.host-avail-layout-horizontal .host-avail-count {
      display: block; }
  .host-avail-widget.host-avail-layout-vertical td {
    padding-top: 3px; }
  .host-avail-widget.host-avail-layout-vertical .host-avail-count {
    margin-right: 5px; }
  .host-avail-widget.list-table tbody td:not(:last-of-type), .host-avail-widget.list-table tbody th:not(:last-child) {
    border-right: 1px dotted #ebeef0; }
  .host-avail-widget .host-avail-true {
    background: #86cc89; }
  .host-avail-widget .host-avail-false {
    background: #e45959; }
  .host-avail-widget .host-avail-unknown {
    background: #97aab3; }
  .host-avail-widget .host-avail-total {
    background: transparent; }

.by-severity-widget {
  height: 100%;
  display: flex; }
  .by-severity-widget > div {
    flex: 1;
    align-items: center;
    display: flex;
    line-height: 18px;
    overflow: hidden;
    padding: 0 10px;
    position: relative; }
  .by-severity-widget .by-severity-count {
    font-size: 16px; }
  .by-severity-widget.by-severity-layout-horizontal > div {
    flex-direction: column;
    justify-content: center;
    min-width: 55px;
    text-align: center; }
  .by-severity-widget.by-severity-layout-vertical {
    flex-direction: column; }
    .by-severity-widget.by-severity-layout-vertical > div {
      min-height: 26px;
      padding-top: 3px; }
    .by-severity-widget.by-severity-layout-vertical .by-severity-count {
      margin-right: 5px; }

@media screen and (-ms-high-contrast: active), (-ms-high-contrast: none) {
  /* for IE11 only. Fixed cell height if table has 100% height */
  .host-avail-widget td {
    height: 100%; } }<|MERGE_RESOLUTION|>--- conflicted
+++ resolved
@@ -4992,17 +4992,9 @@
   margin-top: -2px; }
 
 .host-avail-widget {
+  width: 100%;
+  height: 100%;
   table-layout: fixed; }
-<<<<<<< HEAD
-  .host-avail-widget.host-avail-layout-horizontal, .host-avail-widget.host-avail-layout-vertical {
-    width: 100%;
-    height: 100%; }
-    .host-avail-widget.host-avail-layout-horizontal td, .host-avail-widget.host-avail-layout-vertical td {
-      padding: 0 10px;
-      vertical-align: middle; }
-    .host-avail-widget.host-avail-layout-horizontal .host-avail-count, .host-avail-widget.host-avail-layout-vertical .host-avail-count {
-      font-size: 16px; }
-=======
   .host-avail-widget td {
     line-height: 18px;
     overflow: hidden;
@@ -5010,7 +5002,6 @@
     vertical-align: middle; }
   .host-avail-widget .host-avail-count {
     font-size: 16px; }
->>>>>>> 9476044e
   .host-avail-widget.host-avail-layout-horizontal {
     min-width: 305px; }
     .host-avail-widget.host-avail-layout-horizontal td {
@@ -5022,8 +5013,6 @@
     padding-top: 3px; }
   .host-avail-widget.host-avail-layout-vertical .host-avail-count {
     margin-right: 5px; }
-  .host-avail-widget.list-table tbody td:not(:last-of-type), .host-avail-widget.list-table tbody th:not(:last-child) {
-    border-right: 1px dotted #ebeef0; }
   .host-avail-widget .host-avail-true {
     background: #86cc89; }
   .host-avail-widget .host-avail-false {
