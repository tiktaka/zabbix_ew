<?php
/*
** ZABBIX
** Copyright (C) 2000-2011 SIA Zabbix
**
** This program is free software; you can redistribute it and/or modify
** it under the terms of the GNU General Public License as published by
** the Free Software Foundation; either version 2 of the License, or
** (at your option) any later version.
**
** This program is distributed in the hope that it will be useful,
** but WITHOUT ANY WARRANTY; without even the implied warranty of
** MERCHANTABILITY or FITNESS FOR A PARTICULAR PURPOSE.  See the
** GNU General Public License for more details.
**
** You should have received a copy of the GNU General Public License
** along with this program; if not, write to the Free Software
** Foundation, Inc., 675 Mass Ave, Cambridge, MA 02139, USA.
**/
?>
<?php
require_once('include/config.inc.php');
require_once('include/items.inc.php');
require_once('include/graphs.inc.php');

$page['file']	= 'history.php';
$page['title']	= 'S_HISTORY';
$page['hist_arg'] = array('itemid', 'hostid', 'groupid', 'graphid', 'period', 'dec', 'inc', 'left', 'right', 'stime', 'action');
$page['scripts'] = array('effects.js','dragdrop.js','class.calendar.js','gtlc.js');

$page['type'] = detect_page_type(PAGE_TYPE_HTML);

if(isset($_REQUEST['plaintext'])) define('ZBX_PAGE_NO_MENU', 1);
else if(PAGE_TYPE_HTML == $page['type']) define('ZBX_PAGE_DO_REFRESH', 1);

include_once('include/page_header.php');
?>
<?php
//		VAR			TYPE	OPTIONAL FLAGS	VALIDATION	EXCEPTION
	$fields=array(
		'itemid'=>	array(T_ZBX_INT, O_OPT, P_SYS,	DB_ID,	'!isset({favobj})'),

		'period'=>	array(T_ZBX_INT, O_OPT,	 null,	null, null),
		'dec'=>		array(T_ZBX_INT, O_OPT,	 null,	null, null),
		'inc'=>		array(T_ZBX_INT, O_OPT,	 null,	null, null),
		'left'=>	array(T_ZBX_INT, O_OPT,	 null,	null, null),
		'right'=>	array(T_ZBX_INT, O_OPT,	 null,	null, null),
		'stime'=>	array(T_ZBX_STR, O_OPT,	 null,	null, null),

		'filter_task'=>	array(T_ZBX_STR, O_OPT,	 null,	IN(FILTER_TASK_SHOW.','.FILTER_TASK_HIDE.','.FILTER_TASK_MARK.','.FILTER_TASK_INVERT_MARK), null),
		'filter'=>		array(T_ZBX_STR, O_OPT,	 null,	null, null),
		'mark_color'=>	array(T_ZBX_STR, O_OPT,	 null,	IN(MARK_COLOR_RED.','.MARK_COLOR_GREEN.','.MARK_COLOR_BLUE), null),

		'cmbitemlist'=>	array(T_ZBX_INT, O_OPT,	 null,	DB_ID, null),

		'plaintext'=>	array(T_ZBX_STR, O_OPT,	 null,	null, null),
		'action'=>		array(T_ZBX_STR, O_OPT,	 null,	IN('"showgraph","showvalues","showlatest","add","remove"'), null),
//ajax
		'favobj'=>		array(T_ZBX_STR, O_OPT, P_ACT,	NULL,			NULL),
		'favref'=>		array(T_ZBX_STR, O_OPT, P_ACT,	NOT_EMPTY,		NULL),
		'favid'=>		array(T_ZBX_INT, O_OPT, P_ACT,  NULL,			NULL),
		'state'=>		array(T_ZBX_INT, O_OPT, P_ACT,  NOT_EMPTY,		NULL),
/* actions */
		'remove_log'=>		array(T_ZBX_STR, O_OPT, P_SYS|P_ACT,	null,	null),
		'reset'=>			array(T_ZBX_STR, O_OPT, P_SYS|P_ACT,	null,	null),
		'cancel'=>			array(T_ZBX_STR, O_OPT, P_SYS,	null,	null),
/* other */
		'form'=>			array(T_ZBX_STR, O_OPT, P_SYS,	null,	null),
		'form_copy_to'=>	array(T_ZBX_STR, O_OPT, P_SYS,	null,	null),
		'form_refresh'=>	array(T_ZBX_INT, O_OPT,	null,	null,	null),
		'fullscreen'=>		array(T_ZBX_INT, O_OPT,	P_SYS,	null,	null)
	);

	check_fields($fields);
?>
<?php
	if(isset($_REQUEST['favobj'])){
		if('timeline' == $_REQUEST['favobj']){
			navigation_bar_calc('web.item.graph', $_REQUEST['favid'], true);
		}
		if('filter' == $_REQUEST['favobj']){
			CProfile::update('web.history.filter.state',$_REQUEST['state'], PROFILE_TYPE_INT);
		}
		if(str_in_array($_REQUEST['favobj'],array('itemid','graphid'))){
			$result = false;
			if('add' == $_REQUEST['action']){
				$result = add2favorites('web.favorite.graphids',$_REQUEST['favid'],$_REQUEST['favobj']);
				if($result){
					print('$("addrm_fav").title = "'.S_REMOVE_FROM.' '.S_FAVOURITES.'";'."\n");
					print('$("addrm_fav").onclick = function(){rm4favorites("itemid","'.$_REQUEST['favid'].'",0);}'."\n");
				}
			}
			else if('remove' == $_REQUEST['action']){
				$result = rm4favorites('web.favorite.graphids',$_REQUEST['favid'],$_REQUEST['favobj']);

				if($result){
					print('$("addrm_fav").title = "'.S_ADD_TO.' '.S_FAVOURITES.'";'."\n");
					print('$("addrm_fav").onclick = function(){ add2favorites("itemid","'.$_REQUEST['favid'].'");}'."\n");
				}
			}

			if((PAGE_TYPE_JS == $page['type']) && $result){
				print('switchElementsClass("addrm_fav","iconminus","iconplus");');
			}
		}
	}

	if((PAGE_TYPE_JS == $page['type']) || (PAGE_TYPE_HTML_BLOCK == $page['type'])){
		include_once('include/page_footer.php');
		exit();
	}
?>
<?php
// ACTIONS
	$_REQUEST['action'] = get_request('action', 'showgraph');
	$_REQUEST['itemid'] = array_unique(zbx_toArray($_REQUEST['itemid']));

	if(isset($_REQUEST['remove_log']) && isset($_REQUEST['cmbitemlist'])){
		$itemList = array_flip($_REQUEST['cmbitemlist']);

		foreach($_REQUEST['itemid'] as $id => $itemid){
			if(count($_REQUEST['itemid']) == 1) break;
			if(isset($itemList[$itemid])) unset($_REQUEST['itemid'][$id]);
		}

		unset($_REQUEST['remove_log']);
	}
?>
<?php
// INIT
	$iv_string = array(
		ITEM_VALUE_TYPE_LOG => 1,
		ITEM_VALUE_TYPE_TEXT => 1
	);

	$iv_numeric = array(
		ITEM_VALUE_TYPE_FLOAT => 1,
		ITEM_VALUE_TYPE_UINT64 => 1
	);

	$options = array(
		'nodeids' => get_current_nodeid(),
		'itemids' => $_REQUEST['itemid'],
		'webitems' => 1,
		'selectHosts' => array('hostid','host'),
		'output' => API_OUTPUT_EXTEND
	);

	$items = CItem::get($options);
	$items = zbx_toHash($items, 'itemid');

	foreach($_REQUEST['itemid'] as $inum =>  $itemid){
		if(!isset($items[$itemid])) access_deny();
	}

	$item = reset($items);
	$host = reset($item['hosts']);
	$item['host'] = $host['host'];

// resets get params for proper page refresh
	if(isset($_REQUEST['period']) || isset($_REQUEST['stime'])){
		navigation_bar_calc('web.item.graph', $item['itemid'], true);
		resetGetParams(array('period', 'stime'));
	}
//--

	$period = navigation_bar_calc('web.item.graph', $item['itemid']);
	$bstime = $_REQUEST['stime'];

	$time = zbxDateToTime($bstime);
	$till = $time + $period;
//----

	$historyWidget = new CWidget();
	$historyWidget->addItem(SPACE);

// HEADER
	$header = array(
		'left' => count($items).SPACE.S_ITEMS_BIG,
		'right' => array()
	);

	$ptData = array(
		'header' => array(),
		'body' => array()
	);

	if(count($items) == 1){
		$ptData['header'][] = $item['host'].': '.item_description($item);

		$header['left'] = array(new CLink($item['host'],'latest.php?hostid='.$item['hostid']),': ',item_description($item));

		if('showgraph' == $_REQUEST['action']){
			$header['right'][] = get_icon('favourite', array(
				'fav' => 'web.favorite.graphids',
				'elid' => $item['itemid'],
				'elname' => 'itemid'
			));
		}
	}

<<<<<<< HEAD
	$form = new CForm('get');
	$form->addVar('itemid',$_REQUEST['itemid']);
=======
	$form = new CForm(null, 'get');
	$form->addVar('itemid', $_REQUEST['itemid']);
>>>>>>> 78b9a59e

	if(isset($_REQUEST['filter_task']))	$form->addVar('filter_task',$_REQUEST['filter_task']);
	if(isset($_REQUEST['filter']))		$form->addVar('filter',$_REQUEST['filter']);
	if(isset($_REQUEST['mark_color']))	$form->addVar('mark_color',$_REQUEST['mark_color']);

	$cmbAction = new CComboBox('action',$_REQUEST['action'],'submit()');

	if(isset($iv_numeric[$item['value_type']])) $cmbAction->addItem('showgraph',S_GRAPH);
	$cmbAction->addItem('showvalues',S_VALUES);
	$cmbAction->addItem('showlatest',S_500_LATEST_VALUES);

	$form->addItem($cmbAction);

	if($_REQUEST['action'] != 'showgraph')
		$form->addItem(array(SPACE, new CSubmit('plaintext',S_AS_PLAIN_TEXT)));

	array_unshift($header['right'], $form, SPACE);
//--
?>
<?php

	$itemid = $item['itemid'];

	if($_REQUEST['action']=='showvalues' || $_REQUEST['action']=='showlatest'){
// Filter
		if(isset($iv_string[$item['value_type']])){
			$filter_task = get_request('filter_task',0);
			$filter = get_request('filter','');
			$mark_color = get_request('mark_color',0);

			$filterForm = new CFormTable(null, null, 'get');
			$filterForm->setAttribute('name', 'zbx_filter');
			$filterForm->setAttribute('id', 'zbx_filter');

			$filterForm->addVar('action',$_REQUEST['action']);
			$filterForm->addVar('itemid',zbx_toHash($_REQUEST['itemid']));

			$cmbitemlist = new CListBox('cmbitemlist[]');
			foreach($items as $itemid => $item){
				if(!isset($iv_string[$item['value_type']])){
					unset($items[$itemid]);
					continue;
				}

				$host = reset($item['hosts']);
				$cmbitemlist->addItem($itemid,$host['host'].': '.item_description($item));
			}

			$addItemBttn = new CButton('add_log',S_ADD,"return PopUp('popup.php?multiselect=1".'&reference=itemid&srctbl=items&value_types[]='.$item['value_type']."&srcfld1=itemid');");
			$delItemBttn = null;

			if(count($items) > 1){
				insert_js_function('removeSelectedItems');
				$delItemBttn = new CButton('remove_log',S_REMOVE_SELECTED, "javascript: removeSelectedItems('cmbitemlist[]', 'itemid')");
			}

			$filterForm->addRow(S_ITEMS_LIST, array($cmbitemlist, BR(), $addItemBttn, $delItemBttn));

			$filterForm->addRow(S_SELECT_ROWS_WITH_VALUE_LIKE, new CTextBox('filter',$filter,25));

			$cmbFTask = new CComboBox('filter_task',$filter_task,'submit()');
			$cmbFTask->addItem(FILTER_TASK_SHOW,S_SHOW_SELECTED);
			$cmbFTask->addItem(FILTER_TASK_HIDE,S_HIDE_SELECTED);
			$cmbFTask->addItem(FILTER_TASK_MARK,S_MARK_SELECTED);
			$cmbFTask->addItem(FILTER_TASK_INVERT_MARK,S_MARK_OTHERS);

			$tmp = array($cmbFTask);

			if(str_in_array($filter_task,array(FILTER_TASK_MARK,FILTER_TASK_INVERT_MARK))){
				$cmbColor = new CComboBox('mark_color',$mark_color);
				$cmbColor->addItem(MARK_COLOR_RED,S_AS_RED);
				$cmbColor->addItem(MARK_COLOR_GREEN,S_AS_GREEN);
				$cmbColor->addItem(MARK_COLOR_BLUE,S_AS_BLUE);

				$tmp[] = SPACE;
				$tmp[] = $cmbColor;
			}

			$filterForm->addRow(S_SELECTED, $tmp);

			$filterForm->addItemToBottomRow(new CSubmit('select',S_FILTER));
		}
// ------

// BODY
		$fewItems = (count($items) > 1);

		$options = array(
			'history' => $item['value_type'],
			'itemids' => array_keys($items),
			'output' => API_OUTPUT_EXTEND,
			'sortorder' => ZBX_SORT_DOWN
		);

		if($_REQUEST['action']=='showlatest'){
			$options['limit'] = 500;
		}
		else if($_REQUEST['action']=='showvalues'){
			$options['time_from'] = $time - 10; // some seconds to take script execued
			$options['time_till'] = $till;

			$options['limit'] = $config['search_limit'];
		}

// TEXT LOG
		if(isset($iv_string[$item['value_type']])){
			$logItem = ($item['value_type'] == ITEM_VALUE_TYPE_LOG);
			// is this an eventolog item? If so, we must show some additional columns
			$eventLogItem = (strpos($itm['key_'], 'eventlog[') === 0);

			$table = new CTableInfo('...');
			$table->setHeader(array(
				S_TIMESTAMP,
				$fewItems ? S_ITEM : null,
				$logItem ? S_LOCAL_TIME : null,
				(($eventLogItem && $logItem) ? S_SOURCE : null),
				(($eventLogItem && $logItem) ? S_SEVERITY : null),
				(($eventLogItem && $logItem) ? S_EVENT_ID : null),
				S_VALUE
			), 'header');

			if(isset($_REQUEST['filter']) && !zbx_empty($_REQUEST['filter']) && in_array($_REQUEST['filter_task'], array(FILTER_TASK_SHOW, FILTER_TASK_HIDE))){
				$options['search'] = array('value' => $_REQUEST['filter']);

				if($_REQUEST['filter_task'] == FILTER_TASK_HIDE)
					$options['excludeSearch'] = 1;
			}

			$options['sortfield'] = 'id';
			$hData = CHistory::get($options);

			foreach($hData as $hnum => $data){
				$color_style = null;

				$item = $items[$data['itemid']];
				$host = reset($item['hosts']);

				if(isset($_REQUEST['filter']) && !zbx_empty($_REQUEST['filter'])){
					$contain = zbx_stristr($data['value'], $_REQUEST['filter']);

					if(!isset($_REQUEST['mark_color'])) $_REQUEST['mark_color'] = MARK_COLOR_RED;

					if(($contain) && ($_REQUEST['filter_task'] == FILTER_TASK_MARK))
						$color_style = $_REQUEST['mark_color'];

					if((!$contain) && ($_REQUEST['filter_task'] == FILTER_TASK_INVERT_MARK))
						$color_style = $_REQUEST['mark_color'];

					switch($color_style){
						case MARK_COLOR_RED:	$color_style='red'; break;
						case MARK_COLOR_GREEN:	$color_style='green'; break;
						case MARK_COLOR_BLUE:	$color_style='blue'; break;
					}
				}

				$row = array(nbsp(zbx_date2str(S_HISTORY_LOG_ITEM_DATE_FORMAT, $data['clock'])));

				if($fewItems)
					$row[] = $host['host'].':'.item_description($item);

				if($logItem){
					$row[] = ($data['timestamp'] == 0) ? '-' : zbx_date2str(S_HISTORY_LOG_LOCALTIME_DATE_FORMAT, $data['timestamp']);

					// if this is a eventLog item, showing additional info
					if($eventLogItem){
						$row[] = zbx_empty($data['source']) ? '-' : $data['source'];
						$row[] = ($data['severity'] == 0)
								? '-'
								: new CCol(get_item_logtype_description($data['severity']), get_item_logtype_style($data['severity']));
						$row[] = ($data['logeventid'] == 0) ? '-' : $data['logeventid'];
					}
				}

<<<<<<< HEAD
				$data['value'] = trim($data['value'],"\r\n");
				$data['value'] = encode_log($data['value']);

//				$data['value'] = str_replace(' ', '&nbsp;', $data['value']);
//				$data['value'] = str_replace("\t", '&nbsp;&nbsp;&nbsp;&nbsp;&nbsp;&nbsp;&nbsp;&nbsp;', $data['value']);
//				$data['value'] = zbx_nl2br($data['value']);
				array_push($row, new CCol($data['value'], 'pre'));
=======
				$data['value'] = encode_log(trim($data['value'], "\r\n"));
				$row[] = new CCol($data['value'], 'pre');

>>>>>>> 78b9a59e

				$crow = new CRow($row);
				if(is_null($color_style)){
					$min_color = 0x98;
					$max_color = 0xF8;
					$int_color = ($max_color - $min_color) / count($_REQUEST['itemid']);
					$int_color *= array_search($data['itemid'],$_REQUEST['itemid']);
					$int_color += $min_color;
					$crow->setAttribute('style','background-color: '.sprintf("#%X%X%X",$int_color,$int_color,$int_color));
				}
				else if(!is_null($color_style)){
					$crow->setAttribute('class', $color_style);
				}

				$table->addRow($crow);

// Plaint Text
				if(!isset($_REQUEST['plaintext'])) continue;

				$ptData['body'][] = zbx_date2str(S_HISTORY_LOG_ITEM_PLAINTEXT,$data['clock']);
				$ptData['body'][] = "\t".$data['clock']."\t".htmlspecialchars($data['value'])."\n";
			}
		}
		else{
// NUMERIC, FLOAT
			$table = new CTableInfo();
			$table->setHeader(array(S_TIMESTAMP, S_VALUE));

			$options['sortfield'] = 'clock';
			$hData = CHistory::get($options);
			foreach($hData as $hnum => $data){
				$item = $items[$data['itemid']];
				$host = reset($item['hosts']);

				if(!isset($data['value'])) $data['value'] = '';

				if($item['valuemapid'] > 0){
					$value = replace_value_by_map($data['value'], $item['valuemapid']);
					$value_mapped = true;
				}
				else{
					$value = $data['value'];
					$value_mapped = false;
				}

				if(($item['value_type'] == ITEM_VALUE_TYPE_FLOAT) && !$value_mapped)
					sscanf($data['value'], '%f', $value);

				$table->addRow(array(
					zbx_date2str(S_HISTORY_ITEM_DATE_FORMAT, $data['clock']),
					zbx_nl2br($value)
				));

// Plaintext
				if(!isset($_REQUEST['plaintext'])) continue;

				if($item['value_type'] == ITEM_VALUE_TYPE_FLOAT) sscanf($data['value'], '%f', $value);
				else $value = $data['value'];

				$ptData['body'][] = zbx_date2str(S_HISTORY_PLAINTEXT_DATE_FORMAT, $data['clock']);
				$ptData['body'][] = "\t".$data['clock']."\t".htmlspecialchars($value)."\n";
			}
		}
	}

	if(($_REQUEST['action']=='showgraph') && !isset($iv_string[$item['value_type']])){
		$dom_graph_id = 'graph';
		$containerid = 'graph_cont1';
		$src = 'chart.php?itemid='.$item['itemid'];

		$table = new CTableInfo('...','chart');
		$graph_cont = new CCol();
		$graph_cont->setAttribute('id', $containerid);

		$table->addRow($graph_cont);
	}

	if(str_in_array($_REQUEST['action'], array('showvalues', 'showgraph'))){
		$graphDims = getGraphDims();


// NAV BAR
		$utime = zbxDateToTime($_REQUEST['stime']);
		$starttime = get_min_itemclock_by_itemid($item['itemid']);
		if($utime < $starttime) $starttime = $utime;

		$timeline = array(
			'starttime' => date('YmdHis', $starttime),
			'period' => $period,
			'usertime' => date('YmdHis', $utime + $period)
		);

		$objData = array();

		if(isset($dom_graph_id)){
			$objData['id'] = $_REQUEST['itemid'];
			$objData['domid'] = $dom_graph_id;
			$objData['containerid'] = $containerid;
			$objData['src'] = $src;
			$objData['objDims'] = $graphDims;
			$objData['loadSBox'] = 1;
			$objData['loadImage'] = 1;
			$objData['loadScroll'] = 1;
			$objData['scrollWidthByImage'] = 1;
			$objData['dynamic'] = 1;
		}
		else{
			$dom_graph_id = 'graph';

			$objData['id'] = $_REQUEST['itemid'];
			$objData['domid'] = $dom_graph_id;
			$objData['loadSBox'] = 0;
			$objData['loadImage'] = 0;
			$objData['loadScroll'] = 1;
			$objData['dynamic'] = 0;
			$objData['mainObject'] = 1;
		}

//-------------
	}

	if(!isset($_REQUEST['plaintext'])){
		$right = new CTable();
		$right->addRow($header['right']);

		$historyWidget->addPageHeader($header['left'], $right);

		if(isset($iv_string[$item['value_type']])){
			$historyWidget->addFlicker($filterForm, CProfile::get('web.history.filter.state',1));
		}

		$historyWidget->addItem($table);

		if(str_in_array($_REQUEST['action'], array('showvalues', 'showgraph'))){
			zbx_add_post_js('timeControl.addObject("'.$dom_graph_id.'",'.zbx_jsvalue($timeline).','.zbx_jsvalue($objData).');');
			zbx_add_post_js('timeControl.processObjects();');

			$scroll_div = new CDiv();
			$scroll_div->setAttribute('id','scrollbar_cntr');
			$historyWidget->addFlicker($scroll_div, CProfile::get('web.history.filter.state',1));
		}

		$historyWidget->show();
	}
	else{
		$span = new CSpan(null, 'textblackwhite');
		foreach($ptData['header'] as $bnum => $text){
			$span->addItem(array(new CJSscript($text), BR()));
		}

		$pre = new CTag('pre', true);
		foreach($ptData['body'] as $bnum => $text){
			$pre->addItem(new CJSscript($text));
		}
		$span->addItem($pre);

		$span->show();
	}
?>
<script type="text/javascript">
//<!--<![CDATA[
function addPopupValues(list){
	if(!isset('object', list)){
		throw("Error hash attribute 'list' doesn't contain 'object' index");
		return false;
	}

	var favorites = {'itemid': 1};
	if(isset(list.object, favorites)){
		for(var i=0; i < list.values.length; i++){
			if(!isset(i, list.values) || empty(list.values[i])) continue;

			create_var('zbx_filter', 'itemid['+list.values[i].itemid+']', list.values[i].itemid, false);
		}

		$('zbx_filter').submit();
	}
}
//]]> -->
</script>
<?php

require_once('include/page_footer.php');

?><|MERGE_RESOLUTION|>--- conflicted
+++ resolved
@@ -199,13 +199,8 @@
 		}
 	}
 
-<<<<<<< HEAD
 	$form = new CForm('get');
-	$form->addVar('itemid',$_REQUEST['itemid']);
-=======
-	$form = new CForm(null, 'get');
 	$form->addVar('itemid', $_REQUEST['itemid']);
->>>>>>> 78b9a59e
 
 	if(isset($_REQUEST['filter_task']))	$form->addVar('filter_task',$_REQUEST['filter_task']);
 	if(isset($_REQUEST['filter']))		$form->addVar('filter',$_REQUEST['filter']);
@@ -379,19 +374,8 @@
 					}
 				}
 
-<<<<<<< HEAD
-				$data['value'] = trim($data['value'],"\r\n");
-				$data['value'] = encode_log($data['value']);
-
-//				$data['value'] = str_replace(' ', '&nbsp;', $data['value']);
-//				$data['value'] = str_replace("\t", '&nbsp;&nbsp;&nbsp;&nbsp;&nbsp;&nbsp;&nbsp;&nbsp;', $data['value']);
-//				$data['value'] = zbx_nl2br($data['value']);
-				array_push($row, new CCol($data['value'], 'pre'));
-=======
 				$data['value'] = encode_log(trim($data['value'], "\r\n"));
 				$row[] = new CCol($data['value'], 'pre');
-
->>>>>>> 78b9a59e
 
 				$crow = new CRow($row);
 				if(is_null($color_style)){
