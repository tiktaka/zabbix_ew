<?php
/*
** Zabbix
** Copyright (C) 2000-2011 Zabbix SIA
**
** This program is free software; you can redistribute it and/or modify
** it under the terms of the GNU General Public License as published by
** the Free Software Foundation; either version 2 of the License, or
** (at your option) any later version.
**
** This program is distributed in the hope that it will be useful,
** but WITHOUT ANY WARRANTY; without even the implied warranty of
** MERCHANTABILITY or FITNESS FOR A PARTICULAR PURPOSE.  See the
** GNU General Public License for more details.
**
** You should have received a copy of the GNU General Public License
** along with this program; if not, write to the Free Software
** Foundation, Inc., 675 Mass Ave, Cambridge, MA 02139, USA.
**/
?>
<?php
	require_once('include/config.inc.php');
	require_once('include/hosts.inc.php');
	require_once('include/triggers.inc.php');
	require_once('include/items.inc.php');
	require_once('include/users.inc.php');
	require_once('include/nodes.inc.php');
	require_once('include/js.inc.php');
	require_once('include/discovery.inc.php');

	$srctbl	= get_request('srctbl','');	// source table name

	switch($srctbl){
		case 'host_templates':
		case 'templates':
			$page['title'] = 'S_TEMPLATES_BIG';
			$min_user_type = USER_TYPE_ZABBIX_ADMIN;
			$templated_hosts = true;
			break;
		case 'hosts_and_templates':
			$page['title'] = 'S_HOSTS_AND_TEMPLATES_BIG';
			$min_user_type = USER_TYPE_ZABBIX_ADMIN;
		break;
		case 'hosts':
			$page['title'] = 'S_HOSTS_BIG';
			$min_user_type = USER_TYPE_ZABBIX_ADMIN;
			break;
		case 'proxies':
			$page['title'] = 'S_PROXIES_BIG';
			$min_user_type = USER_TYPE_ZABBIX_ADMIN;
			break;
		case 'applications':
			$page['title'] = 'S_APPLICATIONS_BIG';
			$min_user_type = USER_TYPE_ZABBIX_USER;
			break;
		case 'host_group':
			$page['title'] = 'S_HOST_GROUPS_BIG';
			$min_user_type = USER_TYPE_ZABBIX_USER;
			break;
		case 'triggers':
			$page['title'] = 'S_TRIGGERS_BIG';
			$min_user_type = USER_TYPE_ZABBIX_USER;
			break;
		case 'usrgrp':
			$page['title'] = 'S_GROUPS';
			$min_user_type = USER_TYPE_ZABBIX_ADMIN;
			break;
		case 'users':
			$page['title'] = 'S_USERS';
			$min_user_type = USER_TYPE_ZABBIX_ADMIN;
			break;
		case 'items':
			$page['title'] = 'S_ITEMS_BIG';
			$min_user_type = USER_TYPE_ZABBIX_USER;
			break;
		case 'prototypes':
			$page['title'] = 'S_PROTOTYPES_BIG';
			$min_user_type = USER_TYPE_ZABBIX_ADMIN;
			break;
		case 'help_items':
			$page['title'] = 'S_STANDARD_ITEMS_BIG';
			$min_user_type = USER_TYPE_ZABBIX_USER;
			break;
		case 'screens':
			$page['title'] = 'S_SCREENS_BIG';
			$min_user_type = USER_TYPE_ZABBIX_USER;
			break;
		case 'slides':
			$page['title'] = 'S_SLIDESHOWS_BIG';
			$min_user_type = USER_TYPE_ZABBIX_USER;
			break;
		case 'graphs':
			$page['title'] = 'S_GRAPHS_BIG';
			$min_user_type = USER_TYPE_ZABBIX_USER;
			break;
		case 'simple_graph':
			$page['title'] = 'S_SIMPLE_GRAPH_BIG';
			$min_user_type = USER_TYPE_ZABBIX_USER;
			break;
		case 'sysmaps':
			$page['title'] = 'S_MAPS_BIG';
			$min_user_type = USER_TYPE_ZABBIX_USER;
			break;
		case 'plain_text':
			$page['title'] = 'S_PLAIN_TEXT_BIG';
			$min_user_type = USER_TYPE_ZABBIX_ADMIN;
			break;
		case 'screens2':
			$page['title'] = 'S_SCREENS_BIG';
			$min_user_type = USER_TYPE_ZABBIX_ADMIN;
			break;
		case 'overview':
			$page['title'] = 'S_OVERVIEW_BIG';
			$min_user_type = USER_TYPE_ZABBIX_ADMIN;
			break;
		case 'host_group_scr':
			$page['title'] = 'S_HOST_GROUPS_BIG';
			$min_user_type = USER_TYPE_ZABBIX_ADMIN;
			break;
		case 'nodes':
			if(ZBX_DISTRIBUTED){
				$page['title'] = 'S_NODES_BIG';
				$min_user_type = USER_TYPE_ZABBIX_USER;
				break;
			}
		case 'drules':
			$page['title'] = 'S_DISCOVERY_RULES_BIG';
			$min_user_type = USER_TYPE_ZABBIX_ADMIN;
			break;
		case 'dchecks':
			$page['title'] = 'S_DISCOVERY_CHECKS_BIG';
			$min_user_type = USER_TYPE_ZABBIX_ADMIN;
			break;
		default:
			$page['title'] = 'S_ERROR';
			$error = true;
			break;
	}

	$page['file'] = 'popup.php';
	$page['scripts'] = array();

	define('ZBX_PAGE_NO_MENU', 1);

include_once('include/page_header.php');

	if(isset($error)){
		invalid_url();
	}

	if(defined($page['title'])) $page['title'] = constant($page['title']);
?>
<?php
//		VAR			TYPE	OPTIONAL FLAGS	VALIDATION	EXCEPTION
	$fields=array(
		'dstfrm' =>		array(T_ZBX_STR, O_OPT,P_SYS,	NOT_EMPTY,	'!isset({multiselect})'),
		'dstfld1'=>		array(T_ZBX_STR, O_OPT,P_SYS,	NOT_EMPTY,	'!isset({multiselect})'),
		'dstfld2'=>		array(T_ZBX_STR, O_OPT,P_SYS,	null,		null),
		'srctbl' =>		array(T_ZBX_STR, O_MAND,P_SYS,	NOT_EMPTY,	null),
		'srcfld1'=>		array(T_ZBX_STR, O_MAND,P_SYS,	NOT_EMPTY,	null),
		'srcfld2'=>		array(T_ZBX_STR, O_OPT,P_SYS,	null,		null),
		'nodeid'=>		array(T_ZBX_INT, O_OPT,	null,	DB_ID,		null),
		'groupid'=>		array(T_ZBX_INT, O_OPT,	null,	DB_ID,		null),
		'hostid'=>		array(T_ZBX_INT, O_OPT,	null,	DB_ID,		null),
		'parent_discoveryid'=>		array(T_ZBX_INT, O_OPT,	null,	DB_ID,		null),
		'screenid'=>			array(T_ZBX_INT, O_OPT,	null,	DB_ID,		null),
		'templates'=>			array(T_ZBX_STR, O_OPT,	null,	NOT_EMPTY,	null),
		'host_templates'=>		array(T_ZBX_STR, O_OPT,	null,	NOT_EMPTY,	null),
		'existed_templates'=>	array(T_ZBX_STR, O_OPT,	null,	NOT_EMPTY,	null),
		'multiselect'=>			array(T_ZBX_INT, O_OPT,	NULL,	NULL,		NULL),
		'submit'=>				array(T_ZBX_STR,O_OPT,	null,	null,		null),

		'excludeids'=>		array(T_ZBX_STR, O_OPT,	null,	null,		null),
		'only_hostid'=>		array(T_ZBX_INT, O_OPT,	null,	DB_ID,		null),
		'monitored_hosts'=>	array(T_ZBX_INT, O_OPT,	null,	IN('0,1'),	null),
		'templated_hosts'=>	array(T_ZBX_INT, O_OPT,	null,	IN('0,1'),	null),
		'real_hosts'=>		array(T_ZBX_INT, O_OPT,	null,	IN('0,1'),	null),
		'normal_only'=>		array(T_ZBX_INT, O_OPT,	null,	IN('0,1'),	null),
		'simpleName'=>		array(T_ZBX_INT, O_OPT,	null,	IN('0,1'),	null),

		'itemtype'=>		array(T_ZBX_INT, O_OPT, null,   null,		null),
		'value_types'=>		array(T_ZBX_INT, O_OPT, null,   BETWEEN(0,15),	null),

		'reference'=>		array(T_ZBX_STR, O_OPT, null,   null,		null),
		'writeonly'=>		array(T_ZBX_STR, O_OPT, null,   null,		null),

		'select'=>			array(T_ZBX_STR, O_OPT,	P_SYS|P_ACT,	null,	null),

		'submitParent'=>	array(T_ZBX_INT, O_OPT, null,   IN('0,1'),	null),
	);


	$allowed_item_types = array(ITEM_TYPE_ZABBIX,ITEM_TYPE_ZABBIX_ACTIVE,ITEM_TYPE_SIMPLE,ITEM_TYPE_INTERNAL,ITEM_TYPE_AGGREGATE);

	if(isset($_REQUEST['itemtype']) && !str_in_array($_REQUEST['itemtype'], $allowed_item_types))
			unset($_REQUEST['itemtype']);

	check_fields($fields);

	$dstfrm		= get_request('dstfrm',  '');	// destination form
	$dstfld1	= get_request('dstfld1', '');	// output field on destination form
	$dstfld2	= get_request('dstfld2', '');	// second output field on destination form
	$srcfld1	= get_request('srcfld1', '');	// source table field [can be different from fields of source table]
	$srcfld2	= get_request('srcfld2', null);	// second source table field [can be different from fields of source table]
	$multiselect= get_request('multiselect', 0); //if create popup with checkboxes
	$dstact 	= get_request('dstact', '');
	$writeonly	= get_request('writeonly');
	$simpleName	= get_request('simpleName');

	$existed_templates = get_request('existed_templates', null);
	$excludeids = get_request('excludeids', null);

	$reference = get_request('reference', get_request('srcfld1', 'unknown'));

// hosts
	$real_hosts		= get_request('real_hosts', 0);
	$monitored_hosts	= get_request('monitored_hosts', 0);
	$templated_hosts	= get_request('templated_hosts', 0);
	$only_hostid		= get_request('only_hostid', null);

// items
 	$value_types		= get_request('value_types', null);

	$submitParent = get_request('submitParent', 0);

	$host_status = null;
	$templated = null;

	if($real_hosts){
		$templated = 0;
	}
	else if($monitored_hosts){
		$host_status = 'monitored_hosts';
	}
	else if($templated_hosts){
		$templated = 1;
		$host_status = 'templated_hosts';
	}
?>
<?php
	global $USER_DETAILS;

	if($min_user_type > $USER_DETAILS['type']){
		access_deny();
	}

?>
<?php
	function get_window_opener($frame, $field, $value){
//		return empty($field) ? "" : "window.opener.document.forms['".addslashes($frame)."'].elements['".addslashes($field)."'].value='".addslashes($value)."';";
		if(empty($field)) return '';
//						"alert(window.opener.document.getElementById('".addslashes($field)."').value);".
		$script = 'try{'.
						"window.opener.document.getElementById('".addslashes($field)."').value='".addslashes($value)."'; ".
					'} catch(e){'.
						'throw("Error: Target not found")'.
					'}'."\n";

		return $script;
	}
?>
<?php
	$frmTitle = new CForm();

	if($monitored_hosts)
		$frmTitle->addVar('monitored_hosts', 1);
	if($real_hosts)
		$frmTitle->addVar('real_hosts', 1);
	if($templated_hosts)
		$frmTitle->addVar('templated_hosts', 1);

	if($value_types)
		$frmTitle->addVar('value_types', $value_types);

	$normal_only = get_request('normal_only');
	if($normal_only)
		$frmTitle->addVar('normal_only', $normal_only);

//adding param to a form, so that it would remain when page is refreshed
	$frmTitle->addVar('dstfrm', $dstfrm);
	$frmTitle->addVar('dstact', $dstact);
	$frmTitle->addVar('dstfld1', $dstfld1);
	$frmTitle->addVar('dstfld2', $dstfld2);
	$frmTitle->addVar('srctbl', $srctbl);
	$frmTitle->addVar('srcfld1', $srcfld1);
	$frmTitle->addVar('srcfld2', $srcfld2);
	$frmTitle->addVar('multiselect', $multiselect);
	$frmTitle->addVar('writeonly', $writeonly);
	$frmTitle->addVar('reference', $reference);
	$frmTitle->addVar('submitParent', $submitParent	);

	if(!is_null($existed_templates))
		$frmTitle->addVar('existed_templates', $existed_templates);
	if(!is_null($excludeids))
		$frmTitle->addVar('excludeids', $excludeids);


	if(isset($only_hostid)){
		$_REQUEST['hostid'] = $only_hostid;
		$frmTitle->addVar('only_hostid',$only_hostid);
		unset($_REQUEST['groupid'],$_REQUEST['nodeid']);
	}

	$options = array(
		'config' => array('select_latest' => true, 'deny_all' => true),
		'groups' => array('nodeids' => get_request('nodeid', get_current_nodeid(false))),
		'hosts' => array('nodeids' => get_request('nodeid', get_current_nodeid(false))),
		'groupid' => get_request('groupid', null),
		'hostid' => get_request('hostid', null),
	);

	if($monitored_hosts){
		$options['groups']['monitored_hosts'] = true;
		$options['hosts']['monitored_hosts'] = true;
	}
	else if($real_hosts){
		$options['groups']['real_hosts'] = true;
	}
	else if($templated_hosts){
		$options['hosts']['templated_hosts'] = true;

// TODO: inconsistancy in "templated_hosts" parameter for host and host group
//		$options['groups']['templated_hosts'] = true;
	}
	else{
		$options['hosts']['templated_hosts'] = true;
	}

	if(!is_null($writeonly)){
		$options['groups']['editable'] = true;
		$options['hosts']['editable'] = true;
	}
	$pageFilter = new CPageFilter($options);

	$nodeid = get_request('nodeid', get_current_nodeid(false));

	$groupid = null;
	if($pageFilter->groupsSelected){
		if($pageFilter->groupid > 0)
			$groupid = $pageFilter->groupid;
	}
	else{
		$groupid = 0;
	}

	$hostid = null;
	if($pageFilter->hostsSelected){
		if($pageFilter->hostid > 0)
			$hostid = $pageFilter->hostid;
	}
	else{
		$hostid = 0;
	}

	$available_nodes = get_accessible_nodes_by_user($USER_DETAILS, PERM_READ_LIST);
	$available_hosts = empty($pageFilter->hosts) ? array() : array_keys($pageFilter->hosts);

	if(isset($only_hostid)){
		$hostid = $_REQUEST['hostid'] = $only_hostid;

		$options = array(
			'hostids' => $hostid,
			'templated_hosts' => 1,
			'output' => array('hostid', 'host'),
			'limit' => 1
		);
		$only_hosts = API::Host()->get($options);
		$host = reset($only_hosts);

		if(empty($host)) access_deny();

		$cmbHosts = new CComboBox('hostid',$hostid);
		$cmbHosts->addItem($hostid, get_node_name_by_elid($hostid, null, ': ').$host['host']);
		$cmbHosts->setEnabled('disabled');
		$cmbHosts->setAttribute('title', S_CANNOT_SWITCH_HOSTS);

		$frmTitle->addItem(array(SPACE,S_HOST,SPACE,$cmbHosts));
	}
	else{
		if(str_in_array($srctbl,array('hosts','host_group','triggers','items','simple_graph','applications',
				'screens','slides','graphs', 'sysmaps','plain_text','screens2','overview','host_group_scr'))){
			if(ZBX_DISTRIBUTED){
				$cmbNode = new CComboBox('nodeid', $nodeid, 'submit()');

				$db_nodes = DBselect('SELECT * FROM nodes WHERE '.DBcondition('nodeid',$available_nodes));
				while($node_data = DBfetch($db_nodes)){
					$cmbNode->addItem($node_data['nodeid'], $node_data['name']);
					if((bccomp($nodeid , $node_data['nodeid']) == 0)) $ok = true;
				}
				$frmTitle->addItem(array(SPACE,S_NODE,SPACE,$cmbNode,SPACE));
			}
		}

		if(!isset($ok)) $nodeid = get_current_nodeid();
		unset($ok);

		if(str_in_array($srctbl,array('hosts_and_templates','hosts','templates','triggers','items','applications','host_templates','graphs','simple_graph','plain_text'))){
			$frmTitle->addItem(array(S_GROUP,SPACE, $pageFilter->getGroupsCB(true)));
		}

		if(str_in_array($srctbl,array('help_items'))){
			$itemtype = get_request('itemtype',CProfile::get('web.popup.itemtype',0));
			$cmbTypes = new CComboBox('itemtype',$itemtype,'javascript: submit();');

			foreach($allowed_item_types as $type)
				$cmbTypes->addItem($type, item_type2str($type));
			$frmTitle->addItem(array(S_TYPE,SPACE,$cmbTypes));
		}

		if(str_in_array($srctbl,array('triggers','items','applications','graphs','simple_graph','plain_text'))){
			$frmTitle->addItem(array(SPACE,S_HOST,SPACE,$pageFilter->getHostsCB(true)));
		}

		if(str_in_array($srctbl,array('triggers','hosts','host_group','hosts_and_templates'))){
			$value1 = (isset($_REQUEST['dstfld1']) && (zbx_strpos($_REQUEST['dstfld1'], 'id') !== false))?0:'';
			$value2 = (isset($_REQUEST['dstfld2']) && (zbx_strpos($_REQUEST['dstfld2'], 'id') !== false))?0:'';

			$epmtyScript = get_window_opener($dstfrm, $dstfld1, $value1);
			$epmtyScript.= get_window_opener($dstfrm, $dstfld2, $value2);
			$epmtyScript.= ' close_window(); return false;';

			$frmTitle->addItem(array(SPACE,new CSubmit('empty',S_EMPTY, $epmtyScript)));
		}
	}

	show_table_header($page['title'], $frmTitle);
?>
<?php

	insert_js_function('addSelectedValues');
	insert_js_function('addValues');
	insert_js_function('addValue');

	if($srctbl == 'hosts'){
		$table = new CTableInfo(S_NO_HOSTS_DEFINED);
		$table->setHeader(array(S_HOST,S_DNS,S_IP,S_PORT,S_STATUS,S_AVAILABILITY));

		$options = array(
			'nodeids' => $nodeid,
			'groupids' => $groupid,
			'output' => array('hostid', 'name', 'status', 'available'),
			'selectInterfaces' => array('dns', 'ip', 'useip', 'port'),
		);
		if(!is_null($writeonly)) $options['editable'] = 1;
		if(!is_null($host_status)) $options[$host_status] = 1;

		$hosts = API::Host()->get($options);
		order_result($hosts, 'name');

		foreach($hosts as $hnum => $host){
			$name = new CSpan($host['name'], 'link');
			$action = get_window_opener($dstfrm, $dstfld1, $host[$srcfld1]).
				(isset($srcfld2) ? get_window_opener($dstfrm, $dstfld2, $host[$srcfld2]) : '');
			$name->setAttribute('onclick', $action.' close_window();');

			if($host['status'] == HOST_STATUS_MONITORED)
				$status = new CSpan(S_MONITORED,'off');
			else if($host['status'] == HOST_STATUS_NOT_MONITORED)
				$status = new CSpan(S_NOT_MONITORED,'on');
			else
				$status=S_UNKNOWN;

			$interface = reset($host['interfaces']);

			$dns = $interface['dns'];
			$ip = $interface['ip'];

			$tmp = ($interface['useip'] == 1) ? 'ip' : 'dns';
			$$tmp = bold($$tmp);

			if($host['available'] == HOST_AVAILABLE_TRUE)
				$available = new CSpan(S_AVAILABLE,'off');
			else if($host['available'] == HOST_AVAILABLE_FALSE)
				$available = new CSpan(S_NOT_AVAILABLE,'on');
			else if($host['available'] == HOST_AVAILABLE_UNKNOWN)
				$available = new CSpan(S_UNKNOWN,'unknown');

			$table->addRow(array(
				$name,
				$dns,
				$ip,
				$interface['port'],
				$status,
				$available
			));

			unset($host);
		}
		$table->show();
	}
	else if($srctbl == 'templates'){
		$existed_templates = get_request('existed_templates', array());
		$excludeids = get_request('excludeids', array());

		$templates = get_request('templates', array());
		$templates = $templates + $existed_templates;
		if(!validate_templates(array_keys($templates))){
			show_error_message('Conflict between selected templates');
		}
		else if(isset($_REQUEST['select'])){
			$new_templates = array_diff($templates, $existed_templates);
			$script = '';
			if(count($new_templates) > 0) {
				foreach($new_templates as $id => $name){
					$script .= 'add_variable(null,"templates['.$id.']",'.zbx_jsvalue($name).','.zbx_jsvalue($dstfrm).',window.opener.document);'."\n";
				}
			} // if count new_templates > 0

			$script.= 'var form = window.opener.document.forms['.zbx_jsvalue($dstfrm).'];'.
					' if(form) form.submit();'.
					' close_window();';
			insert_js($script);

			unset($new_templates);
		}

		$table = new CTableInfo(S_NO_TEMPLATES_DEFINED);
		$table->setHeader(array(S_NAME));

		$options = array(
			'nodeids' => $nodeid,
			'groupids' => $groupid,
			'output' => API_OUTPUT_EXTEND,
			'sortfield' => 'name'
		);
		if(!is_null($writeonly)) $options['editable'] = 1;

		$template_list = API::Template()->get($options);
		foreach($template_list as $tnum => $host){

			$chk = new CCheckBox('templates['.$host['hostid'].']', isset($templates[$host['hostid']]), null, $host['name']);
			$chk->setEnabled(!isset($existed_templates[$host['hostid']]) && !isset($excludeids[$host['hostid']]));

			$table->addRow(array(array(
				$chk,
				$host['name'])
			));
		}

		$table->setFooter(new CSubmit('select',S_SELECT));
		$form = new CForm();
		$form->addVar('existed_templates',$existed_templates);

		if($monitored_hosts)
			$form->addVar('monitored_hosts', 1);

		if($real_hosts)
			$form->addVar('real_hosts', 1);

		$form->addVar('dstfrm',$dstfrm);
		$form->addVar('dstfld1',$dstfld1);
		$form->addVar('srctbl',$srctbl);
		$form->addVar('srcfld1',$srcfld1);
		$form->addVar('srcfld2',$srcfld2);
		$form->addItem($table);
		$form->show();
	}
	else if($srctbl == 'host_group'){
		$form = new CForm();
		$form->setName('groupform');
		$form->setAttribute('id', 'groups');

		$table = new CTableInfo(S_NO_GROUPS_DEFINED);
		$table->setHeader(array(
			($multiselect ? new CCheckBox("all_groups", NULL, "javascript: checkAll('".$form->getName()."', 'all_groups','groups');") : null),
			S_NAME
		));

		$options = array(
			'nodeids' => $nodeid,
			'output' => array('groupid', 'name'),
			'preservekeys' => true
		);
		if(!is_null($writeonly)) $options['editable'] = 1;

		$hostgroups = API::HostGroup()->get($options);
		order_result($hostgroups, 'name');

		foreach($hostgroups as $gnum => $group){
			$nodeName = get_node_name_by_elid($group['groupid'], true);
			$group['node_name'] = isset($nodeName) ? '('.$nodeName.') ' : '';
			$hostgroups[$gnum]['node_name'] = $group['node_name'];

			$name = new CSpan(get_node_name_by_elid($group['groupid'], null, ': ').$group['name'],'link');

			if($multiselect){
				$js_action = "javascript: addValue(".zbx_jsvalue($reference).", ".zbx_jsvalue($group['groupid']).");";
			}
			else{
				$values = array($dstfld1 => $group[$srcfld1]);
				if (isset($srcfld2))
					$values[$dstfld2] = $group[$srcfld2];

				$js_action = 'javascript: addValues('.zbx_jsvalue($dstfrm).','.zbx_jsvalue($values).'); return false;';
			}

			$name->setAttribute('onclick', $js_action);

			$table->addRow(array(
				($multiselect ? new CCheckBox('groups['.zbx_jsValue($group[$srcfld1]).']', NULL, NULL, $group['groupid']) : null),
				$name
			));
		}

		if($multiselect){
			$button = new CButton('select', S_SELECT, "javascript: addSelectedValues('groups', ".zbx_jsvalue($reference).");");
			$table->setFooter(new CCol($button, 'right'));

			insert_js('var popupReference = '.zbx_jsvalue($hostgroups, true).';');
		}

		$form->addItem($table);
		$form->show();
	}
	else if($srctbl == 'host_templates'){
		$form = new CForm();
		$form->setName('tplform');
		$form->setAttribute('id', 'templates');

		$table = new CTableInfo(S_NO_TEMPLATES_DEFINED);
		$table->setHeader(array(
			($multiselect ? new CCheckBox("all_templates", NULL, "javascript: checkAll('".$form->getName()."', 'all_templates','templates');") : null),
			S_NAME
		));

		$options = array(
			'nodeids' => $nodeid,
			'groupids' => $groupid,
			'output' => array('templateid', 'name'),
			'preservekeys' => true
		);
		if(!is_null($writeonly)) $options['editable'] = 1;

		$templates = API::Template()->get($options);
		order_result($templates, 'name');

		foreach($templates as $tnum => $template){
			$name = new CSpan(get_node_name_by_elid($template['templateid'], null, ': ').$template['name'],'link');

			if($multiselect){
				$js_action = "javascript: addValue(".zbx_jsvalue($reference).", ".zbx_jsvalue($template['templateid']).");";
			}
			else{
				$values = array(
					$dstfld1 => $template[$srcfld1],
					$dstfld2 => $template[$srcfld2],
				);

				$js_action = 'javascript: addValues('.zbx_jsvalue($dstfrm).','.zbx_jsvalue($values).'); close_window(); return false;';
			}

			$name->setAttribute('onclick', $js_action);

			$table->addRow(array(
				($multiselect ? new CCheckBox('templates['.zbx_jsValue($template[$srcfld1]).']', NULL, NULL, $template['templateid']) : null),
				$name
			));
		}

		if($multiselect){
			$button = new CButton('select', S_SELECT, "javascript: addSelectedValues('templates', ".zbx_jsvalue($reference).");");
			$table->setFooter(new CCol($button, 'right'));

			insert_js('var popupReference = '.zbx_jsvalue($templates, true).';');
		}

		$form->addItem($table);
		$form->show();
	}
	else if($srctbl == 'hosts_and_templates'){
		$table = new CTableInfo(S_NO_TEMPLATES_DEFINED);
		$table->setHeader(array(S_NAME));

		$options = array(
			'nodeids' => $nodeid,
			'groupids' => $groupid,
			'output' => array('hostid', 'name'),
			'sortfield'=>'name'
		);
		if(!is_null($writeonly)) $options['editable'] = 1;

		$templates = API::Template()->get($options);
		foreach($templates as $tnum => $template){
			$templates[$tnum]['hostid'] = $template['templateid'];
		}
		$hosts = API::Host()->get($options);
		$objects = array_merge($templates, $hosts);

		foreach($objects as $row){
			$name = new CSpan($row['name'], 'link');
			$action = get_window_opener($dstfrm, $dstfld1, $row[$srcfld1]).
			(isset($srcfld2) ? get_window_opener($dstfrm, $dstfld2, $row[$srcfld2]) : '');

			$name->setAttribute('onclick',$action." close_window(); return false;");

			$table->addRow($name);
		}
		$table->show();
	}
	else if($srctbl == 'usrgrp'){
		$form = new CForm();
		$form->setName('usrgrpform');
		$form->setAttribute('id', 'usrgrps');

		$table = new CTableInfo(S_NO_GROUPS_DEFINED);
		$table->setHeader(array(
			($multiselect ? new CCheckBox("all_usrgrps", NULL, "javascript: checkAll('".$form->getName()."', 'all_usrgrps','usrgrps');") : null),
			S_NAME
		));

		$options = array(
			'nodeids' => $nodeid,
			'output' => API_OUTPUT_EXTEND,
			'preservekeys' => true
		);
		if(!is_null($writeonly)) $options['editable'] = 1;

		$usergroups = API::UserGroup()->get($options);
		order_result($usergroups, 'name');

		foreach($usergroups as $ugnum => $usrgrp){
			$name = new CSpan(get_node_name_by_elid($usrgrp['usrgrpid'], null, ': ').$usrgrp['name'],'link');

			if($multiselect){
				$js_action = "javascript: addValue(".zbx_jsvalue($reference).", ".zbx_jsvalue($usrgrp['usrgrpid']).");";
			}
			else{
				$values = array(
					$dstfld1 => $usrgrp[$srcfld1],
					$dstfld2 => $usrgrp[$srcfld2],
				);

				$js_action = 'javascript: addValues('.zbx_jsvalue($dstfrm).','.zbx_jsvalue($values).'); close_window(); return false;';
			}

			$name->setAttribute('onclick', $js_action);

			$table->addRow(array(
				($multiselect ? new CCheckBox('usrgrps['.zbx_jsValue($usrgrp[$srcfld1]).']', NULL, NULL, $usrgrp['usrgrpid']) : null),
				$name,
			));
		}

		if($multiselect){
			$button = new CButton('select', S_SELECT, "javascript: addSelectedValues('usrgrps', ".zbx_jsvalue($reference).");");
			$table->setFooter(new CCol($button, 'right'));

			insert_js('var popupReference = '.zbx_jsvalue($usergroups, true).';');
		}

		$form->addItem($table);
		$form->show();
	}
	else if($srctbl == 'users'){
		$form = new CForm();
		$form->setName('userform');
		$form->setAttribute('id', 'users');

		$table = new CTableInfo(S_NO_USERS_DEFINED);
		$table->setHeader(array(
			($multiselect ? new CCheckBox("all_users", NULL, "javascript: checkAll('".$form->getName()."', 'all_users','users');") : null),
			S_ALIAS,
			S_NAME,
			S_SURNAME
		));


		$options = array(
			'nodeids' => $nodeid,
			'output' => array('alias','name','surname','type','theme','lang'),
			'preservekeys' => true
		);
		if(!is_null($writeonly)) $options['editable'] = 1;

		$users = API::User()->get($options);
		order_result($users, 'alias');

		foreach($users as $unum => $user){
			$alias = new CSpan(get_node_name_by_elid($user['userid'], null, ': ').$user['alias'], 'link');

			if($multiselect){
				$js_action = "javascript: addValue(".zbx_jsvalue($reference).", ".zbx_jsvalue($user['userid']).");";
			}
			else{
				$values = array(
					$dstfld1 => $user[$srcfld1],
					$dstfld2 => $user[$srcfld2],
				);

				$js_action = 'javascript: addValues('.zbx_jsvalue($dstfrm).','.zbx_jsvalue($values).'); close_window(); return false;';
			}

			$alias->setAttribute('onclick', $js_action);

			$table->addRow(array(
				($multiselect ? new CCheckBox('users['.zbx_jsValue($user[$srcfld1]).']', NULL, NULL, $user['userid']) : null),
				$alias,
				$user['name'],
				$user['surname']
			));
		}

		if($multiselect){
			$button = new CButton('select', S_SELECT, "javascript: addSelectedValues('users', ".zbx_jsvalue($reference).");");
			$table->setFooter(new CCol($button, 'right'));

			insert_js('var popupReference = '.zbx_jsvalue($users, true).';');
		}

		$form->addItem($table);
		$form->show();
	}
	else if($srctbl == 'help_items'){
		$table = new CTableInfo(S_NO_ITEMS);
		$table->setHeader(array(S_KEY, _('Name')));

		$result = DBselect("select * from help_items where itemtype=".$itemtype." ORDER BY key_");

		while($row = DBfetch($result)){
			$name = new CSpan($row["key_"],'link');
			$action = get_window_opener($dstfrm, $dstfld1, html_entity_decode($row[$srcfld1])).
				(isset($srcfld2) ? get_window_opener($dstfrm, $dstfld2, $row[$srcfld2]) : '');

			$name->setAttribute('onclick', $action." close_window(); return false;");

			$table->addRow(array(
				$name,
				$row['description']
				));
		}
		$table->show();
	}
	else if($srctbl == 'triggers'){
		$form = new CForm();
		$form->setName('triggerform');
		$form->setAttribute('id', 'triggers');

		$table = new CTableInfo(S_NO_TRIGGERS_DEFINED);

		$table->setHeader(array(
			($multiselect ? new CCheckBox("all_triggers", NULL, "javascript: checkAll('".$form->getName()."', 'all_triggers','triggers');") : null),
			S_NAME,
			S_SEVERITY,
			S_STATUS
		));

		$options = array(
			'nodeids' => $nodeid,
			'hostids' => $hostid,
			'output' => array('triggerid', 'description', 'expression', 'priority', 'status'),
			'selectHosts' => array('hostid','host'),
			'select_dependencies' => API_OUTPUT_EXTEND,
			'expandDescription' => true
		);
		if(is_null($hostid)) $options['groupids'] = $groupid;
		if(!is_null($writeonly)) $options['editable'] = true;
		if(!is_null($templated)) $options['templated'] = $templated;

		$triggers = API::Trigger()->get($options);
		order_result($triggers, 'description');

		$jsTriggers = array();
		foreach($triggers as $tnum => $trigger){
			$host = reset($trigger['hosts']);
			$trigger['host'] = $host['host'];

			$description = new CSpan($trigger['description'], 'link');
			$trigger['description'] = $trigger['host'].':'.$trigger['description'];

			if($multiselect){
				$js_action = "javascript: addValue(".zbx_jsvalue($reference).", ".zbx_jsvalue($trigger['triggerid']).");";
			}
			else{
				$values = array(
					$dstfld1 => $trigger[$srcfld1],
					$dstfld2 => $trigger[$srcfld2],
				);

				$js_action = 'javascript: addValues('.zbx_jsvalue($dstfrm).','.zbx_jsvalue($values).'); return false;';
			}

			$description->setAttribute('onclick', $js_action);

			if(count($trigger['dependencies']) > 0){
				$description = array(
					$description, BR(),
					bold(S_DEPENDS_ON), BR()
				);

				foreach($trigger['dependencies'] as $val)
					$description[] = array(expand_trigger_description_by_data($val),BR());
			}

			switch($trigger['status']) {
				case TRIGGER_STATUS_DISABLED:
					$status = new CSpan(S_DISABLED, 'disabled');
				break;
				case TRIGGER_STATUS_ENABLED:
					$status = new CSpan(S_ENABLED, 'enabled');
				break;
			}

			$table->addRow(array(
				($multiselect ? new CCheckBox('triggers['.zbx_jsValue($trigger[$srcfld1]).']', NULL, NULL, $trigger['triggerid']) : null),
				$description,
				getSeverityCell($trigger['priority']),
				$status
			));

// made to save memmory usage
			$jsTriggers[$trigger['triggerid']] = array(
				'triggerid' => $trigger['triggerid'],
				'description' => $trigger['description'],
				'expression' => $trigger['expression'],
				'priority' => $trigger['priority'],
				'status' => $trigger['status'],
				'host' => $trigger['host'],
			);
		}

		if($multiselect){
			$button = new CButton('select', S_SELECT, "javascript: addSelectedValues('triggers', ".zbx_jsvalue($reference).");");
			$table->setFooter(new CCol($button, 'right'));

			insert_js('var popupReference = '.zbx_jsValue($jsTriggers, true).';');
		}

		$form->addItem($table);
		$form->show();
	}
	else if($srctbl == 'items'){
		$form = new CForm();
		$form->setName('itemform');
		$form->setAttribute('id', 'items');

		$table = new CTableInfo(S_NO_ITEMS_DEFINED);

		$header = array(
			($hostid>0)?null:S_HOST,
			($multiselect ? new CCheckBox("all_items", NULL, "javascript: checkAll('".$form->getName()."', 'all_items','items');") : null),
			_('Name'),
			S_KEY,
			S_TYPE,
			S_TYPE_OF_INFORMATION,
			S_STATUS
		);

		$table->setHeader($header);

		$options = array(
			'nodeids' => $nodeid,
			'groupids' => $groupid,
			'hostids' => $hostid,
			'webitems' => true,
			'filter' => array('flags' => array(ZBX_FLAG_DISCOVERY_NORMAL, ZBX_FLAG_DISCOVERY_CREATED)),
			'output' => API_OUTPUT_EXTEND,
			'selectHosts' => array('hostid','name'),
			'preservekeys' => true
		);

		if(!is_null($normal_only)) $options['filter']['flags'] = ZBX_FLAG_DISCOVERY_NORMAL;
		if(!is_null($writeonly)) $options['editable'] = 1;
		if(!is_null($templated) && $templated == 1) $options['templated'] = $templated;
		if(!is_null($value_types)) $options['filter']['value_type'] = $value_types;

// host can't have id=0. This option made hosts dissapear from list
		if ($options['hostids'] == 0) unset($options['hostids']);

		$items = API::Item()->get($options);
		order_result($items, 'name', ZBX_SORT_UP);

		if($multiselect){
			$jsItems = array();
		}

		foreach($items as $tnum => $item){
			$host = reset($item['hosts']);
			$item['hostVisible'] = $host['name'];

			$item['name'] = itemName($item);
			$description = new CLink($item['name'],'#');

<<<<<<< HEAD
			$item['description'] = $item['hostVisible'].':'.$item['description'];
=======
			$item['name'] = $item['host'].':'.$item['name'];
>>>>>>> d06818cf

			if($multiselect){
				$js_action = "javascript: addValue(".zbx_jsvalue($reference).", ".zbx_jsvalue($item['itemid']).");";
			}
			else{
				$values = array(
					$dstfld1 => $item[$srcfld1],
					$dstfld2 => $item[$srcfld2],
				);

//if we need to submit parent window
				$js_action = 'javascript: addValues('.zbx_jsvalue($dstfrm).','.zbx_jsvalue($values).', '.($submitParent?'true':'false').'); return false;';
			}

			$description->setAttribute('onclick', $js_action);

			$table->addRow(array(
				($hostid>0)?null:$item['hostVisible'],
				($multiselect ? new CCheckBox('items['.zbx_jsValue($item[$srcfld1]).']', NULL, NULL, $item['itemid']) : null),
				$description,
				$item['key_'],
				item_type2str($item['type']),
				item_value_type2str($item['value_type']),
				new CSpan(item_status2str($item['status']),item_status2style($item['status']))
				));

// made to save memmory usage
<<<<<<< HEAD
			if($multiselect){
				$jsItems[$item['itemid']] = array(
					'itemid' => $item['itemid'],
					'description' => $item['description'],
					'key_' => $item['key_'],
					'type' => $item['type'],
					'value_type' => $item['value_type'],
					'host' => $item['hostVisible'],
				);
			}
=======
			$jsItems[$item['itemid']] = array(
				'itemid' => $item['itemid'],
				'name' => $item['name'],
				'key_' => $item['key_'],
				'type' => $item['type'],
				'value_type' => $item['value_type'],
				'host' => $item['host'],
			);
>>>>>>> d06818cf
		}

		if($multiselect){
			$button = new CButton('select', S_SELECT, "javascript: addSelectedValues('items', ".zbx_jsvalue($reference).");");
			$table->setFooter(new CCol($button, 'right'));

			insert_js('var popupReference = '.zbx_jsvalue($jsItems, true).';');
		}

		$form->addItem($table);
		$form->show();
	}
	else if($srctbl == 'prototypes'){
		$form = new CForm();
		$form->setName('itemform');
		$form->setAttribute('id', 'items');

		$table = new CTableInfo(S_NO_ITEMS_DEFINED);

		if($multiselect)
			$header = array(
				array(new CCheckBox("all_items", NULL, "javascript: checkAll('".$form->getName()."', 'all_items','items');"), _('Name')),
				S_KEY,
				S_TYPE,
				S_TYPE_OF_INFORMATION,
				S_STATUS
			);
		else
			$header = array(
				_('Name'),
				S_KEY,
				S_TYPE,
				S_TYPE_OF_INFORMATION,
				S_STATUS
			);

		$table->setHeader($header);

		$options = array(
			'nodeids' => $nodeid,
			'discoveryids' => get_request('parent_discoveryid'),
			'filter' => array('flags' => ZBX_FLAG_DISCOVERY_CHILD),
			'output' => API_OUTPUT_EXTEND,
			'preservekeys' => true
		);

		$items = API::Item()->get($options);
		order_result($items, 'name');

		foreach($items as $tnum => $row){
			$description = new CSpan(itemName($row), 'link');

			if($multiselect){
				$js_action = "javascript: addValue(".zbx_jsvalue($reference).", ".zbx_jsvalue($row['itemid']).");";
			}
			else{
				$values = array(
					$dstfld1 => $row[$srcfld1],
					$dstfld2 => $row[$srcfld2],
				);

//if we need to submit parent window
				$js_action = 'javascript: addValues('.zbx_jsvalue($dstfrm).','.zbx_jsvalue($values).', '.($submitParent?'true':'false').'); return false;';
			}

			$description->setAttribute('onclick', $js_action);

			if($multiselect){
				$description = new CCol(array(new CCheckBox('items['.zbx_jsValue($row[$srcfld1]).']', NULL, NULL, $row['itemid']), $description));
			}

			$table->addRow(array(
				$description,
				$row['key_'],
				item_type2str($row['type']),
				item_value_type2str($row['value_type']),
				new CSpan(item_status2str($row['status']),item_status2style($row['status']))
			));
		}

		if($multiselect){
			$button = new CButton('select', S_SELECT, "javascript: addSelectedValues('items', ".zbx_jsvalue($reference).");");
			$table->setFooter(new CCol($button, 'right'));

			insert_js('var popupReference = '.zbx_jsvalue($items, true).';');
		}

		$form->addItem($table);
		$form->show();
	}
	else if($srctbl == 'applications'){
		$table = new CTableInfo(S_NO_APPLICATIONS_DEFINED);
		$table->setHeader(array(
			($hostid>0)?null:S_HOST,
			S_NAME
		));

		$options = array(
			'nodeids' => $nodeid,
			'hostids' => $hostid,
			'output' => API_OUTPUT_EXTEND,
			'expandData' => true,
		);
		if(is_null($hostid)) $options['groupids'] = $groupid;
		if(!is_null($writeonly)) $options['editable'] = 1;
		if(!is_null($templated)) $options['templated'] = $templated;

		$apps = API::Application()->get($options);
		morder_result($apps, array('host', 'name'));

		foreach($apps as $app){
			$name = new CSpan($app['name'], 'link');

			$action = get_window_opener($dstfrm, $dstfld1, $app[$srcfld1]).
				(isset($srcfld2) ? get_window_opener($dstfrm, $dstfld2, $app[$srcfld2]) : '');

			$name->setAttribute('onclick',$action." close_window(); return false;");

			$table->addRow(array(($hostid>0)?null:$app['host'], $name));
		}
		$table->show();
	}
	else if($srctbl == "nodes"){
		$table = new CTableInfo(S_NO_NODES_DEFINED);
		$table->setHeader(S_NAME);

		$result = DBselect('SELECT DISTINCT * FROM nodes WHERE '.DBcondition('nodeid',$available_nodes));
		while($row = DBfetch($result)){
			$name = new CSpan($row["name"],'link');

			$action = get_window_opener($dstfrm, $dstfld1, $row[$srcfld1]).
				(isset($srcfld2) ? get_window_opener($dstfrm, $dstfld2, $row[$srcfld2]) : '');

			$name->setAttribute('onclick',$action." close_window(); return false;");

			$table->addRow($name);
		}
		$table->show();
	}
	else if($srctbl == 'graphs'){
		$form = new CForm();
		$form->setName('graphform');
		$form->setAttribute('id', 'graphs');

		$table = new CTableInfo(S_NO_GRAPHS_DEFINED);

		if($multiselect)
			$header = array(
				array(new CCheckBox("all_graphs", NULL, "javascript: checkAll('".$form->getName()."', 'all_graphs','graphs');"), S_DESCRIPTION),
				S_GRAPH_TYPE
			);
		else
			$header = array(
				S_NAME,
				S_GRAPH_TYPE
			);

		$table->setHeader($header);

		$options = array(
			'hostids' => $hostid,
			'output' => API_OUTPUT_EXTEND,
			'nodeids' => $nodeid,
			'selectHosts' => API_OUTPUT_EXTEND,
			'preservekeys' => true
		);

		if(is_null($hostid)) $options['groupids'] = $groupid;
		if(!is_null($writeonly)) $options['editable'] = 1;
		if(!is_null($templated)) $options['templated'] = $templated;

		$graphs = API::Graph()->get($options);
		order_result($graphs, 'name');

		foreach($graphs as $gnum => $row){
			$host = reset($row['hosts']);
			$row['hostVisible'] = $host['name'];

			$row['node_name'] = get_node_name_by_elid($row['graphid'], null, ': ');

			if(!$simpleName)
				$row['name'] = $row['node_name'].$row['hostVisible'].':'.$row['name'];

			$description = new CSpan($row['name'],'link');

			if($multiselect){
				$js_action = "javascript: addValue(".zbx_jsvalue($reference).", ".zbx_jsvalue($row['graphid']).");";
			}
			else{
				$values = array(
					$dstfld1 => $row[$srcfld1],
					$dstfld2 => $row[$srcfld2],
				);

				$js_action = 'javascript: addValues('.zbx_jsvalue($dstfrm).','.zbx_jsvalue($values).'); close_window(); return false;';
			}

			$description->setAttribute('onclick', $js_action);

			if($multiselect){
				$description = new CCol(array(new CCheckBox('graphs['.zbx_jsValue($row[$srcfld1]).']', NULL, NULL, $row['graphid']), $description));
			}

			switch($row['graphtype']){
				case  GRAPH_TYPE_STACKED:
					$graphtype = S_STACKED;
					break;
				case  GRAPH_TYPE_PIE:
					$graphtype = S_PIE;
					break;
				case  GRAPH_TYPE_EXPLODED:
					$graphtype = S_EXPLODED;
					break;
				default:
					$graphtype = S_NORMAL;
					break;
			}

			$table->addRow(array(
				$description,
				$graphtype
			));

			unset($description);
		}

		if($multiselect){
			$button = new CButton('select', S_SELECT, "javascript: addSelectedValues('graphs', ".zbx_jsvalue($reference).");");
			$table->setFooter(new CCol($button, 'right'));

			insert_js('var popupReference = '.zbx_jsvalue($graphs, true).';');
		}

		$form->addItem($table);
		$form->show();
	}
	else if($srctbl == 'simple_graph'){
		$form = new CForm();
		$form->setName('itemform');
		$form->setAttribute('id', 'items');

		$table = new CTableInfo(S_NO_ITEMS_DEFINED);

		if($multiselect)
			$header = array(
				($hostid>0)?null:S_HOST,
				array(new CCheckBox("all_items", NULL, "javascript: checkAll('".$form->getName()."', 'all_items','items');"), _('Name')),
				S_TYPE,
				S_TYPE_OF_INFORMATION,
				S_STATUS
			);
		else
			$header = array(
				($hostid>0)?null:S_HOST,
				_('Name'),
				S_TYPE,
				S_TYPE_OF_INFORMATION,
				S_STATUS
			);

		$table->setHeader($header);

		$options = array(
			'nodeids' => $nodeid,
			'hostids' => $hostid,
			'output' => API_OUTPUT_EXTEND,
			'selectHosts' => API_OUTPUT_EXTEND,
			'webitems' => true,
			'templated' => false,
			'filter' => array(
				'value_type' => array(ITEM_VALUE_TYPE_FLOAT,ITEM_VALUE_TYPE_UINT64),
				'status' => ITEM_STATUS_ACTIVE,
				'flags' => array(ZBX_FLAG_DISCOVERY_NORMAL, ZBX_FLAG_DISCOVERY_CREATED),
			),
			'preservekeys' => true
		);
		if(is_null($hostid)) $options['groupids'] = $groupid;
		if(!is_null($writeonly)) $options['editable'] = 1;
		if(!is_null($templated)) $options['templated'] = $templated;

		$items = API::Item()->get($options);
		order_result($items, 'name');

		foreach($items as $tnum => $row){
			$host = reset($row['hosts']);
			$row['hostVisible'] = $host['name'];

			$row['name'] = itemName($row);
			$description = new CLink($row['name'],'#');

			if(!$simpleName)
<<<<<<< HEAD
				$row['description'] = $row['hostVisible'].':'.$row['description'];
=======
				$row['name'] = $row['host'].':'.$row['name'];
>>>>>>> d06818cf

			if($multiselect){
				$js_action = "javascript: addValue(".zbx_jsvalue($reference).", ".zbx_jsvalue($row['itemid']).");";
			}
			else{
				$values = array(
					$dstfld1 => $row[$srcfld1],
					$dstfld2 => $row[$srcfld2],
				);

				$js_action = 'javascript: addValues('.zbx_jsvalue($dstfrm).','.zbx_jsvalue($values).'); close_window(); return false;';
			}

			$description->setAttribute('onclick', $js_action);

			if($multiselect){
				$description = new CCol(array(new CCheckBox('items['.zbx_jsValue($row[$srcfld1]).']', NULL, NULL, $row['itemid']), $description));
			}

			$table->addRow(array(
				($hostid>0)?null:$row['hostVisible'],
				$description,
				item_type2str($row['type']),
				item_value_type2str($row['value_type']),
				new CSpan(item_status2str($row['status']),item_status2style($row['status']))
				));
		}

		if($multiselect){
			$button = new CButton('select', S_SELECT, "javascript: addSelectedValues('items', ".zbx_jsvalue($reference).");");
			$table->setFooter(new CCol($button, 'right'));

			insert_js('var popupReference = '.zbx_jsvalue($items, true).';');
		}

		$form->addItem($table);
		$form->show();
	}
	else if($srctbl == 'sysmaps'){
		$form = new CForm();
		$form->setName('sysmapform');
		$form->setAttribute('id', 'sysmaps');

		$table = new CTableInfo(S_NO_MAPS_DEFINED);

		if($multiselect)
			$header = array(array(new CCheckBox("all_sysmaps", NULL, "javascript: checkAll('".$form->getName()."', 'all_sysmaps','sysmaps');"), S_NAME));
		else
			$header = array(S_NAME);

		$table->setHeader($header);

		$excludeids = get_request('excludeids', array());
		$excludeids = zbx_toHash($excludeids);

		$options = array(
			'nodeids' => $nodeid,
			'output' => API_OUTPUT_EXTEND,
			'preservekeys' => true
		);
		if(!is_null($writeonly)) $options['editable'] = true;

		$sysmaps = API::Map()->get($options);
		order_result($sysmaps, 'name');

		foreach($sysmaps as $mnum => $sysmap){
			if(isset($excludeids[$sysmap['sysmapid']])) continue;

			$sysmap['node_name'] = isset($sysmap['node_name']) ? '('.$sysmap['node_name'].') ' : '';
			$name = $sysmap['node_name'].$sysmap['name'];

			$description = new CSpan($sysmap['name'], 'link');

			if($multiselect){
				$js_action = "javascript: addValue(".zbx_jsvalue($reference).", ".zbx_jsvalue($sysmap['sysmapid']).");";
			}
			else{
				$values = array(
					$dstfld1 => $sysmap[$srcfld1],
					$dstfld2 => $sysmap[$srcfld2],
				);

				$js_action = 'javascript: addValues('.zbx_jsvalue($dstfrm).','.zbx_jsvalue($values).'); close_window(); return false;';
			}

			$description->setAttribute('onclick', $js_action);

			if($multiselect){
				$description = new CCol(array(new CCheckBox('sysmaps['.zbx_jsValue($sysmap[$srcfld1]).']', NULL, NULL, $sysmap['sysmapid']), $description));
			}

			$table->addRow($description);

			unset($description);
		}

		if($multiselect){
			$button = new CButton('select', S_SELECT, "javascript: addSelectedValues('sysmaps', ".zbx_jsvalue($reference).");");
			$table->setFooter(new CCol($button, 'right'));

			insert_js('var popupReference = '.zbx_jsvalue($sysmaps, true).';');
		}

		$form->addItem($table);
		$form->show();
	}
	else if($srctbl == 'plain_text'){

		$table = new CTableInfo(S_NO_ITEMS_DEFINED);
		$table->setHeader(array(
			($hostid>0)?null:S_HOST,
			_('Name'),
			S_TYPE,
			S_TYPE_OF_INFORMATION,
			S_STATUS
			));

		$options = array(
				'nodeids' => $nodeid,
				'hostids'=> $hostid,
				'output' => API_OUTPUT_EXTEND,
				'selectHosts' => API_OUTPUT_EXTEND,
				'templated' => 0,
				'filter' => array(
					'flags' => array(ZBX_FLAG_DISCOVERY_NORMAL, ZBX_FLAG_DISCOVERY_CREATED),
					'status' => ITEM_STATUS_ACTIVE
				),
				'sortfield'=>'name'
			);
		if(!is_null($writeonly)) $options['editable'] = 1;
		if(!is_null($templated)) $options['templated'] = $templated;

		$items = API::Item()->get($options);

		foreach($items as $tnum => $row){
			$host = reset($row['hosts']);
			$row['host'] = $host['host'];

			$row['name'] = itemName($row);
			$description = new CSpan($row['name'],'link');
			$row['name'] = $row['host'].':'.$row['name'];

			$action = get_window_opener($dstfrm, $dstfld1, $row[$srcfld1]).
					get_window_opener($dstfrm, $dstfld2, $row[$srcfld2]);

			$description->setAttribute('onclick',$action.' close_window(); return false;');

			$table->addRow(array(
				($hostid>0)?null:$row['host'],
				$description,
				item_type2str($row['type']),
				item_value_type2str($row['value_type']),
				new CSpan(item_status2str($row['status']),item_status2style($row['status']))
				));
		}
		$table->show();
	}
	else if($srctbl == 'slides'){
		require_once('include/screens.inc.php');

		$form = new CForm();
		$form->setName('slideform');
		$form->setAttribute('id', 'slides');

		$table = new CTableInfo(S_NO_SLIDES_DEFINED);

		if($multiselect)
			$header = array(
				array(new CCheckBox("all_slides", NULL, "javascript: checkAll('".$form->getName()."', 'all_slides','slides');"), S_NAME),
			);
		else
			$header = array(
				S_NAME
			);

		$table->setHeader($header);

		$slideshows = array();
		$result = DBselect('select slideshowid,name from slideshows where '.DBin_node('slideshowid',$nodeid).' ORDER BY name');
		while($row=DBfetch($result)){
			if(!slideshow_accessible($row['slideshowid'], PERM_READ_ONLY))
				continue;

			$slideshows[$row['slideshowid']] = $row;

			$name = new CLink($row['name'],'#');
			if($multiselect){
				$js_action = "javascript: addValue(".zbx_jsvalue($reference).", ".zbx_jsvalue($row['slideshowid']).");";
			}
			else{
				$values = array(
					$dstfld1 => $row[$srcfld1],
					$dstfld2 => $row[$srcfld2],
				);

				$js_action = 'javascript: addValues('.zbx_jsvalue($dstfrm).','.zbx_jsvalue($values).'); close_window(); return false;';
			}

			$name->setAttribute('onclick', $js_action);

			if($multiselect){
				$name = new CCol(array(new CCheckBox('slides['.zbx_jsValue($row[$srcfld1]).']', NULL, NULL, $row['slideshowid']), $name));
			}


			$table->addRow($name);
		}

		if($multiselect){
			$button = new CButton('select', S_SELECT, "javascript: addSelectedValues('slides', ".zbx_jsvalue($reference).");");
			$table->setFooter(new CCol($button, 'right'));

			insert_js('var popupReference = '.zbx_jsvalue($slideshows, true).';');
		}

		$form->addItem($table);
		$form->show();
	}
	else if($srctbl == 'screens'){
		require_once('include/screens.inc.php');

		$form = new CForm();
		$form->setName('screenform');
		$form->setAttribute('id', 'screens');

		$table = new CTableInfo(S_NO_SCREENS_DEFINED);

		if($multiselect)
			$header = array(
				array(new CCheckBox("all_screens", NULL, "javascript: checkAll('".$form->getName()."', 'all_screens','screens');"), S_NAME),
			);
		else
			$header = array(
				S_NAME
			);

		$table->setHeader($header);

		$options = array(
			'nodeids' => $nodeid,
			'output' => API_OUTPUT_EXTEND,
			'preservekeys' => true
		);

		$screens = API::Screen()->get($options);
		order_result($screens, 'name');

		foreach($screens as $snum => $row){
			$name = new CSpan($row["name"],'link');

			if($multiselect){
				$js_action = "javascript: addValue(".zbx_jsvalue($reference).", ".zbx_jsvalue($row['screenid']).");";
			}
			else{
				$values = array(
					$dstfld1 => $row[$srcfld1],
					$dstfld2 => $row[$srcfld2],
				);

				$js_action = 'javascript: addValues('.zbx_jsvalue($dstfrm).','.zbx_jsvalue($values).'); close_window(); return false;';
			}

			$name->setAttribute('onclick', $js_action);

			if($multiselect){
				$name = new CCol(array(new CCheckBox('screens['.zbx_jsValue($row[$srcfld1]).']', NULL, NULL, $row['screenid']), $name));
			}

			$table->addRow($name);
		}

		if($multiselect){
			$button = new CButton('select', S_SELECT, "javascript: addSelectedValues('screens', ".zbx_jsvalue($reference).");");
			$table->setFooter(new CCol($button, 'right'));

			insert_js('var popupReference = '.zbx_jsvalue($screens, true).';');
		}

		$form->addItem($table);
		$form->show();
	}
	else if($srctbl == 'screens2'){
		require_once('include/screens.inc.php');

		$table = new CTableInfo(S_NO_NODES_DEFINED);
		$table->setHeader(S_NAME);

		$options = array(
			'nodeids' => $nodeid,
			'output' => API_OUTPUT_EXTEND
		);

		$screens = API::Screen()->get($options);
		order_result($screens, 'name');

		foreach($screens as $snum => $row){
			$row['node_name'] = get_node_name_by_elid($row['screenid'], true);

			if(check_screen_recursion($_REQUEST['screenid'],$row['screenid'])) continue;

			$row['node_name'] = isset($row['node_name']) ? '('.$row['node_name'].') ' : '';

			$name = new CLink($row['name'],'#');
			$row['name'] = $row['node_name'].$row['name'];

			$action = get_window_opener($dstfrm, $dstfld1, $row[$srcfld1]).
				(isset($srcfld2) ? get_window_opener($dstfrm, $dstfld2, $row[$srcfld2]) : '');

			$name->setAttribute('onclick',$action." close_window(); return false;");

			$table->addRow($name);
		}

		$table->show();
	}
	else if($srctbl == 'overview'){
		$table = new CTableInfo(S_NO_GROUPS_DEFINED);
		$table->setHeader(S_NAME);

		$options = array(
				'nodeids' => $nodeid,
				'monitored_hosts' => 1,
				'output' => API_OUTPUT_EXTEND
			);
		if(!is_null($writeonly)) $options['editable'] = 1;

		$hostgroups = API::HostGroup()->get($options);
		order_result($hostgroups, 'name');

		foreach($hostgroups as $gnum => $row){
			$row['node_name'] = get_node_name_by_elid($row['groupid']);
			$name = new CSpan($row['name'],'link');

			$row['node_name'] = isset($row['node_name']) ? '('.$row['node_name'].') ' : '';
			$row['name'] = $row['node_name'].$row['name'];

			$action = get_window_opener($dstfrm, $dstfld1, $row[$srcfld1]).
				(isset($srcfld2) ? get_window_opener($dstfrm, $dstfld2, $row[$srcfld2]) : '');

			$name->setAttribute('onclick',$action." close_window(); return false;");

			$table->addRow($name);
		}

		$table->show();
	}
	else if($srctbl == 'host_group_scr'){
		$table = new CTableInfo(S_NO_GROUPS_DEFINED);
		$table->setHeader(array(S_NAME));

		$options = array(
				'nodeids' => $nodeid,
				'output' => API_OUTPUT_EXTEND
			);
		if(!is_null($writeonly)) $options['editable'] = 1;

		$hostgroups = API::HostGroup()->get($options);
		order_result($hostgroups, 'name');

		$all = false;
		foreach($hostgroups as $hgnum => $row){
			$row['node_name'] = get_node_name_by_elid($row['groupid']);

			if(!$all){
				$name = new CLink(bold(S_MINUS_ALL_GROUPS_MINUS),'#');

				$action = get_window_opener($dstfrm, $dstfld1, create_id_by_nodeid(0,$nodeid)).
					get_window_opener($dstfrm, $dstfld2, $row['node_name'].S_MINUS_ALL_GROUPS_MINUS);

				$name->setAttribute('onclick',$action." close_window(); return false;");

				$table->addRow($name);
				$all = true;
			}

			$name = new CLink($row['name'],'#');
			$row['name'] = $row['node_name'].$row['name'];

			$name->setAttribute('onclick',
				get_window_opener($dstfrm, $dstfld1, $row[$srcfld1]).
				get_window_opener($dstfrm, $dstfld2, $row[$srcfld2]).
				' return close_window();');

			$table->addRow($name);
		}
		$table->show();
	}
	else if($srctbl == 'drules'){
		$table = new CTableInfo(S_NO_DISCOVERY_RULES_DEFINED);
		$table->setHeader(S_NAME);

		$result = DBselect('SELECT DISTINCT * FROM drules WHERE '.DBin_node('druleid', $nodeid));
		while($row = DBfetch($result)){
			$name = new CSpan($row["name"],'link');

			$action = get_window_opener($dstfrm, $dstfld1, $row[$srcfld1]).
				(isset($srcfld2) ? get_window_opener($dstfrm, $dstfld2, $row[$srcfld2]) : '');

			$name->setAttribute('onclick',$action." close_window(); return false;");

			$table->addRow($name);
		}
		$table->show();
	}
	else if($srctbl == 'dchecks'){
		$table = new CTableInfo(_('No discovery checks defined'));
		$table->setHeader(S_NAME);

		$result = DBselect('SELECT DISTINCT r.name,c.dcheckid,c.type,c.key_,c.snmp_community,c.ports FROM drules r,dchecks c'.
				' WHERE r.druleid=c.druleid and '.DBin_node('r.druleid', $nodeid));
		while($row = DBfetch($result)){
			$row['name'] = $row['name'].':'.discovery_check2str($row['type'],
					$row['snmp_community'], $row['key_'], $row['ports']);
			$name = new CSpan($row["name"],'link');

			$action = get_window_opener($dstfrm, $dstfld1, $row[$srcfld1]).
				(isset($srcfld2) ? get_window_opener($dstfrm, $dstfld2, $row[$srcfld2]) : '');

			$name->setAttribute('onclick',$action." close_window(); return false;");

			$table->addRow($name);
		}
		$table->show();
	}
	else if($srctbl == 'proxies'){
		$table = new CTableInfo(S_NO_PROXIES_DEFINED);
		$table->setHeader(S_NAME);

		$sql = 'SELECT DISTINCT hostid,host '.
				' FROM hosts'.
				' WHERE '.DBin_node('hostid', $nodeid).
					' AND status IN ('.HOST_STATUS_PROXY_ACTIVE.','.HOST_STATUS_PROXY_PASSIVE.')'.
				' ORDER BY host,hostid';
		$result = DBselect($sql);
		while($row = DBfetch($result)){
			$name = new CSpan($row["host"],'link');

			$action = get_window_opener($dstfrm, $dstfld1, $row[$srcfld1]).
				(isset($srcfld2) ? get_window_opener($dstfrm, $dstfld2, $row[$srcfld2]) : '');

			$name->setAttribute('onclick',$action." close_window(); return false;");

			$table->addRow($name);
		}
		$table->show();
	}
?>
<?php

include_once('include/page_footer.php');

?><|MERGE_RESOLUTION|>--- conflicted
+++ resolved
@@ -975,16 +975,12 @@
 
 		foreach($items as $tnum => $item){
 			$host = reset($item['hosts']);
-			$item['hostVisible'] = $host['name'];
+			$item['hostname'] = $host['name'];
 
 			$item['name'] = itemName($item);
 			$description = new CLink($item['name'],'#');
 
-<<<<<<< HEAD
-			$item['description'] = $item['hostVisible'].':'.$item['description'];
-=======
-			$item['name'] = $item['host'].':'.$item['name'];
->>>>>>> d06818cf
+			$item['name'] = $item['hostname'].':'.$item['name'];
 
 			if($multiselect){
 				$js_action = "javascript: addValue(".zbx_jsvalue($reference).", ".zbx_jsvalue($item['itemid']).");";
@@ -1002,7 +998,7 @@
 			$description->setAttribute('onclick', $js_action);
 
 			$table->addRow(array(
-				($hostid>0)?null:$item['hostVisible'],
+				($hostid>0)?null:$item['hostname'],
 				($multiselect ? new CCheckBox('items['.zbx_jsValue($item[$srcfld1]).']', NULL, NULL, $item['itemid']) : null),
 				$description,
 				$item['key_'],
@@ -1012,27 +1008,16 @@
 				));
 
 // made to save memmory usage
-<<<<<<< HEAD
 			if($multiselect){
 				$jsItems[$item['itemid']] = array(
 					'itemid' => $item['itemid'],
-					'description' => $item['description'],
+					'name' => $item['name'],
 					'key_' => $item['key_'],
 					'type' => $item['type'],
 					'value_type' => $item['value_type'],
-					'host' => $item['hostVisible'],
+					'host' => $item['hostname'],
 				);
 			}
-=======
-			$jsItems[$item['itemid']] = array(
-				'itemid' => $item['itemid'],
-				'name' => $item['name'],
-				'key_' => $item['key_'],
-				'type' => $item['type'],
-				'value_type' => $item['value_type'],
-				'host' => $item['host'],
-			);
->>>>>>> d06818cf
 		}
 
 		if($multiselect){
@@ -1209,12 +1194,12 @@
 
 		foreach($graphs as $gnum => $row){
 			$host = reset($row['hosts']);
-			$row['hostVisible'] = $host['name'];
+			$row['hostname'] = $host['name'];
 
 			$row['node_name'] = get_node_name_by_elid($row['graphid'], null, ': ');
 
 			if(!$simpleName)
-				$row['name'] = $row['node_name'].$row['hostVisible'].':'.$row['name'];
+				$row['name'] = $row['node_name'].$row['hostname'].':'.$row['name'];
 
 			$description = new CSpan($row['name'],'link');
 
@@ -1318,17 +1303,13 @@
 
 		foreach($items as $tnum => $row){
 			$host = reset($row['hosts']);
-			$row['hostVisible'] = $host['name'];
+			$row['hostname'] = $host['name'];
 
 			$row['name'] = itemName($row);
 			$description = new CLink($row['name'],'#');
 
 			if(!$simpleName)
-<<<<<<< HEAD
-				$row['description'] = $row['hostVisible'].':'.$row['description'];
-=======
-				$row['name'] = $row['host'].':'.$row['name'];
->>>>>>> d06818cf
+				$row['name'] = $row['hostname'].':'.$row['name'];
 
 			if($multiselect){
 				$js_action = "javascript: addValue(".zbx_jsvalue($reference).", ".zbx_jsvalue($row['itemid']).");";
@@ -1349,7 +1330,7 @@
 			}
 
 			$table->addRow(array(
-				($hostid>0)?null:$row['hostVisible'],
+				($hostid>0)?null:$row['hostname'],
 				$description,
 				item_type2str($row['type']),
 				item_value_type2str($row['value_type']),
