--- conflicted
+++ resolved
@@ -631,12 +631,8 @@
 		);
 		if(!is_null($writeonly)) $options['editable'] = 1;
 
-<<<<<<< HEAD
 		$templates = API::Template()->get($options);
-=======
-		$templates = CTemplate::get($options);
 		order_result($templates, 'host');
->>>>>>> 488ab79c
 
 		foreach($templates as $tnum => $template){
 			$name = new CSpan(get_node_name_by_elid($template['templateid'], null, ': ').$template['host'],'link');
