<?php
/*
** Zabbix
** Copyright (C) 2001-2017 Zabbix SIA
**
** This program is free software; you can redistribute it and/or modify
** it under the terms of the GNU General Public License as published by
** the Free Software Foundation; either version 2 of the License, or
** (at your option) any later version.
**
** This program is distributed in the hope that it will be useful,
** but WITHOUT ANY WARRANTY; without even the implied warranty of
** MERCHANTABILITY or FITNESS FOR A PARTICULAR PURPOSE. See the
** GNU General Public License for more details.
**
** You should have received a copy of the GNU General Public License
** along with this program; if not, write to the Free Software
** Foundation, Inc., 51 Franklin Street, Fifth Floor, Boston, MA  02110-1301, USA.
**/


require_once dirname(__FILE__).'/include/config.inc.php';
require_once dirname(__FILE__).'/include/maps.inc.php';

$page['title'] = _('Map');
$page['file'] = 'map.php';
$page['type'] = PAGE_TYPE_JSON;

require_once dirname(__FILE__).'/include/page_header.php';

$map_data = CMapHelper::get(getRequest('sysmapid'), getRequest('severity_min'));

/* no need to get all data */
$options = [
	'canvas' => $map_data['canvas'],
	'background' => $map_data['background'],
	'elements' => $map_data['elements'],
	'links' => $map_data['links'],
	'shapes' => $map_data['shapes'],
	'timestamp' => $map_data['timestamp']
];

<<<<<<< HEAD
$themes = DB::find('graph_theme', [
	'theme' => getUserTheme(CWebUser::$data)
]);
if ($themes) {
	$graphtheme = $themes[0];
}

$mapPainter = new CMapPainter($map, [
	'map' => [
		'drawAreas' => (!isset($_REQUEST['selements']) && !isset($_REQUEST['noselements']))
	],
	'grid' => [
		'size' => getRequest('grid', 0)
	],
	'graphtheme' => $graphtheme
]);

$im = $mapPainter->paint();

$x = imagesx($im);
$y = imagesy($im);

/*
 * Actions
 */
$json = new CJson();

if (isset($_REQUEST['selements']) || isset($_REQUEST['noselements'])) {
	$map['selements'] = getRequest('selements', '[]');
	$map['selements'] = $json->decode($map['selements'], true);
}
else {
	add_elementNames($map['selements']);
}

if (isset($_REQUEST['links']) || isset($_REQUEST['nolinks'])) {
	$map['links'] = getRequest('links', '[]');
	$map['links'] = $json->decode($map['links'], true);
}

if (getRequest('nocalculations', false)) {
	foreach ($map['selements'] as $selement) {
		if ($selement['elementtype'] != SYSMAP_ELEMENT_TYPE_IMAGE) {
			add_elementNames($map['selements']);
			break;
		}
	}

	// get default iconmap id to use for elements that use icon map
	if ($map['iconmapid']) {
		$iconMaps = API::IconMap()->get([
			'iconmapids' => $map['iconmapid'],
			'output' => ['default_iconid'],
			'preservekeys' => true
		]);
		$iconMap = reset($iconMaps);

		$defaultAutoIconId = $iconMap['default_iconid'];
	}

	$mapInfo = [];
	foreach ($map['selements'] as $selement) {
		// if element use icon map and icon map is set for map, and is host like element, we use default icon map icon
		if ($map['iconmapid'] && $selement['use_iconmap']
				&& ($selement['elementtype'] == SYSMAP_ELEMENT_TYPE_HOST
					|| ($selement['elementtype'] == SYSMAP_ELEMENT_SUBTYPE_HOST_GROUP
						&& $selement['elementsubtype'] == SYSMAP_ELEMENT_SUBTYPE_HOST_GROUP_ELEMENTS))) {
			$iconid = $defaultAutoIconId;
		}
		else {
			$iconid = $selement['iconid_off'];
		}

		$mapInfo[$selement['selementid']] = [
			'iconid' => $iconid,
			'icon_type' => SYSMAP_ELEMENT_ICON_OFF
		];

		$mapInfo[$selement['selementid']]['name'] = ($selement['elementtype'] == SYSMAP_ELEMENT_TYPE_IMAGE)
			? _('Image')
			: $selement['elements'][0]['elementName'];
	}

	$allLinks = true;
}
else {
	// we need selements to be a hash for further processing
	$map['selements'] = zbx_toHash($map['selements'], 'selementid');

	add_triggerExpressions($map['selements']);

	$areas = populateFromMapAreas($map);
	$mapInfo = getSelementsInfo($map, ['severity_min' => getRequest('severity_min')]);
	processAreasCoordinates($map, $areas, $mapInfo);
	$allLinks = false;
}

/*
 * Draw map
 */
drawMapConnectors($im, $map, $mapInfo, $allLinks);

if (!isset($_REQUEST['noselements'])) {
	drawMapHighligts($im, $map, $mapInfo);
	drawMapSelements($im, $map, $mapInfo);
}

$expandMacros = getRequest('expand_macros', true);
drawMapLabels($im, $map, $mapInfo, $expandMacros, $graphtheme);
drawMapLinkLabels($im, $map, $mapInfo, $expandMacros, $graphtheme);

if (!isset($_REQUEST['noselements']) && $map['markelements'] == 1) {
	drawMapSelementsMarks($im, $map, $mapInfo);
}

show_messages();

if (getRequest('base64image')) {
	ob_start();
	imagepng($im);
	$imageSource = ob_get_contents();
	ob_end_clean();
	$json = new CJson();
	echo $json->encode(['result' => base64_encode($imageSource)]);
	imagedestroy($im);
}
else {
	imageOut($im);
}
=======
echo CJs::encodeJson($options);
>>>>>>> 9222260c

require_once dirname(__FILE__).'/include/page_footer.php';<|MERGE_RESOLUTION|>--- conflicted
+++ resolved
@@ -40,138 +40,7 @@
 	'timestamp' => $map_data['timestamp']
 ];
 
-<<<<<<< HEAD
-$themes = DB::find('graph_theme', [
-	'theme' => getUserTheme(CWebUser::$data)
-]);
-if ($themes) {
-	$graphtheme = $themes[0];
-}
+echo CJs::encodeJson($options);
 
-$mapPainter = new CMapPainter($map, [
-	'map' => [
-		'drawAreas' => (!isset($_REQUEST['selements']) && !isset($_REQUEST['noselements']))
-	],
-	'grid' => [
-		'size' => getRequest('grid', 0)
-	],
-	'graphtheme' => $graphtheme
-]);
-
-$im = $mapPainter->paint();
-
-$x = imagesx($im);
-$y = imagesy($im);
-
-/*
- * Actions
- */
-$json = new CJson();
-
-if (isset($_REQUEST['selements']) || isset($_REQUEST['noselements'])) {
-	$map['selements'] = getRequest('selements', '[]');
-	$map['selements'] = $json->decode($map['selements'], true);
-}
-else {
-	add_elementNames($map['selements']);
-}
-
-if (isset($_REQUEST['links']) || isset($_REQUEST['nolinks'])) {
-	$map['links'] = getRequest('links', '[]');
-	$map['links'] = $json->decode($map['links'], true);
-}
-
-if (getRequest('nocalculations', false)) {
-	foreach ($map['selements'] as $selement) {
-		if ($selement['elementtype'] != SYSMAP_ELEMENT_TYPE_IMAGE) {
-			add_elementNames($map['selements']);
-			break;
-		}
-	}
-
-	// get default iconmap id to use for elements that use icon map
-	if ($map['iconmapid']) {
-		$iconMaps = API::IconMap()->get([
-			'iconmapids' => $map['iconmapid'],
-			'output' => ['default_iconid'],
-			'preservekeys' => true
-		]);
-		$iconMap = reset($iconMaps);
-
-		$defaultAutoIconId = $iconMap['default_iconid'];
-	}
-
-	$mapInfo = [];
-	foreach ($map['selements'] as $selement) {
-		// if element use icon map and icon map is set for map, and is host like element, we use default icon map icon
-		if ($map['iconmapid'] && $selement['use_iconmap']
-				&& ($selement['elementtype'] == SYSMAP_ELEMENT_TYPE_HOST
-					|| ($selement['elementtype'] == SYSMAP_ELEMENT_SUBTYPE_HOST_GROUP
-						&& $selement['elementsubtype'] == SYSMAP_ELEMENT_SUBTYPE_HOST_GROUP_ELEMENTS))) {
-			$iconid = $defaultAutoIconId;
-		}
-		else {
-			$iconid = $selement['iconid_off'];
-		}
-
-		$mapInfo[$selement['selementid']] = [
-			'iconid' => $iconid,
-			'icon_type' => SYSMAP_ELEMENT_ICON_OFF
-		];
-
-		$mapInfo[$selement['selementid']]['name'] = ($selement['elementtype'] == SYSMAP_ELEMENT_TYPE_IMAGE)
-			? _('Image')
 			: $selement['elements'][0]['elementName'];
-	}
-
-	$allLinks = true;
-}
-else {
-	// we need selements to be a hash for further processing
-	$map['selements'] = zbx_toHash($map['selements'], 'selementid');
-
-	add_triggerExpressions($map['selements']);
-
-	$areas = populateFromMapAreas($map);
-	$mapInfo = getSelementsInfo($map, ['severity_min' => getRequest('severity_min')]);
-	processAreasCoordinates($map, $areas, $mapInfo);
-	$allLinks = false;
-}
-
-/*
- * Draw map
- */
-drawMapConnectors($im, $map, $mapInfo, $allLinks);
-
-if (!isset($_REQUEST['noselements'])) {
-	drawMapHighligts($im, $map, $mapInfo);
-	drawMapSelements($im, $map, $mapInfo);
-}
-
-$expandMacros = getRequest('expand_macros', true);
-drawMapLabels($im, $map, $mapInfo, $expandMacros, $graphtheme);
-drawMapLinkLabels($im, $map, $mapInfo, $expandMacros, $graphtheme);
-
-if (!isset($_REQUEST['noselements']) && $map['markelements'] == 1) {
-	drawMapSelementsMarks($im, $map, $mapInfo);
-}
-
-show_messages();
-
-if (getRequest('base64image')) {
-	ob_start();
-	imagepng($im);
-	$imageSource = ob_get_contents();
-	ob_end_clean();
-	$json = new CJson();
-	echo $json->encode(['result' => base64_encode($imageSource)]);
-	imagedestroy($im);
-}
-else {
-	imageOut($im);
-}
-=======
-echo CJs::encodeJson($options);
->>>>>>> 9222260c
-
 require_once dirname(__FILE__).'/include/page_footer.php';