<?php
/*
** Zabbix
** Copyright (C) 2000-2011 Zabbix SIA
**
** This program is free software; you can redistribute it and/or modify
** it under the terms of the GNU General Public License as published by
** the Free Software Foundation; either version 2 of the License, or
** (at your option) any later version.
**
** This program is distributed in the hope that it will be useful,
** but WITHOUT ANY WARRANTY; without even the implied warranty of
** MERCHANTABILITY or FITNESS FOR A PARTICULAR PURPOSE.  See the
** GNU General Public License for more details.
**
** You should have received a copy of the GNU General Public License
** along with this program; if not, write to the Free Software
** Foundation, Inc., 51 Franklin Street, Fifth Floor, Boston, MA  02110-1301, USA.
**/
?>
<?php
require_once('include/config.inc.php');
require_once('include/hosts.inc.php');
require_once('include/items.inc.php');
require_once('include/forms.inc.php');

$page['title'] = 'S_CONFIGURATION_OF_ITEMS';
$page['file'] = 'items.php';
$page['scripts'] = array('class.cviewswitcher.js');
$page['hist_arg'] = array();

require_once('include/page_header.php');
?>
<?php
// needed type to know which field name to use
$itemType = get_request('type', 0);
switch($itemType) {
	case ITEM_TYPE_SSH: case ITEM_TYPE_TELNET: $paramsFieldName = S_EXECUTED_SCRIPT; break;
	case ITEM_TYPE_DB_MONITOR: $paramsFieldName = S_PARAMS; break;
	case ITEM_TYPE_CALCULATED: $paramsFieldName = S_FORMULA; break;
	default: $paramsFieldName = 'params';
}
//		VAR			TYPE	OPTIONAL FLAGS	VALIDATION	EXCEPTION
	$fields=array(
		'description_visible'=>			array(T_ZBX_STR, O_OPT,  null, null,           null),
		'type_visible'=>			array(T_ZBX_STR, O_OPT,  null, null,           null),
		'community_visible'=>		array(T_ZBX_STR, O_OPT,  null, null,           null),
		'securityname_visible'=>	array(T_ZBX_STR, O_OPT,  null, null,           null),
		'securitylevel_visible'=>	array(T_ZBX_STR, O_OPT,  null, null,           null),
		'authpassphrase_visible'=>	array(T_ZBX_STR, O_OPT,  null, null,           null),
		'privpassphras_visible'=>	array(T_ZBX_STR, O_OPT,  null, null,           null),
		'port_visible'=>			array(T_ZBX_STR, O_OPT,  null, null,           null),
		'value_type_visible'=>		array(T_ZBX_STR, O_OPT,  null, null,           null),
		'data_type_visible'=>		array(T_ZBX_STR, O_OPT,  null, null,           null),
		'units_visible'=>			array(T_ZBX_STR, O_OPT,  null, null,           null),
		'formula_visible'=>			array(T_ZBX_STR, O_OPT,  null, null,           null),
		'delay_visible'=>			array(T_ZBX_STR, O_OPT,  null, null,           null),
		'delay_flex_visible'=>		array(T_ZBX_STR, O_OPT,  null, null,           null),
		'history_visible'=>			array(T_ZBX_STR, O_OPT,  null, null,           null),
		'trends_visible'=>			array(T_ZBX_STR, O_OPT,  null, null,           null),
		'status_visible'=>			array(T_ZBX_STR, O_OPT,  null, null,           null),
		'logtimefmt_visible'=>		array(T_ZBX_STR, O_OPT,  null, null,           null),
		'delta_visible'=>			array(T_ZBX_STR, O_OPT,  null, null,           null),
		'valuemapid_visible'=>		array(T_ZBX_STR, O_OPT,  null, null,           null),
		'trapper_hosts_visible'=>	array(T_ZBX_STR, O_OPT,  null, null,           null),
		'applications_visible'=>	array(T_ZBX_STR, O_OPT,  null, null,           null),

		'groupid'=>			array(T_ZBX_INT, O_OPT,	 P_SYS,	DB_ID,			null),
		'hostid'=>			array(T_ZBX_INT, O_OPT,  P_SYS,	DB_ID,			null),
		'form_hostid'=>			array(T_ZBX_INT, O_OPT,  P_SYS,	DB_ID.NOT_ZERO,		'isset({save})', S_HOST),
		'interfaceid'=>			array(T_ZBX_INT, O_OPT,  P_SYS,	DB_ID,				null, S_INTERFACE),

		'add_groupid'=>		array(T_ZBX_INT, O_OPT,	 P_SYS,	DB_ID,			'(isset({register})&&({register}=="go"))'),
		'action'=>			array(T_ZBX_STR, O_OPT,	 P_SYS,	NOT_EMPTY,		'(isset({register})&&({register}=="go"))'),

		'copy_type'=>			array(T_ZBX_INT, O_OPT,	 P_SYS,	IN('0,1'),	'isset({copy})'),
		'copy_mode'=>			array(T_ZBX_INT, O_OPT,	 P_SYS,	IN('0'),	null),

		'itemid'=>			array(T_ZBX_INT, O_NO,	 P_SYS,	DB_ID,			'(isset({form})&&({form}=="update"))'),
		'name'=>			array(T_ZBX_STR, O_OPT,  null,	NOT_EMPTY,		'isset({save})'),
		'description'=>		array(T_ZBX_STR, O_OPT,  null,	null,		'isset({save})'),
		'key'=>				array(T_ZBX_STR, O_OPT,  null,  NOT_EMPTY,		'isset({save})'),
		'delay'=>			array(T_ZBX_INT, O_OPT,  null,  '(('.BETWEEN(1, SEC_PER_DAY).
				'(!isset({delay_flex}) || !({delay_flex}) || is_array({delay_flex}) && !count({delay_flex}))) ||'.
				'('.BETWEEN(0, SEC_PER_DAY).'isset({delay_flex})&&is_array({delay_flex})&&count({delay_flex})>0))&&',
				'isset({save})&&(isset({type})&&({type}!='.ITEM_TYPE_TRAPPER.' && {type}!='.ITEM_TYPE_SNMPTRAP.'))'),
		'new_delay_flex'=>		array(T_ZBX_STR, O_OPT,  NOT_EMPTY,  '',	'isset({add_delay_flex})&&(isset({type})&&({type}!=2))'),
		'rem_delay_flex'=>	array(T_ZBX_INT, O_OPT,  null,  BETWEEN(0, SEC_PER_DAY),null),
		'delay_flex'=>		array(T_ZBX_STR, O_OPT,  null,  '',null),
		'history'=>			array(T_ZBX_INT, O_OPT,  null,  BETWEEN(0,65535),'isset({save})'),
		'status'=>			array(T_ZBX_INT, O_OPT,  null,  BETWEEN(0,65535),'isset({save})'),
		'type'=>			array(T_ZBX_INT, O_OPT,  null,
				IN(array(-1,ITEM_TYPE_ZABBIX,ITEM_TYPE_SNMPV1,ITEM_TYPE_TRAPPER,ITEM_TYPE_SIMPLE,
					ITEM_TYPE_SNMPV2C,ITEM_TYPE_INTERNAL,ITEM_TYPE_SNMPV3,ITEM_TYPE_ZABBIX_ACTIVE,
					ITEM_TYPE_AGGREGATE,ITEM_TYPE_EXTERNAL,ITEM_TYPE_DB_MONITOR,
					ITEM_TYPE_IPMI,ITEM_TYPE_SSH,ITEM_TYPE_TELNET,ITEM_TYPE_JMX,ITEM_TYPE_CALCULATED,ITEM_TYPE_SNMPTRAP)),'isset({save})'),
		'trends'=>		array(T_ZBX_INT, O_OPT,  null,  BETWEEN(0,65535),	'isset({save})&&isset({value_type})&&'.IN(
												ITEM_VALUE_TYPE_FLOAT.','.
												ITEM_VALUE_TYPE_UINT64, 'value_type')),
		'value_type'=>		array(T_ZBX_INT, O_OPT,  null,  IN('0,1,2,3,4'),	'isset({save})'),
		'data_type'=>		array(T_ZBX_INT, O_OPT,  null,  IN(ITEM_DATA_TYPE_DECIMAL.','.ITEM_DATA_TYPE_OCTAL.','.ITEM_DATA_TYPE_HEXADECIMAL.','.ITEM_DATA_TYPE_BOOLEAN),
					'isset({save})&&(isset({value_type})&&({value_type}=='.ITEM_VALUE_TYPE_UINT64.'))'),
		'valuemapid'=>		array(T_ZBX_INT, O_OPT,	 null,	DB_ID,		'isset({save})&&isset({value_type})&&'.IN(
												ITEM_VALUE_TYPE_FLOAT.','.
												ITEM_VALUE_TYPE_UINT64, 'value_type')),
		'authtype'=>		array(T_ZBX_INT, O_OPT,  NULL,	IN(ITEM_AUTHTYPE_PASSWORD.','.ITEM_AUTHTYPE_PUBLICKEY),
											'isset({save})&&isset({type})&&({type}=='.ITEM_TYPE_SSH.')'),
		'username'=>		array(T_ZBX_STR, O_OPT,  NULL,	NULL,		'isset({save})&&isset({type})&&'.IN(
												ITEM_TYPE_SSH.','.
												ITEM_TYPE_TELNET.','.
												ITEM_TYPE_JMX, 'type')),
		'password'=>		array(T_ZBX_STR, O_OPT,  NULL,	NULL,		'isset({save})&&isset({type})&&'.IN(
												ITEM_TYPE_SSH.','.
												ITEM_TYPE_TELNET.','.
												ITEM_TYPE_JMX, 'type')),
		'publickey'=>		array(T_ZBX_STR, O_OPT,  NULL,	NULL,		'isset({save})&&isset({type})&&({type})=='.ITEM_TYPE_SSH.'&&({authtype})=='.ITEM_AUTHTYPE_PUBLICKEY),
		'privatekey'=>		array(T_ZBX_STR, O_OPT,  NULL,	NULL,		'isset({save})&&isset({type})&&({type})=='.ITEM_TYPE_SSH.'&&({authtype})=='.ITEM_AUTHTYPE_PUBLICKEY),
		'params'=>		array(T_ZBX_STR, O_OPT,  NULL,	NOT_EMPTY,	'isset({save})&&isset({type})&&'.IN(
												ITEM_TYPE_SSH.','.
												ITEM_TYPE_DB_MONITOR.','.
												ITEM_TYPE_TELNET.','.
												ITEM_TYPE_CALCULATED,'type'), $paramsFieldName),
		'inventory_link' =>       array(T_ZBX_INT, O_OPT,  null,  BETWEEN(0,65535),'isset({save})&&{value_type}!='.ITEM_VALUE_TYPE_LOG),

		//hidden fields for better gui
		'params_script'=>	array(T_ZBX_STR, O_OPT, NULL, NULL, NULL),
		'params_dbmonitor'=>	array(T_ZBX_STR, O_OPT, NULL, NULL, NULL),
		'params_calculted'=>	array(T_ZBX_STR, O_OPT, NULL, NULL, NULL),

		'snmp_community'=>	array(T_ZBX_STR, O_OPT,  null,  NOT_EMPTY,		'isset({save})&&isset({type})&&'.IN(
													ITEM_TYPE_SNMPV1.','.
													ITEM_TYPE_SNMPV2C,'type')),
		'snmp_oid'=>		array(T_ZBX_STR, O_OPT,  null,  NOT_EMPTY,		'isset({save})&&isset({type})&&'.IN(
													ITEM_TYPE_SNMPV1.','.
													ITEM_TYPE_SNMPV2C.','.
													ITEM_TYPE_SNMPV3,'type')),
		'port'=>		array(T_ZBX_STR, O_OPT,  null,  BETWEEN(0, 65535),	'isset({save})&&isset({type})&&'.IN(
													ITEM_TYPE_SNMPV1.','.
													ITEM_TYPE_SNMPV2C.','.
													ITEM_TYPE_SNMPV3,'type')),

		'snmpv3_securitylevel'=>array(T_ZBX_INT, O_OPT,  null,  IN('0,1,2'),	'isset({save})&&(isset({type})&&({type}=='.ITEM_TYPE_SNMPV3.'))'),
		'snmpv3_securityname'=>	array(T_ZBX_STR, O_OPT,  null,  null,		'isset({save})&&(isset({type})&&({type}=='.ITEM_TYPE_SNMPV3.'))'),
		'snmpv3_authpassphrase'=>array(T_ZBX_STR, O_OPT,  null,  null,		'isset({save})&&(isset({type})&&({type}=='.ITEM_TYPE_SNMPV3.')&&({snmpv3_securitylevel}=='.ITEM_SNMPV3_SECURITYLEVEL_AUTHPRIV.'||{snmpv3_securitylevel}=='.ITEM_SNMPV3_SECURITYLEVEL_AUTHNOPRIV.'))'),
		'snmpv3_privpassphrase'=>array(T_ZBX_STR, O_OPT,  null,  null,		'isset({save})&&(isset({type})&&({type}=='.ITEM_TYPE_SNMPV3.')&&({snmpv3_securitylevel}=='.ITEM_SNMPV3_SECURITYLEVEL_AUTHPRIV.'))'),

		'ipmi_sensor'=>		array(T_ZBX_STR, O_OPT,  null,  NOT_EMPTY,	'isset({save})&&(isset({type})&&({type}=='.ITEM_TYPE_IPMI.'))', S_IPMI_SENSOR),

		'trapper_hosts'=>	array(T_ZBX_STR, O_OPT,  null,  null,			'isset({save})&&isset({type})&&({type}==2)'),
		'units'=>		array(T_ZBX_STR, O_OPT,  null,  null,		'isset({save})&&isset({value_type})&&'.IN('0,3','value_type').'(isset({data_type})&&({data_type}!='.ITEM_DATA_TYPE_BOOLEAN.'))'),
		'multiplier'=>		array(T_ZBX_INT, O_OPT,  null,  null,		null),
		'delta'=>		array(T_ZBX_INT, O_OPT,  null,  IN('0,1,2'),	'isset({save})&&isset({value_type})&&'.IN('0,3','value_type').'(isset({data_type})&&({data_type}!='.ITEM_DATA_TYPE_BOOLEAN.'))'),

		'formula'=>		array(T_ZBX_DBL, O_OPT,  P_UNSET_EMPTY,  '({value_type}==0&&{}!=0)||({value_type}==3&&{}>0)',	'isset({save})&&isset({multiplier})&&({multiplier}==1)', S_CUSTOM_MULTIPLIER),
		'logtimefmt'=>		array(T_ZBX_STR, O_OPT,  null,  null,		'isset({save})&&(isset({value_type})&&({value_type}==2))'),

		'group_itemid'=>	array(T_ZBX_INT, O_OPT,	null,	DB_ID, null),
		'copy_targetid'=>	array(T_ZBX_INT, O_OPT,	null,	DB_ID, null),
		'filter_groupid'=>	array(T_ZBX_INT, O_OPT, P_SYS,	DB_ID,	'isset({copy})&&(isset({copy_type})&&({copy_type}==0))'),
		'new_application'=>	array(T_ZBX_STR, O_OPT, null,	null,	'isset({save})'),
		'applications'=>	array(T_ZBX_INT, O_OPT,	null,	DB_ID, null),

		'del_history'=>		array(T_ZBX_STR, O_OPT, P_SYS|P_ACT,	null,	null),
		'add_delay_flex'=>	array(T_ZBX_STR, O_OPT, P_SYS|P_ACT,	null,	null),
		'del_delay_flex'=>	array(T_ZBX_STR, O_OPT, P_SYS|P_ACT,	null,	null),
// Actions
		'go'=>					array(T_ZBX_STR, O_OPT, P_SYS|P_ACT, NULL, NULL),
// form
		'register'=>		array(T_ZBX_STR, O_OPT, P_SYS|P_ACT,	null,	null),
		'save'=>			array(T_ZBX_STR, O_OPT, P_SYS|P_ACT,	null,	null),
		'clone'=>			array(T_ZBX_STR, O_OPT, P_SYS|P_ACT,	null,	null),
		'update'=>			array(T_ZBX_STR, O_OPT, P_SYS|P_ACT,	null,	null),
		'copy'=>			array(T_ZBX_STR, O_OPT, P_SYS|P_ACT,	null,	null),
		'select'=>			array(T_ZBX_STR, O_OPT, P_SYS|P_ACT,	null,	null),
		'delete'=>			array(T_ZBX_STR, O_OPT, P_SYS|P_ACT,	null,	null),
		'cancel'=>			array(T_ZBX_STR, O_OPT, P_SYS,	null,	null),
		'form'=>			array(T_ZBX_STR, O_OPT, P_SYS,	null,	null),
		'massupdate'=>		array(T_ZBX_STR, O_OPT, P_SYS,	null,	null),
		'form_refresh'=>	array(T_ZBX_INT, O_OPT,	null,	null,	null),
// filter
		'filter_set' =>		array(T_ZBX_STR, O_OPT,	P_ACT,	null,	null),

		'filter_group'=>			array(T_ZBX_STR, O_OPT,  null,	null,		null),
		'filter_hostname'=>			array(T_ZBX_STR, O_OPT,  null,	null,		null),
		'filter_hostid'=>			array(T_ZBX_INT, O_OPT,  null,	DB_ID,		null),
		'filter_application'=>		array(T_ZBX_STR, O_OPT,  null,	null,		null),
		'filter_name'=>		array(T_ZBX_STR, O_OPT,  null,	null,		null),
		'filter_type'=>				array(T_ZBX_INT, O_OPT,  null,
				IN(array(-1,ITEM_TYPE_ZABBIX,ITEM_TYPE_SNMPV1,ITEM_TYPE_TRAPPER,ITEM_TYPE_SIMPLE,
				ITEM_TYPE_SNMPV2C,ITEM_TYPE_INTERNAL,ITEM_TYPE_SNMPV3,ITEM_TYPE_ZABBIX_ACTIVE,
				ITEM_TYPE_AGGREGATE,ITEM_TYPE_EXTERNAL,ITEM_TYPE_DB_MONITOR,
				ITEM_TYPE_IPMI,ITEM_TYPE_SSH,ITEM_TYPE_TELNET,ITEM_TYPE_JMX,ITEM_TYPE_CALCULATED,ITEM_TYPE_SNMPTRAP)),null),
		'filter_key'=>				array(T_ZBX_STR, O_OPT,  null,  null,		null),
		'filter_snmp_community'=>array(T_ZBX_STR, O_OPT,  null,  null,	null),
		'filter_snmpv3_securityname'=>array(T_ZBX_STR, O_OPT,  null,  null,  null),
		'filter_snmp_oid'=>			array(T_ZBX_STR, O_OPT,  null,  null,	null),
		'filter_port'=>				array(T_ZBX_INT, O_OPT,  P_UNSET_EMPTY,  BETWEEN(0,65535),	null),
		'filter_value_type'=>		array(T_ZBX_INT, O_OPT,  null,  IN('-1,0,1,2,3,4'),null),
		'filter_data_type'=>		array(T_ZBX_INT, O_OPT,  null,  BETWEEN(-1,ITEM_DATA_TYPE_BOOLEAN),null),
		'filter_delay'=>			array(T_ZBX_INT, O_OPT,  P_UNSET_EMPTY,  BETWEEN(0, SEC_PER_DAY),null),
		'filter_history'=>			array(T_ZBX_INT, O_OPT,  P_UNSET_EMPTY,  BETWEEN(0,65535),null),
		'filter_trends'=>			array(T_ZBX_INT, O_OPT,  P_UNSET_EMPTY,  BETWEEN(0,65535),null),
		'filter_status'=>			array(T_ZBX_INT, O_OPT,  null,  IN('-1,0,1,3'),null),
		'filter_templated_items'=>array(T_ZBX_INT, O_OPT,  null,  IN('-1,0,1'),null),
		'filter_with_triggers'=>array(T_ZBX_INT, O_OPT,  null,  IN('-1,0,1'),null),
		'filter_ipmi_sensor' =>		array(T_ZBX_STR, O_OPT,  null,  null,	null),

// subfilters
		'subfilter_apps'=>				array(T_ZBX_STR, O_OPT,	 null,	null, null),
		'subfilter_types'=>				array(T_ZBX_INT, O_OPT,	 null,	null, null),
		'subfilter_value_types'=>array(T_ZBX_INT, O_OPT,	 null,	null, null),
		'subfilter_status'=>			array(T_ZBX_INT, O_OPT,	 null,	null, null),
		'subfilter_templated_items'=>array(T_ZBX_INT, O_OPT,	 null,	null, null),
		'subfilter_with_triggers'=>array(T_ZBX_INT, O_OPT,	 null,	null, null),
		'subfilter_hosts'=>				array(T_ZBX_INT, O_OPT,	 null,	null, null),
		'subfilter_interval'=>				array(T_ZBX_INT, O_OPT,	 null,	null, null),
		'subfilter_history'=>				array(T_ZBX_INT, O_OPT,	 null,	null, null),
		'subfilter_trends'=>				array(T_ZBX_INT, O_OPT,	 null,	null, null),
//ajax
		'favobj'=>		array(T_ZBX_STR, O_OPT, P_ACT,	NULL,			NULL),
		'favref'=>		array(T_ZBX_STR, O_OPT, P_ACT,  NOT_EMPTY,		'isset({favobj})'),
		'state'=>		array(T_ZBX_INT, O_OPT, P_ACT,  NOT_EMPTY,		'isset({favobj}) && ("filter"=={favobj})')
	);

	check_fields($fields);
	validate_sort_and_sortorder('name', ZBX_SORT_UP);
	$_REQUEST['go'] = get_request('go', 'none');

// PERMISSIONS
	if(get_request('itemid', false)){
		$options = array(
			'itemids' => $_REQUEST['itemid'],
			'filter' => array('flags' => array(ZBX_FLAG_DISCOVERY_NORMAL)),
			'output' => API_OUTPUT_SHORTEN,
			'editable' => true,
			'preservekeys' => true,
		);
		$item = API::Item()->get($options);
		if(empty($item)) access_deny();
	}
	elseif(get_request('hostid', 0) > 0){
		$options = array(
			'hostids' => $_REQUEST['hostid'],
			'output' => API_OUTPUT_EXTEND,
			'templated_hosts' => 1,
			'editable' => 1
		);
		$hosts = API::Host()->get($options);
		if(empty($hosts)) access_deny();
	}


/* AJAX */
	if(isset($_REQUEST['favobj'])){
		if('filter' == $_REQUEST['favobj']){
			CProfile::update('web.items.filter.state',$_REQUEST['state'], PROFILE_TYPE_INT);
		}
	}

	if((PAGE_TYPE_JS == $page['type']) || (PAGE_TYPE_HTML_BLOCK == $page['type'])){
		require_once('include/page_footer.php');
		exit();
	}
//--------

	$hostid = get_request('hostid', 0);
	if($hostid > 0){
		$_REQUEST['filter_hostname'] = reset($hosts);
		$_REQUEST['filter_hostname'] = $_REQUEST['filter_hostname']['name'];
		$_REQUEST['filter_set'] = 1;
	}

/* FILTER */
	if(isset($_REQUEST['filter_set'])){
		$_REQUEST['filter_group'] = get_request('filter_group');
		$_REQUEST['filter_hostname'] = get_request('filter_hostname');
		$_REQUEST['filter_application'] = get_request('filter_application');
		$_REQUEST['filter_name'] = get_request('filter_name');
		$_REQUEST['filter_type'] = get_request('filter_type', -1);
		$_REQUEST['filter_key'] = get_request('filter_key');
		$_REQUEST['filter_snmp_community'] = get_request('filter_snmp_community');
		$_REQUEST['filter_snmpv3_securityname'] = get_request('filter_snmpv3_securityname');
		$_REQUEST['filter_snmp_oid'] = get_request('filter_snmp_oid');
		$_REQUEST['filter_port'] = get_request('filter_port');
		$_REQUEST['filter_value_type'] = get_request('filter_value_type', -1);
		$_REQUEST['filter_data_type'] = get_request('filter_data_type', -1);
		$_REQUEST['filter_delay'] = get_request('filter_delay');
		$_REQUEST['filter_history'] = get_request('filter_history');
		$_REQUEST['filter_trends'] = get_request('filter_trends');
		$_REQUEST['filter_status'] = get_request('filter_status');
		$_REQUEST['filter_templated_items'] = get_request('filter_templated_items', -1);
		$_REQUEST['filter_with_triggers'] = get_request('filter_with_triggers', -1);
		$_REQUEST['filter_ipmi_sensor'] = get_request('filter_ipmi_sensor');

		CProfile::update('web.items.filter_group', $_REQUEST['filter_group'], PROFILE_TYPE_STR);
		CProfile::update('web.items.filter_hostname', $_REQUEST['filter_hostname'], PROFILE_TYPE_STR);
		CProfile::update('web.items.filter_application', $_REQUEST['filter_application'], PROFILE_TYPE_STR);
		CProfile::update('web.items.filter_name', $_REQUEST['filter_name'], PROFILE_TYPE_STR);
		CProfile::update('web.items.filter_type', $_REQUEST['filter_type'], PROFILE_TYPE_INT);
		CProfile::update('web.items.filter_key', $_REQUEST['filter_key'], PROFILE_TYPE_STR);
		CProfile::update('web.items.filter_snmp_community', $_REQUEST['filter_snmp_community'], PROFILE_TYPE_STR);
		CProfile::update('web.items.filter_snmpv3_securityname', $_REQUEST['filter_snmpv3_securityname'], PROFILE_TYPE_STR);
		CProfile::update('web.items.filter_snmp_oid', $_REQUEST['filter_snmp_oid'], PROFILE_TYPE_STR);
		CProfile::update('web.items.filter_port', $_REQUEST['filter_port'], PROFILE_TYPE_STR);
		CProfile::update('web.items.filter_value_type', $_REQUEST['filter_value_type'], PROFILE_TYPE_INT);
		CProfile::update('web.items.filter_data_type', $_REQUEST['filter_data_type'], PROFILE_TYPE_INT);
		CProfile::update('web.items.filter_delay', $_REQUEST['filter_delay'], PROFILE_TYPE_STR);
		CProfile::update('web.items.filter_history', $_REQUEST['filter_history'], PROFILE_TYPE_STR);
		CProfile::update('web.items.filter_trends', $_REQUEST['filter_trends'], PROFILE_TYPE_STR);
		CProfile::update('web.items.filter_status', $_REQUEST['filter_status'], PROFILE_TYPE_INT);
		CProfile::update('web.items.filter_templated_items', $_REQUEST['filter_templated_items'], PROFILE_TYPE_INT);
		CProfile::update('web.items.filter_with_triggers', $_REQUEST['filter_with_triggers'], PROFILE_TYPE_INT);
		CProfile::update('web.items.filter_ipmi_sensor', $_REQUEST['filter_ipmi_sensor'], PROFILE_TYPE_STR);
	}
	else{
		$_REQUEST['filter_group'] = CProfile::get('web.items.filter_group');
		$_REQUEST['filter_hostname'] = CProfile::get('web.items.filter_hostname');
		$_REQUEST['filter_application'] = CProfile::get('web.items.filter_application');
		$_REQUEST['filter_name'] = CProfile::get('web.items.filter_name');
		$_REQUEST['filter_type'] = CProfile::get('web.items.filter_type', -1);
		$_REQUEST['filter_key'] = CProfile::get('web.items.filter_key');
		$_REQUEST['filter_snmp_community'] = CProfile::get('web.items.filter_snmp_community');
		$_REQUEST['filter_snmpv3_securityname'] = CProfile::get('web.items.filter_snmpv3_securityname');
		$_REQUEST['filter_snmp_oid'] = CProfile::get('web.items.filter_snmp_oid');
		$_REQUEST['filter_port'] = CProfile::get('web.items.filter_port');
		$_REQUEST['filter_value_type'] = CProfile::get('web.items.filter_value_type', -1);
		$_REQUEST['filter_data_type'] = CProfile::get('web.items.filter_data_type', -1);
		$_REQUEST['filter_delay'] = CProfile::get('web.items.filter_delay');
		$_REQUEST['filter_history'] = CProfile::get('web.items.filter_history');
		$_REQUEST['filter_trends'] = CProfile::get('web.items.filter_trends');
		$_REQUEST['filter_status'] = CProfile::get('web.items.filter_status');
		$_REQUEST['filter_templated_items'] = CProfile::get('web.items.filter_templated_items', -1);
		$_REQUEST['filter_with_triggers'] = CProfile::get('web.items.filter_with_triggers', -1);
		$_REQUEST['filter_ipmi_sensor'] = CProfile::get('web.items.filter_ipmi_sensor');
	}

	if(isset($_REQUEST['filter_hostname']) && !zbx_empty($_REQUEST['filter_hostname'])){
		$hostid = API::Host()->getObjects(array('name' => $_REQUEST['filter_hostname']));
		if(empty($hostid))
			$hostid = API::Template()->getObjects(array('name' => $_REQUEST['filter_hostname']));

		$hostid = reset($hostid);

		$hostid = $hostid ? $hostid['hostid'] : 0;
	}

// SUBFILTERS {
	$subfilters = array('subfilter_apps', 'subfilter_types', 'subfilter_value_types', 'subfilter_status',
		'subfilter_templated_items', 'subfilter_with_triggers', 'subfilter_hosts', 'subfilter_interval', 'subfilter_history', 'subfilter_trends');

	foreach($subfilters as $name){
		if(isset($_REQUEST['filter_set'])){
			$_REQUEST[$name] = array();
		}
		else{
			$_REQUEST[$name] = get_request($name, array());
		}
	}
// } SUBFILTERS



	$result = 0;
	if(isset($_REQUEST['del_delay_flex']) && isset($_REQUEST['rem_delay_flex'])){
		$_REQUEST['delay_flex'] = get_request('delay_flex',array());
		foreach($_REQUEST['rem_delay_flex'] as $val){
			unset($_REQUEST['delay_flex'][$val]);
		}
	}
	elseif(isset($_REQUEST['add_delay_flex'])&&isset($_REQUEST['new_delay_flex'])){
		$_REQUEST['delay_flex'] = get_request('delay_flex', array());
		array_push($_REQUEST['delay_flex'],$_REQUEST['new_delay_flex']);
	}
	elseif(isset($_REQUEST['delete'])&&isset($_REQUEST['itemid'])){
		$result = false;
		if($item = get_item_by_itemid($_REQUEST['itemid'])){
			$result = API::Item()->delete($_REQUEST['itemid']);
		}

		show_messages($result, S_ITEM_DELETED, S_CANNOT_DELETE_ITEM);

		unset($_REQUEST['itemid']);
		unset($_REQUEST['form']);
	}
	elseif(isset($_REQUEST['clone']) && isset($_REQUEST['itemid'])){
		unset($_REQUEST['itemid']);
		$_REQUEST['form'] = 'clone';
	}
	elseif (isset($_REQUEST['save']) && $_REQUEST['form_hostid'] > 0) {
		$delay_flex = get_request('delay_flex', array());
		$db_delay_flex = '';
		foreach($delay_flex as $num => $val) {
			$db_delay_flex .= $val['delay'].'/'.$val['period'].';';
		}
		$db_delay_flex = trim($db_delay_flex, ';');


		$applications = get_request('applications', array());
		$fapp = reset($applications);
		if ($fapp == 0) {
			array_shift($applications);
		}

		DBstart();

		if (!zbx_empty($_REQUEST['new_application'])) {
			$new_appid = API::Application()->create(array(
				'name' => $_REQUEST['new_application'],
				'hostid' => $_REQUEST['form_hostid']
			));
			if ($new_appid) {
				$new_appid = reset($new_appid['applicationids']);
				$applications[$new_appid] = $new_appid;
			}
		}

		$item = array(
			'name' => get_request('name'),
			'description' => get_request('description'),
			'key_' => get_request('key'),
			'hostid' => get_request('form_hostid'),
			'interfaceid' => get_request('interfaceid', 0),
			'delay' => get_request('delay'),
			'history' => get_request('history'),
			'status' => get_request('status'),
			'type' => get_request('type'),
			'snmp_community' => get_request('snmp_community'),
			'snmp_oid' => get_request('snmp_oid'),
			'value_type' => get_request('value_type'),
			'trapper_hosts' => get_request('trapper_hosts'),
			'port' => get_request('port'),
			'units' => get_request('units'),
			'multiplier' => get_request('multiplier', 0),
			'delta' => get_request('delta'),
			'snmpv3_securityname' => get_request('snmpv3_securityname'),
			'snmpv3_securitylevel' => get_request('snmpv3_securitylevel'),
			'snmpv3_authpassphrase' => get_request('snmpv3_authpassphrase'),
			'snmpv3_privpassphrase' => get_request('snmpv3_privpassphrase'),
			'formula' => get_request('formula'),
			'trends' => get_request('trends'),
			'logtimefmt' => get_request('logtimefmt'),
			'valuemapid' => get_request('valuemapid'),
			'delay_flex' => $db_delay_flex,
			'authtype' => get_request('authtype'),
			'username' => get_request('username'),
			'password' => get_request('password'),
			'publickey' => get_request('publickey'),
			'privatekey' => get_request('privatekey'),
			'params' => get_request('params'),
			'ipmi_sensor' => get_request('ipmi_sensor'),
			'data_type' => get_request('data_type'),
			'applications' => $applications,
			'inventory_link' => get_request('inventory_link'),
		);

		if (isset($_REQUEST['itemid'])) {
			$db_item = get_item_by_itemid_limited($_REQUEST['itemid']);
			$db_item['applications'] = get_applications_by_itemid($_REQUEST['itemid']);

			foreach ($item as $field => $value) {
				if ($item[$field] == $db_item[$field]) {
					unset($item[$field]);
				}
			}

			$item['itemid'] = $_REQUEST['itemid'];
			$result = API::Item()->update($item);

			show_messages($result, _('Item updated'), _('Cannot update item'));
		}
		else {
			$result = API::Item()->create($item);
			show_messages($result, _('Item added'), _('Cannot add item'));
		}

		$result = DBend($result);
		if ($result) {
			unset($_REQUEST['itemid']);
			unset($_REQUEST['form']);
		}
	}
	elseif(isset($_REQUEST['del_history'])&&isset($_REQUEST['itemid'])){
		// cleaning history for one item
		$result = false;
		DBstart();
		if($item = get_item_by_itemid($_REQUEST['itemid'])){
			$result = delete_history_by_itemid($_REQUEST['itemid']);
		}
		if($result){
			DBexecute('UPDATE items SET lastvalue=null,lastclock=null,prevvalue=null'.
				' WHERE itemid='.$_REQUEST['itemid']);
			$host = get_host_by_hostid($item['hostid']);
			add_audit(AUDIT_ACTION_UPDATE, AUDIT_RESOURCE_ITEM,
				S_ITEM.' ['.$item['key_'].'] ['.$_REQUEST['itemid'].'] '.S_HOST.' ['.$host['name'].'] '._('History cleared'));
		}
		$result = DBend($result);
		show_messages($result, _('History cleared'), S_CANNOT_CLEAR_HISTORY);

	}
	elseif(isset($_REQUEST['update']) && isset($_REQUEST['massupdate']) && isset($_REQUEST['group_itemid'])){
		$delay_flex = get_request('delay_flex');
		if(!is_null($delay_flex)){
			$db_delay_flex = '';
			foreach($delay_flex as $val)
				$db_delay_flex .= $val['delay'].'/'.$val['period'].';';
			$db_delay_flex = trim($db_delay_flex,';');
		}
		else{
			$db_delay_flex = null;
		}

		if(!is_null(get_request('formula', null))) $_REQUEST['multiplier']=1;
		if('0' === get_request('formula', null)) $_REQUEST['multiplier']=0;

		$applications = get_request('applications', null);
		if(isset($applications[0]) && $applications[0] == '0') $applications = array();

		$item = array(
			'interfaceid'	=> get_request('interfaceid'),
			'description'	=> get_request('description'),
			'delay'			=> get_request('delay'),
			'history'		=> get_request('history'),
			'status'		=> get_request('status'),
			'type'			=> get_request('type'),
			'snmp_community'	=> get_request('snmp_community'),
			'snmp_oid'		=> get_request('snmp_oid'),
			'value_type'	=> get_request('value_type'),
			'trapper_hosts'	=> get_request('trapper_hosts'),
			'port'		=> get_request('port'),
			'units'			=> get_request('units'),
			'multiplier'	=> get_request('multiplier'),
			'delta'			=> get_request('delta'),
			'snmpv3_securityname'	=> get_request('snmpv3_securityname'),
			'snmpv3_securitylevel'	=> get_request('snmpv3_securitylevel'),
			'snmpv3_authpassphrase'	=> get_request('snmpv3_authpassphrase'),
			'snmpv3_privpassphrase'	=> get_request('snmpv3_privpassphrase'),
			'formula'			=> get_request('formula'),
			'trends'			=> get_request('trends'),
			'logtimefmt'		=> get_request('logtimefmt'),
			'valuemapid'		=> get_request('valuemapid'),
			'delay_flex'		=> $db_delay_flex,
			'authtype'		=> get_request('authtype'),
			'username'		=> get_request('username'),
			'password'		=> get_request('password'),
			'publickey'		=> get_request('publickey'),
			'privatekey'		=> get_request('privatekey'),
			'ipmi_sensor'		=> get_request('ipmi_sensor'),
			'applications'		=> $applications,
			'data_type'		=> get_request('data_type')
		);
		foreach($item as $fnum => $field){
			if(is_null($field)) unset($item[$fnum]);
		}

		DBstart();
		foreach($_REQUEST['group_itemid'] as $id){
			$item['itemid'] = $id;
			$result = API::Item()->update($item);
			if(!$result) break;
		}
		$result = DBend($result);

		show_messages($result, S_ITEMS_UPDATED);
		unset($_REQUEST['group_itemid'], $_REQUEST['massupdate'], $_REQUEST['update'], $_REQUEST['form']);
	}
	// if button "Do" is pressed
	elseif(isset($_REQUEST['register'])){
		// getting data about how item should look after update or creation
		$item = array(
				'name'	=> get_request('name'),
				'description'	=> get_request('description'),
				'key_'			=> get_request('key'),
				'hostid'		=> get_request('hostid'),
				'delay'			=> get_request('delay'),
				'history'		=> get_request('history'),
				'status'		=> get_request('status'),
				'type'			=> get_request('type'),
				'snmp_community'=> get_request('snmp_community'),
				'snmp_oid'		=> get_request('snmp_oid'),
				'value_type'	=> get_request('value_type'),
				'trapper_hosts'	=> get_request('trapper_hosts'),
				'port'		    => get_request('port'),
				'units'			=> get_request('units'),
				'multiplier'	=> get_request('multiplier'),
				'delta'			=> get_request('delta'),
				'snmpv3_securityname'	=> get_request('snmpv3_securityname'),
				'snmpv3_securitylevel'	=> get_request('snmpv3_securitylevel'),
				'snmpv3_authpassphrase'	=> get_request('snmpv3_authpassphrase'),
				'snmpv3_privpassphrase'	=> get_request('snmpv3_privpassphrase'),
				'formula'			=> get_request('formula'),
				'trends'			=> get_request('trends'),
				'logtimefmt'		=> get_request('logtimefmt'),
				'valuemapid'		=> get_request('valuemapid'),
				'authtype'		=> get_request('authtype'),
				'username'		=> get_request('username'),
				'password'		=> get_request('password'),
				'publickey'		=> get_request('publickey'),
				'privatekey'		=> get_request('privatekey'),
				'params'			=> get_request('params'),
				'ipmi_sensor'		=> get_request('ipmi_sensor'),
				'data_type'		=> get_request('data_type'),
				'inventory_link'  => get_request('inventory_link'),
				'applications'  => get_request('applications',array())
			);
		$delay_flex = get_request('delay_flex',array());
		$db_delay_flex = '';
		foreach($delay_flex as $val){
			$db_delay_flex .= $val['delay'].'/'.$val['period'].';';
		}
		$db_delay_flex = trim($db_delay_flex, ';');
		$item['delay_flex'] = $db_delay_flex;

		// what exactly user wants us to do?
		switch($_REQUEST['action']){
			// create item on all hosts inside selected group
			case 'add to group':
				DBstart();
				$result = add_item_to_group($_REQUEST['add_groupid'], $item);
				$result = DBend($result);
				show_messages($result, S_ITEM_ADDED, S_CANNOT_ADD_ITEM);
				if($result){
					unset($_REQUEST['form']);
					unset($_REQUEST['itemid']);
				}
			break;
			// update item on all hosts inside selected group
			case 'update in group':
				DBstart();
				$result = update_item_in_group($_REQUEST['add_groupid'], $_REQUEST['itemid'], $item);
				$result = DBend($result);
				show_messages($result, S_ITEM_UPDATED, S_CANNOT_UPDATE_ITEM);
				if($result){
					unset($_REQUEST['form']);
					unset($_REQUEST['itemid']);
				}
			break;
			// delete item from all hosts inside selected group
			case 'delete from group':
				DBstart();
				$result = delete_item_from_group($_REQUEST['add_groupid'], $_REQUEST['itemid']);
				$result = DBend($result);
				show_messages($result, S_ITEM_DELETED, S_CANNOT_DELETE_ITEM);
				if($result){
					unset($_REQUEST['form']);
					unset($_REQUEST['itemid']);
				}
			break;
		}
	}
// ----- GO -----
	elseif(($_REQUEST['go'] == 'activate') && isset($_REQUEST['group_itemid'])){
		global $USER_DETAILS;

		$group_itemid = $_REQUEST['group_itemid'];

		DBstart();
		$go_result = activate_item($group_itemid);
		$go_result = DBend($go_result);
		show_messages($go_result, _('Items activated'), null);
	}
	elseif(($_REQUEST['go'] == 'disable') && isset($_REQUEST['group_itemid'])){
		global $USER_DETAILS;

		$group_itemid = $_REQUEST['group_itemid'];

		DBstart();
		$go_result = disable_item($group_itemid);
		$go_result = DBend($go_result);
		show_messages($go_result, _('Items disabled'), null);
	}
	elseif ($_REQUEST['go'] == 'copy_to' && isset($_REQUEST['copy']) && isset($_REQUEST['group_itemid'])) {
		if (isset($_REQUEST['copy_targetid']) && $_REQUEST['copy_targetid'] > 0 && isset($_REQUEST['copy_type'])) {
			if ($_REQUEST['copy_type'] == 0) {	// hosts
				$hosts_ids = $_REQUEST['copy_targetid'];
			}
			else {	// groups
				$hosts_ids = array();
				$group_ids = $_REQUEST['copy_targetid'];

				$db_hosts = DBselect(
					'SELECT DISTINCT h.hostid'.
						' FROM hosts h,hosts_groups hg'.
						' WHERE h.hostid=hg.hostid'.
							' AND '.DBcondition('hg.groupid', $group_ids)
				);
				while ($db_host = DBfetch($db_hosts)) {
					$hosts_ids[] = $db_host['hostid'];
				}
			}

			DBstart();
			$go_result = copyItemsToHosts($_REQUEST['group_itemid'], $hosts_ids);
			$go_result = DBend($go_result);

			show_messages($go_result, _('Items copied'), _('Cannot copy items'));
			$_REQUEST['go'] = 'none2';
		}
		else {
			show_error_message(_('No target selected'));
		}
	}
	elseif(($_REQUEST['go'] == 'clean_history') && isset($_REQUEST['group_itemid'])){
		// clean history for selected items
		DBstart();
		$go_result = delete_history_by_itemid($_REQUEST['group_itemid']);
		DBexecute('UPDATE items SET lastvalue=null,lastclock=null,prevvalue=null'.
					' WHERE '.DBcondition('itemid', $_REQUEST['group_itemid']));
		foreach($_REQUEST['group_itemid'] as $id){
			if(!$item = get_item_by_itemid($id)){
				continue;
			}
			$host = get_host_by_hostid($item['hostid']);
			add_audit(
				AUDIT_ACTION_UPDATE,
				AUDIT_RESOURCE_ITEM,
				S_ITEM.' ['.$item['key_'].'] ['.$id.'] '.S_HOST.' ['.$host['host'].'] '._('History cleared')
			);
		}
		$go_result = DBend($go_result);
		show_messages($go_result, _('History cleared'), $go_result);
	}
	elseif(($_REQUEST['go'] == 'delete') && isset($_REQUEST['group_itemid'])){
		global $USER_DETAILS;

		$go_result = true;
		$available_hosts = get_accessible_hosts_by_user($USER_DETAILS, PERM_READ_WRITE);

		$group_itemid = $_REQUEST['group_itemid'];

		$sql = 'SELECT h.name AS hostname,i.itemid,i.name,i.key_,i.templateid,i.type'.
				' FROM items i, hosts h '.
				' WHERE '.DBcondition('i.itemid',$group_itemid).
					' AND h.hostid=i.hostid'.
					' AND '.DBcondition('h.hostid',$available_hosts);
		$db_items = DBselect($sql);
		while($item = DBfetch($db_items)) {
			if($item['templateid'] != ITEM_TYPE_ZABBIX) {
				unset($group_itemid[$item['itemid']]);
				error(S_ITEM.SPACE."'".$item['hostname'].':'.itemName($item)."'".SPACE.S_CANNOT_DELETE_ITEM.SPACE.'('.S_TEMPLATED_ITEM.')');
				continue;
			}
			elseif($item['type'] == ITEM_TYPE_HTTPTEST) {
				unset($group_itemid[$item['itemid']]);
				error(S_ITEM.SPACE."'".$item['hostname'].':'.itemName($item)."'".SPACE.S_CANNOT_DELETE_ITEM.SPACE.'('.S_WEB_ITEM.')');
				continue;
			}

			add_audit(AUDIT_ACTION_DELETE, AUDIT_RESOURCE_ITEM,S_ITEM.' ['.$item['key_'].'] ['.$item['itemid'].'] '.S_HOST.' ['.$item['hostname'].']');
		}

		$go_result &= !empty($group_itemid);
		if($go_result) {
			$go_result = API::Item()->delete($group_itemid);
		}
		show_messages($go_result, S_ITEMS_DELETED, S_CANNOT_DELETE_ITEMS);
	}

	if(($_REQUEST['go'] != 'none') && isset($go_result) && $go_result){
		$url = new CUrl();
		$path = $url->getPath();
		insert_js('cookie.eraseArray("'.$path.'")');
	}


	$items_wdgt = new CWidget();

	$form = new CForm('get');
	$form->setName('hdrform');
	if(!isset($_REQUEST['form']))
		$form->addVar('form_hostid', $hostid);

// Config
	$form->addItem(array(SPACE, new CSubmit('form', S_CREATE_ITEM)));

	$items_wdgt->addPageHeader(S_CONFIGURATION_OF_ITEMS_BIG, $form);
//	show_table_header(S_CONFIGURATION_OF_ITEMS_BIG, $form);

	if(isset($_REQUEST['form']) && str_in_array($_REQUEST['form'], array(S_CREATE_ITEM, 'update', 'clone'))){
		$items_wdgt->addItem(insert_item_form());
	}
	elseif((($_REQUEST['go'] == 'massupdate') || isset($_REQUEST['massupdate'])) && isset($_REQUEST['group_itemid'])){
		$items_wdgt->addItem(insert_mass_update_item_form());
	}
	elseif(($_REQUEST['go'] == 'copy_to') && isset($_REQUEST['group_itemid'])){
		$items_wdgt->addItem(insert_copy_elements_to_forms('group_itemid'));
	}
	else{
		$logtype['log']=0;
		$logtype['logrt']=1;
		$logtype['eventlog']=2;
		$logtype['snmptraps']=3;
		$dbkey[0]='log[%';
		$dbkey[1]='logrt[%';
		$dbkey[2]='eventlog[%';
		$dbkey[3]='snmptraps';

		$show_host = true;

// Items Header
		$numrows = new CDiv();
		$numrows->setAttribute('name', 'numrows');

		$items_wdgt->addHeader(S_ITEMS_BIG, SPACE);
		$items_wdgt->addHeader($numrows, SPACE);
// ----------------

// Items Filter{
		$sortfield = getPageSortField('name');
		$sortorder = getPageSortOrder();
		$options = array(
			'filter' => array('flags' => array(ZBX_FLAG_DISCOVERY_NORMAL, ZBX_FLAG_DISCOVERY_CREATED)),
			'search' => array(),
			'output' => API_OUTPUT_EXTEND,
			'editable' => 1,
			'selectHosts' => API_OUTPUT_EXTEND,
			'selectTriggers' => API_OUTPUT_REFER,
			'selectApplications' => API_OUTPUT_EXTEND,
			'selectDiscoveryRule' => API_OUTPUT_EXTEND,
			'selectItemDiscovery' => array('ts_delete'),
			'sortfield' => $sortfield,
			'sortorder' => $sortorder,
			'limit' => ($config['search_limit']+1)
		);

		$preFilter = count($options, COUNT_RECURSIVE);

		if($hostid > 0)
			$options['hostids'] = $hostid;
		if(isset($_REQUEST['filter_group']) && !zbx_empty($_REQUEST['filter_group']))
			$options['group'] = $_REQUEST['filter_group'];

		if(isset($_REQUEST['filter_hostname']) && !zbx_empty($_REQUEST['filter_hostname']))
			$options['name'] = $_REQUEST['filter_hostname'];

		if(isset($_REQUEST['filter_application']) && !zbx_empty($_REQUEST['filter_application']))
			$options['application'] = $_REQUEST['filter_application'];

		if(isset($_REQUEST['filter_name']) && !zbx_empty($_REQUEST['filter_name']))
			$options['search']['name'] = $_REQUEST['filter_name'];

		if(isset($_REQUEST['filter_type']) && !zbx_empty($_REQUEST['filter_type']) && ($_REQUEST['filter_type'] != -1))
			$options['filter']['type'] = $_REQUEST['filter_type'];

		if(isset($_REQUEST['filter_key']) && !zbx_empty($_REQUEST['filter_key']))
			$options['search']['key_'] = $_REQUEST['filter_key'];

		if(isset($_REQUEST['filter_snmp_community']) && !zbx_empty($_REQUEST['filter_snmp_community']))
			$options['filter']['snmp_community'] = $_REQUEST['filter_snmp_community'];

		if(isset($_REQUEST['filter_snmpv3_securityname']) && !zbx_empty($_REQUEST['filter_snmpv3_securityname']))
			$options['filter']['snmpv3_securityname'] = $_REQUEST['filter_snmpv3_securityname'];

		if(isset($_REQUEST['filter_snmp_oid']) && !zbx_empty($_REQUEST['filter_snmp_oid']))
			$options['filter']['snmp_oid'] = $_REQUEST['filter_snmp_oid'];

		if(isset($_REQUEST['filter_port']) && !zbx_empty($_REQUEST['filter_port']))
			$options['filter']['port'] = $_REQUEST['filter_port'];

		if(isset($_REQUEST['filter_value_type']) && !zbx_empty($_REQUEST['filter_value_type']) && $_REQUEST['filter_value_type'] != -1)
			$options['filter']['value_type'] = $_REQUEST['filter_value_type'];

		if(isset($_REQUEST['filter_data_type']) && !zbx_empty($_REQUEST['filter_data_type']) && $_REQUEST['filter_data_type'] != -1)
			$options['filter']['data_type'] = $_REQUEST['filter_data_type'];

		if(isset($_REQUEST['filter_delay']) && !zbx_empty($_REQUEST['filter_delay']))
			$options['filter']['delay'] = $_REQUEST['filter_delay'];

		if(isset($_REQUEST['filter_history']) && !zbx_empty($_REQUEST['filter_history']))
			$options['filter']['history'] = $_REQUEST['filter_history'];

		if(isset($_REQUEST['filter_trends']) && !zbx_empty($_REQUEST['filter_trends']))
			$options['filter']['trends'] = $_REQUEST['filter_trends'];

		if(isset($_REQUEST['filter_status']) && !zbx_empty($_REQUEST['filter_status']) && $_REQUEST['filter_status'] != -1)
			$options['filter']['status'] = $_REQUEST['filter_status'];

		if(isset($_REQUEST['filter_templated_items']) && !zbx_empty($_REQUEST['filter_templated_items']) && $_REQUEST['filter_templated_items'] != -1)
			$options['inherited'] = $_REQUEST['filter_templated_items'];

		if(isset($_REQUEST['filter_with_triggers']) && !zbx_empty($_REQUEST['filter_with_triggers']) && $_REQUEST['filter_with_triggers'] != -1)
			$options['with_triggers'] = $_REQUEST['filter_with_triggers'];

		if(isset($_REQUEST['filter_ipmi_sensor']) && !zbx_empty($_REQUEST['filter_ipmi_sensor']))
			$options['filter']['ipmi_sensor'] = $_REQUEST['filter_ipmi_sensor'];

		$afterFilter = count($options, COUNT_RECURSIVE);
//} Items Filter

		if($preFilter == $afterFilter)
			$items = array();
		else
			$items = API::Item()->get($options);

// Header Host
		if($hostid > 0){
			$tbl_header_host = get_header_host_table($hostid, 'items');
			$items_wdgt->addItem($tbl_header_host);
			$show_host = false;
		}


		$form = new CForm();
		$form->setName('items');
		$form->addVar('hostid', $hostid);

		$table  = new CTableInfo();
// Table Header //
		$table->setHeader(array(
			new CCheckBox('all_items', null, "checkAll('".$form->GetName()."','all_items','group_itemid');"),
			_('Wizard'),
			$show_host ? _('Host') : null,
			make_sorting_header(_('Name'), 'name'),
			_('Triggers'),
			make_sorting_header(_('Key'), 'key_'),
			make_sorting_header(_('Interval'), 'delay'),
			make_sorting_header(_('History'), 'history'),
			make_sorting_header(_('Trends'), 'trends'),
			make_sorting_header(_('Type'), 'type'),
			_('Applications'),
			make_sorting_header(_('Status'), 'status'),
			_('Error')
		));


// SET VALUES FOR SUBFILTERS {
// if any of subfilters = false then item shouldnt be shown
		foreach($items as $num => $item){
			$item['hostids'] = zbx_objectValues($item['hosts'], 'hostid');
			$item['subfilters'] = array();

			$item['subfilters']['subfilter_hosts'] =
				(empty($_REQUEST['subfilter_hosts']) || (boolean)array_intersect($_REQUEST['subfilter_hosts'], $item['hostids']));

			$item['subfilters']['subfilter_apps'] = false;
			if(empty($_REQUEST['subfilter_apps'])){
				$item['subfilters']['subfilter_apps'] = true;
			}
			else{
				foreach($item['applications'] as $app){
					if(str_in_array($app['name'], $_REQUEST['subfilter_apps'])){
						$item['subfilters']['subfilter_apps'] = true;
						break;
					}
				}
			}

			$item['subfilters']['subfilter_types'] =
				(empty($_REQUEST['subfilter_types']) || uint_in_array($item['type'], $_REQUEST['subfilter_types']));

			$item['subfilters']['subfilter_value_types'] =
				(empty($_REQUEST['subfilter_value_types']) || uint_in_array($item['value_type'], $_REQUEST['subfilter_value_types']));

			$item['subfilters']['subfilter_status'] =
				(empty($_REQUEST['subfilter_status']) || uint_in_array($item['status'], $_REQUEST['subfilter_status']));

			$item['subfilters']['subfilter_templated_items'] =
				(empty($_REQUEST['subfilter_templated_items']) || (($item['templateid'] == 0) && uint_in_array(0, $_REQUEST['subfilter_templated_items']))
				|| (($item['templateid'] > 0) && uint_in_array(1, $_REQUEST['subfilter_templated_items'])));

			$item['subfilters']['subfilter_with_triggers'] =
				(empty($_REQUEST['subfilter_with_triggers']) || ((count($item['triggers']) == 0) && uint_in_array(0, $_REQUEST['subfilter_with_triggers']))
				|| ((count($item['triggers']) > 0) && uint_in_array(1, $_REQUEST['subfilter_with_triggers'])));

			$item['subfilters']['subfilter_history'] =
				(empty($_REQUEST['subfilter_history']) || uint_in_array($item['history'], $_REQUEST['subfilter_history']));

			$item['subfilters']['subfilter_trends'] =
				(empty($_REQUEST['subfilter_trends']) || uint_in_array($item['trends'], $_REQUEST['subfilter_trends']));

			$item['subfilters']['subfilter_interval'] =
				(empty($_REQUEST['subfilter_interval']) || uint_in_array($item['delay'], $_REQUEST['subfilter_interval']));

			$items[$num] = $item;
		}
// } SET VALUES FOR SUBFILTERS

// Add filter form
// !!! $items must contain all selected items with [subfilters] values !!!
		$items_wdgt->addFlicker(get_item_filter_form($items), CProfile::get('web.items.filter.state', 0));

// Subfilter out items
		foreach($items as $num => $item){
			foreach($item['subfilters'] as $subfilter => $value){
				if(!$value) unset($items[$num]);
			}
		}

// sorting && paging
// !!! should go after we subfiltered out items !!!
		order_result($items, $sortfield, $sortorder);
		$paging = getPagingLine($items);
//---------

		$itemTriggerIds = array();
		foreach($items as $num => $item)
			$itemTriggerIds = array_merge($itemTriggerIds, zbx_objectValues($item['triggers'], 'triggerid'));

		$itemTriggers = API::Trigger()->get(array(
			'triggerids' => $itemTriggerIds,
			'expandDescription' => true,
			'output' => API_OUTPUT_EXTEND,
			'selectHosts' => array('hostid','name','host'),
			'selectFunctions' => API_OUTPUT_EXTEND,
			'selectItems' => API_OUTPUT_EXTEND,
			'preservekeys' => true
		));

		$trigRealHosts = getParentHostsByTriggers($itemTriggers);

		foreach($items as $inum => $item){

			if($show_host){
				$host = reset($item['hosts']);
				$host = $host['name'];
			}
			else{
				$host = null;
			}

			$description = array();
			if($item['templateid']){
				$template_host = get_realhost_by_itemid($item['templateid']);

				$description[] = new CLink($template_host['name'],'?hostid='.$template_host['hostid'], 'unknown');
				$description[] = ':';
			}
			$item['name_expanded'] = itemName($item);

			if(!empty($item['discoveryRule'])){
				$description[] = new CLink($item['discoveryRule']['name'], 'disc_prototypes.php?parent_discoveryid='.
					$item['discoveryRule']['itemid'], 'gold');
				$description[] = ':'.$item['name_expanded'];
			}
			else{
				$description[] = new CLink($item['name_expanded'], '?form=update&itemid='.$item['itemid']);
			}

			$status = new CCol(new CLink(item_status2str($item['status']), '?group_itemid='.$item['itemid'].'&go='.
				($item['status']? 'activate':'disable'), item_status2style($item['status'])));


			// error icon
			if (zbx_empty($item['error'])) {
				$error = new CDiv(SPACE, 'status_icon iconok');
			}
			else {
				$error = new CDiv(SPACE, 'status_icon iconerror');
				$error->setHint($item['error'], '', 'on');
			}
			$statusIcons = array($error);

			// discovered item lifetime indicator
			$tsDelete = false;
			if ($item['flags'] == ZBX_FLAG_DISCOVERY_CREATED && $item['itemDiscovery']['ts_delete']) {
				$tsDelete = $item['itemDiscovery']['ts_delete'];

				$deleteError = new CDiv(SPACE, 'status_icon iconwarning');
				$hintText = _s('The item is not discovered anymore and will be deleted in %1$s (on %2$s at %3$s).', zbx_date2age($tsDelete), zbx_date2str(_('d M Y'), $tsDelete), zbx_date2str(_('H:i:s'), $tsDelete));
				$deleteError->setHint($hintText);
				$statusIcons[] = $deleteError;
			}


			$applications = null;
			if(!empty($item['applications'])){
				$applications = array();
				foreach($item['applications'] as $anum => $app){
					$applications[] = $app['name'];
				}
				$applications = implode(', ', $applications);
			}


			$trigger_hint = new CTableInfo();
			$trigger_hint->setHeader(array(
<<<<<<< HEAD
				_('Severity'),
				_('Name'),
				_('Expression'),
				_('Status')
=======
				S_SEVERITY,
				S_NAME,
				_('Expression'),
				S_STATUS
>>>>>>> c673b89d
			));

// TRIGGERS INFO
			foreach($item['triggers'] as $tnum => &$trigger){
				$triggerid = $trigger['triggerid'];
				$trigger = $itemTriggers[$triggerid];

				$trigger['hosts'] = zbx_toHash($trigger['hosts'], 'hostid');
				$trigger['items'] = zbx_toHash($trigger['items'], 'itemid');
				$trigger['functions'] = zbx_toHash($trigger['functions'], 'functionid');

				$tr_description = array();
				if($trigger['templateid'] > 0){
					if(!isset($trigRealHosts[$triggerid])){
						$tr_description[] = new CSpan('HOST','unknown');
						$tr_description[] = ':';
					}
					else{
						$real_hosts = $trigRealHosts[$triggerid];
						$real_host = reset($real_hosts);
						$tr_description[] = new CLink($real_host['name'], 'triggers.php?&hostid='.$real_host['hostid'], 'unknown');
						$tr_description[] = ':';
					}
				}

				if($trigger['flags'] == ZBX_FLAG_DISCOVERY_CREATED){
					$tr_description[] = new CSpan($trigger['description']);
				}
				else{
					$tr_description[] = new CLink($trigger['description'], 'triggers.php?form=update&triggerid='.$triggerid);
				}

				if($trigger['value_flags'] == TRIGGER_VALUE_FLAG_UNKNOWN) $trigger['error'] = '';

				if($trigger['status'] == TRIGGER_STATUS_DISABLED){
					$tstatus = new CSpan(S_DISABLED, 'disabled');
				}
				elseif($trigger['status'] == TRIGGER_STATUS_ENABLED){
					$tstatus = new CSpan(S_ENABLED, 'enabled');
				}

				$trigger_hint->addRow(array(
					getSeverityCell($trigger['priority']),
					$tr_description,
					triggerExpression($trigger,1),
					$tstatus,
				));

				$item['triggers'][$tnum] = $trigger;
			}
			unset($trigger);

			if(!empty($item['triggers'])){
				$trigger_info = new CSpan(S_TRIGGERS,'link_menu');
				$trigger_info->setHint($trigger_hint);
				$trigger_info = array($trigger_info);
				$trigger_info[] = ' ('.count($item['triggers']).')';

				$trigger_hint = array();
			}
			else{
				$trigger_info = SPACE;
			}
//-------
// if item type is 'Log' we must show log menu
			if(in_array($item['value_type'],array(ITEM_VALUE_TYPE_LOG,ITEM_VALUE_TYPE_STR,ITEM_VALUE_TYPE_TEXT))){

				$triggers_flag = false;
				$triggers="Array('".S_EDIT_TRIGGER."',null,null,{'outer' : 'pum_o_submenu','inner' : ['pum_i_submenu']}\n";

				foreach($item['triggers'] as $num => $trigger){
					foreach($trigger['functions'] as $fnum => $function)
						if(!str_in_array($function['function'], array('regexp','iregexp'))) continue 2;

					$triggers .= ',["'.$trigger['description'].'",'.
										zbx_jsvalue("javascript: openWinCentered('tr_logform.php?sform=1&itemid=".$item['itemid'].
																"&triggerid=".$trigger['triggerid'].
																"','TriggerLog',760,540,".
																"'titlebar=no, resizable=yes, scrollbars=yes');").']';
					$triggers_flag = true;
				}

				if($triggers_flag){
					$triggers = rtrim($triggers,',').')';
				}
				else{
					$triggers = 'Array()';
				}

				$menuicon = new CIcon(S_MENU,'iconmenu_b',
						'call_triggerlog_menu(event, '.zbx_jsvalue($item['itemid']).','.
						zbx_jsvalue($item['name_expanded']).','.$triggers.');');
			}
			else{
				$menuicon = SPACE;
			}

			$cb = new CCheckBox('group_itemid['.$item['itemid'].']',null,null,$item['itemid']);
			$cb->setEnabled(empty($item['discoveryRule']));

			$table->addRow(array(
				$cb,
				$menuicon,
				$host,
				$description,
				$trigger_info,
				$item['key_'],
				(($item['type'] == ITEM_TYPE_TRAPPER) || ($item['type'] == ITEM_TYPE_SNMPTRAP) ? '' : $item['delay']),
				$item['history'],
				(in_array($item['value_type'], array(ITEM_VALUE_TYPE_STR, ITEM_VALUE_TYPE_LOG, ITEM_VALUE_TYPE_TEXT)) ? '' : $item['trends']),
				item_type2str($item['type']),
				new CCol($applications, 'wraptext'),
				$status,
				$statusIcons
			));
		}

// GO{
		$goBox = new CComboBox('go');
		$goOption = new CComboItem('activate', _('Activate selected'));
		$goOption->setAttribute('confirm',S_ENABLE_SELECTED_ITEMS_Q);
		$goBox->addItem($goOption);

		$goOption = new CComboItem('disable', _('Disable selected'));
		$goOption->setAttribute('confirm',S_DISABLE_SELECTED_ITEMS_Q);
		$goBox->addItem($goOption);

		$goOption = new CComboItem('massupdate', _('Mass update'));
		//$goOption->setAttribute('confirm',S_MASS_UPDATE_SELECTED_ITEMS_Q);
		$goBox->addItem($goOption);

		$goOption = new CComboItem('copy_to', _('Copy selected to ...'));
		//$goOption->setAttribute('confirm',S_COPY_SELECTED_ITEMS_Q);
		$goBox->addItem($goOption);

		$goOption = new CComboItem('clean_history', _('Clear history for selected'));
		$goOption->setAttribute('confirm',S_DELETE_HISTORY_SELECTED_ITEMS_Q);
		$goBox->addItem($goOption);

		$goOption = new CComboItem('delete', _('Delete selected'));
		$goOption->setAttribute('confirm',S_DELETE_SELECTED_ITEMS_Q);
		$goBox->addItem($goOption);

// goButton name is necessary!!!
		$goButton = new CSubmit('goButton',S_GO);
		$goButton->setAttribute('id','goButton');

		zbx_add_post_js('chkbxRange.pageGoName = "group_itemid";');

		$footer = get_table_header(array($goBox, $goButton));
// }GO

// PAGING FOOTER
		$table = array($paging,$table,$paging,$footer);
//---------

		$form->addItem($table);
		$items_wdgt->addItem($form);
	}

	$items_wdgt->show();



require_once('include/page_footer.php');

?><|MERGE_RESOLUTION|>--- conflicted
+++ resolved
@@ -1073,17 +1073,10 @@
 
 			$trigger_hint = new CTableInfo();
 			$trigger_hint->setHeader(array(
-<<<<<<< HEAD
 				_('Severity'),
 				_('Name'),
 				_('Expression'),
 				_('Status')
-=======
-				S_SEVERITY,
-				S_NAME,
-				_('Expression'),
-				S_STATUS
->>>>>>> c673b89d
 			));
 
 // TRIGGERS INFO
