<?php
/*
** ZABBIX
** Copyright (C) 2000-2010 SIA Zabbix
**
** This program is free software; you can redistribute it and/or modify
** it under the terms of the GNU General Public License as published by
** the Free Software Foundation; either version 2 of the License, or
** (at your option) any later version.
**
** This program is distributed in the hope that it will be useful,
** but WITHOUT ANY WARRANTY; without even the implied warranty of
** MERCHANTABILITY or FITNESS FOR A PARTICULAR PURPOSE.  See the
** GNU General Public License for more details.
**
** You should have received a copy of the GNU General Public License
** along with this program; if not, write to the Free Software
** Foundation, Inc., 675 Mass Ave, Cambridge, MA 02139, USA.
**/
?>
<?php
	function event_source2str($sourceid){
		switch($sourceid){
			case EVENT_SOURCE_TRIGGERS:	return S_TRIGGERS;
			case EVENT_SOURCE_DISCOVERY:	return S_DISCOVERY;
			default:			return S_UNKNOWN;
		}
	}

	function get_tr_event_by_eventid($eventid){
		$sql = 'SELECT e.*,t.triggerid, t.description,t.expression,t.priority,t.status,t.type '.
				' FROM events e,triggers t '.
				' WHERE e.eventid='.$eventid.
					' AND e.object='.EVENT_OBJECT_TRIGGER.
					' AND t.triggerid=e.objectid';
		$result = DBfetch(DBselect($sql));
	return $result;
	}

	function get_events_unacknowledged($db_element, $value_trigger=null, $value_event=null, $ack=false){
		$elements = array('hosts' => array(), 'hosts_groups' => array(), 'triggers' => array());

		get_map_elements($db_element, $elements);
		if(empty($elements['hosts_groups']) && empty($elements['hosts']) && empty($elements['triggers'])){
			return 0;
		}

		$config = select_config();
		$options = array(
			'nodeids' => get_current_nodeid(),
			'output' => API_OUTPUT_SHORTEN,
			'monitored' => 1,
			'skipDependent' => 1,
			'limit' => ($config['search_limit']+1)
		);
		if(!is_null($value_trigger)) $options['filter'] = array('value' => $value_trigger);

		if(!empty($elements['hosts_groups'])) $options['groupids'] = array_unique($elements['hosts_groups']);
		if(!empty($elements['hosts'])) $options['hostids'] = array_unique($elements['hosts']);
		if(!empty($elements['triggers'])) $options['triggerids'] = array_unique($elements['triggers']);
		$triggerids = CTrigger::get($options);

		$options = array(
			'countOutput' => 1,
			'triggerids' => zbx_objectValues($triggerids, 'triggerid'),
			'object' => EVENT_OBJECT_TRIGGER,
			'acknowledged' => $ack ? 1 : 0,
			'value' => is_null($value_event) ? array(TRIGGER_VALUE_TRUE, TRIGGER_VALUE_FALSE) : $value_event,
			'nopermissions' => 1
		);
		$event_count = CEvent::get($options);

	return $event_count;
	}

/* function:
 *     get_next_event
 *
 * description:
 *     return next event by value
 *
 * author: Aly
 */
function get_next_event($currentEvent, $eventList = null, $showUnknown=false){
	if(!is_null($eventList)){
		$nextEvent = reset($eventList);
		foreach($eventList as $enum => $event){
			if(bccomp($event['eventid'], $currentEvent['eventid']) == 0){
				if(bccomp($event['eventid'], $nextEvent['eventid']) == 0) $nextEvent = false;
				break;
			}

			if(($event['object'] == $currentEvent['object']) &&
				(bccomp($event['objectid'], $currentEvent['objectid']) == 0) &&
				($event['clock'] >= $currentEvent['clock']) &&
				(bccomp($event['eventid'], $currentEvent['eventid']) != 0)
			){
				$nextEvent = $event;
			}

		}
		if($nextEvent) return $nextEvent;
	}


	$sql = 'SELECT e.* '.
		' FROM events e '.
		' WHERE e.objectid='.$currentEvent['objectid'].
			' AND e.eventid > '.$currentEvent['eventid'].
			' AND e.object='.EVENT_OBJECT_TRIGGER.
			($showUnknown ? '' : ' AND e.value_changed='.TRIGGER_VALUE_CHANGED_YES).
		' ORDER BY e.object, e.objectid, e.eventid';

	return DBfetch(DBselect($sql,1));
}

// author: Aly
function make_event_details($event, $trigger){
	$table = new CTableInfo();

	$table->addRow(array(S_EVENT, expand_trigger_description_by_data(array_merge($trigger, $event), ZBX_FLAG_EVENT)));
	$table->addRow(array(S_TIME, zbx_date2str(S_EVENTS_EVENT_DETAILS_DATE_FORMAT,$event['clock'])));

	$duration = zbx_date2age($event['clock']);

<<<<<<< HEAD
	if($next_event = get_next_event($event, null, true)){
=======
	if($next_event = get_next_event($event,null,true)){
>>>>>>> 26a5c386
		$duration = zbx_date2age($event['clock'],$next_event['clock']);
	}

	if($event['value'] == TRIGGER_VALUE_FALSE){
		$value = new CCol(S_OK_BIG,'off');
	}
	elseif($event['value'] == TRIGGER_VALUE_TRUE){
		$value = new CCol(S_PROBLEM_BIG,'on');
	}
	else{
		$value = new CCol(S_UNKNOWN_BIG,'unknown');
	}

	$ack = '-';
	if(($event['value'] == TRIGGER_VALUE_TRUE) && ($event['acknowledged'] == 1)){
		$db_acks = get_acknowledges_by_eventid($event['eventid']);
		$rows=0;
		while($a=DBfetch($db_acks))	$rows++;

		$ack=array(
			new CLink(S_YES,'acknow.php?eventid='.$event['eventid'],'off'),
			SPACE.'('.$rows.')'
			);
	}

	$table->addRow(array(S_STATUS, $value));
	$table->addRow(array(S_DURATION, $duration));
	$table->addRow(array(S_ACKNOWLEDGED, $ack));

return $table;
}

function make_small_eventlist($startEvent){
	$config = select_config();

	$table = new CTableInfo();
	$table->setHeader(array(
		S_TIME,
		S_STATUS,
		S_DURATION,
		S_AGE,
		($config['event_ack_enable'] ? S_ACK : null), //if we need to chow acks
		S_ACTIONS
	));

	$clock = $startEvent['clock'];

	$options = array(
		'triggerids' => $startEvent['objectid'],
		'eventid_till' => $startEvent['eventid'],
		'filter' => array('value_changed' => null),
		'output' => API_OUTPUT_EXTEND,
		'select_acknowledges' => API_OUTPUT_COUNT,
		'sortfield' => 'eventid',
		'sortorder' => ZBX_SORT_DOWN,
		'limit' => 20
	);
	$events = CEvent::get($options);
	order_result($events, array('clock', 'eventid'), ZBX_SORT_DOWN);
	foreach($events as $enum => $event){
		$lclock = $clock;
		$duration = zbx_date2age($lclock, $event['clock']);
		$clock = $event['clock'];

<<<<<<< HEAD
		if($startEvent['eventid'] == $event['eventid'] && ($nextevent = get_next_event($event,null,true))) {
=======
		if($startEvent['eventid'] == $event['eventid'] && ($nextevent = get_next_event($event,$events,true))) {
>>>>>>> 26a5c386
			$duration = zbx_date2age($nextevent['clock'], $clock);
		}
		else if($startEvent['eventid'] == $event['eventid']) {
			$duration = zbx_date2age($clock);
		}

		$value = new CCol(trigger_value2str($event['value']), get_trigger_value_style($event['value']));

		$ack = getEventAckState($event);

//actions
		$actions = get_event_actions_stat_hints($event['eventid']);
//--------

		$table->addRow(array(
			new CLink(
				zbx_date2str(S_EVENTS_SMALL_EVENT_LIST_DATE_FORMAT,$event['clock']),
				'tr_events.php?triggerid='.$event['objectid'].'&eventid='.$event['eventid'],
				'action'
			),
			$value,
			$duration,
			zbx_date2age($event['clock']),
			($config['event_ack_enable'] ? $ack : null),
			$actions
		));
	}

return $table;
}

function make_popup_eventlist($eventid, $trigger_type, $triggerid) {

	$config = select_config();

	$table = new CTableInfo();
	
	//if acknowledges are turned on, we show 'ack' column
	if ($config['event_ack_enable']) {
		$table->setHeader(array(S_TIME,S_STATUS,S_DURATION, S_AGE, S_ACK));
	}
	else {
		$table->setHeader(array(S_TIME,S_STATUS,S_DURATION, S_AGE));
	}

	$table->setAttribute('style', 'width: 400px;');

	$options = array(
		'output' => API_OUTPUT_EXTEND,
		'triggerids' => $triggerid,
		'eventid_till' => $eventid,
		'filter' => array(
			'object' => EVENT_OBJECT_TRIGGER
		),
		'nopermissions' => 1,
		'sortfield' => 'clock',
		'sortorder' => ZBX_SORT_DOWN,
		'limit' => ZBX_WIDGET_ROWS
	);
	$db_events = CEvent::get($options);

	$lclock = time();
	foreach($db_events as $id => $event) {
		$duration = zbx_date2age($lclock, $event['clock']);
		$lclock = $event['clock'];

		$value = new CCol(trigger_value2str($event['value']), get_trigger_value_style($event['value']));

// ack +++
		$ack = getEventAckState($event);

// ---
		$table->addRow(array(
			zbx_date2str(S_EVENTS_POPUP_EVENT_LIST_DATE_FORMAT,$event['clock']),
			$value,
			$duration,
			zbx_date2age($event['clock']),
			$ack
		));
	}

return $table;
}

function getEventAckState($event){
	$config = select_config();

	if(!$config['event_ack_enable']) return null;
//	if(($event['value'] != TRIGGER_VALUE_TRUE) || ($event['value_changed'] == TRIGGER_VALUE_CHANGED_NO)){
	if($event['value_changed'] == TRIGGER_VALUE_CHANGED_NO){
		return SPACE;
	}

	if($event['acknowledged'] == 0){
		$ack = new CLink(S_NO,'acknow.php?eventid='.$event['eventid'],'on');
	}
	else{
		$rows = is_array($event['acknowledges']) ? count($event['acknowledges']) : $event['acknowledges'];
		$ack = array(
			new CLink(new CSpan(S_YES,'off'),'acknow.php?eventid='.$event['eventid']),
			SPACE.'('.$rows.')'
		);
	}

return $ack;
}

function getLastEvents($options){
	if(!isset($options['limit'])) $options['limit'] = 15;

	$triggerOptions = array(
		'filter' => array(),
		'skipDependent'	=> 1,
		'selectHosts' => array('hostid', 'host'),
		'output' => API_OUTPUT_EXTEND,
//		'expandDescription' => 1,
		'sortfield' => 'lastchange',
		'sortorder' => ZBX_SORT_DOWN,
		'limit' => $options['limit']
	);

	$eventOptions = array(
		'object' => EVENT_OBJECT_TRIGGER,
		'output' => API_OUTPUT_EXTEND,
		'sortfield' => 'clock',
		'sortorder' => ZBX_SORT_DOWN,
		'limit' => $options['limit']
	);

	if(isset($options['nodeids'])) $triggerOptions['nodeids'] = $options['nodeids'];
	if(isset($options['priority'])) $triggerOptions['filter']['priority'] = $options['priority'];
	if(isset($options['monitored'])) $triggerOptions['monitored'] = $options['monitored'];

	if(isset($options['lastChangeSince'])){
		$triggerOptions['lastChangeSince'] = $options['lastChangeSince'];
		$eventOptions['time_from'] = $options['lastChangeSince'];
	}

	if(isset($options['value'])){
		$triggerOptions['filter']['value'] = $options['value'];
		$eventOptions['value'] = $options['value'];
	}

// triggers
	$triggers = CTrigger::get($triggerOptions);
	$triggers = zbx_toHash($triggers, 'triggerid');

// events
	$eventOptions['triggerids'] = zbx_objectValues($triggers, 'triggerid');
	$events = CEvent::get($eventOptions);

	$sortClock = array();
	$sortEvent = array();
	foreach($events as $enum => $event){
		if(!isset($triggers[$event['objectid']])) continue;

		$events[$enum]['trigger'] = $triggers[$event['objectid']];
		$events[$enum]['host'] = reset($events[$enum]['trigger']['hosts']);

		$sortClock[$enum] = $event['clock'];
		$sortEvent[$enum] = $event['eventid'];

		//expanding description for the state where event was
		$merged_event = array_merge($event, $triggers[$event['objectid']]);
		$events[$enum]['trigger']['description'] = expand_trigger_description_by_data($merged_event, ZBX_FLAG_EVENT);
	}

	array_multisort($sortClock, SORT_DESC, $sortEvent, SORT_DESC, $events);

return $events;
}
?><|MERGE_RESOLUTION|>--- conflicted
+++ resolved
@@ -123,11 +123,7 @@
 
 	$duration = zbx_date2age($event['clock']);
 
-<<<<<<< HEAD
 	if($next_event = get_next_event($event, null, true)){
-=======
-	if($next_event = get_next_event($event,null,true)){
->>>>>>> 26a5c386
 		$duration = zbx_date2age($event['clock'],$next_event['clock']);
 	}
 
@@ -192,11 +188,7 @@
 		$duration = zbx_date2age($lclock, $event['clock']);
 		$clock = $event['clock'];
 
-<<<<<<< HEAD
-		if($startEvent['eventid'] == $event['eventid'] && ($nextevent = get_next_event($event,null,true))) {
-=======
 		if($startEvent['eventid'] == $event['eventid'] && ($nextevent = get_next_event($event,$events,true))) {
->>>>>>> 26a5c386
 			$duration = zbx_date2age($nextevent['clock'], $clock);
 		}
 		else if($startEvent['eventid'] == $event['eventid']) {
