<?php
/*
** Zabbix
** Copyright (C) 2001-2018 Zabbix SIA
**
** This program is free software; you can redistribute it and/or modify
** it under the terms of the GNU General Public License as published by
** the Free Software Foundation; either version 2 of the License, or
** (at your option) any later version.
**
** This program is distributed in the hope that it will be useful,
** but WITHOUT ANY WARRANTY; without even the implied warranty of
** MERCHANTABILITY or FITNESS FOR A PARTICULAR PURPOSE. See the
** GNU General Public License for more details.
**
** You should have received a copy of the GNU General Public License
** along with this program; if not, write to the Free Software
** Foundation, Inc., 51 Franklin Street, Fifth Floor, Boston, MA  02110-1301, USA.
**/


$widget = (new CWidget())
	->setTitle(_('Maps'))
<<<<<<< HEAD
	->setControls((new CForm('get'))
		->cleanItems()
		->addItem((new CList())
			->addItem(new CSubmit('form', _('Create map')))
			->addItem(
				(new CButton('form', _('Import')))
					->onClick('redirect("map.import.php?rules_preset=map")')
					->removeId()
				)
		)
=======
	->setControls((new CTag('nav', true,
		(new CForm('get'))
			->cleanItems()
			->addItem((new CList())
				->addItem(new CSubmit('form', _('Create map')))
				->addItem((new CButton('form', _('Import')))->onClick('redirect("map.import.php?rules_preset=map")'))
		)))
			->setAttribute('aria-label', _('Content controls'))
>>>>>>> e0100161
	)
	->addItem(
		(new CFilter('web.sysmapconf.filter.state'))
			->addColumn((new CFormList())->addRow(_('Name'),
				(new CTextBox('filter_name', $data['filter']['name']))
					->setWidth(ZBX_TEXTAREA_FILTER_STANDARD_WIDTH)
					->setAttribute('autofocus', 'autofocus')
			))
	);

// create form
$sysmapForm = (new CForm())->setName('frm_maps');

// create table
$sysmapTable = (new CTableInfo())
	->setHeader([
		(new CColHeader(
			(new CCheckBox('all_maps'))->onClick("checkAll('".$sysmapForm->getName()."', 'all_maps', 'maps');")
		))->addClass(ZBX_STYLE_CELL_WIDTH),
		make_sorting_header(_('Name'), 'name', $this->data['sort'], $this->data['sortorder']),
		make_sorting_header(_('Width'), 'width', $this->data['sort'], $this->data['sortorder']),
		make_sorting_header(_('Height'), 'height', $this->data['sort'], $this->data['sortorder']),
		_('Actions')
	]);

foreach ($this->data['maps'] as $map) {
	$user_type = CWebUser::getType();
	if ($user_type == USER_TYPE_SUPER_ADMIN || $map['editable']) {
		$checkbox = new CCheckBox('maps['.$map['sysmapid'].']', $map['sysmapid']);
		$action = new CLink(_('Properties'), 'sysmaps.php?form=update&sysmapid='.$map['sysmapid']);
		$constructor = new CLink(_('Constructor'), 'sysmap.php?sysmapid='.$map['sysmapid']);
	}
	else {
		$checkbox = (new CCheckBox('maps['.$map['sysmapid'].']', $map['sysmapid']))
			->setAttribute('disabled', 'disabled');
		$action = '';
		$constructor = '';
	}
	$sysmapTable->addRow([
		$checkbox,
		new CLink($map['name'], 'zabbix.php?action=map.view&sysmapid='.$map['sysmapid']),
		$map['width'],
		$map['height'],
		new CHorList([$action, $constructor])
	]);
}

// append table to form
$sysmapForm->addItem([
	$sysmapTable,
	$this->data['paging'],
	new CActionButtonList('action', 'maps', [
		'map.export' => ['name' => _('Export')],
		'map.massdelete' => ['name' => _('Delete'), 'confirm' => _('Delete selected maps?')]
	])
]);

// append form to widget
$widget->addItem($sysmapForm);

return $widget;<|MERGE_RESOLUTION|>--- conflicted
+++ resolved
@@ -21,18 +21,6 @@
 
 $widget = (new CWidget())
 	->setTitle(_('Maps'))
-<<<<<<< HEAD
-	->setControls((new CForm('get'))
-		->cleanItems()
-		->addItem((new CList())
-			->addItem(new CSubmit('form', _('Create map')))
-			->addItem(
-				(new CButton('form', _('Import')))
-					->onClick('redirect("map.import.php?rules_preset=map")')
-					->removeId()
-				)
-		)
-=======
 	->setControls((new CTag('nav', true,
 		(new CForm('get'))
 			->cleanItems()
@@ -41,7 +29,6 @@
 				->addItem((new CButton('form', _('Import')))->onClick('redirect("map.import.php?rules_preset=map")'))
 		)))
 			->setAttribute('aria-label', _('Content controls'))
->>>>>>> e0100161
 	)
 	->addItem(
 		(new CFilter('web.sysmapconf.filter.state'))
