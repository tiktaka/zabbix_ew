<script type="text/x-jquery-tmpl" id="preprocessing-steps-tmpl">
	<?php
	$preproc_types_cbbox = new CComboBox('preprocessing[#{rowNum}][type]', '');

	foreach (get_preprocessing_types(null, true, $data['preprocessing_types']) as $group) {
		$cb_group = new COptGroup($group['label']);

		foreach ($group['types'] as $type => $label) {
			$cb_group->addItem(new CComboItem($type, $label));
		}

		$preproc_types_cbbox->addItem($cb_group);
	}

	echo (new CListItem([
		(new CDiv([
			(new CDiv())->addClass(ZBX_STYLE_DRAG_ICON),
			(new CDiv($preproc_types_cbbox))
				->addClass('list-numbered-item')
				->addClass('step-name'),
			(new CDiv())->addClass('step-parameters'),
			(new CDiv(new CCheckBox('preprocessing[#{rowNum}][on_fail]')))->addClass('step-on-fail'),
			(new CDiv([
				(new CButton('preprocessing[#{rowNum}][test]', _('Test')))
					->addClass(ZBX_STYLE_BTN_LINK)
					->addClass('preprocessing-step-test')
					->removeId(),
				(new CButton('preprocessing[#{rowNum}][remove]', _('Remove')))
					->addClass(ZBX_STYLE_BTN_LINK)
					->addClass('element-table-remove')
					->removeId()
			]))->addClass('step-action')
		]))->addClass('preprocessing-step'),
		(new CDiv([
			new CLabel(_('Custom on fail')),
			(new CRadioButtonList('preprocessing[#{rowNum}][error_handler]', ZBX_PREPROC_FAIL_DISCARD_VALUE))
				->addValue(_('Discard value'), ZBX_PREPROC_FAIL_DISCARD_VALUE)
				->addValue(_('Set value to'), ZBX_PREPROC_FAIL_SET_VALUE)
				->addValue(_('Set error to'), ZBX_PREPROC_FAIL_SET_ERROR)
				->setModern(true)
				->setEnabled(false),
			(new CTextBox('preprocessing[#{rowNum}][error_handler_params]'))
				->setEnabled(false)
				->addStyle('display: none;')
		]))
			->addClass('on-fail-options')
			->addStyle('display: none;')
	]))
		->addClass('preprocessing-list-item')
		->addClass('sortable')
		->setAttribute('data-step', '#{rowNum}');
	?>
</script>

<script type="text/x-jquery-tmpl" id="preprocessing-steps-parameters-single-tmpl">
	<?= (new CTextBox('preprocessing[#{rowNum}][params][0]', ''))->setAttribute('placeholder', '#{placeholder}') ?>
</script>

<script type="text/x-jquery-tmpl" id="preprocessing-steps-parameters-double-tmpl">
	<?= (new CTextBox('preprocessing[#{rowNum}][params][0]', ''))->setAttribute('placeholder', '#{placeholder_0}').
			(new CTextBox('preprocessing[#{rowNum}][params][1]', ''))->setAttribute('placeholder', '#{placeholder_1}')
	?>
</script>

<script type="text/x-jquery-tmpl" id="preprocessing-steps-parameters-multiline-tmpl">
	<?= (new CMultilineInput('preprocessing[#{rowNum}][params][0]', '', ['add_post_js' => false])) ?>
</script>

<script type="text/x-jquery-tmpl" id="preprocessing-steps-parameters-custom-width-chkbox-tmpl">
	<?= (new CTextBox('preprocessing[#{rowNum}][params][0]', ''))
			->setAttribute('placeholder', '#{placeholder_0}')
			->setWidth('#{width_0}')
			->setAttribute('maxlength', 1).
		(new CTextBox('preprocessing[#{rowNum}][params][1]', ''))
			->setAttribute('placeholder', '#{placeholder_1}')
			->setWidth('#{width_1}')
			->setAttribute('maxlength', 1).
		(new CCheckBox('preprocessing[#{rowNum}][params][2]', '#{chkbox_value}'))
			->setLabel('#{chkbox_label}')
			->setChecked('#{chkbox_default}')
	?>
</script>

<script type="text/javascript">
	jQuery(function($) {
<<<<<<< HEAD
		/**
		 * Collect current preprocessing step properties.
		 *
		 * @param {array} step_nums  List of step numbers to collect.
		 *
		 * @return array
		 */
		function getPreprocessingSteps(step_nums) {
			var steps = [];

			step_nums.forEach(function(num) {
				var type = $('[name="preprocessing[' + num + '][type]"]', $preprocessing).val(),
					error_handler = $('[name="preprocessing[' + num + '][on_fail]"]').is(':checked')
						? $('[name="preprocessing[' + num + '][error_handler]"]:checked').val()
						: <?= ZBX_PREPROC_FAIL_DEFAULT ?>,
					params = [];

				var on_fail = {
					error_handler: error_handler,
					error_handler_params: (error_handler == <?= ZBX_PREPROC_FAIL_SET_VALUE ?>
							|| error_handler == <?= ZBX_PREPROC_FAIL_SET_ERROR ?>)
						? $('[name="preprocessing[' + num + '][error_handler_params]"]').val()
						: ''
				};

				if ($('[name="preprocessing[' + num + '][params][0]"]', $preprocessing).length) {
					params.push($('[name="preprocessing[' + num + '][params][0]"]', $preprocessing).val());
				}
				if ($('[name="preprocessing[' + num + '][params][1]"]', $preprocessing).length) {
					params.push($('[name="preprocessing[' + num + '][params][1]"]', $preprocessing).val());
				}
				if ($('[name="preprocessing[' + num + '][params][2]"]', $preprocessing).length) {
					// ZBX-16642
					if (type == <?= ZBX_PREPROC_CSV_TO_JSON ?>) {
						if ($('[name="preprocessing[' + num + '][params][2]"]', $preprocessing).is(':checked')) {
							params.push($('[name="preprocessing[' + num + '][params][2]"]', $preprocessing).val());
						}
						else {
							params.push(0);
						}
					}
					else {
						params.push($('[name="preprocessing[' + num + '][params][2]"]', $preprocessing).val());
					}
				}

				steps.push($.extend({
					type: type,
					params: params.join("\n")
				}, on_fail));
			});

			return steps;
		}

		/**
		 * Creates preprocessing test modal window.
		 *
		 * @param {array}  step_nums          List of step numbers to collect.
		 * @param {bool}   show_final_result  Either the final result should be displayed.
		 * @param {object} trigger_elmnt      UI element triggered function.
		 */
		function openPreprocessingTestDialog(step_nums, show_final_result, trigger_elmnt) {
			var $step_obj = $(trigger_elmnt).closest('.preprocessing-list-item, .preprocessing-list-foot');

			PopUp('popup.preproctest.edit', $.extend({
				delay: $('#delay').val() || '',
				value_type: $('#value_type').val() || <?= CControllerPopupPreprocTest::ZBX_DEFAULT_VALUE_TYPE ?>,
				steps: getPreprocessingSteps(step_nums),
				hostid: <?= $data['hostid'] ?>,
				test_type: <?= $data['preprocessing_test_type'] ?>,
				step_obj: $step_obj.attr('data-step') || -1,
				show_final_result: show_final_result ? 1 : 0
			}, {'data': $step_obj.data('test-data') || []}), 'preprocessing-test', trigger_elmnt);
		}

=======
>>>>>>> 513b411f
		function makeParameterInput(index, type) {
			var preproc_param_single_tmpl = new Template($('#preprocessing-steps-parameters-single-tmpl').html()),
				preproc_param_double_tmpl = new Template($('#preprocessing-steps-parameters-double-tmpl').html()),
				preproc_param_custom_width_chkbox_tmpl =
					new Template($('#preprocessing-steps-parameters-custom-width-chkbox-tmpl').html()),
				preproc_param_multiline_tmpl = new Template($('#preprocessing-steps-parameters-multiline-tmpl').html());

			switch (type) {
				case '<?= ZBX_PREPROC_MULTIPLIER ?>':
					return $(preproc_param_single_tmpl.evaluate({
						rowNum: index,
						placeholder: <?= json_encode(_('number')) ?>
					})).css('width', <?= ZBX_TEXTAREA_NUMERIC_BIG_WIDTH ?>);

				case '<?= ZBX_PREPROC_RTRIM ?>':
				case '<?= ZBX_PREPROC_LTRIM ?>':
				case '<?= ZBX_PREPROC_TRIM ?>':
					return $(preproc_param_single_tmpl.evaluate({
						rowNum: index,
						placeholder: <?= json_encode(_('list of characters')) ?>
					})).css('width', <?= ZBX_TEXTAREA_SMALL_WIDTH ?>);

				case '<?= ZBX_PREPROC_XPATH ?>':
				case '<?= ZBX_PREPROC_ERROR_FIELD_XML ?>':
					return $(preproc_param_single_tmpl.evaluate({
						rowNum: index,
						placeholder: <?= json_encode(_('XPath')) ?>
					}));

				case '<?= ZBX_PREPROC_JSONPATH ?>':
				case '<?= ZBX_PREPROC_ERROR_FIELD_JSON ?>':
					return $(preproc_param_single_tmpl.evaluate({
						rowNum: index,
						placeholder: <?= json_encode(_('$.path.to.node')) ?>
					}));

				case '<?= ZBX_PREPROC_REGSUB ?>':
				case '<?= ZBX_PREPROC_ERROR_FIELD_REGEX ?>':
					return $(preproc_param_double_tmpl.evaluate({
						rowNum: index,
						placeholder_0: <?= json_encode(_('pattern')) ?>,
						placeholder_1: <?= json_encode(_('output')) ?>
					}));

				case '<?= ZBX_PREPROC_VALIDATE_RANGE ?>':
					return $(preproc_param_double_tmpl.evaluate({
						rowNum: index,
						placeholder_0: <?= json_encode(_('min')) ?>,
						placeholder_1: <?= json_encode(_('max')) ?>
					}));

				case '<?= ZBX_PREPROC_VALIDATE_REGEX ?>':
				case '<?= ZBX_PREPROC_VALIDATE_NOT_REGEX ?>':
					return $(preproc_param_single_tmpl.evaluate({
						rowNum: index,
						placeholder: <?= json_encode(_('pattern')) ?>
					}));

				case '<?= ZBX_PREPROC_THROTTLE_TIMED_VALUE ?>':
					return $(preproc_param_single_tmpl.evaluate({
						rowNum: index,
						placeholder: <?= json_encode(_('seconds')) ?>
					})).css('width', <?= ZBX_TEXTAREA_NUMERIC_BIG_WIDTH ?>);

				case '<?= ZBX_PREPROC_SCRIPT ?>':
					return $(preproc_param_multiline_tmpl.evaluate({rowNum: index})).multilineInput({
						title: <?= json_encode(_('JavaScript')) ?>,
						placeholder: <?= json_encode(_('script')) ?>,
						placeholder_textarea: 'return value',
						label_before: 'function (value) {',
						label_after: '}',
						grow: 'auto',
						rows: 0,
						maxlength: <?= (int) $data['preprocessing_script_maxlength'] ?>
					});

				case '<?= ZBX_PREPROC_PROMETHEUS_PATTERN ?>':
					return $(preproc_param_double_tmpl.evaluate({
						rowNum: index,
						placeholder_0: <?= json_encode(
							_('<metric name>{<label name>="<label value>", ...} == <value>')
						) ?>,
						placeholder_1: <?= json_encode(_('<label name>')) ?>
					}));

				case '<?= ZBX_PREPROC_PROMETHEUS_TO_JSON ?>':
					return $(preproc_param_single_tmpl.evaluate({
						rowNum: index,
						placeholder: <?= json_encode(
							_('<metric name>{<label name>="<label value>", ...} == <value>')
						) ?>
					}));

				case '<?= ZBX_PREPROC_CSV_TO_JSON ?>':
					return $(preproc_param_custom_width_chkbox_tmpl.evaluate({
						rowNum: index,
						width_0: <?= ZBX_TEXTAREA_NUMERIC_STANDARD_WIDTH ?>,
						width_1: <?= ZBX_TEXTAREA_NUMERIC_STANDARD_WIDTH ?>,
						placeholder_0: ',',
						placeholder_1: '"',
						chkbox_label: <?= json_encode(_('With header row')) ?>,
						chkbox_value: <?= ZBX_PREPROC_CSV_HEADER ?>,
						chkbox_default: true
					}));

				default:
					return '';
			}
		}

		var $preprocessing = $('#preprocessing'),
			step_index = $preprocessing.find('li.sortable').length;

		$preprocessing.sortable({
			disabled: $preprocessing.find('div.<?= ZBX_STYLE_DRAG_ICON ?>').hasClass('<?= ZBX_STYLE_DISABLED ?>'),
			items: 'li.sortable',
			axis: 'y',
			containment: 'parent',
			cursor: IE ? 'move' : 'grabbing',
			handle: 'div.<?= ZBX_STYLE_DRAG_ICON ?>',
			tolerance: 'pointer',
			opacity: 0.6
		});

		$preprocessing
			.on('click', '.element-table-add', function() {
				var preproc_row_tmpl = new Template($('#preprocessing-steps-tmpl').html()),
					$row = $(preproc_row_tmpl.evaluate({rowNum: step_index})),
					type = $('select[name*="type"]', $row).val();

				$('.step-parameters', $row).html(makeParameterInput(step_index, type));
				$(this).closest('.preprocessing-list-foot').before($row);

				$('.preprocessing-list-head').show();

				var sortable_count = $preprocessing.find('li.sortable').length;

				if (sortable_count == 1) {
					$('#preproc_test_all').show();
					$preprocessing
						.sortable('disable')
						.find('div.<?= ZBX_STYLE_DRAG_ICON ?>').addClass('<?= ZBX_STYLE_DISABLED ?>');
				}
				else if (sortable_count > 1) {
					$preprocessing
						.sortable('enable')
						.find('div.<?= ZBX_STYLE_DRAG_ICON ?>').removeClass('<?= ZBX_STYLE_DISABLED ?>');
				}

				step_index++;
			})
			.on('click', '#preproc_test_all', function() {
				var step_nums = [];
				$('select[name^="preprocessing"][name$="[type]"]', $preprocessing).each(function() {
					var str = $(this).attr('name');
					step_nums.push(str.substr(14, str.length - 21));
				});

				openItemTestDialog(step_nums, true, false, this, -1);
			})
			.on('click', '.preprocessing-step-test', function() {
				var str = $(this).attr('name'),
					step_nr = $(this).attr('data-step'),
					num = str.substr(14, str.length - 21);

				openItemTestDialog([num], false, false, this, num);
			})
			.on('click', '.element-table-remove', function() {
				$(this).closest('li.sortable').remove();

				var sortable_count = $preprocessing.find('li.sortable').length;

				if (sortable_count == 0) {
					$('#preproc_test_all').hide();
					$('.preprocessing-list-head').hide();
				}
				else if (sortable_count == 1) {
					$preprocessing
						.sortable('disable')
						.find('div.<?= ZBX_STYLE_DRAG_ICON ?>').addClass('<?= ZBX_STYLE_DISABLED ?>');
				}
			})
			.on('change', 'select[name*="type"]', function() {
				var $row = $(this).closest('.preprocessing-list-item'),
					type = $(this).val(),
					$on_fail = $row.find('[name*="on_fail"]');

				$('.step-parameters', $row).html(makeParameterInput($row.data('step'), type));

				// Disable "Custom on fail" for some of the preprocessing types.
				switch (type) {
					case '<?= ZBX_PREPROC_RTRIM ?>':
					case '<?= ZBX_PREPROC_LTRIM ?>':
					case '<?= ZBX_PREPROC_TRIM ?>':
					case '<?= ZBX_PREPROC_THROTTLE_VALUE ?>':
					case '<?= ZBX_PREPROC_THROTTLE_TIMED_VALUE ?>':
					case '<?= ZBX_PREPROC_SCRIPT ?>':
						$on_fail
							.prop('checked', false)
							.prop('disabled', true)
							.trigger('change');
						break;

					default:
						$on_fail.prop('disabled', false);
						break;
				}
			})
			.on('change', 'input[type="text"][name*="params"]', function() {
				$(this).attr('title', $(this).val());
			})
			.on('change', 'input[name*="on_fail"]', function() {
				var $on_fail_options = $(this).closest('.preprocessing-list-item').find('.on-fail-options');

				if ($(this).is(':checked')) {
					$on_fail_options.find('input').prop('disabled', false);
					$on_fail_options.show();
				}
				else {
					$on_fail_options.find('input').prop('disabled', true);
					$on_fail_options.hide();
				}
			})
			.on('change', 'input[name*="error_handler]"]', function() {
				var error_handler = $(this).val(),
					$error_handler_params = $(this).closest('.on-fail-options').find('[name*="error_handler_params"]');

				if (error_handler == '<?= ZBX_PREPROC_FAIL_DISCARD_VALUE ?>') {
					$error_handler_params
						.prop('disabled', true)
						.hide();
				}
				else if (error_handler == '<?= ZBX_PREPROC_FAIL_SET_VALUE ?>') {
					$error_handler_params
						.prop('disabled', false)
						.attr('placeholder', <?= json_encode(_('value')) ?>)
						.show();
				}
				else if (error_handler == '<?= ZBX_PREPROC_FAIL_SET_ERROR ?>') {
					$error_handler_params
						.prop('disabled', false)
						.attr('placeholder', <?= json_encode(_('error message')) ?>)
						.show();
				}
			});
	});
</script><|MERGE_RESOLUTION|>--- conflicted
+++ resolved
@@ -83,85 +83,6 @@
 
 <script type="text/javascript">
 	jQuery(function($) {
-<<<<<<< HEAD
-		/**
-		 * Collect current preprocessing step properties.
-		 *
-		 * @param {array} step_nums  List of step numbers to collect.
-		 *
-		 * @return array
-		 */
-		function getPreprocessingSteps(step_nums) {
-			var steps = [];
-
-			step_nums.forEach(function(num) {
-				var type = $('[name="preprocessing[' + num + '][type]"]', $preprocessing).val(),
-					error_handler = $('[name="preprocessing[' + num + '][on_fail]"]').is(':checked')
-						? $('[name="preprocessing[' + num + '][error_handler]"]:checked').val()
-						: <?= ZBX_PREPROC_FAIL_DEFAULT ?>,
-					params = [];
-
-				var on_fail = {
-					error_handler: error_handler,
-					error_handler_params: (error_handler == <?= ZBX_PREPROC_FAIL_SET_VALUE ?>
-							|| error_handler == <?= ZBX_PREPROC_FAIL_SET_ERROR ?>)
-						? $('[name="preprocessing[' + num + '][error_handler_params]"]').val()
-						: ''
-				};
-
-				if ($('[name="preprocessing[' + num + '][params][0]"]', $preprocessing).length) {
-					params.push($('[name="preprocessing[' + num + '][params][0]"]', $preprocessing).val());
-				}
-				if ($('[name="preprocessing[' + num + '][params][1]"]', $preprocessing).length) {
-					params.push($('[name="preprocessing[' + num + '][params][1]"]', $preprocessing).val());
-				}
-				if ($('[name="preprocessing[' + num + '][params][2]"]', $preprocessing).length) {
-					// ZBX-16642
-					if (type == <?= ZBX_PREPROC_CSV_TO_JSON ?>) {
-						if ($('[name="preprocessing[' + num + '][params][2]"]', $preprocessing).is(':checked')) {
-							params.push($('[name="preprocessing[' + num + '][params][2]"]', $preprocessing).val());
-						}
-						else {
-							params.push(0);
-						}
-					}
-					else {
-						params.push($('[name="preprocessing[' + num + '][params][2]"]', $preprocessing).val());
-					}
-				}
-
-				steps.push($.extend({
-					type: type,
-					params: params.join("\n")
-				}, on_fail));
-			});
-
-			return steps;
-		}
-
-		/**
-		 * Creates preprocessing test modal window.
-		 *
-		 * @param {array}  step_nums          List of step numbers to collect.
-		 * @param {bool}   show_final_result  Either the final result should be displayed.
-		 * @param {object} trigger_elmnt      UI element triggered function.
-		 */
-		function openPreprocessingTestDialog(step_nums, show_final_result, trigger_elmnt) {
-			var $step_obj = $(trigger_elmnt).closest('.preprocessing-list-item, .preprocessing-list-foot');
-
-			PopUp('popup.preproctest.edit', $.extend({
-				delay: $('#delay').val() || '',
-				value_type: $('#value_type').val() || <?= CControllerPopupPreprocTest::ZBX_DEFAULT_VALUE_TYPE ?>,
-				steps: getPreprocessingSteps(step_nums),
-				hostid: <?= $data['hostid'] ?>,
-				test_type: <?= $data['preprocessing_test_type'] ?>,
-				step_obj: $step_obj.attr('data-step') || -1,
-				show_final_result: show_final_result ? 1 : 0
-			}, {'data': $step_obj.data('test-data') || []}), 'preprocessing-test', trigger_elmnt);
-		}
-
-=======
->>>>>>> 513b411f
 		function makeParameterInput(index, type) {
 			var preproc_param_single_tmpl = new Template($('#preprocessing-steps-parameters-single-tmpl').html()),
 				preproc_param_double_tmpl = new Template($('#preprocessing-steps-parameters-double-tmpl').html()),
