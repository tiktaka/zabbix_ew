<script type="text/x-jquery-tmpl" id="filter-tag-row">
	<?= (new CRow([
			(new CTextBox('filter_tags[#{rowNum}][tag]'))
				->setAttribute('placeholder', _('tag'))
				->setWidth(ZBX_TEXTAREA_FILTER_SMALL_WIDTH),
			(new CRadioButtonList('filter_tags[#{rowNum}][operator]', TAG_OPERATOR_LIKE))
				->addValue(_('Contains'), TAG_OPERATOR_LIKE)
				->addValue(_('Equals'), TAG_OPERATOR_EQUAL)
				->setModern(true),
			(new CTextBox('filter_tags[#{rowNum}][value]'))
				->setAttribute('placeholder', _('value'))
				->setWidth(ZBX_TEXTAREA_FILTER_SMALL_WIDTH),
			(new CCol(
				(new CButton('filter_tags[#{rowNum}][remove]', _('Remove')))
					->addClass(ZBX_STYLE_BTN_LINK)
					->addClass('element-table-remove')
			))->addClass(ZBX_STYLE_NOWRAP)
		]))
			->addClass('form_row')
			->toString()
	?>
</script>
<script type="text/javascript">
	jQuery(function($) {
<<<<<<< HEAD
		$('#filter-tags').dynamicRows({
			template: '#filter-tag-row'
		});

		$('#filter_monitored_by')
			.on('change', function() {
				$('#filter_proxyids_row')
					.toggle($('input[name=filter_monitored_by]:checked').val() == <?= ZBX_MONITORED_BY_PROXY ?>);
			})
			.trigger('change');
=======
		$('#filter_monitored_by').change(function() {
			var	filter_monitored_by = $('input[name=filter_monitored_by]:checked').val();

			if (filter_monitored_by == <?= ZBX_MONITORED_BY_PROXY ?>) {
				$('#filter_proxyids_').multiSelect('enable');
			}
			else {
				$('#filter_proxyids_').multiSelect('disable');
			}
		});
>>>>>>> 4e265fa1
	});
</script><|MERGE_RESOLUTION|>--- conflicted
+++ resolved
@@ -22,20 +22,12 @@
 </script>
 <script type="text/javascript">
 	jQuery(function($) {
-<<<<<<< HEAD
 		$('#filter-tags').dynamicRows({
 			template: '#filter-tag-row'
 		});
 
-		$('#filter_monitored_by')
-			.on('change', function() {
-				$('#filter_proxyids_row')
-					.toggle($('input[name=filter_monitored_by]:checked').val() == <?= ZBX_MONITORED_BY_PROXY ?>);
-			})
-			.trigger('change');
-=======
 		$('#filter_monitored_by').change(function() {
-			var	filter_monitored_by = $('input[name=filter_monitored_by]:checked').val();
+			var filter_monitored_by = $('input[name=filter_monitored_by]:checked').val();
 
 			if (filter_monitored_by == <?= ZBX_MONITORED_BY_PROXY ?>) {
 				$('#filter_proxyids_').multiSelect('enable');
@@ -44,6 +36,5 @@
 				$('#filter_proxyids_').multiSelect('disable');
 			}
 		});
->>>>>>> 4e265fa1
 	});
 </script>