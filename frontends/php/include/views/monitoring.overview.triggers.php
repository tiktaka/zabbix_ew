--- conflicted
+++ resolved
@@ -125,17 +125,6 @@
 	// filter
 	$widget->addItem(new CPartial('common.filter.trigger', [
 		'filter' => [
-<<<<<<< HEAD
-			'showTriggers' => $filter['showTriggers'],
-			'ackStatus' => $filter['ackStatus'],
-			'showSeverity' => $filter['showSeverity'],
-			'statusChange' => $filter['statusChange'],
-			'statusChangeDays' => $filter['statusChangeDays'],
-			'txtSelect' => $filter['txtSelect'],
-			'application' => $filter['application'],
-			'inventory' => $filter['inventory'],
-			'show_suppressed' => $filter['show_suppressed']
-=======
 			'showTriggers' => $data['filter']['showTriggers'],
 			'ackStatus' => $data['filter']['ackStatus'],
 			'showSeverity' => $data['filter']['showSeverity'],
@@ -144,10 +133,7 @@
 			'txtSelect' => $data['filter']['txtSelect'],
 			'application' => $data['filter']['application'],
 			'inventory' => $data['filter']['inventory'],
-			'show_suppressed' => $data['filter']['show_suppressed'],
-			'hostId' => $data['hostid'],
-			'groupId' => $data['groupid']
->>>>>>> 8e2cfe67
+			'show_suppressed' => $data['filter']['show_suppressed']
 		],
 		'ms_groups' => $data['ms_groups'],
 		'config' => $data['config'],
