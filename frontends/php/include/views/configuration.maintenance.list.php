--- conflicted
+++ resolved
@@ -20,17 +20,25 @@
 
 $widget = (new CWidget())
 	->setTitle(_('Maintenance periods'))
-<<<<<<< HEAD
-	->setControls((new CForm('get'))
-		->cleanItems()
-		->addItem((new CList())
-			->addItem([
-				new CLabel(_('Group'), 'groupid'),
-				(new CDiv())->addClass(ZBX_STYLE_FORM_INPUT_MARGIN),
-				$this->data['pageFilter']->getGroupsCB()
-			])
-			->addItem(new CSubmit('form', _('Create maintenance period')))
-		))
+	->setControls(new CList([
+		(new CForm('get'))
+			->cleanItems()
+			->setAttribute('aria-label', _('Main filter'))
+			->addItem((new CList())
+				->addItem([
+					new CLabel(_('Group'), 'groupid'),
+					(new CDiv())->addClass(ZBX_STYLE_FORM_INPUT_MARGIN),
+					$this->data['pageFilter']->getGroupsCB()
+				])
+			),
+		(new CTag('nav', true, new CRedirectButton(_('Create maintenance period'), (new CUrl())
+			->removeArgument('maintenanceid')
+			->setArgument('groupid', $data['pageFilter']->groupid)
+			->setArgument('form', 'create')
+			->getUrl()
+		)))
+			->setAttribute('aria-label', _('Content controls'))
+	]))
 	->addItem((new CFilter())
 		->setProfile('web.maintenance.filter', 0)
 		->addFilterTab(_('Filter'), [
@@ -50,41 +58,6 @@
 					->setModern(true)
 			)
 		])
-=======
-	->setControls(new CList([
-		(new CForm('get'))
-			->cleanItems()
-			->setAttribute('aria-label', _('Main filter'))
-			->addItem((new CList())
-				->addItem([
-					new CLabel(_('Group'), 'groupid'),
-					(new CDiv())->addClass(ZBX_STYLE_FORM_INPUT_MARGIN),
-					$this->data['pageFilter']->getGroupsCB()
-				])
-			),
-		(new CTag('nav', true, new CRedirectButton(_('Create maintenance period'), (new CUrl())
-			->removeArgument('maintenanceid')
-			->setArgument('groupid', $data['pageFilter']->groupid)
-			->setArgument('form', 'create')
-			->getUrl()
-		)))
-			->setAttribute('aria-label', _('Content controls'))
-	]))
-	->addItem((new CFilter('web.maintenance.filter.state'))
-		->addColumn((new CFormList())->addRow(_('Name'),
-			(new CTextBox('filter_name', $data['filter']['name']))
-				->setWidth(ZBX_TEXTAREA_FILTER_SMALL_WIDTH)
-				->setAttribute('autofocus', 'autofocus')
-		))
-		->addColumn((new CFormList())->addRow(_('State'),
-			(new CRadioButtonList('filter_status', (int) $data['filter']['status']))
-				->addValue(_('Any'), -1)
-				->addValue(_x('Active', 'maintenance status'), MAINTENANCE_STATUS_ACTIVE)
-				->addValue(_x('Approaching', 'maintenance status'), MAINTENANCE_STATUS_APPROACH)
-				->addValue(_x('Expired', 'maintenance status'), MAINTENANCE_STATUS_EXPIRED)
-				->setModern(true)
-		))
->>>>>>> b74008f4
 	);
 
 // create form
