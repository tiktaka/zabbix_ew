--- conflicted
+++ resolved
@@ -26,164 +26,7 @@
 	$widgetClass .= ' host-edit-discovered';
 }
 $hostWidget = (new CWidget($widgetClass))->setTitle(_('Hosts'))->
-<<<<<<< HEAD
-	addItem(get_header_host_table('', $data['hostId']));
-
-if ($data['hostId']) {
-	$dbHost = $data['dbHost'];
-
-	$originalTemplates = $dbHost['parentTemplates'];
-	$originalTemplates = zbx_toHash($originalTemplates, 'templateid');
-
-	// get items that populate host inventory fields
-	$hostItemsToInventory = API::Item()->get(array(
-		'output' => array('inventory_link', 'itemid', 'hostid', 'name', 'key_'),
-		'filter' => array('hostid' => $dbHost['hostid']),
-		'preserveKeys' => true,
-		'nopermissions' => true
-	));
-	$hostItemsToInventory = zbx_toHash($hostItemsToInventory, 'inventory_link');
-
-	$hostItemsToInventory = CMacrosResolverHelper::resolveItemNames($hostItemsToInventory);
-}
-else {
-	$dbHost = array();
-	$originalTemplates = array();
-}
-
-$cloneOrFullClone = ($data['form'] === 'clone' || $data['form'] === 'full_clone');
-
-$cloningDiscoveredHost = (
-	$cloneOrFullClone
-	&& getRequest('form_refresh') == 1
-	&& $dbHost['flags'] == ZBX_FLAG_DISCOVERY_CREATED
-);
-
-// Use data from database when host is opened and form is shown for first time or discovered host is being cloned.
-if ($data['hostId'] && (!hasRequest('form_refresh') || $cloningDiscoveredHost)) {
-	$proxyHostId = $dbHost['proxy_hostid'];
-	$host = $dbHost['host'];
-	$visibleName = $dbHost['name'];
-
-	// display empty visible name if equal to host name
-	if ($visibleName === $host) {
-		$visibleName = '';
-	}
-
-	$ipmiAuthtype = $dbHost['ipmi_authtype'];
-	$ipmiPrivilege = $dbHost['ipmi_privilege'];
-	$ipmiUsername = $dbHost['ipmi_username'];
-	$ipmiPassword = $dbHost['ipmi_password'];
-
-	$tls_accept = $dbHost['tls_accept'];
-	$tls_connect = $dbHost['tls_connect'];
-	$tls_issuer = $dbHost['tls_issuer'];
-	$tls_psk = $dbHost['tls_psk'];
-	$tls_psk_identity = $dbHost['tls_psk_identity'];
-	$tls_subject = $dbHost['tls_subject'];
-
-	$macros = order_macros($dbHost['macros'], 'macro');
-	$groupIds = zbx_objectValues($dbHost['groups'], 'groupid');
-
-	if ($cloningDiscoveredHost) {
-		$status = getRequest('status', HOST_STATUS_NOT_MONITORED);
-		$description = getRequest('description', '');
-		$hostInventory = getRequest('host_inventory', array());
-	}
-	else {
-		$status = $dbHost['status'];
-		$description = $dbHost['description'];
-		$hostInventory = $dbHost['inventory'];
-	}
-
-	$inventoryMode = isset($dbHost['inventory']['inventory_mode'])
-		? $dbHost['inventory']['inventory_mode']
-		: HOST_INVENTORY_DISABLED;
-
-	$templateIds = array();
-	foreach ($originalTemplates as $originalTemplate) {
-		$templateIds[$originalTemplate['templateid']] = $originalTemplate['templateid'];
-	}
-
-	$interfaces = $dbHost['interfaces'];
-	foreach ($interfaces as $hinum => $interface) {
-		$interfaces[$hinum]['items'] = 0;
-		$interfaces[$hinum]['items'] = count($dbHost['interfaces'][$interface['interfaceid']]['items']);
-
-		// check if interface has items that require specific interface type, if so type cannot be changed
-		$locked = 0;
-		foreach ($dbHost['interfaces'][$interface['interfaceid']]['items'] as $item) {
-			$itemInterfaceType = itemTypeInterface($item['type']);
-			if (!($itemInterfaceType === false || $itemInterfaceType === INTERFACE_TYPE_ANY)) {
-				$locked = 1;
-				break;
-			}
-		}
-		$interfaces[$hinum]['locked'] = $locked;
-	}
-
-	$clearTemplates = array();
-
-	$newGroupName = '';
-}
-else {
-	$groupIds = getRequest('groups', array());
-	if ($data['groupId'] != 0 && !$groupIds) {
-		$groupIds[] = $data['groupId'];
-	}
-
-	$newGroupName = getRequest('newgroup', '');
-
-	$host = getRequest('host', '');
-	$visibleName = getRequest('visiblename', '');
-	$proxyHostId = getRequest('proxy_hostid', '');
-	$ipmiAuthtype = getRequest('ipmi_authtype', -1);
-	$ipmiPrivilege = getRequest('ipmi_privilege', 2);
-	$ipmiUsername = getRequest('ipmi_username', '');
-	$ipmiPassword = getRequest('ipmi_password', '');
-	$inventoryMode = getRequest('inventory_mode', HOST_INVENTORY_DISABLED);
-	$hostInventory = getRequest('host_inventory', array());
-	$macros = getRequest('macros', array());
-	$interfaces = getRequest('interfaces', array());
-	$templateIds = getRequest('templates', array());
-	$clearTemplates = getRequest('clear_templates', array());
-	$description = getRequest('description', '');
-	$tls_accept = getRequest('tls_accept', 0);
-	$tls_connect = getRequest('tls_connect', 0);
-	$tls_issuer = getRequest('tls_issuer', '');
-	$tls_psk = getRequest('tls_psk', '');
-	$tls_psk_identity = getRequest('tls_psk_identity', '');
-	$tls_subject = getRequest('tls_subject', '');
-
-	if ($data['hostId'] == 0 && !hasRequest('form_refresh')) {
-		$status = HOST_STATUS_MONITORED;
-	}
-	else {
-		$status = getRequest('status', HOST_STATUS_NOT_MONITORED);
-	}
-}
-
-$mainInterfaces = getRequest('mainInterfaces', array());
-foreach (array(INTERFACE_TYPE_AGENT, INTERFACE_TYPE_SNMP, INTERFACE_TYPE_JMX, INTERFACE_TYPE_IPMI) as $interfaceType) {
-	if (isset($mainInterfaces[$interfaceType])) {
-		$interfaceId = $mainInterfaces[$interfaceType];
-		$interfaces[$interfaceId]['main'] = '1';
-	}
-}
-
-$clearTemplates = array_intersect($clearTemplates, array_keys($originalTemplates));
-$clearTemplates = array_diff($clearTemplates, array_keys($templateIds));
-natcasesort($templateIds);
-
-// whether this is a discovered host
-$isDiscovered = (
-	$data['hostId']
-	&& $dbHost['flags'] == ZBX_FLAG_DISCOVERY_CREATED
-	&& $data['form'] === 'update'
-);
-=======
 	addItem(get_header_host_table('', $data['hostid']));
->>>>>>> 0afe6a89
 
 $divTabs = new CTabView();
 if (!hasRequest('form_refresh')) {
@@ -192,17 +35,11 @@
 
 $frmHost = new CForm();
 $frmHost->setName('web.hosts.host.php.');
-<<<<<<< HEAD
 $frmHost->setAttribute('id', 'hostForm');
-$frmHost->addVar('form', $data['form']);
-$frmHost->addVar('tls_accept', 0);
-
-$frmHost->addVar('clear_templates', $clearTemplates);
-=======
->>>>>>> 0afe6a89
 
 $frmHost->addVar('form', $data['form']);
 $frmHost->addVar('clear_templates', $data['clear_templates']);
+$frmHost->addVar('tls_accept', $data['tls_accept']);
 $frmHost->addVar('flags', $data['flags']);
 
 if ($data['hostid'] != 0) {
@@ -902,39 +739,25 @@
 
 $divTabs->addTab('inventoryTab', _('Host inventory'), $inventoryFormList);
 
+// Encryption
 $encryptionFormList = new CFormList('encryption');
 
-$encryptionOut = new CComboBox('tls_connect', $tls_connect);
-$encryptionOut->addItem(HOST_ENCRYPTION_NONE, _('No encryption'));
-$encryptionOut->addItem(HOST_ENCRYPTION_PSK, _('PSK'));
-$encryptionOut->addItem(HOST_ENCRYPTION_CERTIFICATE, _('Certificate'));
-$encryptionFormList->addRow(_('Outgoing encryption'), $encryptionOut);
-
-$encryptionIn = array();
-$encryptionIn1 = new CCheckBox('tls_in_none', ($tls_accept & 1) == 1);
-$encryptionIn[] = array($encryptionIn1, 'No encryption');
-$encryptionIn[] = BR();
-
-$encryptionIn2 = new CCheckBox('tls_in_psk', ($tls_accept & 2) == 2);
-$encryptionIn[] = array($encryptionIn2, 'PSK');
-$encryptionIn[] = BR();
-
-$encryptionIn3 = new CCheckBox('tls_in_cert', ($tls_accept & 4) == 4);
-$encryptionIn[] = array($encryptionIn3, 'Certificate');
-
-$encryptionFormList->addRow(_('Incoming encryption'), $encryptionIn);
-
-$encryptionOutIssuer = new CTextBox('tls_issuer', $tls_issuer, 64);
-$encryptionFormList->addRow(_('Issuer'), $encryptionOutIssuer);
-
-$encryptionOutSubject = new CTextBox('tls_subject', $tls_subject, 64);
-$encryptionFormList->addRow(_('Subject'), $encryptionOutSubject);
-
-$encryptionPSKIdentity = new CTextBox('tls_psk_identity', $tls_psk_identity, 64);
-$encryptionFormList->addRow(_('PSK identity'), $encryptionPSKIdentity);
-
-$encryptionInPSK = new CTextBox('tls_psk', $tls_psk, 64);
-$encryptionFormList->addRow(_('PSK'), $encryptionInPSK);
+$encryptionFormList->addRow(_('Outgoing encryption'), new CComboBox('tls_connect', $data['tls_connect'], null, [
+	HOST_ENCRYPTION_NONE => _('No encryption'),
+	HOST_ENCRYPTION_PSK => _('PSK'),
+	HOST_ENCRYPTION_CERTIFICATE => _('Certificate')
+]));
+$encryptionFormList->addRow(_('Incoming encryption'), [
+	[new CCheckBox('tls_in_none', ($data['tls_accept'] & 1) == 1), 'No encryption'],
+	BR(),
+	[new CCheckBox('tls_in_psk', ($data['tls_accept'] & 2) == 2), 'PSK'],
+	BR(),
+	[new CCheckBox('tls_in_cert', ($data['tls_accept'] & 4) == 4), 'Certificate']
+]);
+$encryptionFormList->addRow(_('Issuer'), new CTextBox('tls_issuer', $data['tls_issuer'], 64));
+$encryptionFormList->addRow(_('Subject'), new CTextBox('tls_subject', $data['tls_subject'], 64));
+$encryptionFormList->addRow(_('PSK identity'), new CTextBox('tls_psk_identity', $data['tls_psk_identity'], 64));
+$encryptionFormList->addRow(_('PSK'), new CTextBox('tls_psk', $data['tls_psk'], 64));
 
 $divTabs->addTab('encryptionTab', _('Encryption'), $encryptionFormList);
 
