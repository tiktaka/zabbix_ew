<?php
/*
** Zabbix
** Copyright (C) 2001-2015 Zabbix SIA
**
** This program is free software; you can redistribute it and/or modify
** it under the terms of the GNU General Public License as published by
** the Free Software Foundation; either version 2 of the License, or
** (at your option) any later version.
**
** This program is distributed in the hope that it will be useful,
** but WITHOUT ANY WARRANTY; without even the implied warranty of
** MERCHANTABILITY or FITNESS FOR A PARTICULAR PURPOSE. See the
** GNU General Public License for more details.
**
	** You should have received a copy of the GNU General Public License
** along with this program; if not, write to the Free Software
** Foundation, Inc., 51 Franklin Street, Fifth Floor, Boston, MA  02110-1301, USA.
**/

if ($this->data['hostid'] == 0) {
	$create_button = (new CSubmit('form', _('Create application (select host first)')))->setEnabled(false);
}
else {
	$create_button = new CSubmit('form', _('Create application'));
}

$widget = (new CWidget())
	->setTitle(_('Applications'))
	->setControls((new CForm('get'))
		->cleanItems()
		->addItem((new CList())
			->addItem([_('Group'), SPACE, $this->data['pageFilter']->getGroupsCB()])
			->addItem([_('Host'), SPACE, $this->data['pageFilter']->getHostsCB()])
			->addItem($create_button)
		)
	)
	->addItem(get_header_host_table('applications', $this->data['hostid']));

// create form
$applicationForm = new CForm();

// create table
$applicationTable = new CTableInfo();
$applicationTable->setHeader([
	(new CColHeader(
		(new CCheckBox('all_applications'))->onClick("checkAll('".$applicationForm->getName()."', 'all_applications', 'applications');")
	))->addClass(ZBX_STYLE_CELL_WIDTH),
	($this->data['hostid'] > 0) ? null : _('Host'),
	make_sorting_header(_('Application'), 'name', $this->data['sort'], $this->data['sortorder']),
<<<<<<< HEAD
	_('Show'),
	$data['showInfoColumn'] ? _('Info') : null
=======
	_('Items')
>>>>>>> 1edff37a
]);

$current_time = time();

foreach ($this->data['applications'] as $application) {
	$info_icons = [];

	// inherited app, display the template list
	if ($application['templateids'] && !empty($application['sourceTemplates'])) {
		$name = [];

		CArrayHelper::sort($application['sourceTemplates'], ['name']);

		foreach ($application['sourceTemplates'] as $template) {
<<<<<<< HEAD
			$name[] = new CLink($template['name'], 'applications.php?hostid='.$template['hostid'],
				ZBX_STYLE_LINK_ALT.' '.ZBX_STYLE_GREY
			);
=======
			$name[] = (new CLink($template['name'], 'applications.php?hostid='.$template['hostid']))
				->addClass(ZBX_STYLE_LINK_ALT)
				->addClass(ZBX_STYLE_GREY);
>>>>>>> 1edff37a
			$name[] = ', ';
		}
		array_pop($name);
		$name[] = NAME_DELIMITER;
		$name[] = $application['name'];

		$info_icons[] = '';
	}
	elseif ($application['flags'] == ZBX_FLAG_DISCOVERY_CREATED && $application['discoveryRule']) {
		$name = [new CLink(CHtml::encode($application['discoveryRule']['name']),
			'disc_prototypes.php?parent_discoveryid='.$application['discoveryRule']['itemid'],
			ZBX_STYLE_LINK_ALT.' '.ZBX_STYLE_ORANGE
		)];
		$name[] = NAME_DELIMITER.$application['name'];

		if ($application['applicationDiscovery']['ts_delete']) {
			$icon_warning = new CDiv(SPACE, 'status_icon iconwarning');

			// Check if application should've been deleted in the past.
			if ($current_time > $application['applicationDiscovery']['ts_delete']) {
				$icon_warning->setHint(_s(
					'The application is not discovered anymore and will be deleted the next time discovery rule is processed.'
				));
			}
			else {
				$icon_warning->setHint(_s(
					'The application is not discovered anymore and will be deleted in %1$s (on %2$s at %3$s).',
					zbx_date2age($application['applicationDiscovery']['ts_delete']),
					zbx_date2str(DATE_FORMAT, $application['applicationDiscovery']['ts_delete']),
					zbx_date2str(TIME_FORMAT, $application['applicationDiscovery']['ts_delete'])
				));
			}

			$info_icons[] = $icon_warning;
		}
		else {
			$info_icons[] = '';
		}
	}
	else {
		$name = new CLink($application['name'],
			'applications.php?form=update&applicationid='.$application['applicationid'].
				'&hostid='.$application['hostid']
		);

		$info_icons[] = '';
	}

	$checkBox = new CCheckBox('applications['.$application['applicationid'].']', null, null,
		$application['applicationid']
	);
	$checkBox->setEnabled(!$application['discoveryRule']);

	$applicationTable->addRow([
<<<<<<< HEAD
		$checkBox,
=======
		new CCheckBox('applications['.$application['applicationid'].']', $application['applicationid']),
>>>>>>> 1edff37a
		($this->data['hostid'] > 0) ? null : $application['host']['name'],
		(new CCol($name))->addClass(ZBX_STYLE_NOWRAP),
		[
			new CLink(
				_('Items'),
				'items.php?'.
					'hostid='.$application['hostid'].
					'&filter_set=1'.
					'&filter_application='.urlencode($application['name'])
			),
			CViewHelper::showNum(count($application['items']))
		],
		$data['showInfoColumn'] ? $info_icons : null
	]);
}

zbx_add_post_js('cookie.prefix = "'.$this->data['hostid'].'";');

// append table to form
$applicationForm->addItem([
	$applicationTable,
	$this->data['paging'],
	new CActionButtonList('action', 'applications',
		[
			'application.massenable' => ['name' => _('Enable'), 'confirm' => _('Enable selected applications?')],
			'application.massdisable' => ['name' => _('Disable'), 'confirm' => _('Disable selected applications?')],
			'application.massdelete' => ['name' => _('Delete'), 'confirm' => _('Delete selected applications?')]
		],
		$this->data['hostid']
	)
]);

// append form to widget
$widget->addItem($applicationForm);

return $widget;<|MERGE_RESOLUTION|>--- conflicted
+++ resolved
@@ -48,12 +48,8 @@
 	))->addClass(ZBX_STYLE_CELL_WIDTH),
 	($this->data['hostid'] > 0) ? null : _('Host'),
 	make_sorting_header(_('Application'), 'name', $this->data['sort'], $this->data['sortorder']),
-<<<<<<< HEAD
-	_('Show'),
+	_('Items'),
 	$data['showInfoColumn'] ? _('Info') : null
-=======
-	_('Items')
->>>>>>> 1edff37a
 ]);
 
 $current_time = time();
@@ -68,15 +64,9 @@
 		CArrayHelper::sort($application['sourceTemplates'], ['name']);
 
 		foreach ($application['sourceTemplates'] as $template) {
-<<<<<<< HEAD
-			$name[] = new CLink($template['name'], 'applications.php?hostid='.$template['hostid'],
-				ZBX_STYLE_LINK_ALT.' '.ZBX_STYLE_GREY
-			);
-=======
 			$name[] = (new CLink($template['name'], 'applications.php?hostid='.$template['hostid']))
 				->addClass(ZBX_STYLE_LINK_ALT)
 				->addClass(ZBX_STYLE_GREY);
->>>>>>> 1edff37a
 			$name[] = ', ';
 		}
 		array_pop($name);
@@ -86,10 +76,11 @@
 		$info_icons[] = '';
 	}
 	elseif ($application['flags'] == ZBX_FLAG_DISCOVERY_CREATED && $application['discoveryRule']) {
-		$name = [new CLink(CHtml::encode($application['discoveryRule']['name']),
-			'disc_prototypes.php?parent_discoveryid='.$application['discoveryRule']['itemid'],
-			ZBX_STYLE_LINK_ALT.' '.ZBX_STYLE_ORANGE
-		)];
+		$name = [(new CLink(CHtml::encode($application['discoveryRule']['name']),
+						'disc_prototypes.php?parent_discoveryid='.$application['discoveryRule']['itemid']))
+					->addClass(ZBX_STYLE_LINK_ALT)
+					->addClass(ZBX_STYLE_ORANGE)
+		];
 		$name[] = NAME_DELIMITER.$application['name'];
 
 		if ($application['applicationDiscovery']['ts_delete']) {
@@ -125,17 +116,11 @@
 		$info_icons[] = '';
 	}
 
-	$checkBox = new CCheckBox('applications['.$application['applicationid'].']', null, null,
-		$application['applicationid']
-	);
+	$checkBox = new CCheckBox('applications['.$application['applicationid'].']', $application['applicationid']);
 	$checkBox->setEnabled(!$application['discoveryRule']);
 
 	$applicationTable->addRow([
-<<<<<<< HEAD
 		$checkBox,
-=======
-		new CCheckBox('applications['.$application['applicationid'].']', $application['applicationid']),
->>>>>>> 1edff37a
 		($this->data['hostid'] > 0) ? null : $application['host']['name'],
 		(new CCol($name))->addClass(ZBX_STYLE_NOWRAP),
 		[
