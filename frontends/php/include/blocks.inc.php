--- conflicted
+++ resolved
@@ -273,7 +273,6 @@
 
 	$table = new CTableInfo(_('No host groups found.'));
 	$table->setHeader(array(
-		is_show_all_nodes() ? _('Node') : null,
 		_('Host group'),
 		(is_null($filter['severity']) || isset($filter['severity'][TRIGGER_SEVERITY_DISASTER])) ? getSeverityCaption(TRIGGER_SEVERITY_DISASTER) : null,
 		(is_null($filter['severity']) || isset($filter['severity'][TRIGGER_SEVERITY_HIGH])) ? getSeverityCaption(TRIGGER_SEVERITY_HIGH) : null,
@@ -287,19 +286,12 @@
 	$groups = API::HostGroup()->get(array(
 		'groupids' => $filter['groupids'],
 		'hostids' => isset($filter['hostids']) ? $filter['hostids'] : null,
-		'nodeids' => get_current_nodeid(),
 		'monitored_hosts' => true,
 		'output' => array('groupid', 'name'),
 		'preservekeys' => true
 	));
 
-	foreach ($groups as &$group) {
-		$group['nodename'] = get_node_name_by_elid($group['groupid']);
-	}
-	unset($group);
-
 	CArrayHelper::sort($groups, array(
-		array('field' => 'nodename', 'order' => ZBX_SORT_UP),
 		array('field' => 'name', 'order' => ZBX_SORT_UP)
 	));
 
@@ -320,7 +312,6 @@
 
 	// get triggers
 	$triggers = API::Trigger()->get(array(
-		'nodeids' => get_current_nodeid(),
 		'groupids' => $groupIds,
 		'hostids' => isset($filter['hostids']) ? $filter['hostids'] : null,
 		'monitored' => true,
@@ -407,17 +398,8 @@
 	foreach ($groups as $group) {
 		$groupRow = new CRow();
 
-<<<<<<< HEAD
-		if (is_show_all_nodes()) {
-			$groupRow->addItem($group['nodename']);
-		}
-
-		$name = new CLink($group['name'],
-			'tr_status.php?groupid='.$group['groupid'].'&hostid=0&show_triggers='.TRIGGERS_OPTION_RECENT_PROBLEM
-=======
 		$name = new CLink($group['name'], 'tr_status.php?filter_set=1&groupid='.$group['groupid'].'&hostid=0'.
 			'&show_triggers='.TRIGGERS_OPTION_RECENT_PROBLEM
->>>>>>> c65f112c
 		);
 
 		$groupRow->addItem($name);
@@ -462,6 +444,7 @@
 					break;
 			}
 		}
+
 		$table->addRow($groupRow);
 	}
 
@@ -475,7 +458,6 @@
 function make_hoststat_summary($filter) {
 	$table = new CTableInfo(_('No host groups found.'));
 	$table->setHeader(array(
-		is_show_all_nodes() ? _('Node') : null,
 		_('Host group'),
 		_('Without problems'),
 		_('With problems'),
@@ -484,26 +466,18 @@
 
 	// get host groups
 	$groups = API::HostGroup()->get(array(
-		'nodeids' => get_current_nodeid(),
 		'groupids' => $filter['groupids'],
 		'monitored_hosts' => 1,
 		'output' => array('groupid', 'name')
 	));
 	$groups = zbx_toHash($groups, 'groupid');
 
-	foreach($groups as &$group) {
-		$group['nodename'] = get_node_name_by_elid($group['groupid']);
-	}
-	unset($group);
-
 	CArrayHelper::sort($groups, array(
-		array('field' => 'nodename', 'order' => ZBX_SORT_UP),
 		array('field' => 'name', 'order' => ZBX_SORT_UP)
 	));
 
 	// get hosts
 	$hosts = API::Host()->get(array(
-		'nodeids' => get_current_nodeid(),
 		'groupids' => zbx_objectValues($groups, 'groupid'),
 		'hostids' => !empty($filter['hostids']) ? $filter['hostids'] : null,
 		'monitored_hosts' => true,
@@ -516,7 +490,6 @@
 
 	// get triggers
 	$triggers = API::Trigger()->get(array(
-		'nodeids' => get_current_nodeid(),
 		'monitored' => true,
 		'maintenance' => $filter['maintenance'],
 		'expandData' => true,
@@ -530,7 +503,6 @@
 
 	if ($filter['extAck']) {
 		$triggers_unack = API::Trigger()->get(array(
-			'nodeids' => get_current_nodeid(),
 			'monitored' => true,
 			'maintenance' => $filter['maintenance'],
 			'withLastEventUnacknowledged' => true,
@@ -679,9 +651,6 @@
 		}
 
 		$group_row = new CRow();
-		if (is_show_all_nodes()) {
-			$group_row->addItem($group['nodename']);
-		}
 
 		$name = new CLink($group['name'], 'tr_status.php?filter_set=1&groupid='.$group['groupid'].'&hostid=0'.
 			'&show_triggers='.TRIGGERS_OPTION_RECENT_PROBLEM
@@ -810,6 +779,7 @@
 				$group_row->addItem($hosts_data[$group['groupid']]['problematic'] + $hosts_data[$group['groupid']]['ok']);
 				break;
 		}
+
 		$table->addRow($group_row);
 	}
 
@@ -1021,7 +991,6 @@
 
 	$table = new CTableInfo(_('No events found.'));
 	$table->setHeader(array(
-		is_show_all_nodes() ? _('Node') : null,
 		($showSortIndicator && ($filter['sortfield'] === 'hostname')) ? array($hostHeaderDiv, $sortDiv) : _('Host'),
 		($showSortIndicator && ($filter['sortfield'] === 'priority')) ? array($issueHeaderDiv, $sortDiv) : _('Issue'),
 		($showSortIndicator && ($filter['sortfield'] === 'lastchange')) ? array($lastChangeHeaderDiv, $sortDiv) : _('Last change'),
@@ -1131,7 +1100,6 @@
 			: SPACE;
 
 		$table->addRow(array(
-			get_node_name_by_elid($trigger['triggerid']),
 			$hostDiv,
 			$description,
 			$clock,
@@ -1174,13 +1142,7 @@
 		'preservekeys' => true
 	));
 
-	foreach ($groups as &$group) {
-		$group['nodename'] = get_node_name_by_elid($group['groupid']);
-	}
-	unset($group);
-
 	CArrayHelper::sort($groups, array(
-		array('field' => 'nodename', 'order' => ZBX_SORT_UP),
 		array('field' => 'name', 'order' => ZBX_SORT_UP)
 	));
 
@@ -1198,7 +1160,6 @@
 
 	$table = new CTableInfo(_('No web scenarios found.'));
 	$table->setHeader(array(
-		is_show_all_nodes() ? _('Node') : null,
 		_('Host group'),
 		_('Ok'),
 		_('Failed'),
@@ -1242,7 +1203,6 @@
 	foreach ($groups as $group) {
 		if (!empty($data[$group['groupid']])) {
 			$table->addRow(array(
-				is_show_all_nodes() ? $group['nodename'] : null,
 				$group['name'],
 				new CSpan(empty($data[$group['groupid']]['ok']) ? 0 : $data[$group['groupid']]['ok'], 'off'),
 				new CSpan(
@@ -1269,17 +1229,9 @@
 	);
 	$drules = API::DRule()->get($options);
 
-	foreach($drules as &$drule) {
-		$drule['nodename'] = get_node_name_by_elid($drule['druleid']);
-	}
-	unset($drule);
-
-	// we need natural sort
-	$sortFields = array(
-		array('field' => 'nodename', 'order' => ZBX_SORT_UP),
+	CArrayHelper::sort($drules, array(
 		array('field' => 'name', 'order' => ZBX_SORT_UP)
-	);
-	CArrayHelper::sort($drules, $sortFields);
+	));
 
 	foreach ($drules as $drnum => $drule) {
 		$drules[$drnum]['up'] = 0;
@@ -1296,7 +1248,6 @@
 	}
 
 	$header = array(
-		is_show_all_nodes() ? new CCol(_('Node'), 'center') : null,
 		new CCol(_('Discovery rule'), 'center'),
 		new CCol(_x('Up', 'discovery results in dashboard')),
 		new CCol(_x('Down', 'discovery results in dashboard'))
@@ -1307,8 +1258,7 @@
 
 	foreach ($drules as $drule) {
 		$table->addRow(array(
-			$drule['nodename'],
-			new CLink($drule['nodename'].($drule['nodename'] ? NAME_DELIMITER : '').$drule['name'], 'discovery.php?druleid='.$drule['druleid']),
+			new CLink($drule['name'], 'discovery.php?druleid='.$drule['druleid']),
 			new CSpan($drule['up'], 'green'),
 			new CSpan($drule['down'], ($drule['down'] > 0) ? 'red' : 'green')
 		));
@@ -1338,7 +1288,6 @@
 	$popupTable = new CTableInfo();
 	$popupTable->setAttribute('style', 'width: 400px;');
 	$popupTable->setHeader(array(
-		is_show_all_nodes() ? _('Node') : null,
 		_('Host'),
 		_('Issue'),
 		_('Age'),
@@ -1373,7 +1322,6 @@
 			: _('-');
 
 		$popupTable->addRow(array(
-			get_node_name_by_elid($trigger['triggerid']),
 			$trigger['hosts'][0]['name'],
 			getSeverityCell($trigger['priority'], $trigger['description']),
 			zbx_date2age($trigger['lastchange']),
