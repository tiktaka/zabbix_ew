--- conflicted
+++ resolved
@@ -129,7 +129,7 @@
 
 		$host = get_host_by_hostid($item['hostid']);
 
-		$this->items[$this->num]['name'] = $host['name'];
+		$this->items[$this->num]['hostname'] = $host['name'];
 		$this->items[$this->num]['color'] = is_null($color) ? 'Dark Green' : $color;
 		$this->items[$this->num]['drawtype'] = is_null($drawtype) ? GRAPH_ITEM_DRAWTYPE_LINE : $drawtype;
 		$this->items[$this->num]['axisside'] = is_null($axis) ? GRAPH_YAXIS_SIDE_DEFAULT : $axis;
@@ -1630,13 +1630,8 @@
 
 			$data = &$this->data[$this->items[$i]['itemid']][$this->items[$i]['calc_type']];
 
-<<<<<<< HEAD
-			if($this->itemsHost) $item_caption = $this->items[$i]['description'];
-			else $item_caption = $this->items[$i]['name'].': '.$this->items[$i]['description'];
-=======
 			if($this->itemsHost) $item_caption = $this->items[$i]['name'];
-			else $item_caption = $this->items[$i]['host'].': '.$this->items[$i]['name'];
->>>>>>> d06818cf
+			else $item_caption = $this->items[$i]['hostname'].': '.$this->items[$i]['name'];
 
 			if(isset($data) && isset($data['min'])){
 				if($this->items[$i]['axisside'] == GRAPH_YAXIS_SIDE_LEFT)
