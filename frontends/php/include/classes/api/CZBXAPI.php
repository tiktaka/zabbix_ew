<?php
/*
** Zabbix
** Copyright (C) 2001-2013 Zabbix SIA
**
** This program is free software; you can redistribute it and/or modify
** it under the terms of the GNU General Public License as published by
** the Free Software Foundation; either version 2 of the License, or
** (at your option) any later version.
**
** This program is distributed in the hope that it will be useful,
** but WITHOUT ANY WARRANTY; without even the implied warranty of
** MERCHANTABILITY or FITNESS FOR A PARTICULAR PURPOSE. See the
** GNU General Public License for more details.
**
** You should have received a copy of the GNU General Public License
** along with this program; if not, write to the Free Software
** Foundation, Inc., 51 Franklin Street, Fifth Floor, Boston, MA  02110-1301, USA.
**/


class CZBXAPI {

	public static $userData;

	/**
	 * The name of the table.
	 *
	 * @var string
	 */
	protected $tableName;

	/**
	 * The alias of the table.
	 *
	 * @var string
	 */
	protected $tableAlias = 't';

	/**
	 * The name of the field used as a private key.
	 *
	 * @var string
	 */
	protected $pk;

	/**
	 * An array of field that can be used for sorting.
	 *
	 * @var array
	 */
	protected $sortColumns = array();

	/**
	 * An array of allowed get() options that are supported by all APIs.
	 *
	 * @var array
	 */
	protected $globalGetOptions = array();

	/**
	 * An array containing all of the allowed get() options for the current API.
	 *
	 * @var array
	 */
	protected $getOptions = array();

	/**
	 * An array containing all of the error strings.
	 *
	 * @var array
	 */
	protected $errorMessages = array();

	public function __construct() {
		// set the PK of the table
		$this->pk = $this->pk($this->tableName());

		$this->globalGetOptions = array(
			'nodeids'				=> null,
			// filter
			'filter'				=> null,
			'search'				=> null,
			'searchByAny'			=> null,
			'startSearch'			=> null,
			'excludeSearch'			=> null,
			'searchWildcardsEnabled'=> null,
			// output
			'output'				=> API_OUTPUT_REFER,
			'countOutput'			=> null,
			'groupCount'			=> null,
			'preservekeys'			=> null,
			'limit'					=> null
		);
		$this->getOptions = $this->globalGetOptions;
	}

	/**
	 * Returns the name of the database table that contains the objects.
	 *
	 * @return string
	 */
	public function tableName() {
		return $this->tableName;
	}

	/**
	 * Returns the alias of the database table that contains the objects.
	 *
	 * @return string
	 */
	protected function tableAlias() {
		return $this->tableAlias;
	}

	/**
	 * Returns the table name with the table alias. If the $tableName and $tableAlias
	 * parameters are not given, the name and the alias of the current table will be used.
	 *
	 * @param string $tableName
	 * @param string $tableAlias
	 *
	 * @return string
	 */
	protected function tableId($tableName = null, $tableAlias = null) {
		$tableName = !empty($tableName) ? $tableName : $this->tableName();
		$tableAlias = !empty($tableAlias) ? $tableAlias : $this->tableAlias();

		return $tableName.' '.$tableAlias;
	}

	/**
	 * Prepends the table alias to the given field name. If no $tableAlias is given,
	 * the alias of the current table will be used.
	 *
	 * @param string $fieldName
	 * @param string $tableAlias
	 *
	 * @return string
	 */
	protected function fieldId($fieldName, $tableAlias = null) {
		$tableAlias = ($tableAlias) ? $tableAlias : $this->tableAlias();

		return $tableAlias.'.'.$fieldName;
	}

	/**
	 * Returns the name of the field that's used as a private key. If the $tableName is not given,
	 * the PK field of the given table will be returned.
	 *
	 * @param string $tableName;
	 *
	 * @return string
	 */
	public function pk($tableName = null) {
		if ($tableName) {
			$schema = $this->getTableSchema($tableName);
			if (strpos($schema['key'], ',') !== false) {
				throw new Exception('Composite private keys are not supported in this API version.');
			}
			return $schema['key'];
		}

		return $this->pk;
	}

	/**
	 * Returns the name of the option that refers the PK column. If the $tableName parameter
	 * is not given, the Pk option of the current table will be returned.
	 *
	 * @param string $tableName
	 *
	 * @return string
	 */
	public function pkOption($tableName = null) {
		return $this->pk($tableName).'s';
	}

	/**
	 * Returns an array that describes the schema of the database table. If no $tableName
	 * is given, the schema of the current table will be returned.
	 *
	 * @param $tableName;
	 *
	 * @return array
	 */
	protected function getTableSchema($tableName = null) {
		$tableName = ($tableName) ? $tableName : $this->tableName();

		return DB::getSchema($tableName);
	}

	/**
	 * Returns true if the table has the given field. If no $tableName is given,
	 * the current table will be used.
	 *
	 * @param string $fieldName
	 * @param string $tableName
	 *
	 * @return boolean
	 */
	protected function hasField($fieldName, $tableName = null) {
		$schema = $this->getTableSchema($tableName);

		return isset($schema['fields'][$fieldName]);
	}

	/**
	 * Returns a translated error message.
	 *
	 * @param $id
	 *
	 * @return string
	 */
	protected function getErrorMsg($id) {
		return $this->errorMessages[$id];
	}

	/**
	 * Adds the given fields to the "output" option if it's not already present.
	 *
	 * @param string $tableName
	 * @param string|array $fields  either a single field name, or an array of fields
	 * @param string $output
	 *
	 * @return mixed
	 */
	protected function outputExtend($tableName, $fields, $output) {
		$fields = (array) $fields;

		foreach ($fields as $field) {
			if ($output == API_OUTPUT_REFER) {
				$output = array(
					$this->pk($tableName),
					$field
				);
			}
			if (is_array($output) && !in_array($field, $output)) {
				$output[] = $field;
			}
		}

		return $output;
	}

	/**
	 * Returns true if the given field is requested in the output parameter.
	 *
	 * @param $field
	 * @param $output
	 *
	 * @return bool
	 */
	protected function outputIsRequested($field, $output) {
		switch ($output) {
			// if all fields are requested, just return true
			// API_OUTPUT_REFER will always return true as an exception
			case API_OUTPUT_EXTEND:
			case API_OUTPUT_REFER:
				return true;
			// if the number of objects is requested, return false
			case API_OUTPUT_COUNT:
				return false;
			// if an array of fields is passed, check if the field is present in the array
			default:
				return in_array($field, $output);
		}
	}

	/**
	 * Unsets fields $field from the given objects if they are not requested in $output.
	 *
	 * @param array $objects
	 * @param array $fields
	 * @param string|array $output  desired output
	 *
	 * @return array
	 */
	protected function unsetExtraFields(array $objects, array $fields, $output) {
		// find the fields that have not been requested
		$extraFields = array();
		foreach ($fields as $field) {
			if (!$this->outputIsRequested($field, $output)) {
				$extraFields[] = $field;
			}
		}

		// unset these fields
		if ($extraFields) {
			foreach ($objects as &$object) {
				foreach ($extraFields as $field) {
					unset($object[$field]);
				}
			}
			unset($object);
		}

		return $objects;
	}

	/**
	 * Creates a relation map for the given objects.
	 *
	 * If the $table parameter is set, the relations will be loaded from a database table, otherwise the map will be
	 * built from two base object properties.
	 *
	 * @param array $objects        a hash of base objects
	 * @param string $baseField     the base object ID field
	 * @param string $foreignField  the related objects ID field
	 * @param string $table         table to load the relation from
	 *
	 * @return CRelationMap
	 */
	protected function createRelationMap(array $objects, $baseField, $foreignField, $table = null) {
		$relationMap = new CRelationMap();

		// create the map from a database table
		if ($table) {
			$res = DBselect(API::getApi()->createSelectQuery($table, array(
				'output' => array($baseField, $foreignField),
				'filter' => array(
					$baseField => array_keys($objects)
				)
			)));
			while ($relation = DBfetch($res)) {
				$relationMap->addRelation($relation[$baseField], $relation[$foreignField]);
			}
		}
		// create a map from the base objects
		else {
			foreach ($objects as $object) {
				$relationMap->addRelation($object[$baseField], $object[$foreignField]);
			}
		}

		return $relationMap;
	}

	/**
	 * Constructs an SQL SELECT query for a specific table from the given API options, executes it and returns
	 * the result.
	 *
	 * TODO: add global 'countOutput' support
	 *
	 * @param string $tableName
	 * @param array $options
	 *
	 * @return array
	 */
	protected function select($tableName, array $options) {
		$limit = isset($options['limit']) ? $options['limit'] : null;

		$sql = $this->createSelectQuery($tableName, $options);
		$query = DBSelect($sql, $limit);

		$objects = DBfetchArray($query);

		if (isset($options['preservekeys'])) {
			$rs = array();
			foreach ($objects as $object) {
				$rs[$object[$this->pk($tableName)]] = $object;
			}

			return $rs;
		}
		else {
			return $objects;
		}
	}

	/**
	 * Creates an SQL SELECT query from the given options.
	 *
	 * @param $tableName
	 * @param array $options
	 *
	 * @return array
	 */
	protected function createSelectQuery($tableName, array $options) {
		$sqlParts = $this->createSelectQueryParts($tableName, $this->tableAlias(), $options);

		return $this->createSelectQueryFromParts($sqlParts);
	}

	/**
	 * Builds an SQL parts array from the given options.
	 *
	 * @param string $tableName
	 * @param string $tableAlias
	 * @param array $options
	 *
	 * @return array         The resulting SQL parts array
	 */
	protected function createSelectQueryParts($tableName, $tableAlias, array $options) {
		// extend default options
		$options = zbx_array_merge($this->globalGetOptions, $options);

		$sqlParts = array(
			'select' => array($this->fieldId($this->pk($tableName), $tableAlias)),
			'from' => array($this->tableId($tableName, $tableAlias)),
			'where' => array(),
			'group' => array(),
			'order' => array(),
			'limit' => null
		);

		// add filter options
		$sqlParts = $this->applyQueryFilterOptions($tableName, $tableAlias, $options, $sqlParts);

		// add output options
		$sqlParts = $this->applyQueryOutputOptions($tableName, $tableAlias, $options, $sqlParts);

		// add node options
		$sqlParts = $this->applyQueryNodeOptions($tableName, $tableAlias, $options, $sqlParts);

		// add sort options
		$sqlParts = $this->applyQuerySortOptions($tableName, $tableAlias, $options, $sqlParts);

		return $sqlParts;
	}

	/**
	 * Creates a SELECT SQL query from the given SQL parts array.
	 *
	 * @param array $sqlParts  An SQL parts array
	 *
	 * @return string          The resulting SQL query
	 */
	protected function createSelectQueryFromParts(array $sqlParts) {
		// build query
		$sqlSelect = implode(',', array_unique($sqlParts['select']));
		$sqlFrom = implode(',', array_unique($sqlParts['from']));
		$sqlWhere = (!empty($sqlParts['where'])) ? ' WHERE '.implode(' AND ', array_unique($sqlParts['where'])) : '';
		$sqlGroup = (!empty($sqlParts['group'])) ? ' GROUP BY '.implode(',', array_unique($sqlParts['group'])) : '';
		$sqlOrder = (!empty($sqlParts['order'])) ? ' ORDER BY '.implode(',', array_unique($sqlParts['order'])) : '';
		$sql = 'SELECT '.zbx_db_distinct($sqlParts).' '.$sqlSelect.
				' FROM '.$sqlFrom.
				$sqlWhere.
				$sqlGroup.
				$sqlOrder;

		return $sql;
	}

	/**
	 * Modifies the SQL parts to implement all of the output related options.
	 *
	 * @param string $tableName
	 * @param string $tableAlias
	 * @param array  $options
	 * @param array  $sqlParts
	 *
	 * @return array         The resulting SQL parts array
	 */
	protected function applyQueryOutputOptions($tableName, $tableAlias, array $options, array $sqlParts) {
		$pkFieldId = $this->fieldId($this->pk($tableName), $tableAlias);

		// count
		if (isset($options['countOutput'])) {
			$sqlParts['select'] = array('COUNT(DISTINCT '.$pkFieldId.') AS rowscount');

			// select columns used by group count
			if (isset($options['groupCount'])) {
				foreach ($sqlParts['group'] as $fields) {
					$sqlParts['select'][] = $fields;
				}
			}
		}
		// custom output
		elseif (is_array($options['output'])) {
			// the pk field must always be included for the API to work properly
			$sqlParts['select'] = array($pkFieldId);
			foreach ($options['output'] as $field) {
				if ($this->hasField($field, $tableName)) {
					$sqlParts['select'][] = $this->fieldId($field, $tableAlias);
				}
			}

			$sqlParts['select'] = array_unique($sqlParts['select']);
		}
		// extended output
		elseif ($options['output'] == API_OUTPUT_EXTEND) {
			// TODO: API_OUTPUT_EXTEND must return ONLY the fields from the base table
			$sqlParts = $this->addQuerySelect($this->fieldId('*', $tableAlias), $sqlParts);
		}

		return $sqlParts;
	}

	/**
	 * Modifies the SQL parts to implement all of the filter related options.
	 *
	 * @param string $tableName
	 * @param string $tableAlias
	 * @param array $options
	 * @param array $sqlParts
	 *
	 * @return array         The resulting SQL parts array
	 */
	protected function applyQueryFilterOptions($tableName, $tableAlias, array $options, array $sqlParts) {
		$pkOption = $this->pkOption($tableName);
		$tableId = $this->tableId($tableName, $tableAlias);

		// pks
		if (isset($options[$pkOption])) {
			zbx_value2array($options[$pkOption]);
			$sqlParts['where'][] = dbConditionString($this->fieldId($this->pk($tableName), $tableAlias), $options[$pkOption]);
		}

		// filters
		if (is_array($options['filter'])) {
			$this->dbFilter($tableId, $options, $sqlParts);
		}

		// search
		if (is_array($options['search'])) {
			zbx_db_search($tableId, $options, $sqlParts);
		}

		return $sqlParts;
	}

	/**
	 * Modifies the SQL parts to implement all of the node related options.
	 *
	 * @param $tableName
	 * @param $tableAlias
	 * @param array $options
	 * @param array $sqlParts
	 *
	 * @return array
	 */
	protected function applyQueryNodeOptions($tableName, $tableAlias, array $options, array $sqlParts) {
		$pkOption = $this->pkOption($tableName);
		$pkFieldId = $this->fieldId($this->pk($tableName), $tableAlias);

		// if no specific ids are given, apply the node filter
		if (!isset($options[$pkOption])) {
			$nodeids = (isset($options['nodeids'])) ? $options['nodeids'] : get_current_nodeid();
			$sqlParts['where'] = sqlPartDbNode($sqlParts['where'], $pkFieldId, $nodeids);
		}

		return $sqlParts;
	}

	/**
	 * Modifies the SQL parts to implement all of the sorting related options.
	 * Soring is currently only supported for CZBXAPI::get() methods.
	 *
	 * @param string $tableName
	 * @param string $tableAlias
	 * @param array  $options
	 * @param array  $sqlParts
	 *
	 * @return array
	 */
	protected function applyQuerySortOptions($tableName, $tableAlias, array $options, array $sqlParts) {
		if ($this->sortColumns && !zbx_empty($options['sortfield'])) {
			$options['sortfield'] = is_array($options['sortfield'])
				? array_unique($options['sortfield'])
				: array($options['sortfield']);

			foreach ($options['sortfield'] as $i => $sortfield) {
				// validate sortfield
				if (!str_in_array($sortfield, $this->sortColumns)) {
					throw new APIException(ZBX_API_ERROR_INTERNAL, _s('Sorting by field "%1$s" not allowed.', $sortfield));
				}

				// add sort field to order
				$sortorder = '';
				if (is_array($options['sortorder'])) {
					if (!empty($options['sortorder'][$i])) {
						$sortorder = ($options['sortorder'][$i] == ZBX_SORT_DOWN) ? ' '.ZBX_SORT_DOWN : '';
					}
				}
				else {
					$sortorder = ($options['sortorder'] == ZBX_SORT_DOWN) ? ' '.ZBX_SORT_DOWN : '';
				}

				$sqlParts = $this->applyQuerySortField($sortfield, $sortorder, $tableAlias, $sqlParts);

				// add sort field to select if distinct is used
				if (count($sqlParts['from']) > 1) {
					if (!str_in_array($tableAlias.'.'.$sortfield, $sqlParts['select']) && !str_in_array($tableAlias.'.*', $sqlParts['select'])) {
						$sqlParts['select'][$sortfield] = $tableAlias.'.'.$sortfield;
					}
				}
			}
		}

		return $sqlParts;
	}

	/**
	 * Adds a specific property from the 'sortfield' parameter to the $sqlParts array.
	 *
	 * @param string $sortfield
	 * @param string $sortorder
	 * @param string $alias
	 * @param array  $sqlParts
	 *
	 * @return array
	 */
	protected function applyQuerySortField($sortfield, $sortorder, $alias, array $sqlParts) {
		$sqlParts['order'][$alias.'.'.$sortfield] = $alias.'.'.$sortfield.$sortorder;

		return $sqlParts;
	}

	/**
	 * Adds the given field to the SELECT part of the $sqlParts array if it's not already present.
	 *
	 * @param string $fieldId
	 * @param array  $sqlParts
	 *
	 * @return array
	 */
	protected function addQuerySelect($fieldId, array $sqlParts) {
		list($tableAlias, $field) = explode('.', $fieldId);

		if (!in_array($fieldId, $sqlParts['select']) && !in_array($this->fieldId('*', $tableAlias), $sqlParts['select'])) {
			// if we want to select all of the columns, other columns from this table can be removed
			if ($field == '*') {
				foreach ($sqlParts['select'] as $key => $selectFieldId) {
					list($selectTableAlias,) = explode('.', $selectFieldId);
					if ($selectTableAlias == $tableAlias) {
						unset($sqlParts['select'][$key]);
					}
				}
			}

			$sqlParts['select'][] = $fieldId;
		}

		return $sqlParts;
	}

	/**
	 * Adds the given field to the ORDER BY part of the $sqlParts array.
	 *
	 * @param $fieldId
	 * @param array $sqlParts
	 * @param string $sortorder     sort direction, ZBX_SORT_UP or ZBX_SORT_DOWN
	 *
	 * @return array
	 */
	protected function addQueryOrder($fieldId, array $sqlParts, $sortorder = null) {
		// some databases require the sortable column to be present in the SELECT part of the query
		$sqlParts = $this->addQuerySelect($fieldId, $sqlParts);

		$sqlParts['order'][$fieldId] = $fieldId.(($sortorder) ? ' '.$sortorder : '');

		return $sqlParts;
	}

	/**
	 * Adds the related objects requested by "select*" options to the resulting object set.
	 *
	 * @param array $options
	 * @param array $result             an object hash with PKs as keys

	 * @return array mixed
	 */
	protected function addRelatedObjects(array $options, array $result) {
		// must be implemented in each API separately

		return $result;
	}

	/**
	 * Deletes the object with the given PKs with respect to relative objects.
	 *
	 * The method must be extended to handle relative objects.
	 *
	 * @param array $pks
	 */
	protected function deleteByPks(array $pks) {
		DB::delete($this->tableName(), array(
			$this->pk() => $pks
		));
	}

	/**
	 * Fetches the fields given in $fields from the database and extends the objects with the loaded data.
	 *
	 * @param $tableName
	 * @param array $objects
	 * @param array $fields
	 *
	 * @return array
	 */
	protected function extendObjects($tableName, array $objects, array $fields) {
		$dbObjects = API::getApi()->select($tableName, array(
			'output' => $fields,
			$this->pkOption($tableName) => zbx_objectValues($objects, $this->pk($tableName)),
			'preservekeys' => true
		));

		foreach ($objects as &$object) {
			$pk = $object[$this->pk($tableName)];
			if (isset($dbObjects[$pk])) {
				check_db_fields($dbObjects[$pk], $object);
			}
		}

		return $objects;
	}

	/**
	 * An extendObjects() wrapper for singular objects.
	 *
	 * @see extendObjects()
	 *
	 * @param $tableName
	 * @param array $object
	 * @param array $fields
	 *
	 * @return mixed
	 */
	protected function extendObject($tableName, array $object, array $fields) {
		$objects = $this->extendObjects($tableName, array($object), $fields);
		return reset($objects);
	}

	/**
	 * Checks if the object has any fields, that are not defined in the schema or in $additionalFields.
	 *
	 * @param $tableName
	 * @param array $object
	 * @param $error
	 * @param array $extraFields    an array of field names, that are not present in the schema, but may be
	 *                              used in requests
	 *
	 * @throws APIException
	 */
	protected function checkUnsupportedFields($tableName, array $object, $error, array $extraFields = array()) {
		$extraFields = array_flip($extraFields);

		foreach ($object as $field => $value) {
			if (!DB::hasField($tableName, $field) && !isset($extraFields[$field])) {
				self::exception(ZBX_API_ERROR_PARAMETERS, $error);
			}
		}
	}

	/**
<<<<<<< HEAD
	 * Checks if the ID is valid.
	 *
	 * Required error messages:
	 * - empty      - if the ID is empty
	 * - invalid    - if the ID is not numeric
	 *
	 * @param string    $id
	 * @param string    $error
	 *
	 * @throws APIException
	 *
	 * @return void
	 */
	protected function checkId($id, $error) {
		if (zbx_empty($id) || !is_numeric($id)) {
			self::exception(ZBX_API_ERROR_PARAMETERS, $error);
		}
	}

	/**
	 * Checks if the array contains objects with duplicate values under the $uniqueField field.
	 *
	 * @param array    	$objects
	 * @param string   	$uniqueField
	 * @param string   	$error
	 * @param string 	$uniqueBy
	 *
	 * @throws APIException
	 *
	 * @return void
	 */
	protected function checkDuplicates(array $objects, $uniqueField, $error, $uniqueBy = null) {
		if ($duplicate = CArrayHelper::findDuplicate($objects, $uniqueField, $uniqueBy)) {
			self::exception(ZBX_API_ERROR_PARAMETERS, _s($error, $duplicate[$uniqueField]));
=======
	 * Checks if an objects contains any of the given parameters.
	 *
	 * @throws APIException     if any of the parameters are present in the object
	 *
	 * @param array $object
	 * @param array $params
	 * @param $error
	 */
	protected function checkNoParameters(array $object, array $params, $error) {
		foreach ($params as $param) {
			if (array_key_exists($param, $object)) {
				self::exception(ZBX_API_ERROR_PARAMETERS, _s($error, $param));
			}
>>>>>>> 8910aa12
		}
	}

	/**
	 * Throws an API exception.
	 *
	 * @static
	 *
	 * @param type $code
	 * @param type $error
	 */
	protected static function exception($code = ZBX_API_ERROR_INTERNAL, $error = '') {
		throw new APIException($code, $error);
	}

	/**
	 * Triggers a deprecated notice. Should be called when a deprecated parameter or method is used.
	 *
	 * The notice will not be displayed in the result returned by an API method.
	 *
	 * @param string $error     error text
	 */
	protected function deprecated($error) {
		trigger_error($error, E_USER_NOTICE);
	}

	/**
	 * Apply filter conditions to sql builded query.
	 *
	 * @param string $table
	 * @param array  $options
	 * @param array  $sqlParts
	 *
	 * @return bool
	 */
	protected function dbFilter($table, $options, &$sqlParts) {
		list($table, $tableShort) = explode(' ', $table);

		$tableSchema = DB::getSchema($table);

		$filter = array();
		foreach ($options['filter'] as $field => $value) {
			if (!isset($tableSchema['fields'][$field]) || zbx_empty($value)) {
				continue;
			}

			zbx_value2array($value);

			$fieldName = $this->fieldId($field, $tableShort);
			$filter[$field] = DB::isNumericFieldType($tableSchema['fields'][$field]['type'])
				? dbConditionInt($fieldName, $value)
				: dbConditionString($fieldName, $value);
		}

		if (!empty($filter)) {
			if (isset($sqlParts['where']['filter'])) {
				$filter[] = $sqlParts['where']['filter'];
			}

			if (is_null($options['searchByAny']) || $options['searchByAny'] === false || count($filter) == 1) {
				$sqlParts['where']['filter'] = implode(' AND ', $filter);
			}
			else {
				$sqlParts['where']['filter'] = '('.implode(' OR ', $filter).')';
			}

			return true;
		}

		return false;
	}

	/**
	 * Converts a deprecated parameter to a new one in the $params array. If both parameter are used,
	 * the new parameter will override the deprecated one.
	 *
	 * If a deprecated parameter is used, a notice will be triggered in the frontend.
	 *
	 * @param array     $params
	 * @param string    $deprecatedParam
	 * @param string    $newParam
	 *
	 * @return array
	 */
	protected function convertDeprecatedParam(array $params, $deprecatedParam, $newParam) {
		if (isset($params[$deprecatedParam])) {
			self::deprecated('Parameter "'.$deprecatedParam.'" is deprecated.');

			// if the new parameter is not used, use the deprecated one instead
			if (!isset($params[$newParam])) {
				$params[$newParam] = $params[$deprecatedParam];
			}

			// unset the deprecated parameter
			unset($params[$deprecatedParam]);
		}

		return $params;
	}

	/**
	 * Check if a set of parameters contains a deprecated parameter or a a parameter with a deprecated value.
	 *
	 * If $value is not set, the method will trigger a deprecated notice if $params contains the $paramName key.
	 * If $value is set, the method will trigger a notice if the value of the parameter is equal to the deprecated value
	 * or the parameter is an array and contains a deprecated value.
	 *
	 * @param array     $params
	 * @param string    $paramName
	 * @param string    $value
	 *
	 * @return void
	 */
	protected function checkDeprecatedParam(array $params, $paramName, $value = null) {
		if (isset($params[$paramName])) {
			if ($value === null) {
				self::deprecated('Parameter "'.$paramName.'" is deprecated.');
			}
			elseif (is_array($params[$paramName]) && in_array($value, $params[$paramName]) || $params[$paramName] == $value) {
				self::deprecated('Value "'.$value.'" for parameter "'.$paramName.'" is deprecated.');
			}
		}
	}

	/**
	 * Runs the given validator and throws an exception if it fails.
	 *
	 * @param $value
	 * @param CValidator $validator
	 */
	protected function checkValidator($value, CValidator $validator) {
		if (!$validator->validate($value)) {
			self::exception(ZBX_API_ERROR_INTERNAL, $validator->getError());
		}
	}

	/**
	 * Adds a deprecated property to an array of resulting objects if it's requested in $output. The value for the
	 * deprecated property will be taken from the new one.
	 *
	 * @param array         $objects
	 * @param string        $deprecatedProperty
	 * @param string        $newProperty
	 * @param string|array  $output
	 *
	 * @return array
	 */
	protected function handleDeprecatedOutput(array $objects, $deprecatedProperty, $newProperty, $output) {
		if ($this->outputIsRequested($deprecatedProperty, $output)) {
			foreach ($objects as &$object) {
				$object[$deprecatedProperty] = $object[$newProperty];
			}
			unset($object);
		}

		return $objects;
	}
}<|MERGE_RESOLUTION|>--- conflicted
+++ resolved
@@ -744,7 +744,6 @@
 	}
 
 	/**
-<<<<<<< HEAD
 	 * Checks if the ID is valid.
 	 *
 	 * Required error messages:
@@ -779,7 +778,10 @@
 	protected function checkDuplicates(array $objects, $uniqueField, $error, $uniqueBy = null) {
 		if ($duplicate = CArrayHelper::findDuplicate($objects, $uniqueField, $uniqueBy)) {
 			self::exception(ZBX_API_ERROR_PARAMETERS, _s($error, $duplicate[$uniqueField]));
-=======
+		}
+	}
+
+	/**
 	 * Checks if an objects contains any of the given parameters.
 	 *
 	 * @throws APIException     if any of the parameters are present in the object
@@ -793,7 +795,6 @@
 			if (array_key_exists($param, $object)) {
 				self::exception(ZBX_API_ERROR_PARAMETERS, _s($error, $param));
 			}
->>>>>>> 8910aa12
 		}
 	}
 
