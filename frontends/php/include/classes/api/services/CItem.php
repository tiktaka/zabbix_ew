--- conflicted
+++ resolved
@@ -557,11 +557,7 @@
 		$itemIds = array_keys(array_flip($itemIds));
 
 		$delItems = $this->get([
-<<<<<<< HEAD
 			'output' => ['itemid', 'name', 'templateid', 'flags'],
-=======
-			'output' => ['name', 'templateid', 'flags'],
->>>>>>> d4560bb4
 			'selectHosts' => ['name'],
 			'itemids' => $itemIds,
 			'editable' => true,
@@ -648,7 +644,6 @@
 			'resourcetype' => [SCREEN_RESOURCE_SIMPLE_GRAPH, SCREEN_RESOURCE_PLAIN_TEXT, SCREEN_RESOURCE_CLOCK]
 		]);
 
-<<<<<<< HEAD
 		/*
 		 * Collect only discovered items to that will be deleted. Deleting a normal item, linkage between
 		 * discovered applications is not checked and those applications are left alone.
@@ -676,7 +671,7 @@
 			]);
 		}
 
-		DB::delete('items', array('itemid' => $itemIds));
+		DB::delete('items', ['itemid' => $itemIds]);
 
 		if ($discovered_items_to_delete && $discovered_applications) {
 			// Check if discovered applications are no longer linked to other items.
@@ -700,11 +695,7 @@
 			}
 		}
 
-		DB::delete('profiles', array(
-=======
-		DB::delete('items', ['itemid' => $itemIds]);
 		DB::delete('profiles', [
->>>>>>> d4560bb4
 			'idx' => 'web.favorite.graphids',
 			'source' => 'itemid',
 			'value_id' => $itemIds
