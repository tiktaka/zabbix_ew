<?php
/*
** Zabbix
** Copyright (C) 2001-2020 Zabbix SIA
**
** This program is free software; you can redistribute it and/or modify
** it under the terms of the GNU General Public License as published by
** the Free Software Foundation; either version 2 of the License, or
** (at your option) any later version.
**
** This program is distributed in the hope that it will be useful,
** but WITHOUT ANY WARRANTY; without even the implied warranty of
** MERCHANTABILITY or FITNESS FOR A PARTICULAR PURPOSE. See the
** GNU General Public License for more details.
**
** You should have received a copy of the GNU General Public License
** along with this program; if not, write to the Free Software
** Foundation, Inc., 51 Franklin Street, Fifth Floor, Boston, MA  02110-1301, USA.
**/


/**
 * Class containing methods for operations with configuration.
 */
class CConfiguration extends CApiService {

	/**
	 * @param array $params
	 *
	 * @return string
	 */
	public function export(array $params) {
		$api_input_rules = ['type' => API_OBJECT, 'fields' => [
			'format' =>		['type' => API_STRING_UTF8, 'flags' => API_REQUIRED, 'in' => implode(',', [CExportWriterFactory::XML, CExportWriterFactory::JSON])],
			'options' =>	['type' => API_OBJECT, 'flags' => API_REQUIRED, 'fields' => [
				'groups' =>		['type' => API_IDS],
				'hosts' =>		['type' => API_IDS],
				'images' =>		['type' => API_IDS],
				'maps' =>		['type' => API_IDS],
				'mediaTypes' =>	['type' => API_IDS],
				'screens' =>	['type' => API_IDS],
				'templates' =>	['type' => API_IDS],
				'valueMaps' =>	['type' => API_IDS]
			]]
		]];
		if (!CApiInputValidator::validate($api_input_rules, $params, '/', $error)) {
			self::exception(ZBX_API_ERROR_PARAMETERS, $error);
		}

		$export = new CConfigurationExport($params['options']);
		$export->setBuilder(new CConfigurationExportBuilder());
		$writer = CExportWriterFactory::getWriter($params['format']);
		$writer->formatOutput(false);
		$export->setWriter($writer);

		$export_data = $export->export();

		if ($export_data === false) {
			self::exception(ZBX_API_ERROR_PERMISSIONS, _('No permissions to referred object or it does not exist!'));
		}

		return $export_data;
	}

	/**
	 * @param array $params
	 *
	 * @return bool
	 */
	public function import($params) {
		$api_input_rules = ['type' => API_OBJECT, 'fields' => [
			'format' =>				['type' => API_STRING_UTF8, 'flags' => API_REQUIRED, 'in' => implode(',', [CImportReaderFactory::XML, CImportReaderFactory::JSON])],
			'source' =>				['type' => API_STRING_UTF8, 'flags' => API_REQUIRED],
			'rules' =>				['type' => API_OBJECT, 'flags' => API_REQUIRED, 'fields' => [
				'applications' =>		['type' => API_OBJECT, 'fields' => [
					'createMissing' =>		['type' => API_BOOLEAN, 'default' => false],
					'deleteMissing' =>		['type' => API_BOOLEAN, 'default' => false]
				]],
				'discoveryRules' =>		['type' => API_OBJECT, 'fields' => [
					'createMissing' =>		['type' => API_BOOLEAN, 'default' => false],
					'updateExisting' =>		['type' => API_BOOLEAN, 'default' => false],
					'deleteMissing' =>		['type' => API_BOOLEAN, 'default' => false]
				]],
				'graphs' =>				['type' => API_OBJECT, 'fields' => [
					'createMissing' =>		['type' => API_BOOLEAN, 'default' => false],
					'updateExisting' =>		['type' => API_BOOLEAN, 'default' => false],
					'deleteMissing' =>		['type' => API_BOOLEAN, 'default' => false]
				]],
				'groups' =>				['type' => API_OBJECT, 'fields' => [
					'createMissing' =>		['type' => API_BOOLEAN, 'default' => false]
				]],
				'hosts' =>				['type' => API_OBJECT, 'fields' => [
					'createMissing' =>		['type' => API_BOOLEAN, 'default' => false],
					'updateExisting' =>		['type' => API_BOOLEAN, 'default' => false]
				]],
				'httptests' =>			['type' => API_OBJECT, 'fields' => [
					'createMissing' =>		['type' => API_BOOLEAN, 'default' => false],
					'updateExisting' =>		['type' => API_BOOLEAN, 'default' => false],
					'deleteMissing' =>		['type' => API_BOOLEAN, 'default' => false]
				]],
				'images' =>				['type' => API_OBJECT, 'fields' => [
					'createMissing' =>		['type' => API_BOOLEAN, 'default' => false],
					'updateExisting' =>		['type' => API_BOOLEAN, 'default' => false]
				]],
				'items' =>				['type' => API_OBJECT, 'fields' => [
					'createMissing' =>		['type' => API_BOOLEAN, 'default' => false],
					'updateExisting' =>		['type' => API_BOOLEAN, 'default' => false],
					'deleteMissing' =>		['type' => API_BOOLEAN, 'default' => false]
				]],
				'maps' =>				['type' => API_OBJECT, 'fields' => [
					'createMissing' =>		['type' => API_BOOLEAN, 'default' => false],
					'updateExisting' =>		['type' => API_BOOLEAN, 'default' => false]
				]],
				'mediaTypes' =>			['type' => API_OBJECT, 'fields' => [
					'createMissing' =>		['type' => API_BOOLEAN, 'default' => false],
					'updateExisting' =>		['type' => API_BOOLEAN, 'default' => false]
				]],
				'screens' =>			['type' => API_OBJECT, 'fields' => [
					'createMissing' =>		['type' => API_BOOLEAN, 'default' => false],
					'updateExisting' =>		['type' => API_BOOLEAN, 'default' => false]
				]],
				'templateLinkage' =>	['type' => API_OBJECT, 'fields' => [
					'createMissing' =>		['type' => API_BOOLEAN, 'default' => false],
					'deleteMissing' =>		['type' => API_BOOLEAN, 'default' => false]
				]],
				'templates' =>			['type' => API_OBJECT, 'fields' => [
					'createMissing' =>		['type' => API_BOOLEAN, 'default' => false],
					'updateExisting' =>		['type' => API_BOOLEAN, 'default' => false]
				]],
				'templateScreens' =>	['type' => API_OBJECT, 'fields' => [
					'createMissing' =>		['type' => API_BOOLEAN, 'default' => false],
					'updateExisting' =>		['type' => API_BOOLEAN, 'default' => false],
					'deleteMissing' =>		['type' => API_BOOLEAN, 'default' => false]
				]],
				'triggers' =>			['type' => API_OBJECT, 'fields' => [
					'createMissing' =>		['type' => API_BOOLEAN, 'default' => false],
					'updateExisting' =>		['type' => API_BOOLEAN, 'default' => false],
					'deleteMissing' =>		['type' => API_BOOLEAN, 'default' => false]
				]],
				'valueMaps' =>			['type' => API_OBJECT, 'fields' => [
					'createMissing' =>		['type' => API_BOOLEAN, 'default' => false],
					'updateExisting' =>		['type' => API_BOOLEAN, 'default' => false]
				]]
			]]
		]];
		if (!CApiInputValidator::validate($api_input_rules, $params, '/', $error)) {
			self::exception(ZBX_API_ERROR_PARAMETERS, $error);
		}

		$importReader = CImportReaderFactory::getReader($params['format']);
		$data = $importReader->read($params['source']);

		$importValidatorFactory = new CImportValidatorFactory($params['format']);
		$importConverterFactory = new CImportConverterFactory();

		$data = (new CXmlValidator)->validate($data, $params['format']);

		foreach (['1.0', '2.0', '3.0', '3.2', '3.4', '4.0', '4.2', '4.4'] as $version) {
			if ($data['zabbix_export']['version'] !== $version) {
				continue;
			}

			$data = $importConverterFactory
				->getObject($version)
				->convert($data);
			$data = (new CXmlValidator)->validate($data, $params['format']);
		}

		// Get schema for converters.
		$schema = $importValidatorFactory
			->getObject(ZABBIX_EXPORT_VERSION)
			->getSchema();

		// Convert human readable import constants to values Zabbix API can work with.
		$data = (new CConstantImportConverter($schema))->convert($data);

		// Add default values in place of missed tags.
		$data = (new CDefaultImportConverter($schema))->convert($data);

		// Normalize array keys.
		$data = (new CArrayKeysImportConverter($schema))->convert($data);

<<<<<<< HEAD
		// Additional converter.
		$data = (new CAdditionalImportConverter($schema))->convert($data);
=======
		// Transform converter.
		$data = (new CTransformImportConverter($schema))->convert($data);
>>>>>>> bd908ea5

		$adapter = new CImportDataAdapter();
		$adapter->load($data);

		$configurationImport = new CConfigurationImport(
			$params['rules'],
			new CImportReferencer(),
			new CImportedObjectContainer()
		);

		return $configurationImport->import($adapter);
	}
}<|MERGE_RESOLUTION|>--- conflicted
+++ resolved
@@ -180,13 +180,8 @@
 		// Normalize array keys.
 		$data = (new CArrayKeysImportConverter($schema))->convert($data);
 
-<<<<<<< HEAD
-		// Additional converter.
-		$data = (new CAdditionalImportConverter($schema))->convert($data);
-=======
 		// Transform converter.
 		$data = (new CTransformImportConverter($schema))->convert($data);
->>>>>>> bd908ea5
 
 		$adapter = new CImportDataAdapter();
 		$adapter->load($data);
