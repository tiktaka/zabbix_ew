--- conflicted
+++ resolved
@@ -475,12 +475,8 @@
 			'output' => ['groupid', 'name', 'internal'],
 			'groupids' => $groupids,
 			'editable' => true,
-<<<<<<< HEAD
-=======
-			'output' => ['groupid', 'name', 'internal'],
 			'selectHosts' => ['hostid', 'host'],
 			'selectTemplates' => ['templateid', 'host'],
->>>>>>> 981417ca
 			'preservekeys' => true,
 			'nopermissions' => $nopermissions
 		]);
@@ -513,30 +509,16 @@
 			);
 		}
 
-<<<<<<< HEAD
-		$dltGroupids = getDeletableHostGroupIds($groupids);
-		if (count($groupids) != count($dltGroupids)) {
-			foreach ($groupids as $groupid) {
-				if (isset($dltGroupids[$groupid])) {
-					continue;
-				}
-				self::exception(ZBX_API_ERROR_PARAMETERS,
-					_s('Host group "%1$s" cannot be deleted, because some hosts depend on it.',
-						$db_groups[$groupid]['name']
-					)
-				);
-=======
 		$hosts_to_unlink = [];
 		$templates_to_unlink = [];
 
-		foreach ($delGroups as $group) {
-			foreach ($group['hosts'] as $host) {
+		foreach ($db_groups as $db_group) {
+			foreach ($db_group['hosts'] as $host) {
 				$hosts_to_unlink[] = $host;
 			}
 
-			foreach ($group['templates'] as $template) {
+			foreach ($db_group['templates'] as $template) {
 				$templates_to_unlink[] = $template;
->>>>>>> 981417ca
 			}
 		}
 
@@ -697,59 +679,7 @@
 	 *
 	 * @throws APIException  if host group already exists.
 	 */
-<<<<<<< HEAD
 	private function checkDuplicates($names) {
-=======
-	protected function validateCreate(array $groups) {
-		if (self::$userData['type'] != USER_TYPE_SUPER_ADMIN) {
-			self::exception(ZBX_API_ERROR_PERMISSIONS, _('Only Super Admins can create host groups.'));
-		}
-
-		if (!$groups) {
-			self::exception(ZBX_API_ERROR_PARAMETERS, _('Empty input parameter.'));
-		}
-
-		$host_group_name_validator = new CHostGroupNameValidator();
-
-		$required_fields = ['name'];
-
-		foreach ($groups as $group) {
-			// Validate required fields and check if "name" is not empty.
-			if (!is_array($group)) {
-				self::exception(ZBX_API_ERROR_PARAMETERS, _('Incorrect arguments passed to function.'));
-			}
-
-			// Check required parameters.
-			$missing_keys = array_diff($required_fields, array_keys($group));
-
-			if ($missing_keys) {
-				self::exception(ZBX_API_ERROR_PARAMETERS,
-					_s('Host group is missing parameters: %1$s', implode(', ', $missing_keys))
-				);
-			}
-
-			// Check if host group name is valid.
-			if (!$host_group_name_validator->validate($group['name'])) {
-				self::exception(ZBX_API_ERROR_PARAMETERS,
-					_s('Incorrect value for field "%1$s": %2$s.', 'name', $host_group_name_validator->getError())
-				);
-			}
-
-			$this->checkNoParameters($group, ['internal'], _('Cannot set "%1$s" for host group "%2$s".'),
-				$group['name']
-			);
-		}
-
-		// Check for duplicate names.
-		$duplicate = CArrayHelper::findDuplicate($groups, 'name');
-		if ($duplicate) {
-			self::exception(ZBX_API_ERROR_PARAMETERS,
-				_s('Duplicate "%1$s" value "%2$s" for host group.', 'name', $duplicate['name'])
-			);
-		}
-
-		// Check if host group already exists.
->>>>>>> 981417ca
 		$db_groups = API::getApiService()->select('groups', [
 			'output' => ['name'],
 			'filter' => ['name' => $names],
