<?php
/*
** Zabbix
** Copyright (C) 2001-2018 Zabbix SIA
**
** This program is free software; you can redistribute it and/or modify
** it under the terms of the GNU General Public License as published by
** the Free Software Foundation; either version 2 of the License, or
** (at your option) any later version.
**
** This program is distributed in the hope that it will be useful,
** but WITHOUT ANY WARRANTY; without even the implied warranty of
** MERCHANTABILITY or FITNESS FOR A PARTICULAR PURPOSE. See the
** GNU General Public License for more details.
**
** You should have received a copy of the GNU General Public License
** along with this program; if not, write to the Free Software
** Foundation, Inc., 51 Franklin Street, Fifth Floor, Boston, MA  02110-1301, USA.
**/


/**
 * A class to display problems as a screen element.
 */
class CScreenProblem extends CScreenBase {

	/**
	 * Data
	 *
	 * @var array
	 */
	public $data;

	/**
	 * @var array
	 */
	private $config;

	/**
	 * Init screen data.
	 *
	 * @param array $options
	 * @param array $options['data']
	 */
	public function __construct(array $options = []) {
		parent::__construct($options);
		$this->data = array_key_exists('data', $options) ? $options['data'] : null;

		if ($this->data['filter']['show'] == TRIGGERS_OPTION_ALL) {
			$this->data['filter']['from'] = $this->timeline['from_ts'];
			$this->data['filter']['to'] = $this->timeline['to_ts'];
		}

		$config = select_config();

		$this->config = [
			'search_limit' => $config['search_limit'],
			'severity_color_0' => $config['severity_color_0'],
			'severity_color_1' => $config['severity_color_1'],
			'severity_color_2' => $config['severity_color_2'],
			'severity_color_3' => $config['severity_color_3'],
			'severity_color_4' => $config['severity_color_4'],
			'severity_color_5' => $config['severity_color_5'],
			'severity_name_0' => $config['severity_name_0'],
			'severity_name_1' => $config['severity_name_1'],
			'severity_name_2' => $config['severity_name_2'],
			'severity_name_3' => $config['severity_name_3'],
			'severity_name_4' => $config['severity_name_4'],
			'severity_name_5' => $config['severity_name_5']
		];
	}

	/**
	 * Get problems from "events" table.
	 *
	 * @param array       $options
	 * @param array|null  $options['groupids']
	 * @param array|null  $options['hostids']
	 * @param array|null  $options['applicationids']
	 * @param array|null  $options['objectids']
	 * @param string|null $options['eventid_till']
	 * @param int|null    $options['time_from']
	 * @param int|null    $options['time_till']
	 * @param array       $options['severities']      (optional)
	 * @param bool        $options['acknowledged']    (optional)
	 * @param array       $options['tags']            (optional)
	 * @param int         $options['limit']
	 *
	 * @static
	 *
	 * @return array
	 */
	private static function getDataEvents(array $options) {
		return API::Event()->get([
			'output' => ['eventid', 'objectid', 'clock', 'ns', 'name', 'severity'],
			'source' => EVENT_SOURCE_TRIGGERS,
			'object' => EVENT_OBJECT_TRIGGER,
			'value' => TRIGGER_VALUE_TRUE,
			'sortfield' => ['eventid'],
			'sortorder' => ZBX_SORT_DOWN,
			'preservekeys' => true
		] + $options);
	}

	/**
	 * Get problems from "problem" table.
	 *
	 * @param array       $options
	 * @param array|null  $options['groupids']
	 * @param array|null  $options['hostids']
	 * @param array|null  $options['applicationids']
	 * @param array|null  $options['objectids']
	 * @param string|null $options['eventid_till']
	 * @param bool        $options['recent']
	 * @param array       $options['severities']      (optional)
	 * @param bool        $options['acknowledged']    (optional)
	 * @param int         $options['time_from']       (optional)
	 * @param array       $options['tags']            (optional)
	 * @param int         $options['limit']
	 *
	 * @static
	 *
	 * @return array
	 */
	private static function getDataProblems(array $options) {
		return API::Problem()->get([
			'output' => ['eventid', 'objectid', 'clock', 'ns', 'name', 'severity'],
			'source' => EVENT_SOURCE_TRIGGERS,
			'object' => EVENT_OBJECT_TRIGGER,
			'sortfield' => ['eventid'],
			'sortorder' => ZBX_SORT_DOWN,
			'preservekeys' => true
		] + $options);
	}

	/**
	 * Get problems from "problem" table. Return:
	 * [
	 *     'problems' => [...],
	 *     'triggers' => [...]
	 * ]
	 *
	 * @param array  $filter
	 * @param array  $filter['groupids']              (optional)
	 * @param array  $filter['exclude_groupids']      (optional)
	 * @param array  $filter['hostids']               (optional)
	 * @param array  $filter['triggerids']            (optional)
	 * @param array  $filter['inventory']             (optional)
	 * @param string $filter['inventory'][]['field']
	 * @param string $filter['inventory'][]['value']
	 * @param string $filter['application']           (optional)
	 * @param string $filter['name']                  (optional)
	 * @param int    $filter['show']                  TRIGGERS_OPTION_*
	 * @param int    $filter['from']                  (optional) usable together with 'to' and only for
	 *                                                           TRIGGERS_OPTION_ALL, timestamp.
	 * @param int    $filter['to']                    (optional) usable together with 'from' and only for
	 *                                                           TRIGGERS_OPTION_ALL, timestamp.
	 * @param int    $filter['age_state']             (optional) usable together with 'age' and only for
	 *                                                           TRIGGERS_OPTION_(RECENT|IN)_PROBLEM
	 * @param int    $filter['age']                   (optional) usable together with 'age_state' and only for
	 *                                                           TRIGGERS_OPTION_(RECENT|IN)_PROBLEM
	 * @param int    $filter['severity']              (optional)
	 * @param array  $filter['severities']            (optional)
	 * @param int    $filter['unacknowledged']        (optional)
	 * @param array  $filter['tags']                  (optional)
	 * @param string $filter['tags'][]['tag']
	 * @param string $filter['tags'][]['value']
	 * @param int    $filter['maintenance']           (optional)
	 * @param array  $config
	 * @param int    $config['search_limit']
	 *
	 * @static
	 *
	 * @return array
	 */
	public static function getData(array $filter, array $config) {
		$filter_groupids = array_key_exists('groupids', $filter) && $filter['groupids'] ? $filter['groupids'] : null;
		$filter_hostids = array_key_exists('hostids', $filter) && $filter['hostids'] ? $filter['hostids'] : null;
		$filter_applicationids = null;
		$filter_triggerids = array_key_exists('triggerids', $filter) && $filter['triggerids']
			? $filter['triggerids']
			: null;

		if (array_key_exists('exclude_groupids', $filter) && $filter['exclude_groupids']) {
			if ($filter_hostids === null) {
				// get all groups if no selected groups defined
				if ($filter_groupids === null) {
					$filter_groupids = array_keys(API::HostGroup()->get([
						'output' => [],
						'preservekeys' => true
					]));
				}

				$filter_groupids = array_diff($filter_groupids, $filter['exclude_groupids']);

				// get available hosts
				$filter_hostids = array_keys(API::Host()->get([
					'output' => [],
					'groupids' => $filter_groupids,
					'preservekeys' => true
				]));
			}

			$exclude_hostids = array_keys(API::Host()->get([
				'output' => [],
				'groupids' => $filter['exclude_groupids'],
				'preservekeys' => true
			]));

			$filter_hostids = array_diff($filter_hostids, $exclude_hostids);
		}

		if (array_key_exists('inventory', $filter) && $filter['inventory']) {
			$options = [
				'output' => [],
				'groupids' => $filter_groupids,
				'hostids' => $filter_hostids,
				'preservekeys' => true
			];
			foreach ($filter['inventory'] as $field) {
				$options['searchInventory'][$field['field']][] = $field['value'];
			}

			$hostids = array_keys(API::Host()->get($options));

			$filter_hostids = ($filter_hostids !== null) ? array_intersect($filter_hostids, $hostids) : $hostids;
		}

		if (array_key_exists('application', $filter) && $filter['application'] !== '') {
			$filter_applicationids = array_keys(API::Application()->get([
				'output' => [],
				'groupids' => $filter_groupids,
				'hostids' => $filter_hostids,
				'search' => ['name' => $filter['application']],
				'preservekeys' => true
			]));
			$filter_groupids = null;
			$filter_hostids = null;
		}

		$data = [
			'problems' => [],
			'triggers' => []
		];

		$seen_triggerids = [];
		$eventid_till = null;

		do {
			$options = [
				'groupids' => $filter_groupids,
				'hostids' => $filter_hostids,
				'applicationids' => $filter_applicationids,
				'objectids' => $filter_triggerids,
				'eventid_till' => $eventid_till,
				'limit' => $config['search_limit'] + 1
			];

			if (array_key_exists('name', $filter) && $filter['name'] !== '') {
				$options['search']['name'] = $filter['name'];
			}

			if ($filter['show'] == TRIGGERS_OPTION_ALL) {
				if (array_key_exists('from', $filter) && array_key_exists('to', $filter)) {
					$options['time_from'] = $filter['from'];
					$options['time_till'] = $filter['to'];
				}
			}
			else {
				$options['recent'] = ($filter['show'] == TRIGGERS_OPTION_RECENT_PROBLEM);
				if (array_key_exists('age_state', $filter) && array_key_exists('age', $filter)
						&& $filter['age_state'] == 1) {
					$options['time_from'] = time() - $filter['age'] * SEC_PER_DAY + 1;
				}
			}
			if (array_key_exists('severity', $filter) && $filter['severity'] != TRIGGER_SEVERITY_NOT_CLASSIFIED) {
				$options['severities'] = range($filter['severity'], TRIGGER_SEVERITY_COUNT - 1);
			}
			if (array_key_exists('severities', $filter)) {
				$filter_severities = implode(',', $filter['severities']);
				$all_severities = implode(',', range(TRIGGER_SEVERITY_NOT_CLASSIFIED, TRIGGER_SEVERITY_COUNT - 1));

				if ($filter_severities !== '' && $filter_severities !== $all_severities) {
					$options['severities'] = $filter['severities'];
				}
			}
			if (array_key_exists('unacknowledged', $filter) && $filter['unacknowledged']) {
				$options['acknowledged'] = false;
			}
			if (array_key_exists('evaltype', $filter)) {
				$options['evaltype'] = $filter['evaltype'];
			}
			if (array_key_exists('tags', $filter) && $filter['tags']) {
				$options['tags'] = $filter['tags'];
			}

			$problems = ($filter['show'] == TRIGGERS_OPTION_ALL)
				? self::getDataEvents($options)
				: self::getDataProblems($options);

			$end_of_data = (count($problems) < $config['search_limit'] + 1);

			if ($problems) {
				$eventid_till = end($problems)['eventid'] - 1;
				$triggerids = [];

				foreach ($problems as $problem) {
					if (!array_key_exists($problem['objectid'], $seen_triggerids)) {
						$triggerids[$problem['objectid']] = true;
					}
				}

				if ($triggerids) {
					$seen_triggerids += $triggerids;

					$options = [
						'output' => ['priority', 'url', 'flags', 'expression', 'comments'],
						'selectHosts' => ['hostid', 'name', 'status'],
						'selectItems' => ['itemid', 'hostid', 'name', 'key_', 'value_type'],
						'triggerids' => array_keys($triggerids),
						'monitored' => true,
						'skipDependent' => true,
						'preservekeys' => true
					];

					if (array_key_exists('details', $filter) && $filter['details'] == 1) {
						$options['output'] = array_merge($options['output'], ['recovery_mode', 'recovery_expression']);
					}
					if (array_key_exists('maintenance', $filter) && $filter['maintenance'] == 0) {
						$options['maintenance'] = false;
					}

					$data['triggers'] += API::Trigger()->get($options);
				}

				foreach ($problems as $eventid => $problem) {
					if (!array_key_exists($problem['objectid'], $data['triggers'])) {
						unset($problems[$eventid]);
					}
				}

				$data['problems'] += $problems;
			}
		}
		while (count($data['problems']) < $config['search_limit'] + 1 && !$end_of_data);

		$data['problems'] = array_slice($data['problems'], 0, $config['search_limit'] + 1, true);

		return $data;
	}

	/**
	 * @param array  $data
	 * @param array  $data['problems']
	 * @param array  $data['triggers']
	 * @param array  $config
	 * @param int    $config['search_limit']
	 * @param string $sort
	 * @param string $sortorder
	 *
	 * @static
	 *
	 * @return array
	 */
	public static function sortData(array $data, array $config, $sort, $sortorder) {
		if (!$data['problems']) {
			return $data;
		}

		$last_problem = end($data['problems']);
		$data['problems'] = array_slice($data['problems'], 0, $config['search_limit'], true);

		switch ($sort) {
			case 'host':
				$triggers_hosts_list = [];
				foreach (getTriggersHostsList($data['triggers']) as $triggerid => $trigger_hosts) {
					$triggers_hosts_list[$triggerid] = implode(', ', zbx_objectValues($trigger_hosts, 'name'));
				}

				foreach ($data['problems'] as &$problem) {
					$problem['host'] = $triggers_hosts_list[$problem['objectid']];
				}
				unset($problem);

				$sort_fields = [
					['field' => 'host', 'order' => $sortorder],
					['field' => 'clock', 'order' => ZBX_SORT_DOWN],
					['field' => 'ns', 'order' => ZBX_SORT_DOWN]
				];
				break;

<<<<<<< HEAD
			case 'priority':
=======
			case 'severity':
>>>>>>> cc2e61fa
				$sort_fields = [
					['field' => 'severity', 'order' => $sortorder],
					['field' => 'clock', 'order' => ZBX_SORT_DOWN],
					['field' => 'ns', 'order' => ZBX_SORT_DOWN]
				];
				break;

			case 'name':
				$sort_fields = [
					['field' => 'name', 'order' => $sortorder],
					['field' => 'objectid', 'order' => $sortorder],
					['field' => 'clock', 'order' => ZBX_SORT_DOWN],
					['field' => 'ns', 'order' => ZBX_SORT_DOWN]
				];
				break;

			default:
				$sort_fields = [
					['field' => 'clock', 'order' => $sortorder],
					['field' => 'ns', 'order' => $sortorder]
				];
		}
		CArrayHelper::sort($data['problems'], $sort_fields);

		$data['problems'][$last_problem['eventid']] = $last_problem;

		return $data;
	}

	/**
	 * @param array $eventids
	 *
	 * @static
	 *
	 * @return array
	 */
	private static function getExDataEvents(array $eventids) {
		$events = API::Event()->get([
			'output' => ['eventid', 'r_eventid', 'acknowledged'],
			'selectTags' => ['tag', 'value'],
			'select_acknowledges' => ['userid', 'clock', 'message', 'action', 'old_severity', 'new_severity'],
			'source' => EVENT_SOURCE_TRIGGERS,
			'object' => EVENT_OBJECT_TRIGGER,
			'eventids' => $eventids,
			'preservekeys' => true
		]);

		$r_eventids = [];

		foreach ($events as $event) {
			$r_eventids[$event['r_eventid']] = true;
		}
		unset($r_eventids[0]);

		$r_events = $r_eventids
			? API::Event()->get([
				'output' => ['clock', 'correlationid', 'userid'],
				'source' => EVENT_SOURCE_TRIGGERS,
				'object' => EVENT_OBJECT_TRIGGER,
				'eventids' => array_keys($r_eventids),
				'preservekeys' => true
			])
			: [];

		foreach ($events as &$event) {
			if (array_key_exists($event['r_eventid'], $r_events)) {
				$event['r_clock'] = $r_events[$event['r_eventid']]['clock'];
				$event['correlationid'] = $r_events[$event['r_eventid']]['correlationid'];
				$event['userid'] = $r_events[$event['r_eventid']]['userid'];
			}
			else {
				$event['r_clock'] = 0;
				$event['correlationid'] = 0;
				$event['userid'] = 0;
			}
		}
		unset($event);

		return $events;
	}

	/**
	 * @param array $eventids
	 *
	 * @static
	 *
	 * @return array
	 */
	private static function getExDataProblems(array $eventids) {
		return API::Problem()->get([
			'output' => ['eventid', 'r_eventid', 'r_clock', 'correlationid', 'userid', 'acknowledged'],
			'selectTags' => ['tag', 'value'],
			'selectAcknowledges' => ['userid', 'clock', 'message', 'action', 'old_severity', 'new_severity'],
			'source' => EVENT_SOURCE_TRIGGERS,
			'object' => EVENT_OBJECT_TRIGGER,
			'eventids' => $eventids,
			'recent' => true,
			'preservekeys' => true
		]);
	}

	/**
	 * @param array $data
	 * @param array $data['problems']
	 * @param array $data['triggers']
	 * @param array $filter
	 * @param int   $filter['details']
	 * @param int   $filter['show']
	 * @param bool  $resolve_comments
	 *
	 * @static
	 *
	 * @return array
	 */
	public static function makeData(array $data, array $filter, $resolve_comments = false) {
		// unset unused triggers
		$triggerids = [];

		foreach ($data['problems'] as $problem) {
			$triggerids[$problem['objectid']] = true;
		}

		foreach ($data['triggers'] as $triggerid => $trigger) {
			if (!array_key_exists($triggerid, $triggerids)) {
				unset($data['triggers'][$triggerid]);
			}
		}

		if (!$data['problems']) {
			return $data;
		}

		// resolve macros
		if ($filter['details'] == 1) {
			foreach ($data['triggers'] as &$trigger) {
				$trigger['expression_html'] = $trigger['expression'];
				$trigger['recovery_expression_html'] = $trigger['recovery_expression'];
			}
			unset($trigger);

			$data['triggers'] = CMacrosResolverHelper::resolveTriggerExpressions($data['triggers'], [
				'html' => true,
				'resolve_usermacros' => true,
				'resolve_macros' => true,
				'sources' => ['expression_html', 'recovery_expression_html']
			]);
		}
		$data['triggers'] = CMacrosResolverHelper::resolveTriggerUrls($data['triggers']);
		if ($resolve_comments) {
			$data['triggers'] = CMacrosResolverHelper::resolveTriggerDescriptions($data['triggers']);
		}

		// get additional data
		$eventids = array_keys($data['problems']);

		$problems_data = ($filter['show'] == TRIGGERS_OPTION_ALL)
			? self::getExDataEvents($eventids)
			: self::getExDataProblems($eventids);

		$correlationids = [];
		$userids = [];

		foreach ($data['problems'] as $eventid => &$problem) {
			if (array_key_exists($eventid, $problems_data)) {
				$problem_data = $problems_data[$eventid];

				$problem['r_eventid'] = $problem_data['r_eventid'];
				$problem['r_clock'] = $problem_data['r_clock'];
				$problem['acknowledges'] = $problem_data['acknowledges'];
				$problem['tags'] = $problem_data['tags'];
				$problem['correlationid'] = $problem_data['correlationid'];
				$problem['userid'] = $problem_data['userid'];
				$problem['acknowledged'] = $problem_data['acknowledged'];

				if ($problem['correlationid'] != 0) {
					$correlationids[$problem['correlationid']] = true;
				}
				if ($problem['userid'] != 0) {
					$userids[$problem['userid']] = true;
				}
			}
			else {
				unset($data['problems'][$eventid]);
			}
		}
		unset($problem);

		// Possible performance improvement: one API call may be saved, if r_clock for problem will be used.
		$actions = getEventsActionsIconsData($data['problems'], $data['triggers']);
		$data['actions'] = $actions['data'];

		$data['correlations'] = $correlationids
			? API::Correlation()->get([
				'output' => ['name'],
				'correlationids' => array_keys($correlationids),
				'preservekeys' => true
			])
			: [];

		$userids = $userids + $actions['userids'];
		$data['users'] = $userids
			? API::User()->get([
				'output' => ['alias', 'name', 'surname'],
				'userids' => array_keys($userids + $actions['userids']),
				'preservekeys' => true
			])
			: [];

		$data['mediatypes'] = $actions['mediatypeids']
			? API::Mediatype()->get([
				'output' => ['description', 'maxattempts'],
				'mediatypeids' => array_keys($actions['mediatypeids']),
				'preservekeys' => true
			])
			: [];

		return $data;
	}

	/**
	 * Add timeline breakpoint to a table if needed.
	 *
	 * @param CTableInfo $table
	 * @param int        $last_clock  timestamp of the previous record
	 * @param int        $clock       timestamp of the current record
	 * @param string     $sortorder
	 *
	 * @static
	 */
	public static function addTimelineBreakpoint(CTableInfo $table, $last_clock, $clock, $sortorder) {
		if ($sortorder === ZBX_SORT_UP) {
			list($clock, $last_clock) = [$last_clock, $clock];
		}

		$breakpoint = null;
		$today = strtotime('today');
		$yesterday = strtotime('yesterday');
		$this_year = strtotime('first day of January '.date('Y', $today));

		if ($last_clock >= $today) {
			if ($clock < $today) {
				$breakpoint = _('Today');
			}
			elseif (strftime('%H', $last_clock) != strftime('%H', $clock)) {
				$breakpoint = strftime('%H:00', $last_clock);
			}
		}
		elseif ($last_clock >= $yesterday) {
			if ($clock < $yesterday) {
				$breakpoint = _('Yesterday');
			}
		}
		elseif ($last_clock >= $this_year && $clock < $this_year) {
			$breakpoint = strftime('%Y', $last_clock);
		}
		elseif (strftime('%Y%m', $last_clock) != strftime('%Y%m', $clock)) {
			$breakpoint = getMonthCaption(strftime('%m', $last_clock));
		}

		if ($breakpoint !== null) {
			$table->addRow((new CRow([
				(new CCol(new CTag('h4', true, $breakpoint)))->addClass(ZBX_STYLE_TIMELINE_DATE),
				(new CCol())
					->addClass(ZBX_STYLE_TIMELINE_AXIS)
					->addClass(ZBX_STYLE_TIMELINE_DOT_BIG),
				(new CCol())->addClass(ZBX_STYLE_TIMELINE_TD),
				(new CCol())->setColSpan($table->getNumCols() - 3)
			]))->addClass(ZBX_STYLE_HOVER_NOBG));
		}
	}

	/**
	 * Process screen.
	 *
	 * @return CDiv (screen inside container)
	 */
	public function get() {
		$this->dataId = 'problem';

		$url = (new CUrl('zabbix.php'))
			->setArgument('action', 'problem.view')
			->setArgument('fullscreen', $this->data['fullscreen'] ? '1' : null);

		$data = self::getData($this->data['filter'], $this->config);
		$data = self::sortData($data, $this->config, $this->data['sort'], $this->data['sortorder']);

		$paging = getPagingLine($data['problems'], ZBX_SORT_UP, clone $url);

		$data = self::makeData($data, $this->data['filter']);

		if ($data['triggers']) {
			$triggerids = array_keys($data['triggers']);

			$db_triggers = API::Trigger()->get([
				'output' => [],
				'selectDependencies' => ['triggerid'],
				'triggerids' => $triggerids,
				'preservekeys' => true
			]);

			foreach ($data['triggers'] as $triggerid => &$trigger) {
				$trigger['dependencies'] = array_key_exists($triggerid, $db_triggers)
					? $db_triggers[$triggerid]['dependencies']
					: [];
			}
			unset($trigger);

			$rw_triggers = API::Trigger()->get([
				'output' => [],
				'triggerids' => $triggerids,
				'editable' => true,
				'preservekeys' => true
			]);

			foreach ($data['triggers'] as $triggerid => &$trigger) {
				$trigger['editable'] = array_key_exists($triggerid, $rw_triggers);
			}
			unset($trigger);
		}

		if ($data['problems']) {
			$triggers_hosts = getTriggersHostsList($data['triggers']);
		}

		if ($this->data['action'] === 'problem.view') {
			$url_form = clone $url;

			$form = (new CForm('get', 'zabbix.php'))
				->setName('problem')
				->cleanItems()
				->addVar('backurl',
					$url_form
						->setArgument('uncheck', '1')
						->getUrl()
				);

			$header_check_box = (new CColHeader(
				(new CCheckBox('all_eventids'))
					->onClick("checkAll('".$form->getName()."', 'all_eventids', 'eventids');")
			));

			$this->data['filter']['compact_view']
				? $header_check_box->addStyle('width: 20px;')
				: $header_check_box->addClass(ZBX_STYLE_CELL_WIDTH);

			$link = $url
				->setArgument('page', $this->data['page'])
				->getUrl();

			$show_timeline = ($this->data['sort'] === 'clock' && !$this->data['filter']['compact_view']
				&& $this->data['filter']['show_timeline']);

			$header_clock =
				make_sorting_header(_('Time'), 'clock', $this->data['sort'], $this->data['sortorder'], $link);

			$this->data['filter']['compact_view']
				? $header_clock->addStyle('width: 115px;')
				: $header_clock->addClass(ZBX_STYLE_CELL_WIDTH);

			if ($show_timeline) {
				$header = [
					$header_clock->addClass(ZBX_STYLE_RIGHT),
					(new CColHeader())->addClass(ZBX_STYLE_TIMELINE_TH),
					(new CColHeader())->addClass(ZBX_STYLE_TIMELINE_TH)
				];
			}
			else {
				$header = [$header_clock];
			}

			// Create table.
			if ($this->data['filter']['compact_view']) {
				if ($this->data['filter']['show_tags'] == PROBLEMS_SHOW_TAGS_NONE) {
					$tags_header = null;
				}
				else {
					$tags_header = (new CColHeader(_('Tags')));

					switch ($this->data['filter']['show_tags']) {
						case PROBLEMS_SHOW_TAGS_1:
							$tags_header->addClass(ZBX_STYLE_COLUMN_TAGS_1);
							break;
						case PROBLEMS_SHOW_TAGS_2:
							$tags_header->addClass(ZBX_STYLE_COLUMN_TAGS_2);
							break;
						case PROBLEMS_SHOW_TAGS_3:
							$tags_header->addClass(ZBX_STYLE_COLUMN_TAGS_3);
							break;
					}
				}

				$table = (new CTableInfo())
					->setHeader(array_merge($header, [
						$header_check_box,
						make_sorting_header(_('Severity'), 'severity', $this->data['sort'], $this->data['sortorder'],
							$link
						)->addStyle('width: 120px;'),
						(new CColHeader(_('Recovery time')))->addStyle('width: 115px;'),
						(new CColHeader(_('Status')))->addStyle('width: 70px;'),
						(new CColHeader(_('Info')))->addStyle('width: 22px;'),
						make_sorting_header(_('Host'), 'host', $this->data['sort'], $this->data['sortorder'], $link)
							->addStyle('width: 42%;'),
						make_sorting_header(_('Problem'), 'name', $this->data['sort'], $this->data['sortorder'], $link)
							->addStyle('width: 58%;'),
						(new CColHeader(_('Duration')))->addStyle('width: 75px;'),
						(new CColHeader(_('Ack')))->addStyle('width: 36px;'),
						(new CColHeader(_('Actions')))->addStyle('width: 64px;'),
						$tags_header
					]))
						->addClass(ZBX_STYLE_COMPACT_VIEW)
						->addClass(ZBX_STYLE_OVERFLOW_ELLIPSIS);
			}
			else {
				$table = (new CTableInfo())
					->setHeader(array_merge($header, [
						$header_check_box,
						make_sorting_header(_('Severity'), 'severity', $this->data['sort'], $this->data['sortorder'],
							$link
						),
						(new CColHeader(_('Recovery time')))->addClass(ZBX_STYLE_CELL_WIDTH),
						_('Status'),
						_('Info'),
						make_sorting_header(_('Host'), 'host', $this->data['sort'], $this->data['sortorder'], $link),
						make_sorting_header(_('Problem'), 'name', $this->data['sort'], $this->data['sortorder'], $link),
						_('Duration'),
						_('Ack'),
						_('Actions'),
						$this->data['filter']['show_tags'] ? _('Tags') : null
					]));
			}

			if ($this->data['filter']['show_tags']) {
				$tags = makeEventsTags($data['problems'], true, $this->data['filter']['show_tags'],
					array_key_exists('tags', $this->data['filter']) ? $this->data['filter']['tags'] : []
				);
			}

			if ($data['problems']) {
				$triggers_hosts = makeTriggersHostsList($triggers_hosts);
			}

			$last_clock = 0;
			$today = strtotime('today');

			// Make trigger dependencies.
			if ($data['triggers']) {
				$dependencies = getTriggerDependencies($data['triggers']);
			}

			// Create link to Problem update page.
			$problem_update_url = (new CUrl('zabbix.php'))
				->setArgument('action', 'acknowledge.edit')
				->setArgument('backurl', $url->setArgument('uncheck', '1')->getUrl());

			// Add problems to table.
			foreach ($data['problems'] as $eventid => $problem) {
				$trigger = $data['triggers'][$problem['objectid']];

				$cell_clock = ($problem['clock'] >= $today)
					? zbx_date2str(TIME_FORMAT_SECONDS, $problem['clock'])
					: zbx_date2str(DATE_TIME_FORMAT_SECONDS, $problem['clock']);
				$cell_clock = new CCol(new CLink($cell_clock,
					(new CUrl('tr_events.php'))
						->setArgument('triggerid', $problem['objectid'])
						->setArgument('eventid', $problem['eventid'])
				));

				if ($problem['r_eventid'] != 0) {
					$cell_r_clock = ($problem['r_clock'] >= $today)
						? zbx_date2str(TIME_FORMAT_SECONDS, $problem['r_clock'])
						: zbx_date2str(DATE_TIME_FORMAT_SECONDS, $problem['r_clock']);
					$cell_r_clock = (new CCol(new CLink($cell_r_clock,
						(new CUrl('tr_events.php'))
							->setArgument('triggerid', $problem['objectid'])
							->setArgument('eventid', $problem['eventid'])
					)))
						->addClass(ZBX_STYLE_NOWRAP)
						->addClass(ZBX_STYLE_RIGHT);
				}
				else {
					$cell_r_clock = '';
				}

				if ($problem['r_eventid'] != 0) {
					$value = TRIGGER_VALUE_FALSE;
					$value_str = _('RESOLVED');
					$value_clock = $problem['r_clock'];
				}
				else {
					$in_closing = false;

					foreach ($problem['acknowledges'] as $acknowledge) {
						if (($acknowledge['action'] & ZBX_PROBLEM_UPDATE_CLOSE) == ZBX_PROBLEM_UPDATE_CLOSE) {
							$in_closing = true;
							break;
						}
					}

					$value = $in_closing ? TRIGGER_VALUE_FALSE : TRIGGER_VALUE_TRUE;
					$value_str = $in_closing ? _('CLOSING') : _('PROBLEM');
					$value_clock = $in_closing ? time() : $problem['clock'];
				}

				$cell_status = new CSpan($value_str);

				// Add colors and blinking to span depending on configuration and trigger parameters.
				addTriggerValueStyle($cell_status, $value, $value_clock,
					$problem['acknowledged'] == EVENT_ACKNOWLEDGED
				);

				// Info.
				$info_icons = [];
				if ($problem['r_eventid'] != 0) {
					if ($problem['correlationid'] != 0) {
						$info_icons[] = makeInformationIcon(
							array_key_exists($problem['correlationid'], $data['correlations'])
								? _s('Resolved by correlation rule "%1$s".',
									$data['correlations'][$problem['correlationid']]['name']
								)
								: _('Resolved by correlation rule.')
						);
					}
					elseif ($problem['userid'] != 0) {
						$info_icons[] = makeInformationIcon(
							array_key_exists($problem['userid'], $data['users'])
								? _s('Resolved by user "%1$s".', getUserFullname($data['users'][$problem['userid']]))
								: _('Resolved by user.')
						);
					}
				}

				$options = [
					'description_enabled' => ($trigger['comments'] !== ''
						|| ($trigger['editable'] && $trigger['flags'] == ZBX_FLAG_DISCOVERY_NORMAL))
				];

				$description = array_key_exists($trigger['triggerid'], $dependencies)
					? makeTriggerDependencies($dependencies[$trigger['triggerid']])
					: [];
				$description[] = (new CLinkAction($problem['name']))
					->setMenuPopup(CMenuPopupHelper::getTrigger($trigger, null, $options));

				if ($this->data['filter']['details'] == 1) {
					$description[] = BR();

					if ($trigger['recovery_mode'] == ZBX_RECOVERY_MODE_RECOVERY_EXPRESSION) {
						$description[] = [_('Problem'), ': ', $trigger['expression_html'], BR()];
						$description[] = [_('Recovery'), ': ', $trigger['recovery_expression_html']];
					}
					else {
						$description[] = $trigger['expression_html'];
					}
				}

				if ($show_timeline) {
					if ($last_clock != 0) {
						self::addTimelineBreakpoint($table, $last_clock, $problem['clock'], $this->data['sortorder']);
					}
					$last_clock = $problem['clock'];

					$row = [
						$cell_clock->addClass(ZBX_STYLE_TIMELINE_DATE),
						(new CCol())
							->addClass(ZBX_STYLE_TIMELINE_AXIS)
							->addClass(ZBX_STYLE_TIMELINE_DOT),
						(new CCol())->addClass(ZBX_STYLE_TIMELINE_TD)
					];
				}
				else {
					$row = [
						$cell_clock
							->addClass(ZBX_STYLE_NOWRAP)
							->addClass(ZBX_STYLE_RIGHT)
					];
				}

				// Create acknowledge link.
				$problem_update_url->setArgument('eventids', [$problem['eventid']]);
				$acknowledged = ($problem['acknowledged'] == EVENT_ACKNOWLEDGED);
				$problem_update_link = (new CLink($acknowledged ? _('Yes') : _('No'), $problem_update_url->getUrl()))
					->addClass($acknowledged ? ZBX_STYLE_GREEN : ZBX_STYLE_RED)
					->addClass(ZBX_STYLE_LINK_ALT);

				// Add table row.
				$table->addRow(array_merge($row, [
					new CCheckBox('eventids['.$problem['eventid'].']', $problem['eventid']),
					getSeverityCell($problem['severity'], $this->config, null, $value == TRIGGER_VALUE_FALSE),
					$cell_r_clock,
					$cell_status,
					makeInformationList($info_icons),
					$triggers_hosts[$trigger['triggerid']],
					$description,
					($problem['r_eventid'] != 0)
						? zbx_date2age($problem['clock'], $problem['r_clock'])
						: zbx_date2age($problem['clock']),
					$problem_update_link,
					makeEventActionsIcons($problem['eventid'], $data['actions'], $data['mediatypes'], $data['users'],
						$this->config
					),
					$this->data['filter']['show_tags'] ? $tags[$problem['eventid']] : null
				]), ($this->data['filter']['highlight_row'] && $value == TRIGGER_VALUE_TRUE)
					? getSeverityFlhStyle($problem['severity'])
					: null
				);
			}

			$footer = new CActionButtonList('action', 'eventids', [
				'acknowledge.edit' => ['name' => _('Mass update')]
			], 'problem');

			return $this->getOutput($form->addItem([$table, $paging, $footer]), true, $this->data);
		}
		else {
			$csv = [];

			$csv[] = [
				_('Severity'),
				_('Time'),
				_('Recovery time'),
				_('Status'),
				_('Host'),
				_('Problem'),
				_('Duration'),
				_('Ack'),
				_('Actions'),
				_('Tags')
			];

			$tags = makeEventsTags($data['problems'], false);

			foreach ($data['problems'] as $problem) {
				$trigger = $data['triggers'][$problem['objectid']];

				if ($problem['r_eventid'] != 0) {
					$value_str = _('RESOLVED');
				}
				else {
					$in_closing = false;

					foreach ($problem['acknowledges'] as $acknowledge) {
						if (($acknowledge['action'] & ZBX_PROBLEM_UPDATE_CLOSE) == ZBX_PROBLEM_UPDATE_CLOSE) {
							$in_closing = true;
							break;
						}
					}

					$value_str = $in_closing ? _('CLOSING') : _('PROBLEM');
				}

				$hosts = [];
				foreach ($triggers_hosts[$trigger['triggerid']] as $trigger_host) {
					$hosts[] = $trigger_host['name'];
				}

				$actions_performed = [];
				if ($data['actions']['messages'][$problem['eventid']]['count'] > 0) {
					$actions_performed[] =
							_('Messages').' ('.$data['actions']['messages'][$problem['eventid']]['count'].')';
				}
				if ($data['actions']['severities'][$problem['eventid']]['count'] > 0) {
					$actions_performed[] = _('Severity changes');
				}
				if ($data['actions']['actions'][$problem['eventid']]['count'] > 0) {
					$actions_performed[] =
							_('Actions').' ('.$data['actions']['actions'][$problem['eventid']]['count'].')';
				}

				$csv[] = [
					getSeverityName($problem['severity'], $this->config),
					zbx_date2str(DATE_TIME_FORMAT_SECONDS, $problem['clock']),
					($problem['r_eventid'] != 0)
						? zbx_date2str(DATE_TIME_FORMAT_SECONDS, $problem['r_clock'])
						: '',
					$value_str,
					implode(', ', $hosts),
					$problem['name'],
					($problem['r_eventid'] != 0)
						? zbx_date2age($problem['clock'], $problem['r_clock'])
						: zbx_date2age($problem['clock']),
					($problem['acknowledged'] == EVENT_ACKNOWLEDGED) ? _('Yes') : _('No'),
					implode(', ', $actions_performed),
					implode(', ', $tags[$problem['eventid']])
				];
			}

			return zbx_toCSV($csv);
		}
	}
}<|MERGE_RESOLUTION|>--- conflicted
+++ resolved
@@ -389,11 +389,7 @@
 				];
 				break;
 
-<<<<<<< HEAD
-			case 'priority':
-=======
 			case 'severity':
->>>>>>> cc2e61fa
 				$sort_fields = [
 					['field' => 'severity', 'order' => $sortorder],
 					['field' => 'clock', 'order' => ZBX_SORT_DOWN],
