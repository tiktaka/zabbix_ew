--- conflicted
+++ resolved
@@ -54,12 +54,7 @@
 			addTriggerValueStyle($statusSpan, $event['value'], $event['clock'], $event['acknowledged']);
 
 			$item->addRow(array(
-<<<<<<< HEAD
 				zbx_date2str(DATE_TIME_FORMAT_SECONDS, $event['clock']),
-				get_node_name_by_elid($event['objectid']),
-=======
-				zbx_date2str(_('d M Y H:i:s'), $event['clock']),
->>>>>>> c65f112c
 				$host['host'],
 				new CLink(
 					$trigger['description'],
