--- conflicted
+++ resolved
@@ -179,12 +179,7 @@
 			}
 
 			$actionTable->addRow(array(
-<<<<<<< HEAD
-				get_node_name_by_elid($alert['alertid']),
 				new CCol(zbx_date2str(DATE_TIME_FORMAT_SECONDS, $alert['clock']), 'top'),
-=======
-				new CCol(zbx_date2str(HISTORY_OF_ACTIONS_DATE_FORMAT, $alert['clock']), 'top'),
->>>>>>> c65f112c
 				new CCol($actions[$alert['actionid']]['name'], 'top'),
 				new CCol(($alert['mediatypeid'] == 0) ? '-' : $alert['description'], 'top'),
 				new CCol($recipient, 'top'),
