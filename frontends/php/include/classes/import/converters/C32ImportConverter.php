--- conflicted
+++ resolved
@@ -131,7 +131,39 @@
 	}
 
 	/**
-<<<<<<< HEAD
+	 * Convert maps.
+	 *
+	 * @param array $maps
+	 *
+	 * @return array
+	 */
+	protected function convertMaps(array $maps) {
+		foreach ($maps as &$map) {
+			$map['selements'] = $this->convertMapElements($map['selements']);
+			$map['shapes'] = [];
+		}
+		unset($map);
+
+		return $maps;
+	}
+
+	/**
+	 * Convert map elements.
+	 *
+	 * @param array $selements
+	 *
+	 * @return array
+	 */
+	protected function convertMapElements(array $selements) {
+		foreach ($selements as &$selement) {
+			$selement['elements'] = [$selement['element']];
+		}
+		unset($selement);
+
+		return $selements;
+	}
+
+	/**
 	 * Convert HTTP fields (headers / variables) into http pair array
 	 *
 	 * @param string $value
@@ -190,37 +222,5 @@
 		unset($http_test);
 
 		return $http_tests;
-=======
-	 * Convert maps.
-	 *
-	 * @param array $maps
-	 *
-	 * @return array
-	 */
-	protected function convertMaps(array $maps) {
-		foreach ($maps as &$map) {
-			$map['selements'] = $this->convertMapElements($map['selements']);
-			$map['shapes'] = [];
-		}
-		unset($map);
-
-		return $maps;
-	}
-
-	/**
-	 * Convert map elements.
-	 *
-	 * @param array $selements
-	 *
-	 * @return array
-	 */
-	protected function convertMapElements(array $selements) {
-		foreach ($selements as &$selement) {
-			$selement['elements'] = [$selement['element']];
-		}
-		unset($selement);
-
-		return $selements;
->>>>>>> 3900f7b7
 	}
 }