--- conflicted
+++ resolved
@@ -109,9 +109,6 @@
 				unset($item['preprocessing']);
 			}
 
-<<<<<<< HEAD
-			$item['jmx_endpoint'] = ($item['type'] == ITEM_TYPE_JMX) ? ZBX_DEFAULT_JMX_ENDPOINT : '';
-=======
 			// Merge delay_flex into delay separated by a semicolon.
 			$item['delay'] = (string) $item['delay'];
 			if ($item['delay_flex'] !== '') {
@@ -128,7 +125,8 @@
 			if ($item['trends'] != 0) {
 				$item['trends'] .= 'd';
 			}
->>>>>>> eec77e54
+
+			$item['jmx_endpoint'] = ($item['type'] == ITEM_TYPE_JMX) ? ZBX_DEFAULT_JMX_ENDPOINT : '';
 		}
 		unset($item);
 
@@ -144,14 +142,10 @@
 	 */
 	protected function convertDiscoveryRules(array $discovery_rules) {
 		foreach ($discovery_rules as &$discovery_rule) {
-<<<<<<< HEAD
 			$discovery_rule['item_prototypes'] = $this->convertItems($discovery_rule['item_prototypes']);
 			$discovery_rule['jmx_endpoint'] = ($discovery_rule['type'] == ITEM_TYPE_JMX)
 				? ZBX_DEFAULT_JMX_ENDPOINT
 				: '';
-=======
-			$discovery_rule['item_prototypes'] =
-				$this->convertItems($discovery_rule['item_prototypes']);
 
 			// Merge delay_flex into delay separated by a semicolon.
 			$discovery_rule['delay'] = (string) $discovery_rule['delay'];
@@ -164,7 +158,6 @@
 			if (ctype_digit($discovery_rule['lifetime']) && $discovery_rule['lifetime'] != 0) {
 				$discovery_rule['lifetime'] .= 'd';
 			}
->>>>>>> eec77e54
 		}
 		unset($discovery_rule);
 
