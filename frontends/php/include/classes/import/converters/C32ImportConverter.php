--- conflicted
+++ resolved
@@ -136,17 +136,27 @@
 	 */
 	protected function convertMaps(array $maps) {
 		foreach ($maps as &$map) {
-<<<<<<< HEAD
-			$map['selements'] = $this->convertMapElements($map['selements']);
-=======
 			$map['shapes'] = [];
->>>>>>> 9222260c
 		}
 		unset($map);
 
 		return $maps;
 	}
-<<<<<<< HEAD
+	/**
+	 * Convert maps.
+	 *
+	 * @param array $maps
+	 *
+	 * @return array
+	 */
+	protected function convertMaps(array $maps) {
+		foreach ($maps as &$map) {
+			$map['selements'] = $this->convertMapElements($map['selements']);
+		}
+		unset($map);
+
+		return $maps;
+	}
 
 	/**
 	 * Convert map elements.
@@ -163,6 +173,4 @@
 
 		return $selements;
 	}
-=======
->>>>>>> 9222260c
 }