--- conflicted
+++ resolved
@@ -104,7 +104,6 @@
 				'size' => $dimensions[$type],
 				'iterator' => self::isIterator($type),
 				'scrollable' => self::isScrollable($type),
-				'padding' => self::hasPadding($type)
 			];
 		}
 
@@ -235,19 +234,11 @@
 	 *
 	 * @return bool
 	 */
-<<<<<<< HEAD
-	private static function hasPadding($type)
-	{
-		switch ($type) {
-			case WIDGET_HOST_AVAIL:
-			case WIDGET_GRAPH_PROTOTYPE:
-				return false;
-
-			default:
-				return true;
-=======
 	public static function hasPadding($type, $fields, $view_mode = ZBX_WIDGET_VIEW_MODE_NORMAL)
 	{
+		if ($type == WIDGET_GRAPH) {
+			return true;
+		}
 		if ($view_mode == ZBX_WIDGET_VIEW_MODE_HIDDEN_HEADER) {
 			switch ($type) {
 				case WIDGET_CLOCK:
@@ -263,6 +254,7 @@
 		else {
 			switch ($type) {
 				case WIDGET_HOST_AVAIL:
+				case WIDGET_GRAPH_PROTOTYPE:
 					return false;
 
 				case WIDGET_PROBLEMS_BY_SV:
@@ -272,7 +264,6 @@
 				default:
 					return true;
 			}
->>>>>>> 893e0592
 		}
 	}
 
