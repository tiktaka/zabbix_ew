--- conflicted
+++ resolved
@@ -228,18 +228,13 @@
 		else {
 			switch ($type) {
 				case WIDGET_HOST_AVAIL:
-<<<<<<< HEAD
 					return (count($fields['interface_type']) != 1);
 
 				case WIDGET_PROBLEMS_BY_SV:
 					return $fields['show_type'] != WIDGET_PROBLEMS_BY_SV_SHOW_TOTALS;
-=======
+
 				case WIDGET_GRAPH_PROTOTYPE:
 					return false;
-
-				case WIDGET_PROBLEMS_BY_SV:
-					return ($fields['show_type'] != WIDGET_PROBLEMS_BY_SV_SHOW_TOTALS);
->>>>>>> ebd4a083
 
 				default:
 					return true;
@@ -258,10 +253,7 @@
 	 */
 	public static function getConfiguration($type, $fields, $view_mode) {
 		return [
-<<<<<<< HEAD
 			'scrollable' => self::isScrollable($type),
-=======
->>>>>>> ebd4a083
 			'padding' => self::hasPadding($type, $fields, $view_mode)
 		];
 	}
