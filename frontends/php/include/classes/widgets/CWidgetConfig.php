<?php
/*
** Zabbix
** Copyright (C) 2001-2019 Zabbix SIA
**
** This program is free software; you can redistribute it and/or modify
** it under the terms of the GNU General Public License as published by
** the Free Software Foundation; either version 2 of the License, or
** (at your option) any later version.
**
** This program is distributed in the hope that it will be useful,
** but WITHOUT ANY WARRANTY; without even the implied warranty of
** MERCHANTABILITY or FITNESS FOR A PARTICULAR PURPOSE. See the
** GNU General Public License for more details.
**
** You should have received a copy of the GNU General Public License
** along with this program; if not, write to the Free Software
** Foundation, Inc., 51 Franklin Street, Fifth Floor, Boston, MA  02110-1301, USA.
**/


class CWidgetConfig {

	/**
	 * Return list of all widget types with names.
	 *
	 * @static
	 *
	 * @return array
	 */
	public static function getKnownWidgetTypes() {
		return [
			WIDGET_ACTION_LOG			=> _('Action log'),
			WIDGET_CLOCK				=> _('Clock'),
			WIDGET_DATA_OVER			=> _('Data overview'),
			WIDGET_DISCOVERY			=> _('Discovery status'),
			WIDGET_FAV_GRAPHS			=> _('Favourite graphs'),
			WIDGET_FAV_MAPS				=> _('Favourite maps'),
			WIDGET_FAV_SCREENS			=> _('Favourite screens'),
			WIDGET_GRAPH				=> _('Graph (classic)'),
			WIDGET_HOST_AVAIL			=> _('Host availability'),
			WIDGET_MAP					=> _('Map'),
			WIDGET_NAV_TREE				=> _('Map navigation tree'),
			WIDGET_PLAIN_TEXT			=> _('Plain text'),
			WIDGET_PROBLEM_HOSTS		=> _('Problem hosts'),
			WIDGET_PROBLEMS				=> _('Problems'),
			WIDGET_PROBLEMS_BY_SV		=> _('Problems by severity'),
			WIDGET_SVG_GRAPH			=> _('Graph'),
			WIDGET_SYSTEM_INFO			=> _('System information'),
			WIDGET_TRIG_OVER			=> _('Trigger overview'),
			WIDGET_URL					=> _('URL'),
			WIDGET_WEB					=> _('Web monitoring')
		];
	}

	/**
	 * Get default widget dimensions.
	 *
	 * @static
	 *
	 * @return array
	 */
	private static function getDefaultDimensions() {
		return [
			WIDGET_ACTION_LOG			=> ['width' => 12, 'height' => 5],
			WIDGET_CLOCK				=> ['width' => 4, 'height' => 3],
			WIDGET_DATA_OVER			=> ['width' => 12, 'height' => 5],
			WIDGET_DISCOVERY			=> ['width' => 6, 'height' => 3],
			WIDGET_FAV_GRAPHS			=> ['width' => 4, 'height' => 3],
			WIDGET_FAV_MAPS				=> ['width' => 4, 'height' => 3],
			WIDGET_FAV_SCREENS			=> ['width' => 4, 'height' => 3],
			WIDGET_GRAPH				=> ['width' => 12, 'height' => 5],
			WIDGET_HOST_AVAIL			=> ['width' => 6, 'height' => 2],
			WIDGET_MAP					=> ['width' => 18, 'height' => 5],
			WIDGET_NAV_TREE				=> ['width' => 6, 'height' => 5],
			WIDGET_PLAIN_TEXT			=> ['width' => 6, 'height' => 3],
			WIDGET_PROBLEM_HOSTS		=> ['width' => 12, 'height' => 5],
			WIDGET_PROBLEMS				=> ['width' => 12, 'height' => 5],
			WIDGET_PROBLEMS_BY_SV		=> ['width' => 12, 'height' => 5],
			WIDGET_SVG_GRAPH			=> ['width' => 12, 'height' => 5],
			WIDGET_SYSTEM_INFO			=> ['width' => 12, 'height' => 5],
			WIDGET_TRIG_OVER			=> ['width' => 12, 'height' => 5],
			WIDGET_URL					=> ['width' => 12, 'height' => 5],
			WIDGET_WEB					=> ['width' => 6, 'height' => 3]
		];
	}

	/**
	 * Return default values for new widgets.
	 *
	 * @static
	 *
	 * @return array
	 */
	public static function getDefaults() {
		$ret = [];
		$dimensions = self::getDefaultDimensions();

		foreach (self::getKnownWidgetTypes() as $type => $name) {
			$ret[$type] = [
				'header' => $name,
				'size' => $dimensions[$type]
			];
		}

		return $ret;
	}

	/**
	 * Return default refresh rate for widget type.
	 *
	 * @static
	 *
	 * @param int $type  WIDGET_ constant
	 *
	 * @return int  default refresh rate, "0" for no refresh
	 */
	public static function getDefaultRfRate($type) {
		switch ($type) {
			case WIDGET_ACTION_LOG:
			case WIDGET_DATA_OVER:
			case WIDGET_DISCOVERY:
			case WIDGET_GRAPH:
			case WIDGET_PLAIN_TEXT:
			case WIDGET_PROBLEM_HOSTS:
			case WIDGET_PROBLEMS:
			case WIDGET_PROBLEMS_BY_SV:
			case WIDGET_SVG_GRAPH:
			case WIDGET_TRIG_OVER:
			case WIDGET_WEB:
				return SEC_PER_MIN;

			case WIDGET_CLOCK:
			case WIDGET_FAV_GRAPHS:
			case WIDGET_FAV_MAPS:
			case WIDGET_FAV_SCREENS:
			case WIDGET_HOST_AVAIL:
			case WIDGET_MAP:
			case WIDGET_NAV_TREE:
			case WIDGET_SYSTEM_INFO:
				return 15 * SEC_PER_MIN;

			case WIDGET_URL:
				return 0;
		}
	}

	/**
	 * Get all possible widget refresh intervals.
	 *
	 * @return array
	 */
	public static function getRfRates() {
		return [
			0 => _('No refresh'),
			SEC_PER_MIN / 6 => _n('%1$s second', '%1$s seconds', 10),
			SEC_PER_MIN / 2 => _n('%1$s second', '%1$s seconds', 30),
			SEC_PER_MIN => _n('%1$s minute', '%1$s minutes', 1),
			SEC_PER_MIN * 2 => _n('%1$s minute', '%1$s minutes', 2),
			SEC_PER_MIN * 10 => _n('%1$s minute', '%1$s minutes', 10),
			SEC_PER_MIN * 15 => _n('%1$s minute', '%1$s minutes', 15)
		];
	}

	/**
	 * Detect if widget uses time selector.
	 *
	 * @static
	 *
	 * @param array $widget
	 * @param array $widget[type]
	 * @param array $widget[fields]
	 *
	 * @return bool
	 */
	public static function usesTimeSelector(array $widget) {
		switch ($widget['type']) {
			case WIDGET_GRAPH:
				return true;

			case WIDGET_SVG_GRAPH:
				return !CWidgetFormSvgGraph::hasOverrideTime($widget['fields']);

			default:
				return false;
		}
	}

	/**
	 * Is it allowed for the widget to have scrollable content.
	 *
	 * @static
	 *
	 * @param string $type  Widget type - 'WIDGET_' constant.
	 *
	 * @return bool
	 */
	public static function isScrollable($type) {
		switch ($type) {
			case WIDGET_GRAPH:
			case WIDGET_SVG_GRAPH:
				return false;

			default:
				return true;
		}
	}

	/**
	 * Detect if widget has padding or not
	 *
	 * @static
	 *
<<<<<<< HEAD
	 * @param string $type   Widget type
	 * @param mixed  $fields Rows from widget_fields
	 *
	 * @return bool
	 */
	public static function hasPadding($type, $fields) {
		switch ($type) {
			case WIDGET_HOST_AVAIL:
				if (array_key_exists('availtype', $fields)) {
					return !is_string($fields['availtype']);
				}

				return true;

			default:
				return true;
=======
	 * @param string $type       Widget type
	 * @param array  $fields     Widget form fields
	 * @param int    $view_mode  Widget view mode. ZBX_WIDGET_VIEW_MODE_NORMAL by default
	 *
	 * @return bool
	 */
	public static function hasPadding($type, $fields, $view_mode = ZBX_WIDGET_VIEW_MODE_NORMAL)
	{
		if ($view_mode == ZBX_WIDGET_VIEW_MODE_HIDDEN_HEADER) {
			switch ($type) {
				case WIDGET_CLOCK:
				case WIDGET_GRAPH:
				case WIDGET_MAP:
				case WIDGET_SVG_GRAPH:
					return true;

				default:
					return false;
			}
		}
		else {
			switch ($type) {
				case WIDGET_HOST_AVAIL:
					return false;

				case WIDGET_PROBLEMS_BY_SV:
					return (!array_key_exists('show_type', $fields)
						|| $fields['show_type'] != WIDGET_PROBLEMS_BY_SV_SHOW_TOTALS);

				default:
					return true;
			}
>>>>>>> 9476044e
		}
	}

	/**
	 * Return Form object for widget with provided data.
	 *
	 * @static
	 *
	 * @param string $type  Widget type - 'WIDGET_' constant.
	 * @param string $data  JSON string with widget fields.
	 *
	 * @return CWidgetForm
	 */
	public static function getForm($type, $data) {
		switch ($type) {
			case WIDGET_ACTION_LOG:
				return new CWidgetFormActionLog($data);

			case WIDGET_CLOCK:
				return new CWidgetFormClock($data);

			case WIDGET_DATA_OVER:
				return new CWidgetFormDataOver($data);

			case WIDGET_GRAPH:
				return new CWidgetFormGraph($data);

			case WIDGET_HOST_AVAIL:
				return new CWidgetFormHostAvail($data);

			case WIDGET_MAP:
				return new CWidgetFormMap($data);

			case WIDGET_NAV_TREE:
				return new CWidgetFormNavTree($data);

			case WIDGET_PLAIN_TEXT:
				return new CWidgetFormPlainText($data);

			case WIDGET_PROBLEM_HOSTS:
				return new CWidgetFormProblemHosts($data);

			case WIDGET_PROBLEMS:
				return new CWidgetFormProblems($data);

			case WIDGET_PROBLEMS_BY_SV:
				return new CWidgetFormProblemsBySv($data);

			case WIDGET_SVG_GRAPH:
				return new CWidgetFormSvgGraph($data);

			case WIDGET_TRIG_OVER:
				return new CWidgetFormTrigOver($data);

			case WIDGET_URL:
				return new CWidgetFormUrl($data);

			case WIDGET_WEB:
				return new CWidgetFormWeb($data);

			default:
				return new CWidgetForm($data, $type);
		}
	}
}<|MERGE_RESOLUTION|>--- conflicted
+++ resolved
@@ -211,24 +211,6 @@
 	 *
 	 * @static
 	 *
-<<<<<<< HEAD
-	 * @param string $type   Widget type
-	 * @param mixed  $fields Rows from widget_fields
-	 *
-	 * @return bool
-	 */
-	public static function hasPadding($type, $fields) {
-		switch ($type) {
-			case WIDGET_HOST_AVAIL:
-				if (array_key_exists('availtype', $fields)) {
-					return !is_string($fields['availtype']);
-				}
-
-				return true;
-
-			default:
-				return true;
-=======
 	 * @param string $type       Widget type
 	 * @param array  $fields     Widget form fields
 	 * @param int    $view_mode  Widget view mode. ZBX_WIDGET_VIEW_MODE_NORMAL by default
@@ -252,7 +234,8 @@
 		else {
 			switch ($type) {
 				case WIDGET_HOST_AVAIL:
-					return false;
+					return (!array_key_exists('availtype', $fields))
+						|| !is_string($fields['availtype']);
 
 				case WIDGET_PROBLEMS_BY_SV:
 					return (!array_key_exists('show_type', $fields)
@@ -261,7 +244,6 @@
 				default:
 					return true;
 			}
->>>>>>> 9476044e
 		}
 	}
 
