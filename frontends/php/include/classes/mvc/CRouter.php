<?php
/*
** Zabbix
** Copyright (C) 2001-2017 Zabbix SIA
**
** This program is free software; you can redistribute it and/or modify
** it under the terms of the GNU General Public License as published by
** the Free Software Foundation; either version 2 of the License, or
** (at your option) any later version.
**
** This program is distributed in the hope that it will be useful,
** but WITHOUT ANY WARRANTY; without even the implied warranty of
** MERCHANTABILITY or FITNESS FOR A PARTICULAR PURPOSE. See the
** GNU General Public License for more details.
**
** You should have received a copy of the GNU General Public License
** along with this program; if not, write to the Free Software
** Foundation, Inc., 51 Franklin Street, Fifth Floor, Boston, MA  02110-1301, USA.
**/


class CRouter {
	/**
	 * Layout used for view rendering.
	 *
	 * @var string
	 */
	private $layout = null;

	/**
	 * Controller class for action handling.
	 *
	 * @var string
	 */
	private $controller = null;

	/**
	 * View used to generate HTML, CSV, JSON and other content.
	 *
	 * @var string
	 */
	private $view = null;

	/**
	 * Unique action (request) identifier.
	 *
	 * @var string
	 */
	private $action = null;

	/**
	 * Mapping between action and corresponding controller, layout and view.
	 *
	 * @var array
	 */
	private $routes = [
		// action					controller							layout					view
		'acknowledge.create'	=> ['CControllerAcknowledgeCreate',		null,					null],
		'acknowledge.edit'		=> ['CControllerAcknowledgeEdit',		'layout.htmlpage',		'monitoring.acknowledge.edit'],
		'dashboard.view'		=> ['CControllerDashboardView',			'layout.htmlpage',		'monitoring.dashboard.view'],
<<<<<<< HEAD
		'dashbrd.widget.config'	=> ['CControllerDashbrdWidgetConfig',	'layout.json',			'monitoring.dashboard.config'],
=======
		'dashboard.list'		=> ['CControllerDashboardList',			'layout.htmlpage',		'monitoring.dashboard.list'],
		'dashboard.delete'		=> ['CControllerDashboardDelete',		null,					null],
>>>>>>> f5dd7e61
		'dashbrd.widget.update'	=> ['CControllerDashbrdWidgetUpdate',	'layout.json',			null],
		'discovery.view'		=> ['CControllerDiscoveryView',			'layout.htmlpage',		'monitoring.discovery.view'],
		'favourite.create'		=> ['CControllerFavouriteCreate',		'layout.javascript',	null],
		'favourite.delete'		=> ['CControllerFavouriteDelete',		'layout.javascript',	null],
		'map.view'				=> ['CControllerMapView',				'layout.htmlpage',		'monitoring.map.view'],
		'mediatype.create'		=> ['CControllerMediatypeCreate',		null,					null],
		'mediatype.delete'		=> ['CControllerMediatypeDelete',		null,					null],
		'mediatype.disable'		=> ['CControllerMediatypeDisable',		null,					null],
		'mediatype.edit'		=> ['CControllerMediatypeEdit',			'layout.htmlpage',		'administration.mediatype.edit'],
		'mediatype.enable'		=> ['CControllerMediatypeEnable',		null,					null],
		'mediatype.list'		=> ['CControllerMediatypeList',			'layout.htmlpage',		'administration.mediatype.list'],
		'mediatype.update'		=> ['CControllerMediatypeUpdate',		null,					null],
		'problem.view'			=> ['CControllerProblemView',			'layout.htmlpage',		'monitoring.problem.view'],
		'problem.view.csv'		=> ['CControllerProblemView',			'layout.csv',			'monitoring.problem.view'],
		'profile.update'		=> ['CControllerProfileUpdate',			'layout.json',			null],
		'proxy.create'			=> ['CControllerProxyCreate',			null,					null],
		'proxy.delete'			=> ['CControllerProxyDelete',			null,					null],
		'proxy.edit'			=> ['CControllerProxyEdit',				'layout.htmlpage',		'administration.proxy.edit'],
		'proxy.hostdisable'		=> ['CControllerProxyHostDisable',		null,					null],
		'proxy.hostenable'		=> ['CControllerProxyHostEnable',		null,					null],
		'proxy.list'			=> ['CControllerProxyList',				'layout.htmlpage',		'administration.proxy.list'],
		'proxy.update'			=> ['CControllerProxyUpdate',			null,					null],
		'report.services'		=> ['CControllerReportServices',		'layout.htmlpage',		'report.services'],
		'report.status'			=> ['CControllerReportStatus',			'layout.htmlpage',		'report.status'],
		'script.create'			=> ['CControllerScriptCreate',			null,					null],
		'script.delete'			=> ['CControllerScriptDelete',			null,					null],
		'script.edit'			=> ['CControllerScriptEdit',			'layout.htmlpage',		'administration.script.edit'],
		'script.list'			=> ['CControllerScriptList',			'layout.htmlpage',		'administration.script.list'],
		'script.update'			=> ['CControllerScriptUpdate',			null,					null],
		'system.warning'		=> ['CControllerSystemWarning',			'layout.warning',		'system.warning'],
		'web.view'				=> ['CControllerWebView',				'layout.htmlpage',		'monitoring.web.view'],
		'widget.favgrph.view'	=> ['CControllerWidgetFavGraphsView',	'layout.widget',		'monitoring.widget.favgraphs.view'],
		'widget.favmap.view'	=> ['CControllerWidgetFavMapsView',		'layout.widget',		'monitoring.widget.favmaps.view'],
		'widget.favscr.view'	=> ['CControllerWidgetFavScreensView',	'layout.widget',		'monitoring.widget.favscreens.view'],
		'widget.dscvry.view'	=> ['CControllerWidgetDiscoveryView',	'layout.widget',		'monitoring.widget.discovery.view'],
		'widget.hoststat.view'	=> ['CControllerWidgetHostsView',		'layout.widget',		'monitoring.widget.hosts.view'],
		'widget.lastiss.view'	=> ['CControllerWidgetIssuesView',		'layout.widget',		'monitoring.widget.issues.view'],
		'widget.stszbx.view'	=> ['CControllerWidgetStatusView',		'layout.widget',		'monitoring.widget.status.view'],
		'widget.syssum.view'	=> ['CControllerWidgetSystemView',		'layout.widget',		'monitoring.widget.system.view'],
		'widget.webovr.view'	=> ['CControllerWidgetWebView',			'layout.widget',		'monitoring.widget.web.view'],
		'widget.clock.view'		=> ['CControllerWidgetClockView',		'layout.widget',		'monitoring.widget.clock.view'],
		'widget.url.view'		=> ['CControllerWidgetUrlView',			'layout.widget',		'monitoring.widget.url.view']
	];

	public function __construct($action) {
		$this->action = $action;
		$this->calculateRoute();
	}

	/**
	 * Locate and set controller, layout and view by action name.
	 *
	 * @return string
	 */
	public function calculateRoute() {
		if (array_key_exists($this->action, $this->routes)) {
			$this->controller = $this->routes[$this->action][0];
			$this->layout = $this->routes[$this->action][1];
			$this->view = $this->routes[$this->action][2];
		}
	}

	/**
	 * Returns layout name.
	 *
	 * @return string
	 */
	public function getLayout() {
		return $this->layout;
	}

	/**
	 * Returns controller name.
	 *
	 * @return string
	 */
	public function getController() {
		return $this->controller;
	}

	/**
	 * Returns view name.
	 *
	 * @return string
	 */
	public function getView() {
		return $this->view;
	}

	/**
	 * Returns action name.
	 *
	 * @return string
	 */
	public function getAction() {
		return $this->action;
	}
}<|MERGE_RESOLUTION|>--- conflicted
+++ resolved
@@ -58,12 +58,9 @@
 		'acknowledge.create'	=> ['CControllerAcknowledgeCreate',		null,					null],
 		'acknowledge.edit'		=> ['CControllerAcknowledgeEdit',		'layout.htmlpage',		'monitoring.acknowledge.edit'],
 		'dashboard.view'		=> ['CControllerDashboardView',			'layout.htmlpage',		'monitoring.dashboard.view'],
-<<<<<<< HEAD
-		'dashbrd.widget.config'	=> ['CControllerDashbrdWidgetConfig',	'layout.json',			'monitoring.dashboard.config'],
-=======
 		'dashboard.list'		=> ['CControllerDashboardList',			'layout.htmlpage',		'monitoring.dashboard.list'],
 		'dashboard.delete'		=> ['CControllerDashboardDelete',		null,					null],
->>>>>>> f5dd7e61
+		'dashbrd.widget.config'	=> ['CControllerDashbrdWidgetConfig',	'layout.json',			'monitoring.dashboard.config'],
 		'dashbrd.widget.update'	=> ['CControllerDashbrdWidgetUpdate',	'layout.json',			null],
 		'discovery.view'		=> ['CControllerDiscoveryView',			'layout.htmlpage',		'monitoring.discovery.view'],
 		'favourite.create'		=> ['CControllerFavouriteCreate',		'layout.javascript',	null],
