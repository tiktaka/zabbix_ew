--- conflicted
+++ resolved
@@ -62,12 +62,9 @@
 		'dashboard.delete'		=> ['CControllerDashboardDelete',		null,					null],
 		'dashbrd.widget.config'	=> ['CControllerDashbrdWidgetConfig',	'layout.json',			'monitoring.dashboard.config'],
 		'dashbrd.widget.update'	=> ['CControllerDashbrdWidgetUpdate',	'layout.json',			null],
-<<<<<<< HEAD
-		'dashbrd.widget.rfrate'	=> ['CControllerDashbrdWidgetRfRate',	'layout.json',			null],
-=======
 		'dashboard.get'	        => ['CControllerDashboardGet',	        'layout.json',			null],
 		'dashboard.update'	    => ['CControllerDashboardUpdate',	    'layout.json',			null],
->>>>>>> b869a7f5
+		'dashbrd.widget.rfrate'	=> ['CControllerDashbrdWidgetRfRate',	'layout.json',			null],
 		'discovery.view'		=> ['CControllerDiscoveryView',			'layout.htmlpage',		'monitoring.discovery.view'],
 		'favourite.create'		=> ['CControllerFavouriteCreate',		'layout.javascript',	null],
 		'favourite.delete'		=> ['CControllerFavouriteDelete',		'layout.javascript',	null],
