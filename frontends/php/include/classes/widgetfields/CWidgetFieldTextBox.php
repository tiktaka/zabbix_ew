--- conflicted
+++ resolved
@@ -18,11 +18,8 @@
 ** Foundation, Inc., 51 Franklin Street, Fifth Floor, Boston, MA  02110-1301, USA.
 **/
 
+
 class CWidgetFieldTextBox extends CWidgetField {
-<<<<<<< HEAD
-	public function __construct($name, $label, $default = null) {
-		parent::__construct($name, $label, $default, null);
-=======
 
 	/**
 	 * Text box widget field.
@@ -33,7 +30,6 @@
 	public function __construct($name, $label) {
 		parent::__construct($name, $label);
 
->>>>>>> 9d0bb146
 		$this->setSaveType(ZBX_WIDGET_FIELD_TYPE_STR);
 		$this->setDefault('');
 	}
