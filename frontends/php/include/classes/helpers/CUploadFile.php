--- conflicted
+++ resolved
@@ -125,13 +125,8 @@
 	 * @throws Exception if image size is 1MB or greater.
 	 */
 	public function validateImageSize() {
-<<<<<<< HEAD
 		if ($this->error === UPLOAD_ERR_INI_SIZE || $this->size > ZBX_MAX_IMAGE_SIZE) {
-			throw new Exception(_s('Image size must be less than %s.', convertUnits([
-=======
-		if ($this->error === UPLOAD_ERR_INI_SIZE || (bccomp($this->size, ZBX_MAX_IMAGE_SIZE) == 1)) {
-			throw new Exception(_s('Image size must be less than %1$s.', convert_units([
->>>>>>> a19f99b2
+			throw new Exception(_s('Image size must be less than %1$s.', convertUnits([
 				'value' => ZBX_MAX_IMAGE_SIZE,
 				'units' => 'B'
 			])));
