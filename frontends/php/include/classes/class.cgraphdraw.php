--- conflicted
+++ resolved
@@ -243,11 +243,7 @@
 
 	public function drawHeader(){
 		if(!isset($this->header)){
-<<<<<<< HEAD
-			$str=$this->items[0]['name'].': '.$this->items[0]['description'];
-=======
-			$str=$this->items[0]['host'].': '.$this->items[0]['name'];
->>>>>>> d06818cf
+			$str=$this->items[0]['hostname'].': '.$this->items[0]['name'];
 		}
 		else{
 			$str=$this->header;
