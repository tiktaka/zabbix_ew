--- conflicted
+++ resolved
@@ -19,223 +19,6 @@
 **/
 
 
-<<<<<<< HEAD
-/**
- * NOTE - menu array format:
- * first level:
- *	'label' = main menu title.
- *	'default_page_id	= default page url from 'pages' then opened menu.
- *	'pages' = collection of pages which are displayed from this menu.
- *	these pages are saved a last visited submenu of main menu.
- *
- * second level (pages):
- *	'url' = real url for this page
- *	'label' =  submenu title, if missing, menu skipped, but remembered as last visited page.
- *	'sub_pages' = collection of pages for displaying but not remembered as last visited.
- */
-function zbx_construct_menu(&$main_menu, &$sub_menus, &$page, $action = null) {
-	$zbx_menu = [
-		'view' => [
-			'label' => _('Monitoring'),
-			'user_type' => USER_TYPE_ZABBIX_USER,
-			'default_page_id' => 0,
-			'icon' => 'monitoring',
-			'pages' => [
-				[
-					'url' => 'zabbix.php',
-					'action' => 'dashboard.view',
-					'active_if' => ['dashboard.list', 'dashboard.view'],
-					'label' => _('Dashboard'),
-				],
-				[
-					'url' => 'zabbix.php',
-					'action' => 'problem.view',
-					'active_if' => ['problem.view', 'acknowledge.edit'],
-					'label' => _('Problems'),
-					'sub_pages' => ['tr_events.php']
-				],
-				[
-					'url' => 'overview.php',
-					'label' => _('Overview')
-				],
-				[
-					'url' => 'zabbix.php',
-					'action' => 'web.view',
-					'active_if' => ['web.view'],
-					'label' => _('Web'),
-					'sub_pages' => ['httpdetails.php']
-				],
-				[
-					'url' => 'zabbix.php',
-					'action' => 'latest.view',
-					'active_if' => ['latest.view'],
-					'label' => _('Latest data'),
-					'sub_pages' => ['history.php', 'chart.php']
-				],
-				[
-					'url' => 'charts.php',
-					'label' => _('Graphs'),
-					'sub_pages' => ['chart2.php', 'chart3.php', 'chart6.php', 'chart7.php']
-				],
-				[
-					'url' => 'screens.php',
-					'label' => _('Screens'),
-					'sub_pages' => [
-						'screenconf.php',
-						'screenedit.php',
-						'screen.import.php',
-						'slides.php',
-						'slideconf.php'
-					]
-				],
-				[
-					'url' => 'zabbix.php',
-					'action' => 'map.view',
-					'active_if' => ['map.view'],
-					'label' => _('Maps'),
-					'sub_pages' => ['image.php', 'sysmaps.php', 'sysmap.php', 'map.php', 'map.import.php']
-				],
-				[
-					'url' => 'zabbix.php',
-					'action' => 'discovery.view',
-					'active_if' => ['discovery.view'],
-					'label' => _('Discovery'),
-					'user_type' => USER_TYPE_ZABBIX_ADMIN
-				],
-				[
-					'url' => 'srv_status.php',
-					'active_if' => ['report.services'],
-					'label' => _('Services'),
-					'sub_pages' => ['chart5.php']
-				],
-				[
-					'url' => 'chart3.php'
-				],
-				[
-					'url' => 'imgstore.php'
-				],
-				[
-					'url' => 'zabbix.php',
-					'action' => 'search',
-					'active_if' => ['search']
-				],
-				[
-					'url' => 'jsrpc.php'
-				]
-			]
-		],
-		'cm' => [
-			'label' => _('Inventory'),
-			'user_type' => USER_TYPE_ZABBIX_USER,
-			'default_page_id' => 0,
-			'icon' => 'inventory',
-			'pages' => [
-				[
-					'url' => 'hostinventoriesoverview.php',
-					'label' => _('Overview')
-				],
-				[
-					'url' => 'hostinventories.php',
-					'label' => _('Hosts')
-				]
-			]
-		],
-		'reports' => [
-			'label' => _('Reports'),
-			'user_type' => USER_TYPE_ZABBIX_USER,
-			'default_page_id' => 0,
-			'icon' => 'reports',
-			'pages' => [
-				[
-					'url' => 'zabbix.php',
-					'action' => 'report.status',
-					'active_if' => ['report.status'],
-					'label' => _('System information'),
-					'user_type' => USER_TYPE_SUPER_ADMIN
-				],
-				[
-					'url' => 'report2.php',
-					'label' => _('Availability report'),
-					'sub_pages' => ['chart4.php']
-				],
-				[
-					'url' => 'toptriggers.php',
-					'label' => _('Triggers top 100')
-				],
-				[
-					'url' => 'auditlogs.php',
-					'label' => _('Audit'),
-					'user_type' => USER_TYPE_SUPER_ADMIN
-				],
-				[
-					'url' => 'auditacts.php',
-					'label' => _('Action log'),
-					'user_type' => USER_TYPE_SUPER_ADMIN
-				],
-				[
-					'url' => 'report4.php',
-					'label' => _('Notifications'),
-					'user_type' => USER_TYPE_ZABBIX_ADMIN
-				]
-			]
-		],
-		'config' => [
-			'label' => _('Configuration'),
-			'user_type' => USER_TYPE_ZABBIX_ADMIN,
-			'default_page_id' => 0,
-			'icon' => 'configuration',
-			'pages' => [
-				[
-					'url' => 'conf.import.php'
-				],
-				[
-					'url' => 'hostgroups.php',
-					'label' => _('Host groups')
-				],
-				[
-					'url' => 'templates.php',
-					'label' => _('Templates'),
-					'sub_pages' => [
-						'screenconf.php',
-						'screenedit.php'
-					]
-				],
-				[
-					'url' => 'hosts.php',
-					'label' => _('Hosts'),
-					'sub_pages' => [
-						'items.php',
-						'triggers.php',
-						'graphs.php',
-						'applications.php',
-						'host_discovery.php',
-						'disc_prototypes.php',
-						'trigger_prototypes.php',
-						'host_prototypes.php',
-						'httpconf.php'
-					]
-				],
-				[
-					'url' => 'maintenance.php',
-					'label' => _('Maintenance')
-				],
-				[
-					'url' => 'actionconf.php',
-					'label' => _('Actions')
-				],
-				[
-					'user_type' => USER_TYPE_SUPER_ADMIN,
-					'url' => 'correlation.php',
-					'label' => _('Event correlation')
-				],
-				[
-					'url' => 'discoveryconf.php',
-					'label' => _('Discovery')
-				],
-				[
-					'url' => 'services.php',
-					'label' => _('Services')
-=======
 $user_type = CWebUser::getType();
 $menu = APP::Component()->get('menu.main');
 $menu
@@ -332,7 +115,6 @@
 				'action' => 'hosts.php',
 				'alias' => ['items.php', 'triggers.php', 'graphs.php', 'applications.php', 'host_discovery.php',
 					'disc_prototypes.php', 'trigger_prototypes.php', 'host_prototypes.php', 'httpconf.php'
->>>>>>> c3a44d01
 				]
 			],
 			_('Maintenance') => [
@@ -348,76 +130,6 @@
 				'action' => 'services.php'
 			]
 		],
-<<<<<<< HEAD
-		'admin' => [
-			'label' => _('Administration'),
-			'user_type' => USER_TYPE_SUPER_ADMIN,
-			'default_page_id' => 0,
-			'icon' => 'administration',
-			'pages' => [
-				[
-					'url' => 'zabbix.php',
-					'action' => 'gui.edit',
-					'label' => _('General'),
-					'active_if' => [
-						'gui.edit',
-						'autoreg.edit',
-						'housekeeping.edit',
-						'image.list',
-						'image.edit',
-						'iconmap.list',
-						'iconmap.edit',
-						'regex.list',
-						'regex.edit',
-						'macros.edit',
-						'valuemap.list',
-						'valuemap.edit',
-						'workingtime.edit',
-						'trigseverity.edit',
-						'trigdisplay.edit',
-						'miscconfig.edit'
-					]
-				],
-				[
-					'url' => 'zabbix.php',
-					'action' => 'proxy.list',
-					'active_if' => ['proxy.edit', 'proxy.list'],
-					'label' => _('Proxies')
-				],
-				[
-					'url' => 'zabbix.php',
-					'action' => 'authentication.edit',
-					'active_if' => ['authentication.edit', 'authentication.update'],
-					'label' => _('Authentication')
-				],
-				[
-					'url' => 'zabbix.php',
-					'action' => 'usergroup.list',
-					'active_if' => ['usergroup.list', 'usergroup.edit'],
-					'label' => _('User groups')
-				],
-				[
-					'url' => 'zabbix.php',
-					'action' => 'user.list',
-					'active_if' => ['user.edit', 'user.list'],
-					'label' => _('Users')
-				],
-				[
-					'url' => 'zabbix.php',
-					'action' => 'mediatype.list',
-					'active_if' => ['mediatype.edit', 'mediatype.list'],
-					'label' => _('Media types')
-				],
-				[
-					'url' => 'zabbix.php',
-					'action' => 'script.list',
-					'active_if' => ['script.edit', 'script.list'],
-					'label' => _('Scripts')
-				],
-				[
-					'url' => 'queue.php',
-					'label' => _('Queue')
-=======
 		'uniqueid' => 'config'
 	]);
 }
@@ -450,7 +162,6 @@
 					'iconmap.edit', 'regex.list', 'regex.edit', 'macros.edit', 'valuemap.list','valuemap.edit',
 					'workingtime.edit', 'trigseverity.edit', 'trigdisplay.edit', 'miscconfig.edit', 'module.list',
 					'module.edit', 'module.scan'
->>>>>>> c3a44d01
 				]
 			],
 			_('Proxies') => [
@@ -481,141 +192,6 @@
 				'action' => 'queue.php'
 			]
 		],
-<<<<<<< HEAD
-		'login' => [
-			'label' => _('Login'),
-			'user_type' => 0,
-			'default_page_id' => 0,
-			'pages' => [
-				[
-					'url' => 'index.php',
-					'sub_pages' => ['zabbix.php']
-				]
-			]
-		]
-	];
-
-	$denied_page_requested = false;
-	$page_exists = false;
-	$deny = true;
-
-	foreach ($zbx_menu as $label => $menu) {
-		$show_menu = true;
-
-		if (isset($menu['user_type'])) {
-			$show_menu &= ($menu['user_type'] <= CWebUser::$data['type']);
-		}
-		if ($label == 'login') {
-			$show_menu = false;
-		}
-
-		$sub_menu = (new CList())->addClass(ZBX_STYLE_TOP_SUBNAV);
-		$menu_class = null;
-		$sub_menus[$label] = [];
-
-		foreach ($menu['pages'] as $sub_page) {
-			$show_sub_menu = true;
-
-			// show check
-			if (!isset($sub_page['label'])) {
-				$show_sub_menu = false;
-			}
-			if (!isset($sub_page['user_type'])) {
-				$sub_page['user_type'] = $menu['user_type'];
-			}
-			if (CWebUser::$data['type'] < $sub_page['user_type']) {
-				$show_sub_menu = false;
-			}
-
-			$row = [
-				'menu_text' => array_key_exists('label', $sub_page) ? $sub_page['label'] : '',
-				'menu_url' => $sub_page['url'],
-				'menu_action' => array_key_exists('action', $sub_page) ? $sub_page['action'] : null,
-				'selected' => false
-			];
-
-			if ($action == null) {
-				$sub_menu_active = ($page['file'] == $sub_page['url']);
-
-				// Quick and dirty hack to display correct menu for templated screens.
-				if (array_key_exists('sub_pages', $sub_page)) {
-					if ((str_in_array('screenconf.php', $sub_page['sub_pages'])
-							|| str_in_array('screenedit.php', $sub_page['sub_pages']))
-								&& ($page['file'] === 'screenconf.php' || $page['file'] === 'screenedit.php')) {
-						if ($label === 'view') {
-							$sub_menu_active |= getRequest('templateid') ? false : true;
-						}
-						elseif ($label === 'config') {
-							$sub_menu_active |= getRequest('templateid') ? true : false;
-						}
-					}
-					elseif (str_in_array($page['file'], $sub_page['sub_pages'])) {
-						$sub_menu_active |= true;
-					}
-				}
-				else {
-					$sub_menu_active |= false;
-				}
-			}
-			else {
-				$sub_menu_active = array_key_exists('active_if', $sub_page) && str_in_array($action, $sub_page['active_if']);
-			}
-
-			if ($sub_menu_active) {
-				// permission check
-				$deny &= (CWebUser::$data['type'] < $menu['user_type'] || CWebUser::$data['type'] < $sub_page['user_type']);
-
-				$menu_class = 'selected expanded';
-				$page_exists = true;
-				$page['menu'] = $label;
-				$row['selected'] = true;
-
-				if (!defined('ZBX_PAGE_NO_MENU')) {
-					CProfile::update('web.menu.'.$label.'.last', $sub_page['url'], PROFILE_TYPE_STR);
-				}
-			}
-
-			if ($show_sub_menu) {
-				$sub_menus[$label][] = $row;
-				$sub_menu->addItem((new CListItem(
-						new CLink($row['menu_text'], (new CUrl($row['menu_url']))
-							->setArgument('action', $row['menu_action'])
-							->getUrl()
-						)
-					))->addClass($row['selected'] ? ZBX_STYLE_SELECTED : null)
-				);
-			}
-		}
-
-		if ($page_exists && $deny) {
-			$denied_page_requested = true;
-		}
-
-		if (!$show_menu) {
-			unset($sub_menus[$label]);
-			continue;
-		}
-
-		$mmenu_entry = (new CListItem([
-			(new CLink($menu['label']))
-				->addClass(array_key_exists('icon', $menu) ? 'menu-main-icon-'.$menu['icon'] : null)
-				->setAttribute('tabindex', 0),
-			$sub_menu
-		]))
-			->addClass($menu_class)
-			->addClass('has-subnav')
-			->setId($label);
-
-		array_push($main_menu, $mmenu_entry);
-	}
-
-	if (!$page_exists && $page['type'] != PAGE_TYPE_XML && $page['type'] != PAGE_TYPE_CSV && $page['type'] != PAGE_TYPE_TEXT_FILE) {
-		$denied_page_requested = true;
-	}
-
-	return $denied_page_requested;
-=======
 		'uniqueid' => 'admin'
 	]);
->>>>>>> c3a44d01
 }