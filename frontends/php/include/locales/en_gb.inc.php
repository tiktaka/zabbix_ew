--- conflicted
+++ resolved
@@ -199,13 +199,6 @@
 //	graph.php
 	'S_GRAPHS_COPIED'=>			_('Graphs copied'),
 	'S_CANNOT_COPY_GRAPHS'=>	_('Cannot copy graphs'),
-<<<<<<< HEAD
-	'S_SORT_BY'=>				_('Sort by'),
-=======
-	'S_ITEM_ADDED'=>			_('Item added'),
-	'S_ITEM_UPDATED'=>			_('Item updated'),
-	'S_ITEMS_UPDATED'=>			_('Items updated'),
->>>>>>> 4978ed92
 	'S_PARAMETER'=>				_('Parameter'),
 	'S_COLOR'=>					_('Colour'),
 	'S_UP'=>					_('Up'),
@@ -350,11 +343,6 @@
 	'S_TEXT'=>						_('Text'),
 	'S_ITEM'=>						_('Item'),
 	'S_MODE'=>						_('Mode'),
-<<<<<<< HEAD
-	'S_COPY'=>						_('Copy'),
-=======
-	'S_HISTORY_CLEARING_CAN_TAKE_A_LONG_TIME_CONTINUE_Q'=>	_('History clearing can take a long time. Continue?'),
->>>>>>> 4978ed92
 	'S_ORIGINAL'=>						_('Original'),
 	'S_MASS_UPDATE_SELECTED_ITEMS_Q'=>			_('Mass update selected items?'),
 	'S_COPY_SELECTED_ITEMS_Q'=>				_('Copy selected items?'),
