<?php
/*
** Zabbix
** Copyright (C) 2000-2011 Zabbix SIA
**
** This program is free software; you can redistribute it and/or modify
** it under the terms of the GNU General Public License as published by
** the Free Software Foundation; either version 2 of the License, or
** (at your option) any later version.
**
** This program is distributed in the hope that it will be useful,
** but WITHOUT ANY WARRANTY; without even the implied warranty of
** MERCHANTABILITY or FITNESS FOR A PARTICULAR PURPOSE.  See the
** GNU General Public License for more details.
**
** You should have received a copy of the GNU General Public License
** along with this program; if not, write to the Free Software
** Foundation, Inc., 51 Franklin Street, Fifth Floor, Boston, MA  02110-1301, USA.
**/
?>
<?php
	function insert_slideshow_form(){
		$form = new CFormTable(S_SLIDESHOW, null, 'post');
		$form->setHelp('config_advanced.php');

		if(isset($_REQUEST['slideshowid'])){
			$form->addVar('slideshowid', $_REQUEST['slideshowid']);
		}

		$name		= get_request('name', '');
		$delay		= get_request('delay', 5);
		$steps		= get_request('steps', array());

		$new_step	= get_request('new_step', null);

		if((isset($_REQUEST['slideshowid']) && !isset($_REQUEST['form_refresh']))){
			$slideshow_data = DBfetch(DBselect('SELECT * FROM slideshows WHERE slideshowid='.$_REQUEST['slideshowid']));

			$name		= $slideshow_data['name'];
			$delay		= $slideshow_data['delay'];
			$steps		= array();
			$db_steps = DBselect('SELECT * FROM slides WHERE slideshowid='.$_REQUEST['slideshowid'].' order by step');

			while($step_data = DBfetch($db_steps)){
				$steps[$step_data['step']] = array(
						'screenid' => $step_data['screenid'],
						'delay' => $step_data['delay']
					);
			}
		}

		$form->addRow(S_NAME, new CTextBox('name', $name, 40));

		$delayBox = new CComboBox('delay', $delay);
		$delayBox->addItem(10,'10');
		$delayBox->addItem(30,'30');
		$delayBox->addItem(60,'60');
		$delayBox->addItem(120,'120');
		$delayBox->addItem(600,'600');
		$delayBox->addItem(900,'900');

		$form->addRow(_('Update interval (in sec)'), $delayBox);

		$tblSteps = new CTableInfo(_('No slides defined.'));
		$tblSteps->setHeader(array(S_SCREEN, S_DELAY, S_SORT));
		if(count($steps) > 0){
			ksort($steps);
			$first = min(array_keys($steps));
			$last = max(array_keys($steps));
		}

		foreach($steps as $sid => $s){
			if( !isset($s['screenid']) ) $s['screenid'] = 0;

			if(isset($s['delay']) && $s['delay'] > 0 )
				$s['delay'] = bold($s['delay']);
			else
				$s['delay'] = $delay;

			$up = null;
			if($sid != $first){
				$up = new CSpan(S_UP,'link');
				$up->onClick("return create_var('".$form->getName()."','move_up',".$sid.", true);");
			}

			$down = null;
			if($sid != $last){
				$down = new CSpan(S_DOWN,'link');
				$down->onClick("return create_var('".$form->getName()."','move_down',".$sid.", true);");
			}

			$screen_data = get_screen_by_screenid($s['screenid']);
			$name = new CSpan($screen_data['name'],'link');
			$name->onClick("return create_var('".$form->getName()."','edit_step',".$sid.", true);");

			$tblSteps->addRow(array(
				array(new CCheckBox('sel_step[]',null,null,$sid), $name),
				$s['delay'],
				array($up, isset($up) && isset($down) ? SPACE : null, $down)
				));
		}
		$form->addVar('steps', $steps);

		$form->addRow(S_SLIDES, array(
			$tblSteps,
			!isset($new_step) ? new CSubmit('add_step_bttn',S_ADD,
				"return create_var('".$form->getName()."','add_step',1, true);") : null,
			(count($steps) > 0) ? new CSubmit('del_sel_step', _('Delete selected')) : null
			));

		if(isset($new_step)){
			if( !isset($new_step['screenid']) )	$new_step['screenid'] = 0;
			if( !isset($new_step['delay']) )	$new_step['delay'] = 0;

			if( isset($new_step['sid']) )
				$form->addVar('new_step[sid]',$new_step['sid']);

			$form->addVar('new_step[screenid]',$new_step['screenid']);

			$screen_data = get_screen_by_screenid($new_step['screenid']);

			$form->addRow(S_NEW_SLIDE, array(
					S_DELAY,
					new CNumericBox('new_step[delay]', $new_step['delay'], 5), BR(),
					new CTextBox('screen_name', $screen_data['name'], 40, 'yes'),
					new CButton('select_screen',S_SELECT,
						'return PopUp("popup.php?dstfrm='.$form->getName().'&srctbl=screens'.
						'&dstfld1=screen_name&srcfld1=name'.
						'&dstfld2=new_step_screenid&srcfld2=screenid");'),
					BR(),
					new CSubmit('add_step', isset($new_step['sid']) ? S_SAVE : S_ADD),
					new CSubmit('cancel_step', S_CANCEL)

				),
				isset($new_step['sid']) ? 'edit' : 'new');
		}

		$form->addItemToBottomRow(new CSubmit("save",S_SAVE));
		if(isset($_REQUEST['slideshowid'])){
			$form->addItemToBottomRow(SPACE);
			$form->addItemToBottomRow(new CSubmit('clone',S_CLONE));
			$form->addItemToBottomRow(SPACE);
			$form->addItemToBottomRow(new CButtonDelete(S_DELETE_SLIDESHOW_Q,
				url_param('form').url_param('slideshowid').url_param('config')));
		}
		$form->addItemToBottomRow(SPACE);
		$form->addItemToBottomRow(new CButtonCancel());

		return $form;
	}

	function getUserFormData($userid, $isProfile = false) {
		$config = select_config();
		$data = array('is_profile' => $isProfile);

		// get title
		if (isset($userid)) {
			$options = array(
				'userids' => $userid,
				'output' => API_OUTPUT_EXTEND
			);
			if ($data['is_profile']) {
				$options['nodeids'] = id2nodeid($userid);
			}
			$users = API::User()->get($options);
			$user = reset($users);
			$data['title'] = _('User').' "'.$user['alias'].'"';
		}
		else {
			$data['title'] = _('User');
		}

		$data['auth_type'] = isset($userid) ? get_user_system_auth($userid) : $config['authentication_type'];

		if (isset($userid) && (!isset($_REQUEST['form_refresh']) || isset($_REQUEST['register']))) {
			$data['alias']			= $user['alias'];
			$data['name']			= $user['name'];
			$data['surname']		= $user['surname'];
			$data['password1']		= null;
			$data['password2']		= null;
			$data['url']			= $user['url'];
			$data['autologin']		= $user['autologin'];
			$data['autologout']		= $user['autologout'];
			$data['lang']			= $user['lang'];
			$data['theme']			= $user['theme'];
			$data['refresh']		= $user['refresh'];
			$data['rows_per_page']	= $user['rows_per_page'];
			$data['user_type']		= $user['type'];
			$data['messages'] 		= getMessageSettings();

			$userGroups = API::UserGroup()->get(array('userids' => $userid, 'output' => API_OUTPUT_SHORTEN));
			$userGroup = zbx_objectValues($userGroups, 'usrgrpid');
			$data['user_groups']	= zbx_toHash($userGroup);

			$user_medias = array();
			$db_medias = DBselect('SELECT m.* FROM media m WHERE m.userid='.$userid);
			while ($db_media = DBfetch($db_medias)) {
				$user_medias[] = array(
					'mediaid' => $db_media['mediaid'],
					'mediatypeid' => $db_media['mediatypeid'],
					'period' => $db_media['period'],
					'sendto' => $db_media['sendto'],
					'severity' => $db_media['severity'],
					'active' => $db_media['active']
				);
			}
			$data['user_medias'] = $user_medias;

			if ($data['autologout'] > 0) {
				$_REQUEST['autologout'] = $data['autologout'];
			}
		}
		else {
			$data['alias']			= get_request('alias', '');
			$data['name']			= get_request('name', '');
			$data['surname']		= get_request('surname', '');
			$data['password1']		= get_request('password1', '');
			$data['password2']		= get_request('password2', '');
			$data['url']			= get_request('url', '');
			$data['autologin']		= get_request('autologin', 0);
			$data['autologout']		= get_request('autologout', 90);
			$data['lang']			= get_request('lang', 'en_gb');
			$data['theme']			= get_request('theme', 'default.css');
			$data['refresh']		= get_request('refresh', 30);
			$data['rows_per_page']	= get_request('rows_per_page', 50);
			$data['user_type']		= get_request('user_type', USER_TYPE_ZABBIX_USER);;
			$data['user_groups']	= get_request('user_groups', array());
			$data['change_password']= get_request('change_password', null);
			$data['user_medias']	= get_request('user_medias', array());

			// set messages
			$data['messages'] 		= get_request('messages', array());
			if (!isset($data['messages']['enabled'])) {
				$data['messages']['enabled'] = 0;
			}
			if (!isset($data['messages']['sounds.recovery'])) {
				$data['messages']['sounds.recovery'] = 0;
			}
			if (!isset($data['messages']['triggers.recovery'])) {
				$data['messages']['triggers.recovery'] = 0;
			}
			if (!isset($data['messages']['triggers.severities'])) {
				$data['messages']['triggers.severities'] = array();
			}
			$data['messages'] = array_merge(getMessageSettings(), $data['messages']);
		}

		// set autologout
		if ($data['autologin'] || !isset($_REQUEST['autologout'])) {
			$data['autologout'] = 0;
		}
		elseif (isset($_REQUEST['autologout']) && $data['autologout'] < 90) {
			$data['autologout'] = 90;
		}

		// set media types
		$data['media_types'] = array();
		$media_type_ids = array();
		foreach ($data['user_medias'] as $media) {
			$media_type_ids[$media['mediatypeid']] = 1;
		}
		if (count($media_type_ids) > 0) {
			$db_media_types = DBselect('SELECT mt.mediatypeid,mt.description FROM media_type mt WHERE mt.mediatypeid IN ('.implode(',', array_keys($media_type_ids)).')');
			while ($db_media_type = DBfetch($db_media_types)) {
				$data['media_types'][$db_media_type['mediatypeid']] = $db_media_type['description'];
			}
		}

		// set user rights
		if (!$data['is_profile']) {
			$data['groups'] = API::UserGroup()->get(array('usrgrpids' => $data['user_groups'], 'output' => API_OUTPUT_EXTEND));
			order_result($data['groups'], 'name');

			$group_ids = array_values($data['user_groups']);
			if (count($group_ids) == 0) {
				$group_ids = array(-1);
			}
			$db_rights = DBselect('SELECT r.* FROM rights r WHERE '.DBcondition('r.groupid', $group_ids));

			$tmp_permitions = array();
			while ($db_right = DBfetch($db_rights)) {
				if (isset($tmp_permitions[$db_right['id']])) {
					$tmp_permitions[$db_right['id']] = min($tmp_permitions[$db_right['id']], $db_right['permission']);
				}
				else {
					$tmp_permitions[$db_right['id']] = $db_right['permission'];
				}
			}

			$data['user_rights'] = array();
			foreach ($tmp_permitions as $id => $permition) {
				array_push($data['user_rights'], array('id' => $id, 'permission' => $permition));
			}
		}
		return $data;
	}

	function getPermissionsFormList($rights = array(), $user_type = USER_TYPE_ZABBIX_USER, $rightsFormList = null) {
		// nodes
		if (ZBX_DISTRIBUTED) {
			$lists['node']['label']		= _('Nodes');
			$lists['node']['read_write']= new CListBox('nodes_write', null, 10);
			$lists['node']['read_only']	= new CListBox('nodes_read', null, 10);
			$lists['node']['deny']		= new CListBox('nodes_deny', null, 10);

			$lists['node']['read_write']->setAttribute('style', 'background: #EBEFF2;');
			$lists['node']['read_only']->setAttribute('style', 'background: #EBEFF2;');
			$lists['node']['deny']->setAttribute('style', 'background: #EBEFF2;');

			$nodes = get_accessible_nodes_by_rights($rights, $user_type, PERM_DENY, PERM_RES_DATA_ARRAY);
			foreach ($nodes as $node) {
				switch($node['permission']) {
					case PERM_READ_ONLY:
						$list_name = 'read_only';
						break;
					case PERM_READ_WRITE:
						$list_name = 'read_write';
						break;
					default:
						$list_name = 'deny';
				}
				$lists['node'][$list_name]->addItem($node['nodeid'], $node['name']);
			}
			unset($nodes);
		}

		// group
		$lists['group']['label']		= _('Host groups');
		$lists['group']['read_write']	= new CListBox('groups_write', null, 15);
		$lists['group']['read_only']	= new CListBox('groups_read', null, 15);
		$lists['group']['deny']			= new CListBox('groups_deny', null, 15);

		$lists['group']['read_write']->setAttribute('style', 'background: #EBEFF2;');
		$lists['group']['read_only']->setAttribute('style', 'background: #EBEFF2;');
		$lists['group']['deny']->setAttribute('style', 'background: #EBEFF2;');

		$groups = get_accessible_groups_by_rights($rights, $user_type, PERM_DENY, PERM_RES_DATA_ARRAY, get_current_nodeid(true));

		foreach ($groups as $group) {
			switch($group['permission']) {
				case PERM_READ_ONLY:
					$list_name = 'read_only';
					break;
				case PERM_READ_WRITE:
					$list_name = 'read_write';
					break;
				default:
					$list_name = 'deny';
			}
			$lists['group'][$list_name]->addItem($group['groupid'], (empty($group['node_name']) ? '' : $group['node_name'].':' ).$group['name']);
		}
		unset($groups);

		// host
		$lists['host']['label']		= _('Hosts');
		$lists['host']['read_write']= new CListBox('hosts_write', null, 15);
		$lists['host']['read_only']	= new CListBox('hosts_read', null, 15);
		$lists['host']['deny']		= new CListBox('hosts_deny', null, 15);

		$lists['host']['read_write']->setAttribute('style', 'background: #EBEFF2;');
		$lists['host']['read_only']->setAttribute('style', 'background: #EBEFF2;');
		$lists['host']['deny']->setAttribute('style', 'background: #EBEFF2;');

		$hosts = get_accessible_hosts_by_rights($rights, $user_type, PERM_DENY, PERM_RES_DATA_ARRAY, get_current_nodeid(true));

		foreach ($hosts as $host) {
			switch($host['permission']) {
				case PERM_READ_ONLY:
					$list_name = 'read_only';
					break;
				case PERM_READ_WRITE:
					$list_name = 'read_write';
					break;
				default:
					$list_name = 'deny';
			}
			if (HOST_STATUS_PROXY_ACTIVE == $host['status'] || HOST_STATUS_PROXY_PASSIVE == $host['status']) {
				$host['host_name'] = $host['host'];
			}
			$lists['host'][$list_name]->addItem($host['hostid'], (empty($host['node_name']) ? '' : $host['node_name'].':' ).$host['host_name']);
		}
		unset($hosts);

		// display
		if (empty($rightsFormList)) {
			$rightsFormList = new CFormList('rightsFormList');
		}
		$isHeaderDisplayed = false;
		foreach ($lists as $list) {
			$sLabel = '';
			$row = new CRow();
			foreach ($list as $class => $item) {
				if (is_string($item)) {
					$sLabel = $item;
				}
				else {
					$row->addItem(new CCol($item, $class));
				}
			}

			$table = new CTable(_('No accessible resources'), 'right_table');
			if (!$isHeaderDisplayed) {
				$table->setHeader(array(_('Read-write'), _('Read only'), _('Deny')), 'header');
				$isHeaderDisplayed = true;
			}
			$table->addRow($row);
			$rightsFormList->addRow($sLabel, $table);
		}
		return $rightsFormList;
	}

/* ITEMS FILTER functions { --->>> */
	function prepare_subfilter_output($data, $subfilter, $subfilter_name){

		$output = array();
		order_result($data, 'name');
		foreach($data as $id => $elem){

// subfilter is activated
			if(str_in_array($id, $subfilter)){
				$span = new CSpan($elem['name'].' ('.$elem['count'].')', 'subfilter_enabled');
				$script = "javascript: create_var('zbx_filter', '".$subfilter_name.'['.$id."]', null, true);";
				$span->onClick($script);
				$output[] = $span;
			}
// subfilter isn't activated
			else{
				$script = "javascript: create_var('zbx_filter', '".$subfilter_name.'['.$id."]', '$id', true);";

// subfilter has 0 items
				if($elem['count'] == 0){
					$span = new CSpan($elem['name'].' ('.$elem['count'].')', 'subfilter_inactive');
					$span->onClick($script);
					$output[] = $span;
				}
				else{
					// this level has no active subfilters
					if(empty($subfilter)){
						$nspan = new CSpan(' ('.$elem['count'].')', 'subfilter_active');
					}
					else{
						$nspan = new CSpan(' (+'.$elem['count'].')', 'subfilter_active');
					}
					$span = new CSpan($elem['name'], 'subfilter_disabled');
					$span->onClick($script);

					$output[] = $span;
					$output[] = $nspan;
				}
			}
			$output[] = ' , ';
		}
		array_pop($output);

		return $output;
	}

	function get_item_filter_form(&$items){

		$filter_group			= $_REQUEST['filter_group'];
		$filter_hostname		= $_REQUEST['filter_hostname'];
		$filter_application		= $_REQUEST['filter_application'];
		$filter_name		= $_REQUEST['filter_name'];
		$filter_type			= $_REQUEST['filter_type'];
		$filter_key			= $_REQUEST['filter_key'];
		$filter_snmp_community		= $_REQUEST['filter_snmp_community'];
		$filter_snmpv3_securityname	= $_REQUEST['filter_snmpv3_securityname'];
		$filter_snmp_oid		= $_REQUEST['filter_snmp_oid'];
		$filter_port			= $_REQUEST['filter_port'];
		$filter_value_type		= $_REQUEST['filter_value_type'];
		$filter_data_type		= $_REQUEST['filter_data_type'];
		$filter_delay			= $_REQUEST['filter_delay'];
		$filter_history			= $_REQUEST['filter_history'];
		$filter_trends			= $_REQUEST['filter_trends'];
		$filter_status			= $_REQUEST['filter_status'];
		$filter_templated_items		= $_REQUEST['filter_templated_items'];
		$filter_with_triggers		= $_REQUEST['filter_with_triggers'];
// subfilter
		$subfilter_hosts		= $_REQUEST['subfilter_hosts'];
		$subfilter_apps			= $_REQUEST['subfilter_apps'];
		$subfilter_types		= $_REQUEST['subfilter_types'];
		$subfilter_value_types		= $_REQUEST['subfilter_value_types'];
		$subfilter_status		= $_REQUEST['subfilter_status'];
		$subfilter_templated_items	= $_REQUEST['subfilter_templated_items'];
		$subfilter_with_triggers	= $_REQUEST['subfilter_with_triggers'];
		$subfilter_history		= $_REQUEST['subfilter_history'];
		$subfilter_trends		= $_REQUEST['subfilter_trends'];
		$subfilter_interval		= $_REQUEST['subfilter_interval'];

		$form = new CForm();
		$form->setAttribute('name','zbx_filter');
		$form->setAttribute('id','zbx_filter');
		$form->setMethod('get');
		$form->addVar('filter_hostid',get_request('filter_hostid',get_request('hostid')));

		$form->addVar('subfilter_hosts',		$subfilter_hosts);
		$form->addVar('subfilter_apps',			$subfilter_apps);
		$form->addVar('subfilter_types',		$subfilter_types);
		$form->addVar('subfilter_value_types',		$subfilter_value_types);
		$form->addVar('subfilter_status',		$subfilter_status);
		$form->addVar('subfilter_templated_items',	$subfilter_templated_items);
		$form->addVar('subfilter_with_triggers',	$subfilter_with_triggers);
		$form->addVar('subfilter_history',		$subfilter_history);
		$form->addVar('subfilter_trends',		$subfilter_trends);
		$form->addVar('subfilter_interval',		$subfilter_interval);

// FORM FOR FILTER DISPLAY {
		$table = new CTable('', 'itemfilter');
		$table->setCellPadding(0);
		$table->setCellSpacing(0);

// 1st col
		$col_table1 = new CTable(null, 'filter');
		$col_table1->addRow(array(bold(S_HOST_GROUP.': '),
				array(new CTextBox('filter_group', $filter_group, 20),
					new CButton('btn_group', S_SELECT, 'return PopUp("popup.php?dstfrm='.$form->getName().
						'&dstfld1=filter_group&srctbl=host_group&srcfld1=name",450,450);', 'G'))
		));
		$col_table1->addRow(array(bold(S_HOST.': '),
				array(new CTextBox('filter_hostname', $filter_hostname, 20),
					new CButton('btn_host', S_SELECT, 'return PopUp("popup.php?dstfrm='.$form->getName().
						'&dstfld1=filter_hostname&srctbl=hosts_and_templates&srcfld1=name",450,450);', 'H'))
		));
		$col_table1->addRow(array(bold(S_APPLICATION.': '),
				array(new CTextBox('filter_application', $filter_application, 20),
					new CButton('btn_app', S_SELECT, 'return PopUp("popup.php?dstfrm='.$form->getName().
						'&dstfld1=filter_application&srctbl=applications&srcfld1=name",400,300,"application");', 'A'))
		));
		$col_table1->addRow(array(array(bold(_('Name')),SPACE.S_LIKE_SMALL.': '),
			new CTextBox("filter_name", $filter_name, 30)));

		$col_table1->addRow(array(array(bold(S_KEY),SPACE.S_LIKE_SMALL.': '),
			new CTextBox("filter_key", $filter_key, 30)));

// 2nd col
		$col_table2 = new CTable(null, 'filter');
		$fTypeVisibility = array();

//first row
		$cmbType = new CComboBox("filter_type", $filter_type); //"javascript: create_var('zbx_filter', 'filter_set', '1', true); ");
		$cmbType->setAttribute('id', 'filter_type');
		$cmbType->addItem(-1, S_ALL_SMALL);
		foreach(array('filter_delay_label','filter_delay') as $vItem){
			zbx_subarray_push($fTypeVisibility, -1, $vItem);
		}

		$itemTypes = item_type2str();
// httptest items are only for internal zabbix logic
		unset($itemTypes[ITEM_TYPE_HTTPTEST]);

		$cmbType->addItems($itemTypes);

		foreach($itemTypes as $typeNum => $typeLabel){
			if($typeNum != ITEM_TYPE_TRAPPER){
				zbx_subarray_push($fTypeVisibility, $typeNum, 'filter_delay_label');
				zbx_subarray_push($fTypeVisibility, $typeNum, 'filter_delay');
			}

			switch($typeNum){
				case ITEM_TYPE_SNMPV1:
				case ITEM_TYPE_SNMPV2C:
					$snmp_types = array(
						'filter_snmp_community_label', 'filter_snmp_community',
						'filter_snmp_oid_label', 'filter_snmp_oid',
						'filter_port_label', 'filter_port'
					);
					foreach($snmp_types as $vItem){
						zbx_subarray_push($fTypeVisibility, $typeNum, $vItem);
					}
					break;
				case ITEM_TYPE_SNMPV3:
					foreach(array(
						'filter_snmpv3_securityname_label', 'filter_snmpv3_securityname',
						'filter_snmp_oid_label', 'filter_snmp_oid',
						'filter_port_label', 'filter_port'
					) as $vItem)
						zbx_subarray_push($fTypeVisibility, $typeNum, $vItem);
					break;
			}
		}

		zbx_add_post_js("var filterTypeSwitcher = new CViewSwitcher('filter_type', 'change', ".zbx_jsvalue($fTypeVisibility, true).");");
		$col21 = new CCol(bold(S_TYPE.': '));
		$col21->setAttribute('style', 'width: 170px');

		$col_table2->addRow(array($col21, $cmbType));
	//second row
		$label221 = new CSpan(bold(_('Update interval (in sec)').': '));
		$label221->setAttribute('id', 'filter_delay_label');

		$field221 = new CNumericBox('filter_delay', $filter_delay, 5, null, true);
		$field221->setEnabled('no');

		$col_table2->addRow(array(array($label221, SPACE), array($field221, SPACE)));
	//third row
		$label231 = new CSpan(array(bold(S_SNMP_COMMUNITY), SPACE.S_LIKE_SMALL.': '));
		$label231->setAttribute('id', 'filter_snmp_community_label');

		$field231 = new CTextBox('filter_snmp_community', $filter_snmp_community, 40);
		$field231->setEnabled('no');

		$label232 = new CSpan(array(bold(S_SNMPV3_SECURITY_NAME), SPACE.S_LIKE_SMALL.': '));
		$label232->setAttribute('id', 'filter_snmpv3_securityname_label');

		$field232 = new CTextBox('filter_snmpv3_securityname', $filter_snmpv3_securityname, 40);
		$field232->setEnabled('no');

		$col_table2->addRow(array(array($label231, $label232, SPACE), array($field231, $field232, SPACE)));
	//fourth row
		$label241 = new CSpan(array(bold(S_SNMP_OID), SPACE.S_LIKE_SMALL.': '));
		$label241->setAttribute('id', 'filter_snmp_oid_label');

		$field241 = new CTextBox('filter_snmp_oid', $filter_snmp_oid, 40);
		$field241->setEnabled('no');

		$col_table2->addRow(array(array($label241, SPACE), array($field241, SPACE)));
	//fifth row
		$label251 = new CSpan(array(bold(S_PORT), SPACE.S_LIKE_SMALL.': '));
		$label251->setAttribute('id', 'filter_port_label');

		$field251 = new CNumericBox('filter_port', $filter_port, 5 ,null, true);
		$field251->setEnabled('no');

		$col_table2->addRow(array(array($label251, SPACE), array($field251, SPACE)));
// 3rd col
		$col_table3 = new CTable(null, 'filter');
		$fVTypeVisibility = array();

		$cmbValType = new CComboBox('filter_value_type', $filter_value_type); //, "javascript: create_var('zbx_filter', 'filter_set', '1', true);");
		$cmbValType->addItem(-1, S_ALL_SMALL);
		$cmbValType->addItem(ITEM_VALUE_TYPE_UINT64, S_NUMERIC_UNSIGNED);
		$cmbValType->addItem(ITEM_VALUE_TYPE_FLOAT, _('Numeric (float)'));
		$cmbValType->addItem(ITEM_VALUE_TYPE_STR, _('Character'));
		$cmbValType->addItem(ITEM_VALUE_TYPE_LOG, S_LOG);
		$cmbValType->addItem(ITEM_VALUE_TYPE_TEXT, S_TEXT);

		foreach(array('filter_data_type_label','filter_data_type') as $vItem)
			zbx_subarray_push($fVTypeVisibility, ITEM_VALUE_TYPE_UINT64, $vItem);

		$col_table3->addRow(array(bold(_('Type of information').': '), $cmbValType));

		zbx_add_post_js("var filterValueTypeSwitcher = new CViewSwitcher('filter_value_type', 'change', ".zbx_jsvalue($fVTypeVisibility, true).");");
//second row
		$label321 = new CSpan(bold(S_DATA_TYPE.': '));
		$label321->setAttribute('id', 'filter_data_type_label');

		$field321 = new CComboBox('filter_data_type', $filter_data_type);//, 'submit()');
		$field321->addItem(-1, S_ALL_SMALL);
		$field321->addItems(item_data_type2str());
		$field321->setEnabled('no');

		$col_table3->addRow(array(array($label321, SPACE), array($field321, SPACE)));

		$col_table3->addRow(array(bold(S_KEEP_HISTORY_IN_DAYS.': '), new CNumericBox('filter_history',$filter_history,8,null,true)));

		$col_table3->addRow(array(bold(S_KEEP_TRENDS_IN_DAYS.': '), new CNumericBox('filter_trends',$filter_trends,8,null,true)));
// 4th col
		$col_table4 = new CTable(null, 'filter');

		$cmbStatus = new CComboBox('filter_status',$filter_status);
		$cmbStatus->addItem(-1,S_ALL_SMALL);
		foreach(array(ITEM_STATUS_ACTIVE,ITEM_STATUS_DISABLED,ITEM_STATUS_NOTSUPPORTED) as $st)
			$cmbStatus->addItem($st,item_status2str($st));

		$cmbBelongs = new CComboBox('filter_templated_items', $filter_templated_items);
		$cmbBelongs->addItem(-1, S_ALL_SMALL);
		$cmbBelongs->addItem(1, S_TEMPLATED_ITEMS);
		$cmbBelongs->addItem(0, S_NOT_TEMPLATED_ITEMS);

		$cmbWithTriggers = new CComboBox('filter_with_triggers', $filter_with_triggers);
		$cmbWithTriggers->addItem(-1, S_ALL_SMALL);
		$cmbWithTriggers->addItem(1, S_WITH_TRIGGERS);
		$cmbWithTriggers->addItem(0, S_WITHOUT_TRIGGERS);

		$col_table4->addRow(array(bold(S_STATUS.': '), $cmbStatus));
		$col_table4->addRow(array(bold(S_TRIGGERS.': '), $cmbWithTriggers));
		$col_table4->addRow(array(bold(S_TEMPLATE.': '), $cmbBelongs));

//adding all cols tables to main table
		$col1 = new CCol($col_table1, 'top');
		$col1->setAttribute('style', 'width: 280px');
		$col2 = new CCol($col_table2, 'top');
		$col2->setAttribute('style', 'width: 410px');
		$col3 = new CCol($col_table3, 'top');
		$col3->setAttribute('style', 'width: 160px');
		$col4 = new CCol($col_table4, 'top');

		$table->addRow(array($col1, $col2, $col3, $col4));

		$reset = new CSpan( S_RESET,'link_menu');
		$reset->onClick("javascript: clearAllForm('zbx_filter');");

		$filter = new CButton('filter',S_FILTER,"javascript: create_var('zbx_filter', 'filter_set', '1', true);");
		$filter->useJQueryStyle();

		$div_buttons = new CDiv(array($filter, SPACE, SPACE, SPACE, $reset));
		$div_buttons->setAttribute('style', 'padding: 4px 0;');
		$footer = new CCol($div_buttons, 'center');
		$footer->setColSpan(4);

		$table->addRow($footer);
		$form->addItem($table);

// } FORM FOR FILTER DISPLAY

// SUBFILTERS {
		$h = new CDiv(S_SUBFILTER.SPACE.'['.S_AFFECTS_ONLY_FILTERED_DATA_SMALL.']', 'thin_header');
		$form->addItem($h);

		$table_subfilter = new CTable(null, 'filter');

// array contains subfilters and number of items in each
		$item_params = array(
			'hosts' => array(),
			'applications' => array(),
			'types' => array(),
			'value_types' => array(),
			'status' => array(),
			'templated_items' => array(),
			'with_triggers' => array(),
			'history' => array(),
			'trends' => array(),
			'interval' => array()
		);

// generate array with values for subfilters of selected items
		foreach($items as $num => $item){
			if(zbx_empty($filter_hostname)){
// hosts
				$host = reset($item['hosts']);

				if(!isset($item_params['hosts'][$host['hostid']]))
					$item_params['hosts'][$host['hostid']] = array('name' => $host['name'], 'count' => 0);

				$show_item = true;
				foreach($item['subfilters'] as $name => $value){
					if($name == 'subfilter_hosts') continue;
					$show_item &= $value;
				}
				if($show_item){
					$host = reset($item['hosts']);
					$item_params['hosts'][$host['hostid']]['count']++;
				}
			}

// applications
			foreach($item['applications'] as $appid => $app){
				if(!isset($item_params['applications'][$app['name']])){
					$item_params['applications'][$app['name']] = array('name' => $app['name'], 'count' => 0);
				}
			}
			$show_item = true;
			foreach($item['subfilters'] as $name => $value){
				if($name == 'subfilter_apps') continue;
				$show_item &= $value;
			}
			$sel_app = false;
			if($show_item){
// if any of item applications are selected
				foreach($item['applications'] as $app){
					if(str_in_array($app['name'], $subfilter_apps)){
						$sel_app = true;
						break;
					}
				}

				foreach($item['applications'] as $app){
					if(str_in_array($app['name'], $subfilter_apps) || !$sel_app){
						$item_params['applications'][$app['name']]['count']++;
					}
				}
			}

// types
			if($filter_type == -1){
				if(!isset($item_params['types'][$item['type']])){
					$item_params['types'][$item['type']] = array('name' => item_type2str($item['type']), 'count' => 0);
				}
				$show_item = true;
				foreach($item['subfilters'] as $name => $value){
					if($name == 'subfilter_types') continue;
					$show_item &= $value;
				}
				if($show_item){
					$item_params['types'][$item['type']]['count']++;
				}
			}

// value types
			if($filter_value_type == -1){
				if(!isset($item_params['value_types'][$item['value_type']])){
					$item_params['value_types'][$item['value_type']] = array('name' => item_value_type2str($item['value_type']), 'count' => 0);
				}
				$show_item = true;
				foreach($item['subfilters'] as $name => $value){
					if($name == 'subfilter_value_types') continue;
					$show_item &= $value;
				}
				if($show_item){
					$item_params['value_types'][$item['value_type']]['count']++;
				}
			}

// status
			if($filter_status == -1){
				if(!isset($item_params['status'][$item['status']])){
					$item_params['status'][$item['status']] = array('name' => item_status2str($item['status']), 'count' => 0);
				}
				$show_item = true;
				foreach($item['subfilters'] as $name => $value){
					if($name == 'subfilter_status') continue;
					$show_item &= $value;
				}
				if($show_item){
					$item_params['status'][$item['status']]['count']++;
				}
			}

// template
			if($filter_templated_items == -1){
				if(($item['templateid'] == 0) && !isset($item_params['templated_items'][0])){
					$item_params['templated_items'][0] = array('name' => S_NOT_TEMPLATED_ITEMS, 'count' => 0);
				}
				else if(($item['templateid'] > 0) && !isset($item_params['templated_items'][1])){
					$item_params['templated_items'][1] = array('name' => S_TEMPLATED_ITEMS, 'count' => 0);
				}
				$show_item = true;
				foreach($item['subfilters'] as $name => $value){
					if($name == 'subfilter_templated_items') continue;
					$show_item &= $value;
				}
				if($show_item){
					if($item['templateid'] == 0){
						$item_params['templated_items'][0]['count']++;
					}
					else{
						$item_params['templated_items'][1]['count']++;
					}
				}
			}

// with triggers
			if($filter_with_triggers == -1){
				if((count($item['triggers']) == 0) && !isset($item_params['with_triggers'][0])){
					$item_params['with_triggers'][0] = array('name' => S_WITHOUT_TRIGGERS, 'count' => 0);
				}
				else if((count($item['triggers']) > 0) && !isset($item_params['with_triggers'][1])){
					$item_params['with_triggers'][1] = array('name' => S_WITH_TRIGGERS, 'count' => 0);
				}
				$show_item = true;
				foreach($item['subfilters'] as $name => $value){
					if($name == 'subfilter_with_triggers') continue;
					$show_item &= $value;
				}
				if($show_item){
					if(count($item['triggers']) == 0){
						$item_params['with_triggers'][0]['count']++;
					}
					else{
						$item_params['with_triggers'][1]['count']++;
					}
				}
			}

// trends
			if(zbx_empty($filter_trends)){
				if(!isset($item_params['trends'][$item['trends']])){
					$item_params['trends'][$item['trends']] = array('name' => $item['trends'], 'count' => 0);
				}
				$show_item = true;
				foreach($item['subfilters'] as $name => $value){
					if($name == 'subfilter_trends') continue;
					$show_item &= $value;
				}
				if($show_item){
					$item_params['trends'][$item['trends']]['count']++;
				}
			}

// history
			if(zbx_empty($filter_history)){
				if(!isset($item_params['history'][$item['history']])){
					$item_params['history'][$item['history']] = array('name' => $item['history'], 'count' => 0);
				}
				$show_item = true;
				foreach($item['subfilters'] as $name => $value){
					if($name == 'subfilter_history') continue;
					$show_item &= $value;
				}
				if($show_item){
					$item_params['history'][$item['history']]['count']++;
				}
			}

// interval
			if(zbx_empty($filter_delay) && ($filter_type != ITEM_TYPE_TRAPPER)){
				if(!isset($item_params['interval'][$item['delay']])){
					$item_params['interval'][$item['delay']] = array('name' => $item['delay'], 'count' => 0);
				}
				$show_item = true;
				foreach($item['subfilters'] as $name => $value){
					if($name == 'subfilter_interval') continue;
					$show_item &= $value;
				}
				if($show_item){
					$item_params['interval'][$item['delay']]['count']++;
				}
			}
		}

// output
		if(zbx_empty($filter_hostname) && (count($item_params['hosts']) > 1)){
			$hosts_output = prepare_subfilter_output($item_params['hosts'], $subfilter_hosts, 'subfilter_hosts');
			$table_subfilter->addRow(array(S_HOSTS, $hosts_output));
		}

		if(!empty($item_params['applications']) && (count($item_params['applications']) > 1)){
			$application_output = prepare_subfilter_output($item_params['applications'], $subfilter_apps, 'subfilter_apps');
			$table_subfilter->addRow(array(S_APPLICATIONS, $application_output));
		}

		if(($filter_type == -1) && (count($item_params['types']) > 1)){
			$type_output = prepare_subfilter_output($item_params['types'], $subfilter_types, 'subfilter_types');
			$table_subfilter->addRow(array(S_TYPES, $type_output));
		}

		if(($filter_value_type == -1) && (count($item_params['value_types']) > 1)){
			$value_types_output = prepare_subfilter_output($item_params['value_types'], $subfilter_value_types, 'subfilter_value_types');
			$table_subfilter->addRow(array(_('Type of information'), $value_types_output));
		}

		if(($filter_status == -1) && (count($item_params['status']) > 1)){
			$status_output = prepare_subfilter_output($item_params['status'], $subfilter_status, 'subfilter_status');
			$table_subfilter->addRow(array(S_STATUS, $status_output));
		}

		if(($filter_templated_items == -1) && (count($item_params['templated_items']) > 1)){
			$templated_items_output = prepare_subfilter_output($item_params['templated_items'], $subfilter_templated_items, 'subfilter_templated_items');
			$table_subfilter->addRow(array(S_TEMPLATE, $templated_items_output));
		}

		if(($filter_with_triggers == -1) && (count($item_params['with_triggers']) > 1)){
			$with_triggers_output = prepare_subfilter_output($item_params['with_triggers'], $subfilter_with_triggers, 'subfilter_with_triggers');
			$table_subfilter->addRow(array(S_WITH_TRIGGERS, $with_triggers_output));
		}

		if(zbx_empty($filter_history) && (count($item_params['history']) > 1)){
			$history_output = prepare_subfilter_output($item_params['history'], $subfilter_history, 'subfilter_history');
			$table_subfilter->addRow(array(S_HISTORY, $history_output));
		}

		if(zbx_empty($filter_trends) && (count($item_params['trends']) > 1)){
			$trends_output = prepare_subfilter_output($item_params['trends'], $subfilter_trends, 'subfilter_trends');
			$table_subfilter->addRow(array(S_TRENDS, $trends_output));
		}

		if(zbx_empty($filter_delay) && ($filter_type != ITEM_TYPE_TRAPPER) && (count($item_params['interval']) > 1)){
			$interval_output = prepare_subfilter_output($item_params['interval'], $subfilter_interval, 'subfilter_interval');
			$table_subfilter->addRow(array(S_INTERVAL, $interval_output));
		}
//} SUBFILTERS

		$form->addItem($table_subfilter);

	return $form;
	}

// Insert form for Item information
	function insert_item_form(){
		$frmItem = new CFormTable(S_ITEM);
		$frmItem->setAttribute('style','visibility: hidden;');
		$frmItem->setHelp('web.items.item.php');

		$parent_discoveryid = get_request('parent_discoveryid');
		if($parent_discoveryid){
			$frmItem->addVar('parent_discoveryid', $parent_discoveryid);

			$options = array(
				'itemids' => $parent_discoveryid,
				'output' => API_OUTPUT_EXTEND,
				'editable' => true,
			);
			$discoveryRule = API::DiscoveryRule()->get($options);
			$discoveryRule = reset($discoveryRule);
			$hostid = $discoveryRule['hostid'];
		}
		else
			$hostid = get_request('form_hostid', 0);

		$interfaceid = get_request('interfaceid', 0);
		$name = get_request('name', '');
		$description = get_request('description', '');
		$key = get_request('key', '');
		$hostname = get_request('hostname', null);
		$delay = get_request('delay', ZBX_ITEM_DELAY_DEFAULT);
		$history = get_request('history', 90);
		$status = get_request('status', 0);
		$type = get_request('type', 0);
		$snmp_community = get_request('snmp_community', 'public');
		$snmp_oid = get_request('snmp_oid', 'interfaces.ifTable.ifEntry.ifInOctets.1');
		$port = get_request('port', '');
		$value_type = get_request('value_type', ITEM_VALUE_TYPE_UINT64);
		$data_type = get_request('data_type', ITEM_DATA_TYPE_DECIMAL);
		$trapper_hosts = get_request('trapper_hosts', '');
		$units = get_request('units', '');
		$valuemapid = get_request('valuemapid', 0);
		$params = get_request('params', '');
		$multiplier = get_request('multiplier', 0);
		$delta = get_request('delta', 0);
		$trends = get_request('trends', 365);
		$new_application = get_request('new_application', '');
		$applications = get_request('applications', array());
		$delay_flex = get_request('delay_flex', array());

		$snmpv3_securityname = get_request('snmpv3_securityname', '');
		$snmpv3_securitylevel = get_request('snmpv3_securitylevel', 0);
		$snmpv3_authpassphrase = get_request('snmpv3_authpassphrase', '');
		$snmpv3_privpassphrase = get_request('snmpv3_privpassphrase', '');
		$ipmi_sensor = get_request('ipmi_sensor', '');
		$authtype = get_request('authtype', 0);
		$username = get_request('username', '');
		$password = get_request('password', '');
		$publickey = get_request('publickey', '');
		$privatekey = get_request('privatekey', '');

		$formula = get_request('formula', '1');
		$logtimefmt = get_request('logtimefmt', '');

		$inventory_link = get_request('inventory_link', '0');

		$add_groupid = get_request('add_groupid', get_request('groupid', 0));

		$limited = false;

		$types = item_type2str();
		// http items only for internal processes
		unset($types[ITEM_TYPE_HTTPTEST]);

		if(isset($_REQUEST['itemid'])){
			$frmItem->addVar('itemid', $_REQUEST['itemid']);

			$options = array(
				'itemids' => $_REQUEST['itemid'],
				'output' => API_OUTPUT_EXTEND,
			);
			$item_data = API::Item()->get($options);
			$item_data = reset($item_data);

			$hostid	= ($hostid > 0) ? $hostid : $item_data['hostid'];
			$limited = ($item_data['templateid'] != 0);
		}

		if(is_null($hostname)){
			if($hostid > 0){
				$options = array(
					'hostids' => $hostid,
					'output' => array('name'),
					'templated_hosts' => 1
				);
				$host_info = API::Host()->get($options);
				$host_info = reset($host_info);
				$hostname = $host_info['name'];
			}
			else
				$hostname = S_NOT_SELECTED_SMALL;
		}

		if((isset($_REQUEST['itemid']) && !isset($_REQUEST['form_refresh'])) || $limited){
			$name		= $item_data['name'];
			$description		= $item_data['description'];
			$key			= $item_data['key_'];
			$interfaceid	= $item_data['interfaceid'];
//			$host			= $item_data['host'];
			$type			= $item_data['type'];
			$snmp_community		= $item_data['snmp_community'];
			$snmp_oid		= $item_data['snmp_oid'];
			$port		= $item_data['port'];
			$value_type		= $item_data['value_type'];
			$data_type		= $item_data['data_type'];
			$trapper_hosts		= $item_data['trapper_hosts'];
			$units			= $item_data['units'];
			$valuemapid		= $item_data['valuemapid'];
			$multiplier		= $item_data['multiplier'];
			$hostid			= $item_data['hostid'];
			$params			= $item_data['params'];

			$snmpv3_securityname	= $item_data['snmpv3_securityname'];
			$snmpv3_securitylevel	= $item_data['snmpv3_securitylevel'];
			$snmpv3_authpassphrase	= $item_data['snmpv3_authpassphrase'];
			$snmpv3_privpassphrase	= $item_data['snmpv3_privpassphrase'];

			$ipmi_sensor		= $item_data['ipmi_sensor'];

			$authtype		= $item_data['authtype'];
			$username		= $item_data['username'];
			$password		= $item_data['password'];
			$publickey		= $item_data['publickey'];
			$privatekey		= $item_data['privatekey'];

			$formula		= $item_data['formula'];
			$logtimefmt		= $item_data['logtimefmt'];

			$inventory_link   = $item_data['inventory_link'];

			$new_application	= get_request('new_application',	'');

			if(!$limited || !isset($_REQUEST['form_refresh'])){
				$delay		= $item_data['delay'];
				if (($type == ITEM_TYPE_TRAPPER || $type == ITEM_TYPE_SNMPTRAP) && $delay == 0) {
					$delay = ZBX_ITEM_DELAY_DEFAULT;
				}

				$history	= $item_data['history'];
				$status		= $item_data['status'];
				$delta		= $item_data['delta'];
				$trends		= $item_data['trends'];
				$db_delay_flex	= $item_data['delay_flex'];

				if(isset($db_delay_flex)){
					$arr_of_dellays = explode(';',$db_delay_flex);
					foreach($arr_of_dellays as $one_db_delay){
						$arr_of_delay = explode('/',$one_db_delay);
						if(!isset($arr_of_delay[0]) || !isset($arr_of_delay[1])) continue;

						array_push($delay_flex, array('delay'=> $arr_of_delay[0], 'period'=> $arr_of_delay[1]));
					}
				}

				$applications = array_unique(zbx_array_merge($applications, get_applications_by_itemid($_REQUEST['itemid'])));
			}
		}

		$securityLevelVisibility = array();
		$valueTypeVisibility = array();
		$authTypeVisibility = array();
		$typeVisibility = array();
		$delay_flex_el = array();


		$i = 0;
		foreach($delay_flex as $val){
			if(!isset($val['delay']) && !isset($val['period'])) continue;

			array_push($delay_flex_el,
				array(
					new CCheckBox('rem_delay_flex['.$i.']', 'no', null,$i),
					$val['delay'],
					' sec at ',
					$val['period']),
				BR());
			$frmItem->addVar('delay_flex['.$i.'][delay]', $val['delay']);
			$frmItem->addVar('delay_flex['.$i.'][period]', $val['period']);
			foreach($types as $it => $caption) {
				if($it == ITEM_TYPE_TRAPPER || $it == ITEM_TYPE_ZABBIX_ACTIVE || $it == ITEM_TYPE_SNMPTRAP) continue;
				zbx_subarray_push($typeVisibility, $it, 'delay_flex['.$i.'][delay]');
				zbx_subarray_push($typeVisibility, $it, 'delay_flex['.$i.'][period]');
				zbx_subarray_push($typeVisibility, $it, 'rem_delay_flex['.$i.']');
			}
			$i++;
			if($i >= 7) break;	/* limit count of intervals
						 * 7 intervals by 30 symbols = 210 characters
						 * db storage field is 256
						 */
		}

		array_push($delay_flex_el, count($delay_flex_el) == 0 ? S_NO_FLEXIBLE_INTERVALS : new CSubmit('del_delay_flex', _('Delete selected')));

		if(count($applications)==0) array_push($applications, 0);

		if (isset($_REQUEST['itemid'])) {
			$caption = array();
			$itemid = $_REQUEST['itemid'];
			do {
				$item = API::Item()->get(array(
					'itemids' => $itemid,
					'output' => array('itemid', 'templateid', ),
					'selectHosts' => array('name'),
					'selectDiscoveryRule' => array('itemid')
				));
				$item = reset($item);
				$host = reset($item['hosts']);
				if ($item) {
					if (bccomp($_REQUEST['itemid'], $itemid) == 0) {
						$caption[] = SPACE;
						$caption[] = $host['name'];
					}
					// item prototype
					elseif ($item['discoveryRule']) {
						$caption[] = ' : ';
						$caption[] = new CLink($host['name'], 'disc_prototypes.php?form=update&itemid='.$item['itemid'].'&parent_discoveryid='.$item['discoveryRule']['itemid'], 'highlight underline');
					}
					// plain item
					else {
						$caption[] = ' : ';
						$caption[] = new CLink($host['name'], 'items.php?form=update&itemid='.$item['itemid'], 'highlight underline');
					}

					$itemid = $item['templateid'];
				}
				else {
					break;
				}
			} while ($itemid != 0);

			$caption[] = ($parent_discoveryid) ? S_ITEM_PROTOTYPE.' "' : S_ITEM.' "';
			$caption = array_reverse($caption);
			$caption[] = ': ';
			$caption[] = $item_data['name'];
			$caption[] = '"';
			$frmItem->setTitle($caption);
		}
		else {
			$frmItem->setTitle(_s('Item %1$s : %2$s', $hostname, $name));
		}

		if (!$parent_discoveryid) {
			$frmItem->addVar('form_hostid', $hostid);
			$frmItem->addRow(S_HOST, array(
				new CTextBox('hostname', $hostname, 32, true),
				new CButton('btn_host', S_SELECT,
					"return PopUp('popup.php?dstfrm=".$frmItem->getName().
					"&dstfld1=hostname&dstfld2=form_hostid&srctbl=hosts_and_templates&srcfld1=name&srcfld2=hostid&noempty=1',450,450);",
					'H')
			));
		}

		$interfaces = API::HostInterface()->get(array(
			'hostids' => $hostid,
			'output' => API_OUTPUT_EXTEND
		));
		if (!empty($interfaces)) {
			$sbIntereaces = new CComboBox('interfaceid', $interfaceid);
			foreach ($interfaces as $ifnum => $interface) {
				$caption = $interface['useip'] ? $interface['ip'] : $interface['dns'];
				$caption.= ' : '.$interface['port'];

				$sbIntereaces->addItem($interface['interfaceid'], $caption);
			}
			$frmItem->addRow(S_HOST_INTERFACE, $sbIntereaces, null, 'interface_row');
			zbx_subarray_push($typeVisibility, ITEM_TYPE_ZABBIX, 'interface_row');
			zbx_subarray_push($typeVisibility, ITEM_TYPE_ZABBIX, 'interfaceid');
			zbx_subarray_push($typeVisibility, ITEM_TYPE_SIMPLE, 'interface_row');
			zbx_subarray_push($typeVisibility, ITEM_TYPE_SIMPLE, 'interfaceid');
			zbx_subarray_push($typeVisibility, ITEM_TYPE_SNMPV1, 'interface_row');
			zbx_subarray_push($typeVisibility, ITEM_TYPE_SNMPV1, 'interfaceid');
			zbx_subarray_push($typeVisibility, ITEM_TYPE_SNMPV2C, 'interface_row');
			zbx_subarray_push($typeVisibility, ITEM_TYPE_SNMPV2C, 'interfaceid');
			zbx_subarray_push($typeVisibility, ITEM_TYPE_SNMPV3, 'interface_row');
			zbx_subarray_push($typeVisibility, ITEM_TYPE_SNMPV3, 'interfaceid');
			zbx_subarray_push($typeVisibility, ITEM_TYPE_EXTERNAL, 'interface_row');
			zbx_subarray_push($typeVisibility, ITEM_TYPE_EXTERNAL, 'interfaceid');
			zbx_subarray_push($typeVisibility, ITEM_TYPE_IPMI, 'interface_row');
			zbx_subarray_push($typeVisibility, ITEM_TYPE_IPMI, 'interfaceid');
			zbx_subarray_push($typeVisibility, ITEM_TYPE_SSH, 'interface_row');
			zbx_subarray_push($typeVisibility, ITEM_TYPE_SSH, 'interfaceid');
			zbx_subarray_push($typeVisibility, ITEM_TYPE_TELNET, 'interface_row');
			zbx_subarray_push($typeVisibility, ITEM_TYPE_TELNET, 'interfaceid');
			zbx_subarray_push($typeVisibility, ITEM_TYPE_JMX, 'interface_row');
			zbx_subarray_push($typeVisibility, ITEM_TYPE_JMX, 'interfaceid');
			zbx_subarray_push($typeVisibility, ITEM_TYPE_SNMPTRAP, 'interface_row');
			zbx_subarray_push($typeVisibility, ITEM_TYPE_SNMPTRAP, 'interfaceid');
		}

		$frmItem->addRow(_('Name'), new CTextBox('name', $name, 40, $limited));

		if($limited){
			$frmItem->addRow(S_TYPE,  new CTextBox('typename', item_type2str($type), 40, 'yes'));
			$frmItem->addVar('type', $type);
		}
		else{
			$cmbType = new CComboBox('type',$type);
			$cmbType->addItems($types);
			$frmItem->addRow(S_TYPE, $cmbType);
		}

		$row = new CRow(array(new CCol(S_SNMP_OID,'form_row_l'), new CCol(new CTextBox('snmp_oid',$snmp_oid,40,$limited), 'form_row_r')));
		$row->setAttribute('id', 'row_snmp_oid');
		$frmItem->addRow($row);
		zbx_subarray_push($typeVisibility, ITEM_TYPE_SNMPV1, 'snmp_oid');
		zbx_subarray_push($typeVisibility, ITEM_TYPE_SNMPV2C, 'snmp_oid');
		zbx_subarray_push($typeVisibility, ITEM_TYPE_SNMPV3, 'snmp_oid');
		zbx_subarray_push($typeVisibility, ITEM_TYPE_SNMPV1, 'row_snmp_oid');
		zbx_subarray_push($typeVisibility, ITEM_TYPE_SNMPV2C, 'row_snmp_oid');
		zbx_subarray_push($typeVisibility, ITEM_TYPE_SNMPV3, 'row_snmp_oid');

		$row = new CRow(array(new CCol(S_SNMP_COMMUNITY,'form_row_l'), new CCol(new CTextBox('snmp_community',$snmp_community,16), 'form_row_r')));
		$row->setAttribute('id', 'row_snmp_community');
		$frmItem->addRow($row);
		zbx_subarray_push($typeVisibility, ITEM_TYPE_SNMPV1, 'snmp_community');
		zbx_subarray_push($typeVisibility, ITEM_TYPE_SNMPV2C, 'snmp_community');
		zbx_subarray_push($typeVisibility, ITEM_TYPE_SNMPV1, 'row_snmp_community');
		zbx_subarray_push($typeVisibility, ITEM_TYPE_SNMPV2C, 'row_snmp_community');

		$row = new CRow(array(new CCol(S_SNMPV3_SECURITY_NAME,'form_row_l'), new CCol(new CTextBox('snmpv3_securityname',$snmpv3_securityname,64), 'form_row_r')));
		$row->setAttribute('id', 'row_snmpv3_securityname');
		$frmItem->addRow($row);
		zbx_subarray_push($typeVisibility, ITEM_TYPE_SNMPV3, 'snmpv3_securityname');
		zbx_subarray_push($typeVisibility, ITEM_TYPE_SNMPV3, 'row_snmpv3_securityname');

		$cmbSecLevel = new CComboBox('snmpv3_securitylevel', $snmpv3_securitylevel);
		$cmbSecLevel->addItem(ITEM_SNMPV3_SECURITYLEVEL_NOAUTHNOPRIV,'noAuthNoPriv');
		$cmbSecLevel->addItem(ITEM_SNMPV3_SECURITYLEVEL_AUTHNOPRIV,'authNoPriv');
		$cmbSecLevel->addItem(ITEM_SNMPV3_SECURITYLEVEL_AUTHPRIV,'authPriv');

		$row = new CRow(array(new CCol(S_SNMPV3_SECURITY_LEVEL,'form_row_l'), new CCol($cmbSecLevel, 'form_row_r')));
		$row->setAttribute('id', 'row_snmpv3_securitylevel');
		$frmItem->addRow($row);
		zbx_subarray_push($typeVisibility, ITEM_TYPE_SNMPV3, 'snmpv3_securitylevel');
		zbx_subarray_push($typeVisibility, ITEM_TYPE_SNMPV3, 'row_snmpv3_securitylevel');

		$row = new CRow(array(new CCol(S_SNMPV3_AUTH_PASSPHRASE,'form_row_l'), new CCol(new CTextBox('snmpv3_authpassphrase',$snmpv3_authpassphrase,64), 'form_row_r')));
		$row->setAttribute('id', 'row_snmpv3_authpassphrase');
		$frmItem->addRow($row);
		zbx_subarray_push($securityLevelVisibility, ITEM_SNMPV3_SECURITYLEVEL_AUTHNOPRIV, 'snmpv3_authpassphrase');
		zbx_subarray_push($securityLevelVisibility, ITEM_SNMPV3_SECURITYLEVEL_AUTHNOPRIV, 'row_snmpv3_authpassphrase');

		$row = new CRow(array(new CCol(S_SNMPV3_PRIV_PASSPHRASE,'form_row_l'), new CCol(new CTextBox('snmpv3_privpassphrase',$snmpv3_privpassphrase,64), 'form_row_r')));
		$row->setAttribute('id', 'row_snmpv3_privpassphrase');
		$frmItem->addRow($row);
		zbx_subarray_push($securityLevelVisibility, ITEM_SNMPV3_SECURITYLEVEL_AUTHPRIV, 'snmpv3_privpassphrase');
		zbx_subarray_push($securityLevelVisibility, ITEM_SNMPV3_SECURITYLEVEL_AUTHPRIV, 'row_snmpv3_privpassphrase');
		zbx_subarray_push($securityLevelVisibility, ITEM_SNMPV3_SECURITYLEVEL_AUTHPRIV, 'snmpv3_authpassphrase');
		zbx_subarray_push($securityLevelVisibility, ITEM_SNMPV3_SECURITYLEVEL_AUTHPRIV, 'row_snmpv3_authpassphrase');

		$row = new CRow(array(new CCol(S_PORT,'form_row_l'), new CCol(new CTextBox('port',$port,15), 'form_row_r')));
		$row->setAttribute('id', 'row_port');
		$frmItem->addRow($row);
		zbx_subarray_push($typeVisibility, ITEM_TYPE_SNMPV1, 'port');
		zbx_subarray_push($typeVisibility, ITEM_TYPE_SNMPV2C, 'port');
		zbx_subarray_push($typeVisibility, ITEM_TYPE_SNMPV3, 'port');
		zbx_subarray_push($typeVisibility, ITEM_TYPE_SNMPV1, 'row_port');
		zbx_subarray_push($typeVisibility, ITEM_TYPE_SNMPV2C, 'row_port');
		zbx_subarray_push($typeVisibility, ITEM_TYPE_SNMPV3, 'row_port');


		$row = new CRow(array(new CCol(S_IPMI_SENSOR,'form_row_l'), new CCol(new CTextBox('ipmi_sensor', $ipmi_sensor, 64, $limited),'form_row_r')));
		$row->setAttribute('id', 'row_ipmi_sensor');
		$frmItem->addRow($row);
		zbx_subarray_push($typeVisibility, ITEM_TYPE_IPMI, 'ipmi_sensor');
		zbx_subarray_push($typeVisibility, ITEM_TYPE_IPMI, 'row_ipmi_sensor');

		if($limited)
			$btnSelect = null;
		else
			$btnSelect = new CButton('btn1', _('Select'),
				"return PopUp('popup.php?dstfrm=".$frmItem->getName()."&dstfld1=key&srctbl=help_items&srcfld1=key_&itemtype='+jQuery('#type option:selected').val());",
				'T');

		$frmItem->addRow(S_KEY, array(new CTextBox('key',$key,40,$limited), $btnSelect));
		foreach($types as $it => $ilabel) {
			switch($it){
				case ITEM_TYPE_DB_MONITOR:
					zbx_subarray_push($typeVisibility, $it, array('id' => 'key', 'defaultValue' => ZBX_DEFAULT_KEY_DB_MONITOR));
					zbx_subarray_push($typeVisibility, $it, array('id' => 'params_dbmonitor', 'defaultValue' => "DSN=<database source name>\nuser=<user name>\npassword=<password>\nsql=<query>"));
					break;
				case ITEM_TYPE_SSH:
					zbx_subarray_push($typeVisibility, $it, array('id' => 'key', 'defaultValue' => ZBX_DEFAULT_KEY_SSH));
					break;
				case ITEM_TYPE_TELNET:
					zbx_subarray_push($typeVisibility, $it, array('id' => 'key', 'defaultValue' => ZBX_DEFAULT_KEY_TELNET));
					break;
				case ITEM_TYPE_JMX:
					zbx_subarray_push($typeVisibility, $it, array('id' => 'key', 'defaultValue' => ZBX_DEFAULT_KEY_JMX));
					break;
				default:
					zbx_subarray_push($typeVisibility, $it, array('id' => 'key', 'defaultValue' => ''));
			}
		}

		$cmbAuthType = new CComboBox('authtype', $authtype);
		$cmbAuthType->addItem(ITEM_AUTHTYPE_PASSWORD, _('Password'));
		$cmbAuthType->addItem(ITEM_AUTHTYPE_PUBLICKEY,S_PUBLIC_KEY);

		$row = new CRow(array(new CCol(S_AUTHENTICATION_METHOD,'form_row_l'), new CCol($cmbAuthType,'form_row_r')));
		$row->setAttribute('id', 'row_authtype');
		$frmItem->addRow($row);
		zbx_subarray_push($typeVisibility, ITEM_TYPE_SSH, 'authtype');
		zbx_subarray_push($typeVisibility, ITEM_TYPE_SSH, 'row_authtype');

		$row = new CRow(array(new CCol(S_USER_NAME,'form_row_l'), new CCol(new CTextBox('username',$username,16),'form_row_r')));
		$row->setAttribute('id', 'row_username');
		$frmItem->addRow($row);
		zbx_subarray_push($typeVisibility, ITEM_TYPE_SSH, 'username');
		zbx_subarray_push($typeVisibility, ITEM_TYPE_SSH, 'row_username');
		zbx_subarray_push($typeVisibility, ITEM_TYPE_TELNET, 'username');
		zbx_subarray_push($typeVisibility, ITEM_TYPE_TELNET, 'row_username');
		zbx_subarray_push($typeVisibility, ITEM_TYPE_JMX, 'username');
		zbx_subarray_push($typeVisibility, ITEM_TYPE_JMX, 'row_username');


		$row = new CRow(array(new CCol(S_PUBLIC_KEY_FILE,'form_row_l'), new CCol(new CTextBox('publickey',$publickey,16),'form_row_r')));
		$row->setAttribute('id', 'row_publickey');
		$frmItem->addRow($row);
		zbx_subarray_push($authTypeVisibility, ITEM_AUTHTYPE_PUBLICKEY, 'publickey');
		zbx_subarray_push($authTypeVisibility, ITEM_AUTHTYPE_PUBLICKEY, 'row_publickey');

		$row = new CRow(array(new CCol(S_PRIVATE_KEY_FILE,'form_row_l'), new CCol(new CTextBox('privatekey',$privatekey,16),'form_row_r')));
		$row->setAttribute('id', 'row_privatekey');
		$frmItem->addRow($row);
		zbx_subarray_push($authTypeVisibility, ITEM_AUTHTYPE_PUBLICKEY, 'privatekey');
		zbx_subarray_push($authTypeVisibility, ITEM_AUTHTYPE_PUBLICKEY, 'row_privatekey');

		$row = new CRow(array(new CCol(_('Password'), 'form_row_l'), new CCol(new CTextBox('password', $password, 16), 'form_row_r')));
		$row->setAttribute('id', 'row_password');
		$frmItem->addRow($row);
		zbx_subarray_push($typeVisibility, ITEM_TYPE_SSH, 'password');
		zbx_subarray_push($typeVisibility, ITEM_TYPE_SSH, 'row_password');
		zbx_subarray_push($typeVisibility, ITEM_TYPE_TELNET, 'password');
		zbx_subarray_push($typeVisibility, ITEM_TYPE_TELNET, 'row_password');
		zbx_subarray_push($typeVisibility, ITEM_TYPE_JMX, 'password');
		zbx_subarray_push($typeVisibility, ITEM_TYPE_JMX, 'row_password');

		$spanEC = new CSpan(S_EXECUTED_SCRIPT);
		$spanEC->setAttribute('id', 'label_executed_script');
		zbx_subarray_push($typeVisibility, ITEM_TYPE_SSH, 'label_executed_script');
		zbx_subarray_push($typeVisibility, ITEM_TYPE_TELNET, 'label_executed_script');

		$spanP = new CSpan(S_PARAMS);
		$spanP->setAttribute('id', 'label_params');
		zbx_subarray_push($typeVisibility, ITEM_TYPE_DB_MONITOR, 'label_params');

		$spanF = new CSpan(S_FORMULA);
		$spanF->setAttribute('id', 'label_formula');
		zbx_subarray_push($typeVisibility, ITEM_TYPE_CALCULATED, 'label_formula');


		$params_script = new CTextArea('params', $params, ZBX_TEXTAREA_STANDARD_ROWS, ZBX_TEXTAREA_BIG_WIDTH);
		$params_script->setAttribute('id', 'params_script');
		$params_dbmonitor = new CTextArea('params', $params, ZBX_TEXTAREA_STANDARD_ROWS, ZBX_TEXTAREA_BIG_WIDTH);
		$params_dbmonitor->setAttribute('id', 'params_dbmonitor');
		$params_calculted = new CTextArea('params', $params, ZBX_TEXTAREA_STANDARD_ROWS, ZBX_TEXTAREA_BIG_WIDTH);
		$params_calculted->setAttribute('id', 'params_calculted');

		$row = new CRow(array(
			new CCol(array($spanEC, $spanP, $spanF), 'form_row_l'),
			new CCol(array($params_script, $params_dbmonitor, $params_calculted), 'form_row_r')
		));
		$row->setAttribute('id', 'row_params');
		$frmItem->addRow($row);
		zbx_subarray_push($typeVisibility, ITEM_TYPE_SSH, 'params_script');
		zbx_subarray_push($typeVisibility, ITEM_TYPE_SSH, 'row_params');
		zbx_subarray_push($typeVisibility, ITEM_TYPE_TELNET, 'params_script');
		zbx_subarray_push($typeVisibility, ITEM_TYPE_TELNET, 'row_params');
		zbx_subarray_push($typeVisibility, ITEM_TYPE_DB_MONITOR, 'params_dbmonitor');
		zbx_subarray_push($typeVisibility, ITEM_TYPE_DB_MONITOR, 'row_params');
		zbx_subarray_push($typeVisibility, ITEM_TYPE_CALCULATED, 'params_calculted');
		zbx_subarray_push($typeVisibility, ITEM_TYPE_CALCULATED, 'row_params');

		if ($limited) {
			$frmItem->addVar('value_type', $value_type);
			$cmbValType = new CTextBox('value_type_name', item_value_type2str($value_type), 40, 'yes');
		}
		else {
			$cmbValType = new CComboBox('value_type',$value_type);
			$cmbValType->addItem(ITEM_VALUE_TYPE_UINT64,	S_NUMERIC_UNSIGNED);
			$cmbValType->addItem(ITEM_VALUE_TYPE_FLOAT,	_('Numeric (float)'));
			$cmbValType->addItem(ITEM_VALUE_TYPE_STR, 	_('Character'));
			$cmbValType->addItem(ITEM_VALUE_TYPE_LOG, 	S_LOG);
			$cmbValType->addItem(ITEM_VALUE_TYPE_TEXT,	S_TEXT);
		}

		$frmItem->addRow(_('Type of information'), $cmbValType);

		if($limited){
			$frmItem->addVar('data_type', $data_type);
			$cmbDataType = new CTextBox('data_type_name', item_data_type2str($data_type), 20, 'yes');
		}
		else{
			$cmbDataType = new CComboBox('data_type', $data_type);
			$cmbDataType->addItems(item_data_type2str());
		}

		$row = new CRow(array(new CCol(S_DATA_TYPE,'form_row_l'), new CCol($cmbDataType,'form_row_r')));
		$row->setAttribute('id', 'row_data_type');
		$frmItem->addRow($row);
		zbx_subarray_push($valueTypeVisibility, ITEM_VALUE_TYPE_UINT64, 'data_type');
		zbx_subarray_push($valueTypeVisibility, ITEM_VALUE_TYPE_UINT64, 'row_data_type');

		$row = new CRow(array(new CCol(S_UNITS,'form_row_l'), new CCol(new CTextBox('units',$units,40, $limited),'form_row_r')));
		$row->setAttribute('id', 'row_units');
		$frmItem->addRow($row);
		zbx_subarray_push($valueTypeVisibility, ITEM_VALUE_TYPE_FLOAT, 'units');
		zbx_subarray_push($valueTypeVisibility, ITEM_VALUE_TYPE_FLOAT, 'row_units');
		zbx_subarray_push($valueTypeVisibility, ITEM_VALUE_TYPE_UINT64, 'units');
		zbx_subarray_push($valueTypeVisibility, ITEM_VALUE_TYPE_UINT64, 'row_units');

		$mltpbox = array();
		if($limited){
			$frmItem->addVar('multiplier', $multiplier);

			$mcb = new CCheckBox('multiplier', $multiplier == 1 ? 'yes':'no');
			$mcb->setAttribute('disabled', 'disabled');
			$mltpbox[] = $mcb;
			if($multiplier){
				$mltpbox[] = SPACE;
				$ctb = new CTextBox('formula', $formula, 10, 1);
				$ctb->setAttribute('style', 'text-align: right;');
				$mltpbox[] = $ctb;
			}
		}
		else{
			$mltpbox[] = new CCheckBox('multiplier',$multiplier == 1 ? 'yes':'no', 'var editbx = document.getElementById(\'formula\'); if(editbx) editbx.disabled = !this.checked;', 1);
			$mltpbox[] = SPACE;
			$ctb = new CTextBox('formula', $formula, 10);
			$ctb->setAttribute('style', 'text-align: right;');
			$mltpbox[] = $ctb;
		}


		$row = new CRow(array(new CCol(S_USE_CUSTOM_MULTIPLIER,'form_row_l'), new CCol($mltpbox,'form_row_r')));
		$row->setAttribute('id', 'row_multiplier');
		$frmItem->addRow($row);
		zbx_subarray_push($valueTypeVisibility, ITEM_VALUE_TYPE_FLOAT, 'multiplier');
		zbx_subarray_push($valueTypeVisibility, ITEM_VALUE_TYPE_FLOAT, 'row_multiplier');
		zbx_subarray_push($valueTypeVisibility, ITEM_VALUE_TYPE_UINT64, 'multiplier');
		zbx_subarray_push($valueTypeVisibility, ITEM_VALUE_TYPE_UINT64, 'row_multiplier');


		$row = new CRow(array(new CCol(_('Update interval (in sec)'), 'form_row_l'), new CCol(new CNumericBox('delay', $delay, 5), 'form_row_r')));
		$row->setAttribute('id', 'row_delay');
		$frmItem->addRow($row);
		foreach($types as $it => $ilabel) {
			if($it == ITEM_TYPE_TRAPPER || $it == ITEM_TYPE_SNMPTRAP) continue;
			zbx_subarray_push($typeVisibility, $it, 'delay');
			zbx_subarray_push($typeVisibility, $it, 'row_delay');
		}

		$row = new CRow(array(new CCol(S_FLEXIBLE_INTERVALS,'form_row_l'), new CCol($delay_flex_el,'form_row_r')));
		$row->setAttribute('id', 'row_flex_intervals');
		$frmItem->addRow($row);

		$row = new CRow(array(new CCol(S_NEW_FLEXIBLE_INTERVAL,'form_row_l'), new CCol(
			array(
				S_DELAY, SPACE,
				new CNumericBox('new_delay_flex[delay]','50',5),
				S_PERIOD, SPACE,
				new CTextBox('new_delay_flex[period]',ZBX_DEFAULT_INTERVAL,27), BR(),
				new CSubmit('add_delay_flex',S_ADD)
			),'form_row_r')), 'new');
		$row->setAttribute('id', 'row_new_delay_flex');
		$frmItem->addRow($row);

		foreach($types as $it => $ilabel){
			if($it == ITEM_TYPE_TRAPPER || $it == ITEM_TYPE_ZABBIX_ACTIVE || $it == ITEM_TYPE_SNMPTRAP) continue;
			zbx_subarray_push($typeVisibility, $it, 'row_flex_intervals');
			zbx_subarray_push($typeVisibility, $it, 'row_new_delay_flex');
			zbx_subarray_push($typeVisibility, $it, 'new_delay_flex[delay]');
			zbx_subarray_push($typeVisibility, $it, 'new_delay_flex[period]');
			zbx_subarray_push($typeVisibility, $it, 'add_delay_flex');
		}

		$frmItem->addRow(S_KEEP_HISTORY_IN_DAYS, array(
			new CNumericBox('history',$history,8),
			(!isset($_REQUEST['itemid']) || $parent_discoveryid) ? null :
				new CButtonQMessage('del_history',S_CLEAR_HISTORY,S_HISTORY_CLEARING_CAN_TAKE_A_LONG_TIME_CONTINUE_Q)
			));

		$row = new CRow(array(new CCol(S_KEEP_TRENDS_IN_DAYS,'form_row_l'), new CCol(new CNumericBox('trends',$trends,8),'form_row_r')));
		$row->setAttribute('id', 'row_trends');
		$frmItem->addRow($row);
		zbx_subarray_push($valueTypeVisibility, ITEM_VALUE_TYPE_FLOAT, 'trends');
		zbx_subarray_push($valueTypeVisibility, ITEM_VALUE_TYPE_FLOAT, 'row_trends');
		zbx_subarray_push($valueTypeVisibility, ITEM_VALUE_TYPE_UINT64, 'trends');
		zbx_subarray_push($valueTypeVisibility, ITEM_VALUE_TYPE_UINT64, 'row_trends');

		$cmbStatus = new CComboBox('status',$status);
		foreach(array(ITEM_STATUS_ACTIVE,ITEM_STATUS_DISABLED,ITEM_STATUS_NOTSUPPORTED) as $st)
			$cmbStatus->addItem($st, item_status2str($st));
		$frmItem->addRow(S_STATUS, $cmbStatus);

		$row = new CRow(array(new CCol(S_LOG_TIME_FORMAT,'form_row_l'), new CCol(new CTextBox('logtimefmt',$logtimefmt,16,$limited),'form_row_r')));
		$row->setAttribute('id', 'row_logtimefmt');
		$frmItem->addRow($row);
		zbx_subarray_push($valueTypeVisibility, ITEM_VALUE_TYPE_LOG, 'logtimefmt');
		zbx_subarray_push($valueTypeVisibility, ITEM_VALUE_TYPE_LOG, 'row_logtimefmt');

		$cmbDelta= new CComboBox('delta',$delta);
		$cmbDelta->addItem(0,S_AS_IS);
		$cmbDelta->addItem(1,S_DELTA_SPEED_PER_SECOND);
		$cmbDelta->addItem(2,S_DELTA_SIMPLE_CHANGE);

		$row = new CRow(array(new CCol(S_STORE_VALUE,'form_row_l'), new CCol($cmbDelta,'form_row_r')));
		$row->setAttribute('id', 'row_delta');
		$frmItem->addRow($row);
		zbx_subarray_push($valueTypeVisibility, ITEM_VALUE_TYPE_FLOAT, 'delta');
		zbx_subarray_push($valueTypeVisibility, ITEM_VALUE_TYPE_FLOAT, 'row_delta');
		zbx_subarray_push($valueTypeVisibility, ITEM_VALUE_TYPE_UINT64, 'delta');
		zbx_subarray_push($valueTypeVisibility, ITEM_VALUE_TYPE_UINT64, 'row_delta');

		if($limited){
			$frmItem->addVar('valuemapid', $valuemapid);
			$map_name = S_AS_IS;
			if($map_data = DBfetch(DBselect('SELECT name FROM valuemaps WHERE valuemapid='.$valuemapid))){
				$map_name = $map_data['name'];
			}
			$cmbMap = new CTextBox('valuemap_name', $map_name, 20, 'yes');
		}
		else {
			$cmbMap = new CComboBox('valuemapid',$valuemapid);
			$cmbMap->addItem(0,S_AS_IS);
			$db_valuemaps = DBselect('SELECT * FROM valuemaps WHERE '.DBin_node('valuemapid'));
			while($db_valuemap = DBfetch($db_valuemaps))
				$cmbMap->addItem(
					$db_valuemap['valuemapid'],
					get_node_name_by_elid($db_valuemap['valuemapid'], null, ': ').$db_valuemap['name']
					);
		}

		$link = new CLink(S_SHOW_VALUE_MAPPINGS,'config.php?config=6');
		$link->setAttribute('target','_blank');

		$row = new CRow(array(new CCol(S_SHOW_VALUE), new CCol(array($cmbMap, SPACE, $link))));
		$row->setAttribute('id', 'row_valuemap');
		$frmItem->addRow($row);
		zbx_subarray_push($valueTypeVisibility, ITEM_VALUE_TYPE_FLOAT, 'valuemapid');
		zbx_subarray_push($valueTypeVisibility, ITEM_VALUE_TYPE_FLOAT, 'row_valuemap');
		zbx_subarray_push($valueTypeVisibility, ITEM_VALUE_TYPE_FLOAT, 'valuemap_name');
		zbx_subarray_push($valueTypeVisibility, ITEM_VALUE_TYPE_UINT64, 'valuemapid');
		zbx_subarray_push($valueTypeVisibility, ITEM_VALUE_TYPE_UINT64, 'row_valuemap');
		zbx_subarray_push($valueTypeVisibility, ITEM_VALUE_TYPE_UINT64, 'valuemap_name');

		$row = new CRow(array(new CCol(S_ALLOWED_HOSTS,'form_row_l'), new CCol(new CTextBox('trapper_hosts',$trapper_hosts,40),'form_row_r')));
		$row->setAttribute('id', 'row_trapper_hosts');
		$frmItem->addRow($row);
		zbx_subarray_push($typeVisibility, ITEM_TYPE_TRAPPER, 'trapper_hosts');
		zbx_subarray_push($typeVisibility, ITEM_TYPE_TRAPPER, 'row_trapper_hosts');


		$new_app = new CTextBox('new_application',$new_application,40);
		$frmItem->addRow(_('New application'), $new_app, 'new');

		$cmbApps = new CListBox('applications[]',$applications,6);
		$cmbApps->addItem(0,'-'.S_NONE.'-');

		$sql = 'SELECT DISTINCT applicationid,name '.
				' FROM applications '.
				' WHERE hostid='.$hostid.
				' ORDER BY name';
		$db_applications = DBselect($sql);
		while($db_app = DBfetch($db_applications)){
			$cmbApps->addItem($db_app['applicationid'],$db_app['name']);
		}
		$frmItem->addRow(S_APPLICATIONS,$cmbApps);

		// control to choose host_inventory field, that will be populated by this item (if any)
		if(!$parent_discoveryid){
			$itemCloned = isset($_REQUEST['clone']);
			$hostInventoryFieldDropDown = new CComboBox('inventory_link');
			$possibleHostInventories = getHostInventories();

			// which fields are already being populated by other items
			$options = array(
				'output' => array('inventory_link'),
				'filter' => array('hostid' => $hostid),
				'nopermissions' => true
			);
			$alreadyPopulated = API::item()->get($options);
			$alreadyPopulated = zbx_toHash($alreadyPopulated, 'inventory_link');
			// default option - do not populate
			$hostInventoryFieldDropDown->addItem(0, '-'._('None').'-', $inventory_link == '0' ? 'yes' : null); // 'yes' means 'selected'
			// a list of available host inventory fields
			foreach($possibleHostInventories as $fieldNo => $fieldInfo){
				if(isset($alreadyPopulated[$fieldNo])){
					$enabled = isset($item_data['inventory_link'])
							? $item_data['inventory_link'] == $fieldNo
							: $inventory_link == $fieldNo && !$itemCloned;
				}
				else{
					$enabled = true;
				}
				$hostInventoryFieldDropDown->addItem(
					$fieldNo,
					$fieldInfo['title'],
					($inventory_link == $fieldNo && $enabled  ? 'yes' : null), // selected?
					$enabled ? 'yes' : 'no'
				);
			}

			$row =  new CRow(array(_('Item will populate host inventory field'), $hostInventoryFieldDropDown));
			$row->setAttribute('id', 'row_inventory_link');
			$frmItem->addRow($row);
			// inventory link field should not be visible for all item value types except 'log'
			zbx_subarray_push($valueTypeVisibility, ITEM_VALUE_TYPE_STR, 'inventory_link');
			zbx_subarray_push($valueTypeVisibility, ITEM_VALUE_TYPE_STR, 'row_inventory_link');
			zbx_subarray_push($valueTypeVisibility, ITEM_VALUE_TYPE_TEXT, 'inventory_link');
			zbx_subarray_push($valueTypeVisibility, ITEM_VALUE_TYPE_TEXT, 'row_inventory_link');
			zbx_subarray_push($valueTypeVisibility, ITEM_VALUE_TYPE_FLOAT, 'inventory_link');
			zbx_subarray_push($valueTypeVisibility, ITEM_VALUE_TYPE_FLOAT, 'row_inventory_link');
			zbx_subarray_push($valueTypeVisibility, ITEM_VALUE_TYPE_UINT64, 'inventory_link');
			zbx_subarray_push($valueTypeVisibility, ITEM_VALUE_TYPE_UINT64, 'row_inventory_link');
		}

		$tarea = new CTextArea('description', $description);
		$tarea->addStyle('margin-top: 5px;');
		$frmItem->addRow(_('Description'), $tarea);

		$frmRow = array(new CSubmit('save',S_SAVE));
		if(isset($_REQUEST['itemid'])){
			array_push($frmRow,
				SPACE,
				new CSubmit('clone',S_CLONE));

			if(!$limited){
				array_push($frmRow,
					SPACE,
					new CButtonDelete(S_DELETE_SELECTED_ITEM_Q,
						url_param('form').url_param('groupid').url_param('itemid').url_param('parent_discoveryid'))
				);
			}
		}
		array_push($frmRow,
			SPACE,
			new CButtonCancel(url_param('groupid').url_param('parent_discoveryid'))
		);

		if($parent_discoveryid){
			$frmItem->addItemToBottomRow($frmRow,'form_row_last');
		}
		else{
			$frmItem->addSpanRow($frmRow,'form_row_last');
		}


		if(!$parent_discoveryid){
// GROUP OPERATIONS
			$cmbGroups = new CComboBox('add_groupid',$add_groupid);
			$groups = API::HostGroup()->get(array(
				'editable' => 1,
				'output' => API_OUTPUT_EXTEND,
			));
			order_result($groups, 'name');
			foreach($groups as $group){
				$cmbGroups->addItem($group['groupid'], get_node_name_by_elid($group['groupid'], null, ': ').$group['name']);
			}
			$frmItem->addRow(S_GROUP,$cmbGroups);

			$cmbAction = new CComboBox('action');
			$cmbAction->addItem('add to group', _('Add to host group'));
			if(isset($_REQUEST['itemid'])){
				$cmbAction->addItem('update in group', _('Update in host group'));
				$cmbAction->addItem('delete from group', _('Delete from host group'));
			}
			$frmItem->addItemToBottomRow(array($cmbAction, SPACE, new CSubmit('register',S_DO)));
		}

		zbx_add_post_js("var valueTypeSwitcher = new CViewSwitcher('value_type', 'change', ".zbx_jsvalue($valueTypeVisibility, true).");");
		zbx_add_post_js("var authTypeSwitcher = new CViewSwitcher('authtype', 'change', ".zbx_jsvalue($authTypeVisibility, true).");");
		zbx_add_post_js("var typeSwitcher = new CViewSwitcher('type', 'change', ".zbx_jsvalue($typeVisibility, true).(isset($_REQUEST['itemid'])? ', true': '').');');
		zbx_add_post_js("var securityLevelSwitcher = new CViewSwitcher('snmpv3_securitylevel', 'change', ".zbx_jsvalue($securityLevelVisibility, true).");");
		zbx_add_post_js("var multpStat = document.getElementById('multiplier'); if(multpStat && multpStat.onclick) multpStat.onclick();");
		zbx_add_post_js("var mnFrmTbl = document.getElementById('web.items.item.php'); if(mnFrmTbl) mnFrmTbl.style.visibility = 'visible';");

		return $frmItem;
	}

	function insert_mass_update_item_form(){
		$itemids = get_request('group_itemid',array());

		$frmItem = new CFormTable(S_ITEM,null,'post');
		$frmItem->setHelp('web.items.item.php');
		$frmItem->setTitle(_('Mass update'));

		$frmItem->addVar('massupdate',1);

		$frmItem->addVar('group_itemid', $itemids);

		$description = get_request('description', '');
		$delay = get_request('delay', ZBX_ITEM_DELAY_DEFAULT);
		$history	= get_request('history'		,90);
		$status		= get_request('status'		,0);
		$type		= get_request('type'		,0);
		$snmp_community	= get_request('snmp_community'	,'public');
		$port	= get_request('port', '');
		$value_type	= get_request('value_type'	,ITEM_VALUE_TYPE_UINT64);
		$data_type	= get_request('data_type'	,ITEM_DATA_TYPE_DECIMAL);
		$trapper_hosts	= get_request('trapper_hosts'	,'');
		$units		= get_request('units'		,'');
		$authtype = get_request('authtype', '');
		$username = get_request('username', '');
		$password = get_request('password', '');
		$publickey = get_request('publickey', '');
		$privatekey = get_request('privatekey', '');
		$valuemapid	= get_request('valuemapid'	,0);
		$delta		= get_request('delta'		,0);
		$trends		= get_request('trends'		,365);
		$applications	= get_request('applications'	,array());
		$delay_flex	= get_request('delay_flex'	,array());

		$snmpv3_securityname	= get_request('snmpv3_securityname'	,'');
		$snmpv3_securitylevel	= get_request('snmpv3_securitylevel'	,0);
		$snmpv3_authpassphrase	= get_request('snmpv3_authpassphrase'	,'');
		$snmpv3_privpassphrase	= get_request('snmpv3_privpassphrase'	,'');

		$formula	= get_request('formula'		,'1');
		$logtimefmt	= get_request('logtimefmt'	,'');

		$delay_flex_el = array();

		$i = 0;
		foreach($delay_flex as $val){
			if(!isset($val['delay']) && !isset($val['period'])) continue;

			array_push($delay_flex_el,
				array(
					new CCheckBox('rem_delay_flex[]', 'no', null,$i),
						$val['delay'],
						' sec at ',
						$val['period']
				),
				BR());
			$frmItem->addVar("delay_flex[".$i."][delay]", $val['delay']);
			$frmItem->addVar("delay_flex[".$i."][period]", $val['period']);
			$i++;
			if($i >= 7) break;
// limit count of  intervals 7 intervals by 30 symbols = 210 characters
// db storage field is 256
		}

		if(count($delay_flex_el)==0)
			array_push($delay_flex_el, S_NO_FLEXIBLE_INTERVALS);
		else
			array_push($delay_flex_el, new CSubmit('del_delay_flex', _('Delete selected')));

		if(count($applications)==0)  array_push($applications,0);

		$dbHosts = API::Host()->get(array(
			'itemids' => $itemids,
			'selectInterfaces' => API_OUTPUT_EXTEND
		));

		if(count($dbHosts) == 1){
			$dbHost = reset($dbHosts);

			$sbIntereaces = new CComboBox('interfaceid');
			foreach($dbHost['interfaces'] as $ifnum => $interface){
				$caption = $interface['useip'] ? $interface['ip'] : $interface['dns'];
				$caption.= ' : '.$interface['port'];

				$sbIntereaces->addItem($interface['interfaceid'], $caption);
			}
			$frmItem->addRow(array( new CVisibilityBox('interface_visible', get_request('interface_visible'), 'interfaceid', S_ORIGINAL),
				S_HOST_INTERFACE), $sbIntereaces);
		}

		$itemTypes = item_type2str();
		// http items only for internal processes
		unset($itemTypes[ITEM_TYPE_HTTPTEST]);

		$cmbType = new CComboBox('type',$type);
		$cmbType->addItems($itemTypes);

		$frmItem->addRow(array( new CVisibilityBox('type_visible', get_request('type_visible'), 'type', S_ORIGINAL),
			S_TYPE), $cmbType);

		$frmItem->addRow(array( new CVisibilityBox('community_visible', get_request('community_visible'), 'snmp_community', S_ORIGINAL),
			S_SNMP_COMMUNITY), new CTextBox('snmp_community',$snmp_community,16));

		$frmItem->addRow(array( new CVisibilityBox('securityname_visible', get_request('securityname_visible'), 'snmpv3_securityname',
			S_ORIGINAL), S_SNMPV3_SECURITY_NAME), new CTextBox('snmpv3_securityname',$snmpv3_securityname,64));

		$cmbSecLevel = new CComboBox('snmpv3_securitylevel',$snmpv3_securitylevel);
		$cmbSecLevel->addItem(ITEM_SNMPV3_SECURITYLEVEL_NOAUTHNOPRIV,"noAuthNoPriv");
		$cmbSecLevel->addItem(ITEM_SNMPV3_SECURITYLEVEL_AUTHNOPRIV,"authNoPriv");
		$cmbSecLevel->addItem(ITEM_SNMPV3_SECURITYLEVEL_AUTHPRIV,"authPriv");
		$frmItem->addRow(array( new CVisibilityBox('securitylevel_visible',  get_request('securitylevel_visible'), 'snmpv3_securitylevel',
			S_ORIGINAL), S_SNMPV3_SECURITY_LEVEL), $cmbSecLevel);
		$frmItem->addRow(array( new CVisibilityBox('authpassphrase_visible', get_request('authpassphrase_visible'),
			'snmpv3_authpassphrase', S_ORIGINAL), S_SNMPV3_AUTH_PASSPHRASE),
			new CTextBox('snmpv3_authpassphrase',$snmpv3_authpassphrase,64));

		$frmItem->addRow(array( new CVisibilityBox('privpassphras_visible', get_request('privpassphras_visible'), 'snmpv3_privpassphrase',
			S_ORIGINAL), S_SNMPV3_PRIV_PASSPHRASE), new CTextBox('snmpv3_privpassphrase',$snmpv3_privpassphrase,64));

		$frmItem->addRow(array( new CVisibilityBox('port_visible', get_request('port_visible'), 'port', S_ORIGINAL), S_PORT),
			new CTextBox('port',$port,15));

		$cmbValType = new CComboBox('value_type',$value_type);
		$cmbValType->addItem(ITEM_VALUE_TYPE_UINT64,	S_NUMERIC_UNSIGNED);
		$cmbValType->addItem(ITEM_VALUE_TYPE_FLOAT,	_('Numeric (float)'));
		$cmbValType->addItem(ITEM_VALUE_TYPE_STR, 	_('Character'));
		$cmbValType->addItem(ITEM_VALUE_TYPE_LOG, 	S_LOG);
		$cmbValType->addItem(ITEM_VALUE_TYPE_TEXT,	S_TEXT);
		$frmItem->addRow(array( new CVisibilityBox('value_type_visible', get_request('value_type_visible'), 'value_type', S_ORIGINAL),
			_('Type of information')), $cmbValType);

		$cmbDataType = new CComboBox('data_type',$data_type);
		$cmbDataType->addItems(item_data_type2str());
		$frmItem->addRow(array( new CVisibilityBox('data_type_visible', get_request('data_type_visible'), 'data_type', S_ORIGINAL),
			S_DATA_TYPE), $cmbDataType);

		$frmItem->addRow(array( new CVisibilityBox('units_visible', get_request('units_visible'), 'units', S_ORIGINAL), S_UNITS),
			new CTextBox('units',$units,40));


		$cmbAuthType = new CComboBox('authtype', $authtype);
		$cmbAuthType->addItem(ITEM_AUTHTYPE_PASSWORD, _('Password'));
		$cmbAuthType->addItem(ITEM_AUTHTYPE_PUBLICKEY, S_PUBLIC_KEY);
		$frmItem->addRow(
			array(new CVisibilityBox('authtype_visible', get_request('authtype_visible'), 'authtype', S_ORIGINAL), S_AUTHENTICATION_METHOD),
			$cmbAuthType
		);
		$frmItem->addRow(
			array(new CVisibilityBox('username_visible', get_request('username_visible'), 'username', S_ORIGINAL), S_USER_NAME),
			new CTextBox('username', $username, 40)
		);
		$frmItem->addRow(
			array(new CVisibilityBox('publickey_visible', get_request('publickey_visible'), 'publickey', S_ORIGINAL), S_PUBLIC_KEY_FILE),
			new CTextBox('publickey', $publickey, 40)
		);
		$frmItem->addRow(
			array(new CVisibilityBox('privatekey_visible', get_request('privatekey_visible'), 'privatekey', S_ORIGINAL), S_PRIVATE_KEY_FILE),
			new CTextBox('privatekey', $privatekey, 40)
		);
		$frmItem->addRow(
			array(new CVisibilityBox('password_visible', get_request('password_visible'), 'password', S_ORIGINAL), _('Password')),
			new CTextBox('password', $password, 40)
		);

		$frmItem->addRow(array( new CVisibilityBox('formula_visible', get_request('formula_visible'), 'formula', S_ORIGINAL),
			S_CUSTOM_MULTIPLIER.' (0 - '.S_DISABLED.')'), new CTextBox('formula',$formula,40));

		$frmItem->addRow(array( new CVisibilityBox('delay_visible', get_request('delay_visible'), 'delay', S_ORIGINAL),
			_('Update interval (in sec)')), new CNumericBox('delay', $delay, 5));

		$delay_flex_el = new CSpan($delay_flex_el);
		$delay_flex_el->setAttribute('id', 'delay_flex_list');

		$frmItem->addRow(array(
						new CVisibilityBox('delay_flex_visible',
								get_request('delay_flex_visible'),
								array('delay_flex_list', 'new_delay_flex_el'),
								S_ORIGINAL),
						S_FLEXIBLE_INTERVALS), $delay_flex_el);

		$new_delay_flex_el = new CSpan(array(
										S_DELAY, SPACE,
										new CNumericBox("new_delay_flex[delay]","50",5),
										S_PERIOD, SPACE,
										new CTextBox("new_delay_flex[period]",ZBX_DEFAULT_INTERVAL,27), BR(),
										new CSubmit("add_delay_flex",S_ADD)
									));
		$new_delay_flex_el->setAttribute('id', 'new_delay_flex_el');

		$frmItem->addRow(S_NEW_FLEXIBLE_INTERVAL, $new_delay_flex_el, 'new');

		$frmItem->addRow(array( new CVisibilityBox('history_visible', get_request('history_visible'), 'history', S_ORIGINAL),
			S_KEEP_HISTORY_IN_DAYS), new CNumericBox('history',$history,8));
		$frmItem->addRow(array( new CVisibilityBox('trends_visible', get_request('trends_visible'), 'trends', S_ORIGINAL),
			S_KEEP_TRENDS_IN_DAYS), new CNumericBox('trends',$trends,8));

		$cmbStatus = new CComboBox('status',$status);
		foreach(array(ITEM_STATUS_ACTIVE,ITEM_STATUS_DISABLED,ITEM_STATUS_NOTSUPPORTED) as $st)
			$cmbStatus->addItem($st,item_status2str($st));
		$frmItem->addRow(array( new CVisibilityBox('status_visible', get_request('status_visible'), 'status', S_ORIGINAL), S_STATUS),
			$cmbStatus);

		$frmItem->addRow(array( new CVisibilityBox('logtimefmt_visible', get_request('logtimefmt_visible'), 'logtimefmt', S_ORIGINAL),
			S_LOG_TIME_FORMAT), new CTextBox("logtimefmt",$logtimefmt,16));

		$cmbDelta= new CComboBox('delta',$delta);
		$cmbDelta->addItem(0,S_AS_IS);
		$cmbDelta->addItem(1,S_DELTA_SPEED_PER_SECOND);
		$cmbDelta->addItem(2,S_DELTA_SIMPLE_CHANGE);
		$frmItem->addRow(array( new CVisibilityBox('delta_visible', get_request('delta_visible'), 'delta', S_ORIGINAL),
			S_STORE_VALUE),$cmbDelta);

		$cmbMap = new CComboBox('valuemapid',$valuemapid);
		$cmbMap->addItem(0,S_AS_IS);
		$db_valuemaps = DBselect('SELECT * FROM valuemaps WHERE '.DBin_node('valuemapid'));
		while($db_valuemap = DBfetch($db_valuemaps))
			$cmbMap->addItem(
					$db_valuemap["valuemapid"],
					get_node_name_by_elid($db_valuemap["valuemapid"], null, ': ').$db_valuemap["name"]
					);

		$link = new CLink(S_SHOW_VALUE_MAPPINGS,'config.php?config=6');
		$link->setAttribute('target','_blank');

		$frmItem->addRow(array( new CVisibilityBox('valuemapid_visible', get_request('valuemapid_visible'), 'valuemapid', S_ORIGINAL),
			S_SHOW_VALUE), array($cmbMap, SPACE, $link));

		$frmItem->addRow(array( new CVisibilityBox('trapper_hosts_visible', get_request('trapper_hosts_visible'), 'trapper_hosts',
			S_ORIGINAL), S_ALLOWED_HOSTS), new CTextBox('trapper_hosts',$trapper_hosts,40));

		$cmbApps = new CListBox('applications[]',$applications,6);
		$cmbApps->addItem(0,'-'.S_NONE.'-');

		if(isset($_REQUEST['hostid'])){
			$sql = 'SELECT applicationid,name '.
				' FROM applications '.
				' WHERE hostid='.$_REQUEST['hostid'].
				' ORDER BY name';
			$db_applications = DBselect($sql);
			while($db_app = DBfetch($db_applications)){
				$cmbApps->addItem($db_app["applicationid"],$db_app["name"]);
			}
		}
		$frmItem->addRow(array( new CVisibilityBox('applications_visible', get_request('applications_visible'), 'applications_',
			S_ORIGINAL), S_APPLICATIONS),$cmbApps);

		$tarea = new CTextArea('description', $description);
		$tarea->addStyle('margin-top: 5px;');
		$frmItem->addRow(array( new CVisibilityBox('description_visible', get_request('description_visible'), 'description', S_ORIGINAL),
			_('Description')), $tarea);

		$frmItem->addItemToBottomRow(array(new CSubmit("update",S_UPDATE),
			SPACE, new CButtonCancel(url_param('groupid').url_param("hostid").url_param("config"))));

		return $frmItem;
	}

	function getTriggerCopyFormData($elements_field, $title = null) {
		$data = array(
			'title' => $title,
			'elements_field' => $elements_field,
			'elements' => get_request($elements_field, array()),
			'copy_type' => get_request('copy_type', 0),
			'filter_groupid' => get_request('filter_groupid', 0),
			'copy_targetid' => get_request('copy_targetid', array()),
			'hostid' => get_request('hostid', 0),
			'groups' => array(),
			'hosts' => array()
		);

		// validate elements
		if (empty($data['elements']) || !is_array($data['elements'])) {
			error(_('Incorrect list of items.'));
			return null;
		}

		// get groups
		$data['groups'] = API::HostGroup()->get(array(
			'output' => API_OUTPUT_EXTEND,
			'sortfield' => 'name'
		));

		// get hosts
		if ($data['copy_type'] == 0) {
			foreach ($data['groups'] as $group) {
				if (empty($data['filter_groupid'])) {
					$data['filter_groupid'] = $group['groupid'];
				}
			}
			$data['hosts'] = API::Host()->get(array(
				'output' => API_OUTPUT_EXTEND,
				'groupids' => $data['filter_groupid'],
				'templated_hosts' => true,
				'sortfield' => 'name'
			));
		}
		return $data;
	}

	function insert_copy_elements_to_forms($elements_array_name){
		$copy_type = get_request('copy_type', 0);
		$filter_groupid = get_request('filter_groupid', 0);
		$group_itemid = get_request($elements_array_name, array());
		$copy_targetid = get_request('copy_targetid', array());

		if(!is_array($group_itemid) || (is_array($group_itemid) && count($group_itemid) < 1)){
			error(_('Incorrect list of items.'));
			return;
		}

		$frmCopy = new CFormTable(count($group_itemid).' '._('elements copy to ...'), null, 'post', null, 'go');
		$frmCopy->setHelp('web.items.copyto.php');
		$frmCopy->addVar($elements_array_name, $group_itemid);
		$frmCopy->addVar('hostid', get_request('hostid', 0));

		$cmbCopyType = new CComboBox('copy_type',$copy_type,'submit()');
<<<<<<< HEAD
		$cmbCopyType->addItem(0, _('Hosts'));
		$cmbCopyType->addItem(1, _('Host groups'));
		$frmCopy->addRow(_('Target type'), $cmbCopyType);
=======
		$cmbCopyType->addItem(0,S_HOSTS);
		$cmbCopyType->addItem(1, _('Host groups'));
		$frmCopy->addRow(S_TARGET_TYPE, $cmbCopyType);
>>>>>>> 3fd09f64

		$target_list = array();

		$groups = API::HostGroup()->get(array(
			'output'=>API_OUTPUT_EXTEND,
			'sortorder'=>'name'
		));
		order_result($groups, 'name');

		if(0 == $copy_type){
			$cmbGroup = new CComboBox('filter_groupid',$filter_groupid,'submit()');

			foreach($groups as $gnum => $group){
				if(empty($filter_groupid)) $filter_groupid = $group['groupid'];
				$cmbGroup->addItem($group['groupid'],$group['name']);
			}

			$frmCopy->addRow('Group', $cmbGroup);

			$options = array(
				'output'=>API_OUTPUT_EXTEND,
				'groupids' => $filter_groupid,
				'templated_hosts' => 1
			);
			$hosts = API::Host()->get($options);
			order_result($hosts, 'name');

			foreach($hosts as $num => $host){
				$hostid = $host['hostid'];

				array_push($target_list,array(
					new CCheckBox('copy_targetid['.$hostid.']',
						uint_in_array($hostid, $copy_targetid),
						null,
						$hostid),
					SPACE,
					$host['name'],
					BR()
				));
			}
		}
		else{
			foreach($groups as $groupid => $group){
				array_push($target_list,array(
					new CCheckBox('copy_targetid['.$group['groupid'].']',
						uint_in_array($group['groupid'], $copy_targetid),
						null,
						$group['groupid']),
					SPACE,
					$group['name'],
					BR()
					));
			}
		}

		$frmCopy->addRow(_('Target'), $target_list);

		$frmCopy->addItemToBottomRow(new CSubmit('copy', _('Copy')));
		$frmCopy->addItemToBottomRow(array(SPACE,
			new CButtonCancel(url_param('groupid').url_param("hostid").url_param("config"))));

	return $frmCopy;
	}

	function getTriggerMassupdateFormData() {
		$data = array(
			'visible' => get_request('visible', array()),
			'priority' => get_request('priority', ''),
			'dependencies' => get_request('dependencies', array()),
			'massupdate' => get_request('massupdate', 1),
			'parent_discoveryid' => get_request('parent_discoveryid'),
			'go' => get_request('go', 'massupdate'),
			'g_triggerid' => get_request('g_triggerid', array()),
			'priority' => get_request('priority', 0),
			'config' => select_config()
		);
		asort($data['dependencies']);
		if (empty($data['visible'])) {
			$data['visible']['priority'] = 1;
		}
		return $data;
	}

	function getTriggerFormData() {
		$data = array(
			'form' => get_request('form'),
			'form_refresh' => get_request('form_refresh'),
			'parent_discoveryid' => get_request('parent_discoveryid'),
			'dependencies' => get_request('dependencies', array()),
			'dependence' => array(),
			'triggerid' => get_request('triggerid'),
			'expression' => get_request('expression', ''),
			'description' => get_request('description', ''),
			'type' => get_request('type', 0),
			'priority' => get_request('priority', 0),
			'status' => get_request('status', 0),
			'comments' => get_request('comments', ''),
			'url' => get_request('url', ''),
			'expr_temp' => get_request('expr_temp', ''),
			'input_method' => get_request('input_method', IM_ESTABLISHED),
			'limited' => null,
			'caption' => array(),
			'config' => select_config()
		);

		if (!empty($data['triggerid'])) {
			// get trigger
			$data['trigger'] = get_trigger_by_triggerid($data['triggerid']);
			if (!empty($data['trigger']['description'])) {
				$data['description'] = $data['trigger']['description'];
			}

			// get caption
			$tmp_triggerid = $data['triggerid'];
			do {
				$db_triggers = DBfetch(DBselect(
					'SELECT t.triggerid,t.templateid,h.name'.
					' FROM triggers t,functions f,items i,hosts h'.
					' WHERE t.triggerid='.$tmp_triggerid.
						' AND h.hostid=i.hostid'.
						' AND i.itemid=f.itemid'.
						' AND f.triggerid=t.triggerid'
				));
				if (bccomp($data['triggerid'], $tmp_triggerid) != 0) {
					$data['caption'][] = ' : ';
					$data['caption'][] = new CLink($db_triggers['name'], 'triggers.php?form=update&triggerid='.$db_triggers['triggerid'], 'highlight underline');
				}
				$tmp_triggerid = $db_triggers['templateid'];
			} while ($tmp_triggerid != 0);

			$data['caption'][] = _('Trigger').' "';
			$data['caption'] = array_reverse($data['caption']);
			$data['caption'][] = htmlspecialchars($data['trigger']['description']);
			$data['caption'][] = '"';

			$data['limited'] = $data['trigger']['templateid'] ? 'yes' : null;
		}
		else {
			$data['caption'][] = _('Trigger');
		}

		if ((!empty($data['triggerid']) && !isset($_REQUEST['form_refresh'])) || !empty($data['limited'])) {
			$data['expression'] = explode_exp($data['trigger']['expression']);

			if (empty($data['limited']) || !isset($_REQUEST['form_refresh'])) {
				$data['type'] = $data['trigger']['type'];
				$data['priority'] = $data['trigger']['priority'];
				$data['status'] = $data['trigger']['status'];
				$data['comments'] = $data['trigger']['comments'];
				$data['url'] = $data['trigger']['url'];

				$db_triggers = DBselect(
					'SELECT t.triggerid,t.description'.
					' FROM triggers t,trigger_depends d'.
					' WHERE t.triggerid=d.triggerid_up'.
						' AND d.triggerid_down='.$data['triggerid']
				);
				while ($trigger = DBfetch($db_triggers)) {
					if (uint_in_array($trigger['triggerid'], $data['dependencies'])) {
						continue;
					}
					array_push($data['dependencies'], $trigger['triggerid']);
				}
			}
		}

		if ($data['input_method'] == IM_TREE) {
			$analyze = analyze_expression($data['expression']);
			if ($analyze !== false) {
				$expression_temp = '';

				list($data['outline'], $data['eHTMLTree']) = $analyze;
				if (isset($_REQUEST['expr_action']) && $data['eHTMLTree'] != null) {
					$new_expr = remake_expression($data['expression'], $_REQUEST['expr_target_single'], $_REQUEST['expr_action'], $expression_temp);
					if ($new_expr !== false) {
						$data['expression'] = $new_expr;
						$analyze = analyze_expression($data['expression']);
						if ($analyze !== false) {
							list($data['outline'], $data['eHTMLTree']) = $analyze;
						}
						else {
							show_messages(false, '', _('Expression Syntax Error.'));
						}
						$expression_temp = '';
					}
					else {
						show_messages(false, '', _('Expression Syntax Error.'));
					}
				}
				$data['expression_field_name'] = 'expr_temp';
				$data['expression_field_value'] = $expression_temp;
				$data['expression_field_readonly'] = 'yes';
				$data['expression_field_params'] = 'this.form.elements[\''.$data['expression_field_name'].'\'].value';
				$data['expression_macro_button'] = new CButton('insert_macro', _('Insert macro'), 'return call_ins_macro_menu(event);', 'formlist');
				if ($data['limited'] == 'yes') {
					$data['expression_macro_button']->setAttribute('disabled', 'disabled');
				}
			}
			else {
				show_messages(false, '', _('Expression Syntax Error.'));
				$data['input_method'] = IM_ESTABLISHED;
			}
		}
		if ($data['input_method'] != IM_TREE) {
			$data['expression_field_name'] = 'expression';
			$data['expression_field_value'] = $data['expression'];
			$data['expression_field_readonly'] = $data['limited'];
			$data['expression_field_params'] = 'getSelectedText(this.form.elements[\''.$data['expression_field_name'].'\'])';
		}

		if (empty($data['parent_discoveryid'])) {
			$data['dependence'] = API::Trigger()->get(array(
				'triggerids' => $data['dependencies'],
				'output' => array('triggerid', 'description'),
				'preservekeys' => true
			));
		}
		return $data;
	}

	function insert_graph_form(){
		$frmGraph = new CFormTable(S_GRAPH);
		$frmGraph->setName('frm_graph');

		$parent_discoveryid = get_request('parent_discoveryid');
		if($parent_discoveryid) $frmGraph->addVar('parent_discoveryid', $parent_discoveryid);


		if(isset($_REQUEST['graphid'])){
			$frmGraph->addVar('graphid', $_REQUEST['graphid']);

			$options = array(
				'graphids' => $_REQUEST['graphid'],
				'filter' => array('flags' => null),
				'output' => API_OUTPUT_EXTEND,
			);
			$graphs = API::Graph()->get($options);
			$graph = reset($graphs);

			$frmGraph->setTitle(S_GRAPH.' "'.$graph['name'].'"');
		}

		if(isset($_REQUEST['graphid']) && !isset($_REQUEST['form_refresh'])){
			$name = $graph['name'];
			$width = $graph['width'];
			$height = $graph['height'];
			$ymin_type = $graph['ymin_type'];
			$ymax_type = $graph['ymax_type'];
			$yaxismin = $graph['yaxismin'];
			$yaxismax = $graph['yaxismax'];
			$ymin_itemid = $graph['ymin_itemid'];
			$ymax_itemid = $graph['ymax_itemid'];
			$showworkperiod = $graph['show_work_period'];
			$showtriggers = $graph['show_triggers'];
			$graphtype = $graph['graphtype'];
			$legend = $graph['show_legend'];
			$graph3d = $graph['show_3d'];
			$percent_left = $graph['percent_left'];
			$percent_right = $graph['percent_right'];

			$options = array(
				'graphids' => $_REQUEST['graphid'],
				'sortfield' => 'gitemid',
				'output' => API_OUTPUT_EXTEND
			);
			$items = API::GraphItem()->get($options);
		}
		else{
			$name = get_request('name', '');
			$graphtype = get_request('graphtype', GRAPH_TYPE_NORMAL);

			if(($graphtype == GRAPH_TYPE_PIE) || ($graphtype == GRAPH_TYPE_EXPLODED)){
				$width = get_request('width', 400);
				$height = get_request('height', 300);
			}
			else{
				$width = get_request('width', 900);
				$height = get_request('height', 200);
			}

			$ymin_type = get_request('ymin_type', GRAPH_YAXIS_TYPE_CALCULATED);
			$ymax_type = get_request('ymax_type', GRAPH_YAXIS_TYPE_CALCULATED);
			$yaxismin = get_request('yaxismin', 0.00);
			$yaxismax = get_request('yaxismax', 100.00);
			$ymin_itemid = get_request('ymin_itemid', 0);
			$ymax_itemid	= get_request('ymax_itemid', 0);
			$showworkperiod = get_request('showworkperiod', 0);
			$showtriggers	= get_request('showtriggers', 0);
			$legend = get_request('legend', 0);
			$graph3d	= get_request('graph3d', 0);
			$visible = get_request('visible');
			$percent_left  = 0;
			$percent_right = 0;

			if(isset($visible['percent_left'])) $percent_left = get_request('percent_left', 0);
			if(isset($visible['percent_right'])) $percent_right = get_request('percent_right', 0);

			$items = get_request('items', array());
		}


		if(!isset($_REQUEST['graphid']) && !isset($_REQUEST['form_refresh'])){
			$legend = $_REQUEST['legend'] = 1;
		}



/* reinit $_REQUEST */
		$_REQUEST['items'] = $items;
		$_REQUEST['name'] = $name;
		$_REQUEST['width'] = $width;
		$_REQUEST['height'] = $height;

		$_REQUEST['ymin_type'] = $ymin_type;
		$_REQUEST['ymax_type'] = $ymax_type;

		$_REQUEST['yaxismin'] = $yaxismin;
		$_REQUEST['yaxismax'] = $yaxismax;

		$_REQUEST['ymin_itemid'] = $ymin_itemid;
		$_REQUEST['ymax_itemid'] = $ymax_itemid;

		$_REQUEST['showworkperiod'] = $showworkperiod;
		$_REQUEST['showtriggers'] = $showtriggers;
		$_REQUEST['graphtype'] = $graphtype;
		$_REQUEST['legend'] = $legend;
		$_REQUEST['graph3d'] = $graph3d;
		$_REQUEST['percent_left'] = $percent_left;
		$_REQUEST['percent_right'] = $percent_right;
/********************/

		$items = array_values($items);
		$icount = count($items);
		for($i=0; $i < $icount-1;){
// check if we deletd an item
			$next = $i+1;
			while(!isset($items[$next]) && ($next < ($icount-1))) $next++;

			if(isset($items[$next]) && ($items[$i]['sortorder'] == $items[$next]['sortorder']))
				for($j=$next; $j < $icount; $j++)
					if($items[$j-1]['sortorder'] >= $items[$j]['sortorder']) $items[$j]['sortorder']++;

			$i = $next;
		}

		asort_by_key($items, 'sortorder');

		$items = array_values($items);

		$group_gid = get_request('group_gid', array());

		$frmGraph->addVar('ymin_itemid', $ymin_itemid);
		$frmGraph->addVar('ymax_itemid', $ymax_itemid);

		$frmGraph->addRow(S_NAME, new CTextBox('name', $name, 32));
		$frmGraph->addRow(S_WIDTH, new CNumericBox('width', $width, 5));
		$frmGraph->addRow(S_HEIGHT, new CNumericBox('height', $height, 5));

		$cmbGType = new CComboBox('graphtype', $graphtype, 'graphs.submit(this)');
		$cmbGType->addItems(graphType());
		$frmGraph->addRow(S_GRAPH_TYPE, $cmbGType);


// items beforehead, to get only_hostid for miny maxy items
		$only_hostid = null;
		$monitored_hosts = null;

		if(count($items)){
			$frmGraph->addVar('items', $items);

			$keys = array_keys($items);
			$first = reset($keys);
			$last = end($keys);

			$items_table = new CTableInfo();
			foreach($items as $gid => $gitem){
				$host = get_host_by_itemid($gitem['itemid']);
				$item = get_item_by_itemid($gitem['itemid']);

				if($host['status'] == HOST_STATUS_TEMPLATE)
					$only_hostid = $host['hostid'];
				else
					$monitored_hosts = 1;

				$color = new CColorCell(null, $gitem['color']);

				if($gid == $first){
					$do_up = null;
				}
				else{
					$do_up = new CSpan(S_UP,'link');
					$do_up->onClick("return create_var('".$frmGraph->getName()."','move_up',".$gid.", true);");
				}

				if($gid == $last){
					$do_down = null;
				}
				else{
					$do_down = new CSpan(S_DOWN,'link');
					$do_down->onClick("return create_var('".$frmGraph->getName()."','move_down',".$gid.", true);");
				}

				$description = new CSpan($host['name'].': '.itemName($item),'link');
				$description->onClick(
					'return PopUp("popup_gitem.php?list_name=items&dstfrm='.$frmGraph->getName().
					url_param($only_hostid, false, 'only_hostid').
					url_param($monitored_hosts, false, 'monitored_hosts').
					url_param($graphtype, false, 'graphtype').
					url_param($gitem, false).
					url_param($gid,false,'gid').
					url_param(get_request('graphid',0),false,'graphid').
					'",550,400,"graph_item_form");'
				);

				if(($graphtype == GRAPH_TYPE_PIE) || ($graphtype == GRAPH_TYPE_EXPLODED)){
					$items_table->addRow(array(
							new CCheckBox('group_gid['.$gid.']',isset($group_gid[$gid])),
							$description,
							graph_item_calc_fnc2str($gitem["calc_fnc"],$gitem["type"]),
							graph_item_type2str($gitem['type']),
							$color,
							array( $do_up, ((!is_null($do_up) && !is_null($do_down)) ? SPACE."|".SPACE : ''), $do_down )
						));
				}
				else{
					$items_table->addRow(array(
							new CCheckBox('group_gid['.$gid.']',isset($group_gid[$gid])),
//							$gitem['sortorder'],
							$description,
							graph_item_calc_fnc2str($gitem["calc_fnc"],$gitem["type"]),
							graph_item_type2str($gitem['type']),
							($gitem['yaxisside']==GRAPH_YAXIS_SIDE_LEFT)?S_LEFT:S_RIGHT,
							graph_item_drawtype2str($gitem["drawtype"],$gitem["type"]),
							$color,
							array( $do_up, ((!is_null($do_up) && !is_null($do_down)) ? SPACE."|".SPACE : ''), $do_down )
						));
				}
			}
			$dedlete_button = new CSubmit('delete_item', _('Delete selected'));
		}
		else{
			$items_table = $dedlete_button = null;
		}

		$frmGraph->addRow(S_SHOW_LEGEND, new CCheckBox('legend',$legend, null, 1));

		if(($graphtype == GRAPH_TYPE_NORMAL) || ($graphtype == GRAPH_TYPE_STACKED)){
			$frmGraph->addRow(S_SHOW_WORKING_TIME,new CCheckBox('showworkperiod',$showworkperiod,null,1));
			$frmGraph->addRow(S_SHOW_TRIGGERS,new CCheckBox('showtriggers',$showtriggers,null,1));


			if($graphtype == GRAPH_TYPE_NORMAL){
				$percent_left = sprintf('%2.2f', $percent_left);
				$percent_right = sprintf('%2.2f', $percent_right);

				$pr_left_input = new CTextBox('percent_left', $percent_left, '5');
				$pr_left_chkbx = new CCheckBox('visible[percent_left]',1,"javascript: ShowHide('percent_left');",1);
				if($percent_left == 0){
					$pr_left_input->setAttribute('style','display: none;');
					$pr_left_chkbx->setChecked(0);
				}

				$pr_right_input = new CTextBox('percent_right',$percent_right,'5');
				$pr_right_chkbx = new CCheckBox('visible[percent_right]',1,"javascript: ShowHide('percent_right');",1);
				if($percent_right == 0){
					$pr_right_input->setAttribute('style','display: none;');
					$pr_right_chkbx->setChecked(0);
				}

				$frmGraph->addRow(S_PERCENTILE_LINE.' ('.S_LEFT.')',array($pr_left_chkbx, $pr_left_input));
				$frmGraph->addRow(S_PERCENTILE_LINE.' ('.S_RIGHT.')',array($pr_right_chkbx, $pr_right_input));
			}

			$yaxis_min = array();

			$cmbYType = new CComboBox('ymin_type',$ymin_type,'javascript: submit();');
			$cmbYType->addItem(GRAPH_YAXIS_TYPE_CALCULATED,S_CALCULATED);
			$cmbYType->addItem(GRAPH_YAXIS_TYPE_FIXED,S_FIXED);
			$cmbYType->addItem(GRAPH_YAXIS_TYPE_ITEM_VALUE,S_ITEM);

			$yaxis_min[] = $cmbYType;

			if($ymin_type == GRAPH_YAXIS_TYPE_FIXED){
				$yaxis_min[] = new CTextBox("yaxismin",$yaxismin,9);
			}
			else if($ymin_type == GRAPH_YAXIS_TYPE_ITEM_VALUE){
				$frmGraph->addVar('yaxismin',$yaxismin);

				$ymin_name = '';
				if($ymin_itemid > 0){
					$min_host = get_host_by_itemid($ymin_itemid);
					$min_item = get_item_by_itemid($ymin_itemid);
					$ymin_name = $min_host['host'].':'.itemName($min_item);
				}

				if (count($items)) {
					$yaxis_min[] = new CTextBox("ymin_name",$ymin_name,80,'yes');
					$yaxis_min[] = new CButton('yaxis_min',S_SELECT,'javascript: '.
						"return PopUp('popup.php?dstfrm=".$frmGraph->getName().
						url_param($only_hostid, false, 'only_hostid').
						url_param($monitored_hosts, false, 'monitored_hosts').
							"&dstfld1=ymin_itemid".
							"&dstfld2=ymin_name".
							"&srctbl=items".
							"&srcfld1=itemid".
							"&srcfld2=name',0,0,'zbx_popup_item');");

					// select prototype button
					if ($parent_discoveryid) {
						$yaxis_min[] = new CButton('yaxis_min', _('Select prototype'),'javascript: '.
							"return PopUp('popup.php?dstfrm=".$frmGraph->getName().
								"&parent_discoveryid=".$parent_discoveryid.
								"&dstfld1=ymin_itemid".
								"&dstfld2=ymin_name".
								"&srctbl=prototypes".
								"&srcfld1=itemid".
								"&srcfld2=name',0,0,'zbx_popup_item');");
					}
				}
				else {
					$yaxis_min[] = S_ADD_GRAPH_ITEMS;
				}
			}
			else{
				$frmGraph->addVar('yaxismin', $yaxismin);
			}

			$frmGraph->addRow(S_YAXIS_MIN_VALUE, $yaxis_min);

			$yaxis_max = array();

			$cmbYType = new CComboBox("ymax_type",$ymax_type,"submit()");
			$cmbYType->addItem(GRAPH_YAXIS_TYPE_CALCULATED,S_CALCULATED);
			$cmbYType->addItem(GRAPH_YAXIS_TYPE_FIXED,S_FIXED);
			$cmbYType->addItem(GRAPH_YAXIS_TYPE_ITEM_VALUE,S_ITEM);

			$yaxis_max[] = $cmbYType;

			if($ymax_type == GRAPH_YAXIS_TYPE_FIXED){
				$yaxis_max[] = new CTextBox('yaxismax',$yaxismax,9);
			}
			else if($ymax_type == GRAPH_YAXIS_TYPE_ITEM_VALUE){
				$frmGraph->addVar('yaxismax',$yaxismax);

				$ymax_name = '';
				if($ymax_itemid > 0){
					$max_host = get_host_by_itemid($ymax_itemid);
					$max_item = get_item_by_itemid($ymax_itemid);
					$ymax_name = $max_host['host'].':'.itemName($max_item);
				}

				if (count($items)) {
					$yaxis_max[] = new CTextBox("ymax_name",$ymax_name,80,'yes');
					$yaxis_max[] = new CButton('yaxis_max',S_SELECT,'javascript: '.
							"return PopUp('popup.php?dstfrm=".$frmGraph->getName().
							url_param($only_hostid, false, 'only_hostid').
							url_param($monitored_hosts, false, 'monitored_hosts').
							"&dstfld1=ymax_itemid".
							"&dstfld2=ymax_name".
							"&srctbl=items".
							"&srcfld1=itemid".
							"&srcfld2=name',0,0,'zbx_popup_item');"
					);

					// select prototype button
					if ($parent_discoveryid) {
						$yaxis_max[] = new CButton('yaxis_min', _('Select prototype'),'javascript: '.
							"return PopUp('popup.php?dstfrm=".$frmGraph->getName().
								"&parent_discoveryid=".$parent_discoveryid.
								"&dstfld1=ymax_itemid".
								"&dstfld2=ymax_name".
								"&srctbl=prototypes".
								"&srcfld1=itemid".
								"&srcfld2=name',0,0,'zbx_popup_item');");
					}
				}
				else {
					$yaxis_max[] = S_ADD_GRAPH_ITEMS;
				}
			}
			else{
				$frmGraph->addVar('yaxismax', $yaxismax);
			}

			$frmGraph->addRow(S_YAXIS_MAX_VALUE, $yaxis_max);
		}
		else{
			$frmGraph->addRow(S_3D_VIEW,new CCheckBox('graph3d',$graph3d,null,1));
		}

		$addProtoBtn = null;
		if($parent_discoveryid){
			$addProtoBtn = new CButton('add_protoitem', S_ADD_PROTOTYPE,
				"return PopUp('popup_gitem.php?dstfrm=".$frmGraph->getName().
				url_param($graphtype, false, 'graphtype').
				url_param('parent_discoveryid').
				"',700,400,'graph_item_form');");
		}

		$normal_only = $parent_discoveryid ? '&normal_only=1' : '';
		$frmGraph->addRow(S_ITEMS, array(
			$items_table,
			new CButton('add_item',S_ADD,
				"return PopUp('popup_gitem.php?dstfrm=".$frmGraph->getName().
				url_param($only_hostid, false, 'only_hostid').
				url_param($monitored_hosts, false, 'monitored_hosts').
				url_param($graphtype, false, 'graphtype').
				$normal_only.
				"',700,400,'graph_item_form');"),
			$addProtoBtn,
			$dedlete_button
		));

		$footer = array(
			new CSubmit('preview', S_PREVIEW),
			new CSubmit('save', S_SAVE),
		);
		if(isset($_REQUEST['graphid'])){
			$footer[] = new CSubmit('clone', S_CLONE);
			$footer[] = new CButtonDelete(S_DELETE_GRAPH_Q,url_param('graphid').url_param('parent_discoveryid'));
		}
		$footer[] = new CButtonCancel(url_param('parent_discoveryid'));
		$frmGraph->addItemToBottomRow($footer);

		$frmGraph->show();
	}

	function get_timeperiod_form() {
		$tblPeriod = new CTableInfo();

		// init new_timeperiod variable
		$new_timeperiod = get_request('new_timeperiod', array());
		$new = is_array($new_timeperiod);

		if (is_array($new_timeperiod) && isset($new_timeperiod['id'])) {
			$tblPeriod->addItem(new CVar('new_timeperiod[id]', $new_timeperiod['id']));
		}
		if (!is_array($new_timeperiod)) {
			$new_timeperiod = array();
			$new_timeperiod['timeperiod_type'] = TIMEPERIOD_TYPE_ONETIME;
		}
		if (!isset($new_timeperiod['every'])) {
			$new_timeperiod['every'] = 1;
		}
		if (!isset($new_timeperiod['day'])) {
			$new_timeperiod['day'] = 1;
		}
		if (!isset($new_timeperiod['hour'])) {
			$new_timeperiod['hour'] = 12;
		}
		if (!isset($new_timeperiod['minute'])) {
			$new_timeperiod['minute'] = 0;
		}
		if (!isset($new_timeperiod['start_date'])) {
			$new_timeperiod['start_date'] = 0;
		}
		if (!isset($new_timeperiod['period_days'])) {
			$new_timeperiod['period_days'] = 0;
		}
		if (!isset($new_timeperiod['period_hours'])) {
			$new_timeperiod['period_hours'] = 1;
		}
		if (!isset($new_timeperiod['period_minutes'])) {
			$new_timeperiod['period_minutes'] = 0;
		}
		if (!isset($new_timeperiod['month_date_type'])) {
			$new_timeperiod['month_date_type'] = !(bool)$new_timeperiod['day'];
		}

		// start time
		if (isset($new_timeperiod['start_time'])) {
			$new_timeperiod['hour'] = floor($new_timeperiod['start_time'] / SEC_PER_HOUR);
			$new_timeperiod['minute'] = floor(($new_timeperiod['start_time'] - ($new_timeperiod['hour'] * SEC_PER_HOUR)) / SEC_PER_MIN);
		}

		// period
		if (isset($new_timeperiod['period'])) {
			$new_timeperiod['period_days'] = floor($new_timeperiod['period'] / SEC_PER_DAY);
			$new_timeperiod['period_hours'] = floor(($new_timeperiod['period'] - ($new_timeperiod['period_days'] * SEC_PER_DAY)) / SEC_PER_HOUR);
			$new_timeperiod['period_minutes'] = floor(($new_timeperiod['period'] - $new_timeperiod['period_days'] * SEC_PER_DAY - $new_timeperiod['period_hours'] * SEC_PER_HOUR) / SEC_PER_MIN);
		}

		// daysofweek
		$dayofweek = '';
		$dayofweek .= !isset($new_timeperiod['dayofweek_mo']) ? '0' : '1';
		$dayofweek .= !isset($new_timeperiod['dayofweek_tu']) ? '0' : '1';
		$dayofweek .= !isset($new_timeperiod['dayofweek_we']) ? '0' : '1';
		$dayofweek .= !isset($new_timeperiod['dayofweek_th']) ? '0' : '1';
		$dayofweek .= !isset($new_timeperiod['dayofweek_fr']) ? '0' : '1';
		$dayofweek .= !isset($new_timeperiod['dayofweek_sa']) ? '0' : '1';
		$dayofweek .= !isset($new_timeperiod['dayofweek_su']) ? '0' : '1';
		if (isset($new_timeperiod['dayofweek'])) {
			$dayofweek = zbx_num2bitstr($new_timeperiod['dayofweek'], true);
		}

		$new_timeperiod['dayofweek_mo'] = $dayofweek[0];
		$new_timeperiod['dayofweek_tu'] = $dayofweek[1];
		$new_timeperiod['dayofweek_we'] = $dayofweek[2];
		$new_timeperiod['dayofweek_th'] = $dayofweek[3];
		$new_timeperiod['dayofweek_fr'] = $dayofweek[4];
		$new_timeperiod['dayofweek_sa'] = $dayofweek[5];
		$new_timeperiod['dayofweek_su'] = $dayofweek[6];

		// months
		$month = '';
		$month .= !isset($new_timeperiod['month_jan']) ? '0' : '1';
		$month .= !isset($new_timeperiod['month_feb']) ? '0' : '1';
		$month .= !isset($new_timeperiod['month_mar']) ? '0' : '1';
		$month .= !isset($new_timeperiod['month_apr']) ? '0' : '1';
		$month .= !isset($new_timeperiod['month_may']) ? '0' : '1';
		$month .= !isset($new_timeperiod['month_jun']) ? '0' : '1';
		$month .= !isset($new_timeperiod['month_jul']) ? '0' : '1';
		$month .= !isset($new_timeperiod['month_aug']) ? '0' : '1';
		$month .= !isset($new_timeperiod['month_sep']) ? '0' : '1';
		$month .= !isset($new_timeperiod['month_oct']) ? '0' : '1';
		$month .= !isset($new_timeperiod['month_nov']) ? '0' : '1';
		$month .= !isset($new_timeperiod['month_dec']) ? '0' : '1';
		if (isset($new_timeperiod['month'])) {
			$month = zbx_num2bitstr($new_timeperiod['month'], true);
		}

		$new_timeperiod['month_jan'] = $month[0];
		$new_timeperiod['month_feb'] = $month[1];
		$new_timeperiod['month_mar'] = $month[2];
		$new_timeperiod['month_apr'] = $month[3];
		$new_timeperiod['month_may'] = $month[4];
		$new_timeperiod['month_jun'] = $month[5];
		$new_timeperiod['month_jul'] = $month[6];
		$new_timeperiod['month_aug'] = $month[7];
		$new_timeperiod['month_sep'] = $month[8];
		$new_timeperiod['month_oct'] = $month[9];
		$new_timeperiod['month_nov'] = $month[10];
		$new_timeperiod['month_dec'] = $month[11];

		$bit_dayofweek = zbx_str_revert($dayofweek);
		$bit_month = zbx_str_revert($month);

		$cmbType = new CComboBox('new_timeperiod[timeperiod_type]', $new_timeperiod['timeperiod_type'], 'submit()');
		$cmbType->addItem(TIMEPERIOD_TYPE_ONETIME, _('One time only'));
		$cmbType->addItem(TIMEPERIOD_TYPE_DAILY, _('Daily'));
		$cmbType->addItem(TIMEPERIOD_TYPE_WEEKLY, _('Weekly'));
		$cmbType->addItem(TIMEPERIOD_TYPE_MONTHLY, _('Monthly'));

		$tblPeriod->addRow(array(_('Period type'), $cmbType));

		if ($new_timeperiod['timeperiod_type'] == TIMEPERIOD_TYPE_DAILY) {
			$tblPeriod->addItem(new CVar('new_timeperiod[dayofweek]', bindec($bit_dayofweek)));
			$tblPeriod->addItem(new CVar('new_timeperiod[month]', bindec($bit_month)));
			$tblPeriod->addItem(new CVar('new_timeperiod[day]', $new_timeperiod['day']));
			$tblPeriod->addItem(new CVar('new_timeperiod[start_date]', $new_timeperiod['start_date']));
			$tblPeriod->addItem(new CVar('new_timeperiod[month_date_type]', $new_timeperiod['month_date_type']));
			$tblPeriod->addRow(array(_('Every day(s)'), new CNumericBox('new_timeperiod[every]', $new_timeperiod['every'], 3)));
		}
		elseif ($new_timeperiod['timeperiod_type'] == TIMEPERIOD_TYPE_WEEKLY) {
			$tblPeriod->addItem(new CVar('new_timeperiod[month]', bindec($bit_month)));
			$tblPeriod->addItem(new CVar('new_timeperiod[day]', $new_timeperiod['day']));
			$tblPeriod->addItem(new CVar('new_timeperiod[start_date]', $new_timeperiod['start_date']));
			$tblPeriod->addItem(new CVar('new_timeperiod[month_date_type]', $new_timeperiod['month_date_type']));
			$tblPeriod->addRow(array(_('Every week(s)'), new CNumericBox('new_timeperiod[every]', $new_timeperiod['every'], 2)));

			$tabDays = new CTable();
			$tabDays->addRow(array(new CCheckBox('new_timeperiod[dayofweek_mo]', $dayofweek[0], null, 1), _('Monday')));
			$tabDays->addRow(array(new CCheckBox('new_timeperiod[dayofweek_tu]', $dayofweek[1], null, 1), _('Tuesday')));
			$tabDays->addRow(array(new CCheckBox('new_timeperiod[dayofweek_we]', $dayofweek[2], null, 1), _('Wednesday')));
			$tabDays->addRow(array(new CCheckBox('new_timeperiod[dayofweek_th]', $dayofweek[3], null, 1), _('Thursday')));
			$tabDays->addRow(array(new CCheckBox('new_timeperiod[dayofweek_fr]', $dayofweek[4], null, 1), _('Friday')));
			$tabDays->addRow(array(new CCheckBox('new_timeperiod[dayofweek_sa]', $dayofweek[5], null, 1), _('Saturday')));
			$tabDays->addRow(array(new CCheckBox('new_timeperiod[dayofweek_su]', $dayofweek[6], null, 1), _('Sunday')));
			$tblPeriod->addRow(array(_('Day of week'), $tabDays));
		}
		elseif ($new_timeperiod['timeperiod_type'] == TIMEPERIOD_TYPE_MONTHLY) {
			$tblPeriod->addItem(new CVar('new_timeperiod[start_date]', $new_timeperiod['start_date']));

			$tabMonths = new CTable();
			$tabMonths->addRow(array(
				new CCheckBox('new_timeperiod[month_jan]', $month[0], null, 1), _('January'),
				SPACE, SPACE,
				new CCheckBox('new_timeperiod[month_jul]', $month[6], null, 1), _('July')
			));
			$tabMonths->addRow(array(
				new CCheckBox('new_timeperiod[month_feb]', $month[1], null, 1), _('February'),
				SPACE, SPACE,
				new CCheckBox('new_timeperiod[month_aug]', $month[7], null, 1), _('August')
			));
			$tabMonths->addRow(array(
				new CCheckBox('new_timeperiod[month_mar]', $month[2], null, 1), _('March'),
				SPACE, SPACE,
				new CCheckBox('new_timeperiod[month_sep]', $month[8], null, 1), _('September')
			));
			$tabMonths->addRow(array(
				new CCheckBox('new_timeperiod[month_apr]', $month[3], null, 1), _('April'),
				SPACE, SPACE,
				new CCheckBox('new_timeperiod[month_oct]', $month[9], null, 1), _('October')
			));
			$tabMonths->addRow(array(
				new CCheckBox('new_timeperiod[month_may]', $month[4], null, 1), _('May'),
				SPACE, SPACE,
				new CCheckBox('new_timeperiod[month_nov]', $month[10], null, 1), _('November')
			));
			$tabMonths->addRow(array(
				new CCheckBox('new_timeperiod[month_jun]', $month[5], null, 1), _('June'),
				SPACE, SPACE,
				new CCheckBox('new_timeperiod[month_dec]', $month[11], null, 1), _('December')
			));
			$tblPeriod->addRow(array(_('Month'), $tabMonths));

			$radioDaily = new CTag('input');
			$radioDaily->setAttribute('type', 'radio');
			$radioDaily->setAttribute('name', 'new_timeperiod[month_date_type]');
			$radioDaily->setAttribute('value', '0');
			$radioDaily->setAttribute('onclick', 'submit()');

			$radioDaily2 = new CTag('input');
			$radioDaily2->setAttribute('type', 'radio');
			$radioDaily2->setAttribute('name', 'new_timeperiod[month_date_type]');
			$radioDaily2->setAttribute('value', '1');
			$radioDaily2->setAttribute('onclick', 'submit()');

			if ($new_timeperiod['month_date_type']) {
				$radioDaily2->setAttribute('checked', 'checked');
			}
			else {
				$radioDaily->setAttribute('checked', 'checked');
			}

			$tblPeriod->addRow(array(_('Date'), array($radioDaily, _('Day'), SPACE, SPACE, $radioDaily2, _('Day of week'))));

			if ($new_timeperiod['month_date_type'] > 0) {
				$tblPeriod->addItem(new CVar('new_timeperiod[day]', $new_timeperiod['day']));

				$cmbCount = new CComboBox('new_timeperiod[every]', $new_timeperiod['every']);
				$cmbCount->addItem(1, _('First'));
				$cmbCount->addItem(2, _('Second'));
				$cmbCount->addItem(3, _('Third'));
				$cmbCount->addItem(4, _('Fourth'));
				$cmbCount->addItem(5, _('Last'));

				$td = new CCol($cmbCount);
				$td->setColSpan(2);

				$tabDays = new CTable();
				$tabDays->addRow($td);
				$tabDays->addRow(array(new CCheckBox('new_timeperiod[dayofweek_mo]', $dayofweek[0], null, 1), _('Monday')));
				$tabDays->addRow(array(new CCheckBox('new_timeperiod[dayofweek_tu]', $dayofweek[1], null, 1), _('Tuesday')));
				$tabDays->addRow(array(new CCheckBox('new_timeperiod[dayofweek_we]', $dayofweek[2], null, 1), _('Wednesday')));
				$tabDays->addRow(array(new CCheckBox('new_timeperiod[dayofweek_th]', $dayofweek[3], null, 1), _('Thursday')));
				$tabDays->addRow(array(new CCheckBox('new_timeperiod[dayofweek_fr]', $dayofweek[4], null, 1), _('Friday')));
				$tabDays->addRow(array(new CCheckBox('new_timeperiod[dayofweek_sa]', $dayofweek[5], null, 1), _('Saturday')));
				$tabDays->addRow(array(new CCheckBox('new_timeperiod[dayofweek_su]', $dayofweek[6], null, 1), _('Sunday')));
				$tblPeriod->addRow(array(_('Day of week'), $tabDays));
			}
			else {
				$tblPeriod->addItem(new CVar('new_timeperiod[dayofweek]', bindec($bit_dayofweek)));
				$tblPeriod->addRow(array(_('Day of month'), new CNumericBox('new_timeperiod[day]', $new_timeperiod['day'], 2)));
			}
		}
		else {
			$tblPeriod->addItem(new CVar('new_timeperiod[every]', $new_timeperiod['every'], 'new_timeperiod_every_tmp'));
			$tblPeriod->addItem(new CVar('new_timeperiod[month]', bindec($bit_month), 'new_timeperiod_month_tmp'));
			$tblPeriod->addItem(new CVar('new_timeperiod[day]', $new_timeperiod['day'], 'new_timeperiod_day_tmp'));
			$tblPeriod->addItem(new CVar('new_timeperiod[hour]', $new_timeperiod['hour'], 'new_timeperiod_hour_tmp'));
			$tblPeriod->addItem(new CVar('new_timeperiod[minute]', $new_timeperiod['minute'], 'new_timeperiod_minute_tmp'));
			$tblPeriod->addItem(new CVar('new_timeperiod[start_date]', $new_timeperiod['start_date']));
			$tblPeriod->addItem(new CVar('new_timeperiod[month_date_type]', $new_timeperiod['month_date_type']));
			$tblPeriod->addItem(new CVar('new_timeperiod[dayofweek]', bindec($bit_dayofweek)));

			$clndr_icon = new CImg('images/general/bar/cal.gif', 'calendar', 16, 12, 'pointer');
			$clndr_icon->addAction('onclick', 'javascript: var pos = getPosition(this); pos.top += 10; pos.left += 16; CLNDR["new_timeperiod_date"].clndr.clndrshow(pos.top, pos.left);');

			$filtertimetab = new CTable(null, 'calendar');
			$filtertimetab->setAttribute('width', '10%');
			$filtertimetab->setCellPadding(0);
			$filtertimetab->setCellSpacing(0);

			$start_date = zbxDateToTime($new_timeperiod['start_date']);
			$filtertimetab->addRow(array(
				new CNumericBox('new_timeperiod_day', ($start_date > 0) ? date('d', $start_date) : '', 2),
				'/',
				new CNumericBox('new_timeperiod_month', ($start_date > 0) ? date('m', $start_date) : '', 2),
				'/',
				new CNumericBox('new_timeperiod_year', ($start_date > 0) ? date('Y', $start_date) : '', 4),
				SPACE,
				new CNumericBox('new_timeperiod_hour', ($start_date > 0) ? date('H', $start_date) : '', 2),
				':',
				new CNumericBox('new_timeperiod_minute', ($start_date > 0) ? date('i', $start_date) : '', 2),
				$clndr_icon
			));
			zbx_add_post_js('create_calendar(null, ["new_timeperiod_day", "new_timeperiod_month", "new_timeperiod_year", "new_timeperiod_hour", "new_timeperiod_minute"], "new_timeperiod_date", "new_timeperiod_start_date");');

			$tblPeriod->addRow(array(_('Date'), $filtertimetab));
		}

		if ($new_timeperiod['timeperiod_type'] != TIMEPERIOD_TYPE_ONETIME) {
			$tabTime = new CTable(null, 'calendar');
			$tabTime->addRow(array(new CNumericBox('new_timeperiod[hour]', $new_timeperiod['hour'], 2), ':', new CNumericBox('new_timeperiod[minute]', $new_timeperiod['minute'], 2)));
			$tblPeriod->addRow(array(_('At (hour:minute)'), $tabTime));
		}

		$perHours = new CComboBox('new_timeperiod[period_hours]', $new_timeperiod['period_hours']);
		for ($i = 0; $i < 24; $i++) {
			$perHours->addItem($i, $i);
		}
		$perMinutes = new CComboBox('new_timeperiod[period_minutes]', $new_timeperiod['period_minutes']);
		for ($i = 0; $i < 60; $i++) {
			$perMinutes->addItem($i, $i);
		}
		$tblPeriod->addRow(array(
			_('Maintenance period length'),
			array(
				new CNumericBox('new_timeperiod[period_days]', $new_timeperiod['period_days'], 3),
				_('Days').SPACE.SPACE,
				$perHours,
				SPACE._('Hours'),
				$perMinutes,
				SPACE._('Minutes')
		)));

		$td = new CCol(array(
			new CSubmit('add_timeperiod', $new ? _('Save') : _('Add')),
			SPACE,
			new CSubmit('cancel_new_timeperiod', _('Cancel'))
		));
		$td->setAttribute('colspan', '3');
		$td->setAttribute('style', 'text-align: right;');
		$tblPeriod->setFooter($td);

		return $tblPeriod;
	}

	function import_screen_form($rules){

		$form = new CFormTable(S_IMPORT, null, 'post', 'multipart/form-data');
		$form->addRow(S_IMPORT_FILE, new CFile('import_file'));

		$table = new CTable();
		$table->setHeader(array(S_ELEMENT, S_UPDATE.SPACE.S_EXISTING, S_ADD.SPACE.S_MISSING), 'bold');

		$titles = array('screen' => S_SCREEN);

		foreach($titles as $key => $title){
			$cbExist = new CCheckBox('rules['.$key.'][exist]', isset($rules[$key]['exist']));

			if($key == 'template')
				$cbMissed = null;
			else
				$cbMissed = new CCheckBox('rules['.$key.'][missed]', isset($rules[$key]['missed']));

			$table->addRow(array($title, $cbExist, $cbMissed));
		}

		$form->addRow(S_RULES, $table);

		$form->addItemToBottomRow(new CSubmit('import', S_IMPORT));
		return $form;
	}

// HOSTS

// Host import form
	function import_host_form($template=false){
		$form = new CFormTable(S_IMPORT, null, 'post', 'multipart/form-data');
		$form->addRow(S_IMPORT_FILE, new CFile('import_file'));

		$table = new CTable();
		$table->setHeader(array(S_ELEMENT, S_UPDATE.SPACE.S_EXISTING, S_ADD.SPACE.S_MISSING), 'bold');

		$titles = array(
			'host' => $template?S_TEMPLATE:S_HOST,
			'template' => S_TEMPLATE_LINKAGE,
			'item' => S_ITEM,
			'trigger' => S_TRIGGER,
			'graph' => S_GRAPH,
			'screens' => S_SCREENS,
		);
		foreach($titles as $key => $title){
			$cbExist = new CCheckBox('rules['.$key.'][exist]', true);

			if($key == 'template')
				$cbMissed = null;
			else
				$cbMissed = new CCheckBox('rules['.$key.'][missed]', true);

			$table->addRow(array($title, $cbExist, $cbMissed));
		}

		$form->addRow(S_RULES, $table);

		$form->addItemToBottomRow(new CSubmit('import', S_IMPORT));

	return $form;
	}

	function insert_host_inventory_form(){
		$frmHostP = new CFormTable(_('Host Inventory'));

		$table_titles = getHostInventories();
		$table_titles = zbx_toHash($table_titles, 'db_field');
		$sql_fields = implode(', ', array_keys($table_titles));

		$sql = 'SELECT '.$sql_fields.' FROM host_inventory WHERE hostid='.$_REQUEST['hostid'];
		$result = DBselect($sql);

		$row = DBfetch($result);
		foreach($row as $key => $value){
			if(!zbx_empty($value)){
				$frmHostP->addRow($table_titles[$key]['title'], new CSpan(zbx_str2links($value), 'pre'));
			}
		}

		$frmHostP->addItemToBottomRow(new CButtonCancel(url_param('groupid')));

		return $frmHostP;
	}

	function import_map_form($rules){
		global $USER_DETAILS;

		$form = new CFormTable(S_IMPORT, null, 'post', 'multipart/form-data');
		$form->addRow(S_IMPORT_FILE, new CFile('import_file'));

		$table = new CTable();
		$table->setHeader(array(S_ELEMENT, S_UPDATE.SPACE.S_EXISTING, S_ADD.SPACE.S_MISSING), 'bold');

		$titles = array('maps' => S_MAP);
		if($USER_DETAILS['type'] == USER_TYPE_SUPER_ADMIN){
			$titles += array('icons' => _('Icon'), 'background' => _('Background'));
		}

		foreach($titles as $key => $title){
			$cbExist = new CCheckBox('rules['.$key.'][exist]', isset($rules[$key]['exist']));

			if($key != 'maps')
				$cbExist->setAttribute('onclick', 'javascript: if(this.checked) return confirm(\'Images for all maps will be updated\')');

			$cbMissed = new CCheckBox('rules['.$key.'][missed]', isset($rules[$key]['missed']));

			$table->addRow(array($title, $cbExist, $cbMissed));
		}

		$form->addRow(S_RULES, $table);

		$form->addItemToBottomRow(new CSubmit('import', S_IMPORT));
		return $form;
	}

	function get_regexp_form(){
		if(isset($_REQUEST['regexpid']) && !isset($_REQUEST['form_refresh'])){
			$sql = 'SELECT re.* '.
				' FROM regexps re '.
				' WHERE '.DBin_node('re.regexpid').
					' AND re.regexpid='.$_REQUEST['regexpid'];
			$regexp = DBfetch(DBSelect($sql));

			$rename			= $regexp['name'];
			$test_string	= $regexp['test_string'];

			$expressions = array();
			$sql = 'SELECT e.* '.
					' FROM expressions e '.
					' WHERE '.DBin_node('e.expressionid').
						' AND e.regexpid='.$regexp['regexpid'].
					' ORDER BY e.expression_type';

			$db_exps = DBselect($sql);
			while($exp = DBfetch($db_exps)){
				$expressions[] = $exp;
			}
		}
		else{
			$rename			= get_request('rename','');
			$test_string	= get_request('test_string','');

			$expressions 	= get_request('expressions',array());
		}

		$tblRE = new CTable('','formtable nowrap');

		$tblRE->addRow(array(S_NAME, new CTextBox('rename', $rename, 60)));
		$tblRE->addRow(array(S_TEST_STRING, new CTextArea('test_string', $test_string)));

		$tabExp = new CTableInfo();

		$td1 = new CCol(_('Expression'));
		$td2 = new CCol(_('Expected result'));
		$td3 = new CCol(S_RESULT);

		$tabExp->setHeader(array($td1,$td2,$td3));

		$final_result = !empty($test_string);

		foreach($expressions as $id => $expression){

			$results = array();
			$paterns = array($expression['expression']);

			if(!empty($test_string)){
				if($expression['expression_type'] == EXPRESSION_TYPE_ANY_INCLUDED){
					$paterns = explode($expression['exp_delimiter'],$expression['expression']);
				}

				if(uint_in_array($expression['expression_type'], array(EXPRESSION_TYPE_TRUE,EXPRESSION_TYPE_FALSE))){
					if($expression['case_sensitive'])
						$results[$id] = preg_match('/'.$paterns[0].'/',$test_string);
					else
						$results[$id] = preg_match('/'.$paterns[0].'/i',$test_string);

					if($expression['expression_type'] == EXPRESSION_TYPE_TRUE)
						$final_result &= $results[$id];
					else
						$final_result &= !$results[$id];
				}
				else{
					$results[$id] = true;

					$tmp_result = false;
					if($expression['case_sensitive']){
						foreach($paterns as $pid => $patern){
							$tmp_result |= (zbx_strstr($test_string,$patern) !== false);
						}
					}
					else{
						foreach($paterns as $pid => $patern){
							$tmp_result |= (zbx_stristr($test_string,$patern) !== false);
						}
					}

					if(uint_in_array($expression['expression_type'], array(EXPRESSION_TYPE_INCLUDED, EXPRESSION_TYPE_ANY_INCLUDED)))
						$results[$id] &= $tmp_result;
					else if($expression['expression_type'] == EXPRESSION_TYPE_NOT_INCLUDED){
						$results[$id] &= !$tmp_result;
					}
					$final_result &= $results[$id];
				}
			}

			if(isset($results[$id]) && $results[$id])
				$exp_res = new CSpan(S_TRUE_BIG,'green bold');
			else
				$exp_res = new CSpan(S_FALSE_BIG,'red bold');

			$expec_result = expression_type2str($expression['expression_type']);
			if(EXPRESSION_TYPE_ANY_INCLUDED == $expression['expression_type'])
				$expec_result.=' ('._('Delimiter')."='".$expression['exp_delimiter']."')";

			$tabExp->addRow(array(
				$expression['expression'],
				$expec_result,
				$exp_res
			));
		}

		$td = new CCol(S_COMBINED_RESULT, 'bold');
		$td->setColSpan(2);

		if ($final_result) {
			$final_result = new CSpan(S_TRUE_BIG, 'green bold');
		}
		else {
			$final_result = new CSpan(S_FALSE_BIG, 'red bold');
		}

		$tabExp->addRow(array(
			$td,
			$final_result
		));

		$tblRE->addRow(array(S_RESULT, $tabExp));

		$tblFoot = new CTableInfo(null);

		$td = new CCol(array(new CSubmit('save', S_SAVE)));
		$td->setColSpan(2);
		$td->addStyle('text-align: right;');

		$td->addItem(SPACE);
		$td->addItem(new CSubmit('test', _('Test')));

		if (isset($_REQUEST['regexpid'])) {
			$td->addItem(SPACE);
			$td->addItem(new CSubmit('clone', S_CLONE));
			$td->addItem(SPACE);
			$td->addItem(new CButtonDelete(S_DELETE_REGULAR_EXPRESSION_Q, url_param('form').url_param('config').url_param('regexpid').url_param('delete', false, 'go')));
		}

		$td->addItem(SPACE);
		$td->addItem(new CButtonCancel(url_param("regexpid")));

		$tblFoot->setFooter($td);

		return array($tblRE, $tblFoot);
	}

	function get_expressions_tab() {
		if (isset($_REQUEST['regexpid']) && !isset($_REQUEST['form_refresh'])) {
			$expressions = array();
			$sql = 'SELECT e.* '.
					' FROM expressions e '.
					' WHERE '.DBin_node('e.expressionid').
						' AND e.regexpid='.$_REQUEST['regexpid'].
					' ORDER BY e.expression_type';

			$db_exps = DBselect($sql);
			while($exp = DBfetch($db_exps)){
				$expressions[] = $exp;
			}
		}
		else{
			$expressions = get_request('expressions',array());
		}

		$tblExp = new CTableInfo();
		$tblExp->setHeader(array(
				new CCheckBox('all_expressions', null, 'checkAll("regularExpressionsForm", "all_expressions", "g_expressionid");'),
				_('Expression'),
				_('Expected result'),
				_('Case sensitive'),
				_('Edit')
			));

//		zbx_rksort($timeperiods);
		foreach($expressions as $id => $expression){

			$exp_result = expression_type2str($expression['expression_type']);
			if(EXPRESSION_TYPE_ANY_INCLUDED == $expression['expression_type'])
				$exp_result.=' ('._('Delimiter')."='".$expression['exp_delimiter']."')";

			$tblExp->addRow(array(
				new CCheckBox('g_expressionid[]', 'no', null, $id),
				$expression['expression'],
				$exp_result,
				$expression['case_sensitive'] ? _('Yes') : _('No'),
				new CSubmit('edit_expressionid['.$id.']', _('Edit'))
			));

			$tblExp->addItem(new CVar('expressions['.$id.'][expression]',		$expression['expression']));
			$tblExp->addItem(new CVar('expressions['.$id.'][expression_type]',	$expression['expression_type']));
			$tblExp->addItem(new CVar('expressions['.$id.'][case_sensitive]',	$expression['case_sensitive']));
			$tblExp->addItem(new CVar('expressions['.$id.'][exp_delimiter]',	$expression['exp_delimiter']));
		}

		$buttons = array();
		if(!isset($_REQUEST['new_expression'])){
			$buttons[] = new CSubmit('new_expression', _('New'));
			$buttons[] = new CSubmit('delete_expression', _('Delete'));
		}

		$td = new CCol($buttons);
		$td->setAttribute('colspan', '5');
		$td->setAttribute('style', 'text-align: right;');
		$tblExp->setFooter($td);

		return $tblExp;
	}

	function get_expression_form(){
		$tblExp = new CTable();

		/* init new_timeperiod variable */
		$new_expression = get_request('new_expression', array());

		if(is_array($new_expression) && isset($new_expression['id'])){
			$tblExp->addItem(new Cvar('new_expression[id]', $new_expression['id']));
		}

		if(!is_array($new_expression)){
			$new_expression = array();
		}

		if(!isset($new_expression['expression']))			$new_expression['expression']		= '';
		if(!isset($new_expression['expression_type']))		$new_expression['expression_type']	= EXPRESSION_TYPE_INCLUDED;
		if(!isset($new_expression['case_sensitive']))		$new_expression['case_sensitive']	= 0;
		if(!isset($new_expression['exp_delimiter']))		$new_expression['exp_delimiter']	= ',';

		$tblExp->addRow(array(_('Expression'), new CTextBox('new_expression[expression]', $new_expression['expression'], 60)));

		$cmbType = new CComboBox('new_expression[expression_type]', $new_expression['expression_type'], 'javascript: submit();');
		$cmbType->addItem(EXPRESSION_TYPE_INCLUDED, expression_type2str(EXPRESSION_TYPE_INCLUDED));
		$cmbType->addItem(EXPRESSION_TYPE_ANY_INCLUDED, expression_type2str(EXPRESSION_TYPE_ANY_INCLUDED));
		$cmbType->addItem(EXPRESSION_TYPE_NOT_INCLUDED, expression_type2str(EXPRESSION_TYPE_NOT_INCLUDED));
		$cmbType->addItem(EXPRESSION_TYPE_TRUE, expression_type2str(EXPRESSION_TYPE_TRUE));
		$cmbType->addItem(EXPRESSION_TYPE_FALSE, expression_type2str(EXPRESSION_TYPE_FALSE));

		$tblExp->addRow(array(_('Expression type'), $cmbType));

		if(EXPRESSION_TYPE_ANY_INCLUDED == $new_expression['expression_type']){
			$cmbDelimiter = new CComboBox('new_expression[exp_delimiter]', $new_expression['exp_delimiter']);
			$cmbDelimiter->addItem(',', ',');
			$cmbDelimiter->addItem('.', '.');
			$cmbDelimiter->addItem('/', '/');

			$tblExp->addRow(array(_('Delimiter'), $cmbDelimiter));
		}
		else{
			$tblExp->addItem(new Cvar('new_expression[exp_delimiter]', $new_expression['exp_delimiter']));
		}

		$chkbCase = new CCheckBox('new_expression[case_sensitive]', $new_expression['case_sensitive'], null, 1);

		$tblExp->addRow(array(_('Case sensitive'), $chkbCase));

		$tblExpFooter = new CTableInfo($tblExp);

		$oper_buttons = array();
		$oper_buttons[] = new CSubmit('add_expression', isset($new_expression['id']) ? _('Save') : _('Add'));
		$oper_buttons[] = new CSubmit('cancel_new_expression', _('Cancel'));

		$td = new CCol($oper_buttons);
		$td->setAttribute('colspan', 2);
		$td->setAttribute('style', 'text-align: right;');

		$tblExpFooter->setFooter($td);

	return $tblExpFooter;
	}
?><|MERGE_RESOLUTION|>--- conflicted
+++ resolved
@@ -2068,15 +2068,9 @@
 		$frmCopy->addVar('hostid', get_request('hostid', 0));
 
 		$cmbCopyType = new CComboBox('copy_type',$copy_type,'submit()');
-<<<<<<< HEAD
 		$cmbCopyType->addItem(0, _('Hosts'));
 		$cmbCopyType->addItem(1, _('Host groups'));
 		$frmCopy->addRow(_('Target type'), $cmbCopyType);
-=======
-		$cmbCopyType->addItem(0,S_HOSTS);
-		$cmbCopyType->addItem(1, _('Host groups'));
-		$frmCopy->addRow(S_TARGET_TYPE, $cmbCopyType);
->>>>>>> 3fd09f64
 
 		$target_list = array();
 
