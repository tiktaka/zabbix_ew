<?php
/*
** Zabbix
** Copyright (C) 2001-2017 Zabbix SIA
**
** This program is free software; you can redistribute it and/or modify
** it under the terms of the GNU General Public License as published by
** the Free Software Foundation; either version 2 of the License, or
** (at your option) any later version.
**
** This program is distributed in the hope that it will be useful,
** but WITHOUT ANY WARRANTY; without even the implied warranty of
** MERCHANTABILITY or FITNESS FOR A PARTICULAR PURPOSE. See the
** GNU General Public License for more details.
**
** You should have received a copy of the GNU General Public License
** along with this program; if not, write to the Free Software
** Foundation, Inc., 51 Franklin Street, Fifth Floor, Boston, MA  02110-1301, USA.
**/


function sysmap_element_types($type = null) {
	$types = [
		SYSMAP_ELEMENT_TYPE_HOST => _('Host'),
		SYSMAP_ELEMENT_TYPE_HOST_GROUP => _('Host group'),
		SYSMAP_ELEMENT_TYPE_TRIGGER => _('Trigger'),
		SYSMAP_ELEMENT_TYPE_MAP => _('Map'),
		SYSMAP_ELEMENT_TYPE_IMAGE => _('Image')
	];

	if (is_null($type)) {
		natsort($types);
		return $types;
	}
	elseif (isset($types[$type])) {
		return $types[$type];
	}
	else {
		return _('Unknown');
	}
}

function sysmapElementLabel($label = null) {
	$labels = [
		MAP_LABEL_TYPE_LABEL => _('Label'),
		MAP_LABEL_TYPE_IP => _('IP address'),
		MAP_LABEL_TYPE_NAME => _('Element name'),
		MAP_LABEL_TYPE_STATUS => _('Status only'),
		MAP_LABEL_TYPE_NOTHING => _('Nothing'),
		MAP_LABEL_TYPE_CUSTOM => _('Custom label')
	];

	if (is_null($label)) {
		return $labels;
	}
	elseif (isset($labels[$label])) {
		return $labels[$label];
	}
	else {
		return false;
	}
}

function getActionsBySysmap($sysmap, array $options = []) {
	$sysmap['links'] = zbx_toHash($sysmap['links'], 'linkid');

	$actions = [];

	$hostIds = [];
	$triggerIds = [];
	$host_groupids = [];

	foreach ($sysmap['selements'] as &$selement) {
		if ($selement['elementtype'] == SYSMAP_ELEMENT_TYPE_HOST) {
			$hostid = $selement['elements'][0]['hostid'];
			$hostIds[$hostid] = $hostid;

			// expanding host URL macros again as some hosts were added from hostgroup areas
			// and automatic expanding only happens for elements that are defined for map in db
			foreach ($selement['urls'] as $urlId => $url) {
				$selement['urls'][$urlId]['url'] = str_replace('{HOST.ID}', $hostid, $url['url']);
			}
		}
		elseif ($selement['elementtype'] == SYSMAP_ELEMENT_TYPE_TRIGGER) {
			foreach ($selement['elements'] as $element) {
				$triggerIds[$element['triggerid']] = $element['triggerid'];
			}
		}
		elseif ($selement['elementtype'] == SYSMAP_ELEMENT_TYPE_HOST_GROUP) {
			$groupid = $selement['elements'][0]['groupid'];
			$host_groupids[$groupid] = $groupid;
		}
	}
	unset($selement);

	$hostScripts = API::Script()->getScriptsByHosts($hostIds);

	$hosts = API::Host()->get([
		'hostids' => $hostIds,
		'output' => ['hostid', 'status'],
		'nopermissions' => true,
		'preservekeys' => true,
		'selectGraphs' => API_OUTPUT_COUNT,
		'selectScreens' => API_OUTPUT_COUNT
	]);

	$monitored_triggers_hosts = API::Host()->get([
		'output' => ['hostid'],
		'hostids' => $hostIds,
		'with_monitored_triggers' => true,
		'preservekeys' => true,
		'nopermissions' => true
	]);

	$triggers = API::Trigger()->get([
		'output' => ['triggerid'],
		'selectHosts' => ['hostid', 'status'],
		'triggerids' => $triggerIds,
		'preservekeys' => true,
		'nopermissions' => true
	]);

	$host_groups = API::HostGroup()->get([
		'output' => ['groupid'],
		'groupids' => $host_groupids,
		'with_monitored_triggers' => true,
		'preservekeys' => true,
		'nopermissions' => true
	]);

	foreach ($sysmap['selements'] as $selementid => $elem) {
		$hostId = null;
		$scripts = null;
		$gotos = null;

		switch ($elem['elementtype']) {
			case SYSMAP_ELEMENT_TYPE_HOST:
				$hostId = $elem['elements'][0]['hostid'];
				$host = $hosts[$hostId];

				if ($hostScripts[$hostId]) {
					$scripts = $hostScripts[$hostId];
				}

				$gotos['triggerStatus'] = [
					'hostid' => $hostId,
					'show_severity' => isset($options['severity_min']) ? $options['severity_min'] : null
				];
				$gotos['showTriggers'] = ($host['status'] == HOST_STATUS_MONITORED
						&& array_key_exists($hostId, $monitored_triggers_hosts));

				$gotos['graphs'] = ['hostid' => $host['hostid']];
				$gotos['showGraphs'] = (bool) $host['graphs'];

				$gotos['screens'] = ['hostid' => $host['hostid']];
				$gotos['showScreens'] = (bool) $host['screens'];

				$gotos['inventory'] = ['hostid' => $host['hostid']];

				$gotos['latestData'] = ['hostids' => [$host['hostid']]];
				break;

			case SYSMAP_ELEMENT_TYPE_MAP:
				$gotos['submap'] = [
<<<<<<< HEAD
					'sysmapid' => $elem['elements'][0]['sysmapid'],
					'severity_min' => isset($options['severity_min']) ? $options['severity_min'] : null
=======
					'sysmapid' => $elem['elementid'],
					'severity_min' => isset($options['severity_min']) ? $options['severity_min'] : null,
					'fullscreen' => array_key_exists('fullscreen', $options) ? $options['fullscreen'] : 0
>>>>>>> 9222260c
				];
				break;

			case SYSMAP_ELEMENT_TYPE_TRIGGER:
				$gotos['showEvents'] = false;
				foreach ($elem['elements'] as $element) {
					if (array_key_exists($element['triggerid'], $triggers)) {
						$trigger = $triggers[$element['triggerid']];

						foreach ($trigger['hosts'] as $host) {
							if ($host['status'] == HOST_STATUS_MONITORED) {
								$gotos['showEvents'] = true;

								break;
							}
						}

						$gotos['events']['triggerid'] = $element['triggerid'];
					}
				}
				break;

			case SYSMAP_ELEMENT_TYPE_HOST_GROUP:
				$gotos['triggerStatus'] = [
					'groupid' => $elem['elements'][0]['groupid'],
					'hostid' => 0,
					'show_severity' => isset($options['severity_min']) ? $options['severity_min'] : null
				];

				// always show active trigger link for host group map elements
				$gotos['showTriggers'] = array_key_exists($elem['elements'][0]['groupid'], $host_groups);
				break;
		}

		order_result($elem['urls'], 'name');

		$map = CMenuPopupHelper::getMap($hostId, $scripts, $gotos, $elem['urls']);
		if ($map == ['type' => 'map']) {
			$map = null;
		}
		else {
			$map = CJs::encodeJson($map);
		}

		$actions[$selementid] = $map;
	}

	return $actions;
}

function get_png_by_selement($info) {
	$image = get_image_by_imageid($info['iconid']);

	return $image['image'] ? imagecreatefromstring($image['image']) : get_default_image();
}

function get_map_elements($db_element, &$elements) {
	switch ($db_element['elementtype']) {
		case SYSMAP_ELEMENT_TYPE_HOST_GROUP:
			$elements['hosts_groups'][] = $db_element['elements'][0]['groupid'];
			break;
		case SYSMAP_ELEMENT_TYPE_HOST:
			$elements['hosts'][] = $db_element['elements'][0]['hostid'];
			break;
		case SYSMAP_ELEMENT_TYPE_TRIGGER:
			foreach ($db_element['elements'] as $db_element) {
				$elements['triggers'][] = $db_element['triggerid'];
			}
			break;
		case SYSMAP_ELEMENT_TYPE_MAP:
			$db_mapselements = DBselect(
				'SELECT DISTINCT se.elementtype,se.elementid'.
				' FROM sysmaps_elements se'.
				' WHERE se.sysmapid='.zbx_dbstr($db_element['elements'][0]['sysmapid'])
			);
			while ($db_mapelement = DBfetch($db_mapselements)) {
				get_map_elements($db_mapelement, $elements);
			}
			break;
	}
}

/**
 * Adds names to elements. Adds expression for SYSMAP_ELEMENT_TYPE_TRIGGER elements.
 *
 * @param type $selements
 */
function add_elementNames(&$selements) {
	$hostids = [];
	$triggerids = [];
	$mapids = [];
	$hostgroupids = [];
	$imageids = [];

	foreach ($selements as $selement) {
		switch ($selement['elementtype']) {
			case SYSMAP_ELEMENT_TYPE_HOST:
				$hostids[$selement['elements'][0]['hostid']] = $selement['elements'][0]['hostid'];
				break;
			case SYSMAP_ELEMENT_TYPE_MAP:
				$mapids[$selement['elements'][0]['sysmapid']] = $selement['elements'][0]['sysmapid'];
				break;
			case SYSMAP_ELEMENT_TYPE_TRIGGER:
				foreach ($selement['elements'] as $element) {
					$triggerids[$element['triggerid']] = $element['triggerid'];
				}
				break;
			case SYSMAP_ELEMENT_TYPE_HOST_GROUP:
				$hostgroupids[$selement['elements'][0]['groupid']] = $selement['elements'][0]['groupid'];
				break;
			case SYSMAP_ELEMENT_TYPE_IMAGE:
				$imageids[$selement['iconid_off']] = $selement['iconid_off'];
				break;
		}
	}

	$hosts = API::Host()->get([
		'hostids' => $hostids,
		'output' => ['name'],
		'nopermissions' => true,
		'preservekeys' => true
	]);

	$maps = API::Map()->get([
		'mapids' => $mapids,
		'output' => ['name'],
		'nopermissions' => true,
		'preservekeys' => true
	]);

	$triggers = API::Trigger()->get([
		'triggerids' => $triggerids,
		'output' => API_OUTPUT_EXTEND,
		'selectHosts' => ['hostid', 'name'],
		'nopermissions' => true,
		'preservekeys' => true
	]);

	$hostgroups = API::HostGroup()->get([
		'hostgroupids' => $hostgroupids,
		'output' => ['name'],
		'nopermissions' => true,
		'preservekeys' => true
	]);

	$images = API::image()->get([
		'imageids' => $imageids,
		'output' => API_OUTPUT_EXTEND,
		'nopermissions' => true,
		'preservekeys' => true
	]);

	foreach ($selements as $snum => &$selement) {
		switch ($selement['elementtype']) {
			case SYSMAP_ELEMENT_TYPE_HOST:
				$selements[$snum]['elements'][0]['elementName'] = $hosts[$selement['elements'][0]['hostid']]['name'];
				break;
			case SYSMAP_ELEMENT_TYPE_MAP:
				$selements[$snum]['elements'][0]['elementName'] = $maps[$selement['elements'][0]['sysmapid']]['name'];
				break;
			case SYSMAP_ELEMENT_TYPE_TRIGGER:
				CArrayHelper::sort($triggers, ['field' => 'priority', 'order' => ZBX_SORT_DOWN]);

				foreach ($selement['elements'] as &$element) {
					$trigger = $triggers[$element['triggerid']];
					$hostname = reset($trigger['hosts']);
					$element['elementName'] = $hostname['name'].NAME_DELIMITER.
						CMacrosResolverHelper::resolveTriggerName($triggers[$element['triggerid']]);
					$element['priority'] = $trigger['priority'];
				}
				unset($element);
				break;
			case SYSMAP_ELEMENT_TYPE_HOST_GROUP:
				$selements[$snum]['elements'][0]['elementName'] = $hostgroups[$selement['elements'][0]['groupid']]['name'];
				break;
			case SYSMAP_ELEMENT_TYPE_IMAGE:
				if (isset($images[$selement['iconid_off']]['name'])) {
					$selements[$snum]['elements'][0]['elementName'] = $images[$selement['iconid_off']]['name'];
				}
				break;
		}
	}
	unset($selement);

	if (!empty($triggers)) {
		add_triggerExpressions($selements, $triggers);
	}
}

function add_triggerExpressions(&$selements, $triggers = []) {
	if (empty($triggers)) {
		$triggerIds = [];

		foreach ($selements as $selement) {
			if ($selement['elementtype'] == SYSMAP_ELEMENT_TYPE_TRIGGER) {
				foreach ($selement['elements'] as $element) {
					$triggerIds[] = $element['triggerid'];
				}
			}
		}

		$triggers = API::Trigger()->get([
			'triggerids' => $triggerIds,
			'output' => API_OUTPUT_EXTEND,
			'selectHosts' => ['name'],
			'nopermissions' => true,
			'preservekeys' => true
		]);
	}

	foreach ($selements as $snum => &$selement) {
		if ($selement['elementtype'] == SYSMAP_ELEMENT_TYPE_TRIGGER) {
			foreach ($selement['elements'] as &$element) {
				$element['elementExpressionTrigger'] = $triggers[$element['triggerid']]['expression'];
			}
			unset($element);
		}
	}
	unset($selement);
}

/**
 * Returns trigger element icon rendering parameters.
 *
 * @param $selement
 * @param $i
 * @param $showUnack    map "problem display" parameter
 *
 * @return array
 */
function getTriggersInfo($selement, $i, $showUnack) {
	$info = [
		'latelyChanged' => $i['latelyChanged'],
		'ack' => $i['ack'],
		'priority' => $i['priority'],
		'info' => [],
		'iconid' => $selement['iconid_off']
	];

	if ($i['problem'] && ($i['problem_unack'] && $showUnack == EXTACK_OPTION_UNACK
			|| in_array($showUnack, [EXTACK_OPTION_ALL, EXTACK_OPTION_BOTH]))) {
		$info['info']['unack'] = [
			'msg' => _('PROBLEM'),
			'color' => ($i['priority'] > 3) ? 'FF0000' : '960000'
		];

		if (!array_key_exists('maintenance_title', $i)) {
			$info['iconid'] = $selement['iconid_on'];
			$info['icon_type'] = SYSMAP_ELEMENT_ICON_ON;

			return $info;
		}
	}

	if (array_key_exists('maintenance_title', $i)) {
		$info['iconid'] = $selement['iconid_maintenance'];
		$info['icon_type'] = SYSMAP_ELEMENT_ICON_MAINTENANCE;
		$info['info']['maintenance'] = [
			'msg' => _('MAINTENANCE').' ('.$i['maintenance_title'].')',
			'color' => 'EE9600'
		];
	}
	elseif ($i['trigger_disabled']) {
		$info['iconid'] = $selement['iconid_disabled'];
		$info['icon_type'] = SYSMAP_ELEMENT_ICON_DISABLED;
		$info['info']['status'] = [
			'msg' => _('DISABLED'),
			'color' => '960000'
		];
	}
	else {
		$info['iconid'] = $selement['iconid_off'];
		$info['icon_type'] = SYSMAP_ELEMENT_ICON_OFF;
		$info['info']['ok'] = [
			'msg' => _('OK'),
			'color' => '009600'
		];
	}

	return $info;
}

/**
 * Returns host element icon rendering parameters.
 *
 * @param $selement
 * @param $i
 * @param $show_unack    map "problem display" parameter
 *
 * @return array
 */
function getHostsInfo($selement, $i, $show_unack) {
	$info = [
		'latelyChanged' => $i['latelyChanged'],
		'ack' => $i['ack'],
		'priority' => $i['priority'],
		'info' => [],
		'iconid' => $selement['iconid_off']
	];
	$hasProblem = false;

	if ($i['problem']) {
		if (in_array($show_unack, [EXTACK_OPTION_ALL, EXTACK_OPTION_BOTH])) {
			if ($i['problem'] > 1) {
				$msg = $i['problem'].' '._('Problems');
			}
			elseif (isset($i['problem_title'])) {
				$msg = $i['problem_title'];
			}
			else {
				$msg = '1 '._('Problem');
			}

			$info['info']['problem'] = [
				'msg' => $msg,
				'color' => ($i['priority'] > 3) ? 'FF0000' : '960000'
			];
		}

		if (in_array($show_unack, [EXTACK_OPTION_UNACK, EXTACK_OPTION_BOTH]) && $i['problem_unack']) {
			$info['info']['unack'] = [
				'msg' => $i['problem_unack'].' '._('Unacknowledged'),
				'color' => '960000'
			];
		}

		// set element to problem state if it has problem events
		if ($info['info']) {
			$info['iconid'] = $selement['iconid_on'];
			$info['icon_type'] = SYSMAP_ELEMENT_ICON_ON;
			$hasProblem = true;
		}
	}

	if (array_key_exists('maintenance_title', $i)) {
		$info['iconid'] = $selement['iconid_maintenance'];
		$info['icon_type'] = SYSMAP_ELEMENT_ICON_MAINTENANCE;
		$info['info']['maintenance'] = [
			'msg' => _('MAINTENANCE').' ('.$i['maintenance_title'].')',
			'color' => 'EE9600'
		];
	}
	elseif ($i['disabled']) {
		$info['iconid'] = $selement['iconid_disabled'];
		$info['icon_type'] = SYSMAP_ELEMENT_ICON_DISABLED;
		$info['info']['status'] = [
			'msg' => _('DISABLED'),
			'color' => '960000'
		];
	}
	elseif (!$hasProblem) {
		$info['iconid'] = $selement['iconid_off'];
		$info['icon_type'] = SYSMAP_ELEMENT_ICON_OFF;
		$info['info']['ok'] = [
			'msg' => _('OK'),
			'color' => '009600'
		];
	}

	return $info;
}

/**
 * Returns host groups element icon rendering parameters.
 *
 * @param $selement
 * @param $i
 * @param $show_unack    map "problem display" parameter
 *
 * @return array
 */
function getHostGroupsInfo($selement, $i, $show_unack) {
	$info = [
		'latelyChanged' => $i['latelyChanged'],
		'ack' => $i['ack'],
		'priority' => $i['priority'],
		'info' => [],
		'iconid' => $selement['iconid_off']
	];
	$hasProblem = false;
	$hasStatus = false;

	if ($i['problem']) {
		if (in_array($show_unack, [EXTACK_OPTION_ALL, EXTACK_OPTION_BOTH])) {
			if ($i['problem'] > 1) {
				$msg = $i['problem'].' '._('Problems');
			}
			elseif (isset($i['problem_title'])) {
				$msg = $i['problem_title'];
			}
			else {
				$msg = '1 '._('Problem');
			}

			$info['info']['problem'] = [
				'msg' => $msg,
				'color' => ($i['priority'] > 3) ? 'FF0000' : '960000'
			];
		}

		if (in_array($show_unack, [EXTACK_OPTION_UNACK, EXTACK_OPTION_BOTH]) && $i['problem_unack']) {
			$info['info']['unack'] = [
				'msg' => $i['problem_unack'].' '._('Unacknowledged'),
				'color' => '960000'
			];
		}

		// set element to problem state if it has problem events
		if ($info['info']) {
			$info['iconid'] = $selement['iconid_on'];
			$info['icon_type'] = SYSMAP_ELEMENT_ICON_ON;
			$hasProblem = true;
		}
	}

	if ($i['maintenance']) {
		if (!$hasProblem) {
			$info['iconid'] = $selement['iconid_maintenance'];
			$info['icon_type'] = SYSMAP_ELEMENT_ICON_MAINTENANCE;
		}
		$info['info']['maintenance'] = [
			'msg' => $i['maintenance'].' '._('Maintenance'),
			'color' => 'EE9600'
		];
		$hasStatus = true;
	}
	elseif ($i['disabled']) {
		if (!$hasProblem) {
			$info['icon_type'] = SYSMAP_ELEMENT_ICON_DISABLED;
			$info['iconid'] = $selement['iconid_disabled'];
		}
		$info['info']['disabled'] = [
			'msg' => _('DISABLED'),
			'color' => '960000'
		];
		$hasStatus = true;
	}

	if (!$hasStatus && !$hasProblem) {
		$info['icon_type'] = SYSMAP_ELEMENT_ICON_OFF;
		$info['iconid'] = $selement['iconid_off'];
		$info['info']['ok'] = [
			'msg' => _('OK'),
			'color' => '009600'
		];
	}

	return $info;
}

/**
 * Returns maps groups element icon rendering parameters.
 *
 * @param $selement
 * @param $i
 * @param $show_unack    map "problem display" parameter
 *
 * @return array
 */
function getMapsInfo($selement, $i, $show_unack) {
	$info = [
		'latelyChanged' => $i['latelyChanged'],
		'ack' => $i['ack'],
		'priority' => $i['priority'],
		'info' => [],
		'iconid' => $selement['iconid_off']
	];

	$hasProblem = false;
	$hasStatus = false;

	if ($i['problem']) {
		if (in_array($show_unack, [EXTACK_OPTION_ALL, EXTACK_OPTION_BOTH])) {
			if ($i['problem'] > 1) {
				$msg = $i['problem'].' '._('Problems');
			}
			elseif (isset($i['problem_title'])) {
				$msg = $i['problem_title'];
			}
			else {
				$msg = '1 '._('Problem');
			}

			$info['info']['problem'] = [
				'msg' => $msg,
				'color' => ($i['priority'] > 3) ? 'FF0000' : '960000'
			];
		}

		if (in_array($show_unack, [EXTACK_OPTION_UNACK, EXTACK_OPTION_BOTH]) && $i['problem_unack']) {
			$info['info']['unack'] = [
				'msg' => $i['problem_unack'].' '._('Unacknowledged'),
				'color' => '960000'
			];
		}

		if ($info['info']) {
			$info['iconid'] = $selement['iconid_on'];
			$info['icon_type'] = SYSMAP_ELEMENT_ICON_ON;
			$hasProblem = true;
		}
	}

	if ($i['maintenance']) {
		if (!$hasProblem) {
			$info['iconid'] = $selement['iconid_maintenance'];
			$info['icon_type'] = SYSMAP_ELEMENT_ICON_MAINTENANCE;
		}
		$info['info']['maintenance'] = [
			'msg' => $i['maintenance'].' '._('Maintenance'),
			'color' => 'EE9600'
		];
		$hasStatus = true;
	}
	elseif ($i['disabled']) {
		if (!$hasProblem) {
			$info['icon_type'] = SYSMAP_ELEMENT_ICON_DISABLED;
			$info['iconid'] = $selement['iconid_disabled'];
		}
		$info['info']['disabled'] = [
			'msg' => _('DISABLED'),
			'color' => '960000'
		];
		$hasStatus = true;
	}

	if (!$hasStatus && !$hasProblem) {
		$info['icon_type'] = SYSMAP_ELEMENT_ICON_OFF;
		$info['iconid'] = $selement['iconid_off'];
		$info['info']['ok'] = [
			'msg' => _('OK'),
			'color' => '009600'
		];
	}

	return $info;
}

function getImagesInfo($selement) {
	return [
		'iconid' => $selement['iconid_off'],
		'icon_type' => SYSMAP_ELEMENT_ICON_OFF,
		'name' => _('Image'),
		'latelyChanged' => false
	];
}

/**
 * Prepare map elements data.
 * Calculate problem triggers and priorities. Populate map elements with automatic icon mapping, acknowledging and
 * recent change markers.
 *
 * @param array $sysmap
 * @param int   $options
 * @param int   $options['severity_min'] Minimum trigger severity, default value is maximal (Disaster)
 *
 * @return array
 */
function getSelementsInfo($sysmap, array $options = []) {
	if (!isset($options['severity_min'])) {
		$options['severity_min'] = TRIGGER_SEVERITY_NOT_CLASSIFIED;
	}

	$config = select_config();
	$showUnacknowledged = $config['event_ack_enable'] ? $sysmap['show_unack'] : EXTACK_OPTION_ALL;

	$triggerIdToSelementIds = [];
	$subSysmapTriggerIdToSelementIds = [];
	$hostGroupIdToSelementIds = [];
	$hostIdToSelementIds = [];

	if ($sysmap['sysmapid']) {
		$iconMap = API::IconMap()->get([
			'sysmapids' => $sysmap['sysmapid'],
			'selectMappings' => API_OUTPUT_EXTEND,
			'output' => API_OUTPUT_EXTEND
		]);
		$iconMap = reset($iconMap);

	}
	$hostsToGetInventories = [];

	$selements = $sysmap['selements'];
	$selementIdToSubSysmaps = [];
	foreach ($selements as $selementId => &$selement) {
		$selement['hosts'] = [];
		$selement['triggers'] = [];

		switch ($selement['elementtype']) {
			case SYSMAP_ELEMENT_TYPE_MAP:
				$sysmapIds = [$selement['elements'][0]['sysmapid']];

				while (!empty($sysmapIds)) {
					$subSysmaps = API::Map()->get([
						'sysmapids' => $sysmapIds,
						'output' => ['sysmapid'],
						'selectSelements' => API_OUTPUT_EXTEND,
						'nopermissions' => true,
						'preservekeys' => true
					]);

					if(!isset($selementIdToSubSysmaps[$selementId])) {
						$selementIdToSubSysmaps[$selementId] = [];
					}
					$selementIdToSubSysmaps[$selementId] += $subSysmaps;

					$sysmapIds = [];
					foreach ($subSysmaps as $subSysmap) {
						foreach ($subSysmap['selements'] as $subSysmapSelement) {
							switch ($subSysmapSelement['elementtype']) {
								case SYSMAP_ELEMENT_TYPE_MAP:
									$sysmapIds[] = $subSysmapSelement['elements'][0]['sysmapid'];
									break;
								case SYSMAP_ELEMENT_TYPE_HOST_GROUP:
									$hostGroupIdToSelementIds[$subSysmapSelement['elements'][0]['groupid']][$selementId] = $selementId;
									break;
								case SYSMAP_ELEMENT_TYPE_HOST:
									$hostIdToSelementIds[$subSysmapSelement['elements'][0]['hostid']][$selementId] = $selementId;
									break;
								case SYSMAP_ELEMENT_TYPE_TRIGGER:
									foreach ($subSysmapSelement['elements'] as $element) {
										$subSysmapTriggerIdToSelementIds[$element['triggerid']][$selementId] = $selementId;
									}
									break;
							}
						}
					}
				}
				break;
			case SYSMAP_ELEMENT_TYPE_HOST_GROUP:
				$hostGroupId = $selement['elements'][0]['groupid'];
				$hostGroupIdToSelementIds[$hostGroupId][$selementId] = $selementId;
				break;
			case SYSMAP_ELEMENT_TYPE_HOST:
				$hostId = $selement['elements'][0]['hostid'];
				$hostIdToSelementIds[$hostId][$selementId] = $selementId;

				// if we have icon map applied, we need to get inventories for all hosts,
				// where automatic icon selection is enabled.
				if ($sysmap['iconmapid'] && $selement['use_iconmap']) {
					$hostsToGetInventories[] = $hostId;
				}
				break;
			case SYSMAP_ELEMENT_TYPE_TRIGGER:
				foreach ($selement['elements'] as $element) {
					$triggerIdToSelementIds[$element['triggerid']][$selementId] = $selementId;
				}
				break;
		}
	}
	unset($selement);

	// get host inventories
	if ($sysmap['iconmapid']) {
		$hostInventories = API::Host()->get([
			'hostids' => $hostsToGetInventories,
			'output' => ['hostid'],
			'nopermissions' => true,
			'preservekeys' => true,
			'selectInventory' => API_OUTPUT_EXTEND
		]);
	}

	$allHosts = [];
	if (!empty($hostIdToSelementIds)) {
		$hosts = API::Host()->get([
			'hostids' => array_keys($hostIdToSelementIds),
			'output' => ['name', 'status', 'maintenance_status', 'maintenanceid'],
			'nopermissions' => true,
			'preservekeys' => true
		]);
		$allHosts = array_merge($allHosts, $hosts);
		foreach ($hosts as $hostId => $host) {
			foreach ($hostIdToSelementIds[$hostId] as $selementId) {
				$selements[$selementId]['hosts'][$hostId] = $hostId;
			}
		}
	}

	$hostsFromHostGroups = [];
	if (!empty($hostGroupIdToSelementIds)) {
		$hostsFromHostGroups = API::Host()->get([
			'groupids' => array_keys($hostGroupIdToSelementIds),
			'output' => ['name', 'status', 'maintenance_status', 'maintenanceid'],
			'selectGroups' => ['groupid'],
			'nopermissions' => true,
			'preservekeys' => true
		]);

		foreach ($hostsFromHostGroups as $hostId => $host) {
			foreach ($host['groups'] as $group) {
				$groupId = $group['groupid'];

				if (isset($hostGroupIdToSelementIds[$groupId])) {
					foreach ($hostGroupIdToSelementIds[$groupId] as $selementId) {
						$selement =& $selements[$selementId];

						$selement['hosts'][$hostId] = $hostId;

						// add hosts to hosts_map for trigger selection;
						if (!isset($hostIdToSelementIds[$hostId])) {
							$hostIdToSelementIds[$hostId] = [];
						}
						$hostIdToSelementIds[$hostId][$selementId] = $selementId;

						unset($selement);
					}
				}
			}
		}

		$allHosts = array_merge($allHosts, $hostsFromHostGroups);
	}

	$allHosts = zbx_toHash($allHosts, 'hostid');

	// get triggers data, triggers from current map, select all
	if (!empty($triggerIdToSelementIds)) {
		$triggers = API::Trigger()->get([
			'output' => ['triggerid', 'status', 'value', 'priority', 'lastchange', 'description', 'expression'],
			'selectHosts' => ['maintenance_status', 'maintenanceid'],
			'selectLastEvent' => ['acknowledged'],
			'triggerids' => array_keys($triggerIdToSelementIds),
			'filter' => ['state' => null],
			'nopermissions' => true
		]);

		foreach ($triggers as $trigger) {
			foreach ($triggerIdToSelementIds[$trigger['triggerid']] as $belongs_to_sel) {
				$selements[$belongs_to_sel]['triggers'][$trigger['triggerid']] = $trigger;
			}
		}
	}

	// triggers from submaps, skip dependent
	if (!empty($subSysmapTriggerIdToSelementIds)) {
		$triggers = API::Trigger()->get([
			'output' => ['triggerid', 'status', 'value', 'priority', 'lastchange', 'description', 'expression'],
			'selectLastEvent' => ['acknowledged'],
			'triggerids' => array_keys($subSysmapTriggerIdToSelementIds),
			'filter' => ['state' => null],
			'skipDependent' => true,
			'nopermissions' => true,
			'preservekeys' => true,
			'only_true' => true
		]);

		foreach ($triggers as $trigger) {
			foreach ($subSysmapTriggerIdToSelementIds[$trigger['triggerid']] as $belongs_to_sel) {
				$selements[$belongs_to_sel]['triggers'][$trigger['triggerid']] = $trigger;
			}
		}
	}

	$monitored_hostids = [];
	foreach ($allHosts as $hostid => $host) {
		if ($host['status'] == HOST_STATUS_MONITORED) {
			$monitored_hostids[$hostid] = true;
		}
	}

	// triggers from all hosts/hostgroups, skip dependent
	if ($monitored_hostids) {
		$triggers = API::Trigger()->get([
			'output' => ['triggerid', 'status', 'value', 'priority', 'lastchange', 'description', 'expression'],
			'selectHosts' => ['hostid'],
			'selectItems' => ['itemid'],
			'selectLastEvent' => ['acknowledged'],
			'hostids' => array_keys($monitored_hostids),
			'filter' => ['state' => null],
			'monitored' => true,
			'skipDependent' => true,
			'nopermissions' => true,
			'preservekeys' => true,
			'only_true' => true
		]);

		foreach ($triggers as $trigger) {
			foreach ($trigger['hosts'] as $host) {
				if (isset($hostIdToSelementIds[$host['hostid']])) {
					foreach ($hostIdToSelementIds[$host['hostid']] as $belongs_to_sel) {
						$selements[$belongs_to_sel]['triggers'][$trigger['triggerid']] = $trigger;
					}
				}
			}
		}

		$subSysmapHostApplicationFilters = getSelementHostApplicationFilters($selements, $selementIdToSubSysmaps,
			$hostsFromHostGroups
		);
		$selements = filterSysmapTriggers($selements, $subSysmapHostApplicationFilters, $triggers,
			$subSysmapTriggerIdToSelementIds
		);
	}

	$info = [];
	foreach ($selements as $selementId => $selement) {
		$i = [
			'disabled' => 0,
			'maintenance' => 0,
			'problem' => 0,
			'problem_unack' => 0,
			'priority' => 0,
			'trigger_disabled' => 0,
			'latelyChanged' => false,
			'ack' => true
		];

		foreach ($selement['hosts'] as $hostId) {
			$host = $allHosts[$hostId];
			$last_hostid = $hostId;

			if ($host['status'] == HOST_STATUS_NOT_MONITORED) {
				$i['disabled']++;
			}
			elseif ($host['maintenance_status'] == HOST_MAINTENANCE_STATUS_ON) {
				$i['maintenance']++;
			}
		}

		$last_event = false;
		$critical_triggerid = 0;

		foreach ($selement['triggers'] as $trigger) {
			if ($options['severity_min'] <= $trigger['priority']) {
				if ($trigger['status'] == TRIGGER_STATUS_DISABLED) {
					$i['trigger_disabled']++;
				}
				else {
					if ($trigger['value'] == TRIGGER_VALUE_TRUE) {
						$i['problem']++;
						$lastProblemId = $trigger['triggerid'];

						if ($critical_triggerid != 0) {
							$critical_triggerid = $trigger['triggerid'];
						}

						if ($i['priority'] < $trigger['priority']) {
							$i['priority'] = $trigger['priority'];
							$critical_triggerid = $trigger['triggerid'];
						}

						if ($trigger['lastEvent']) {
							if (!$trigger['lastEvent']['acknowledged']) {
								$i['problem_unack']++;
							}

							$last_event = $last_event || true;
						}
					}

					$i['latelyChanged'] |= ((time() - $trigger['lastchange']) < $config['blink_period']);
				}
			}
		}

		// If there are no events, problems cannot be unacknowledged. Hide the green line in this case.
		$i['ack'] = ($last_event) ? (bool) !($i['problem_unack']) : false;

		if ($sysmap['expandproblem'] == SYSMAP_SINGLE_PROBLEM && $i['problem'] == 1) {
			$i['problem_title'] = CMacrosResolverHelper::resolveTriggerName($selement['triggers'][$lastProblemId]);
		}

		if ($sysmap['expandproblem'] == SYSMAP_PROBLEMS_NUMBER_CRITICAL && $i['problem']) {
			$i['problem_title'] = CMacrosResolverHelper::resolveTriggerName($selement['triggers'][$critical_triggerid]);
		}

		// replace default icons
		if (!$selement['iconid_on']) {
			$selement['iconid_on'] = $selement['iconid_off'];
		}
		if (!$selement['iconid_maintenance']) {
			$selement['iconid_maintenance'] = $selement['iconid_off'];
		}
		if (!$selement['iconid_disabled']) {
			$selement['iconid_disabled'] = $selement['iconid_off'];
		}

		switch ($selement['elementtype']) {
			case SYSMAP_ELEMENT_TYPE_MAP:
				$info[$selementId] = getMapsInfo($selement, $i, $showUnacknowledged);
				break;

			case SYSMAP_ELEMENT_TYPE_HOST_GROUP:
				$info[$selementId] = getHostGroupsInfo($selement, $i, $showUnacknowledged);
				break;

			case SYSMAP_ELEMENT_TYPE_HOST:
				if ($i['maintenance'] == 1) {
					$mnt = get_maintenance_by_maintenanceid($allHosts[$last_hostid]['maintenanceid']);
					$i['maintenance_title'] = $mnt['name'];
				}

				$info[$selementId] = getHostsInfo($selement, $i, $showUnacknowledged);
				if ($sysmap['iconmapid'] && $selement['use_iconmap']) {
					$info[$selementId]['iconid'] = getIconByMapping($iconMap,
						$hostInventories[$selement['elements'][0]['hostid']]
					);
				}
				break;

			case SYSMAP_ELEMENT_TYPE_TRIGGER:
				foreach ($trigger['hosts'] as $host) {
					if (array_key_exists('maintenance_status', $host)
							&& $host['maintenance_status'] == HOST_MAINTENANCE_STATUS_ON) {
						$maintenance = get_maintenance_by_maintenanceid($host['maintenanceid']);
						$i['maintenance_title'] = $maintenance['name'];

						break;
					}
				}

				$info[$selementId] = getTriggersInfo($selement, $i, $showUnacknowledged);
				break;

			case SYSMAP_ELEMENT_TYPE_IMAGE:
				$info[$selementId] = getImagesInfo($selement);
				break;
		}
	}

	if ($sysmap['label_format'] == SYSMAP_LABEL_ADVANCED_OFF) {
		$hlabel = $hglabel = $tlabel = $mlabel = ($sysmap['label_type'] == MAP_LABEL_TYPE_NAME);
	}
	else {
		$hlabel = ($sysmap['label_type_host'] == MAP_LABEL_TYPE_NAME);
		$hglabel = ($sysmap['label_type_hostgroup'] == MAP_LABEL_TYPE_NAME);
		$tlabel = ($sysmap['label_type_trigger'] == MAP_LABEL_TYPE_NAME);
		$mlabel = ($sysmap['label_type_map'] == MAP_LABEL_TYPE_NAME);
	}

	// get names if needed
	$elems = separateMapElements($sysmap);

	if (!empty($elems['sysmaps']) && $mlabel) {
		$subSysmaps = API::Map()->get([
			'sysmapids' => zbx_objectValues($elems['sysmaps'], 'elementid'),
			'nopermissions' => true,
			'output' => ['name']
		]);
		$subSysmaps = zbx_toHash($subSysmaps, 'sysmapid');

		foreach ($elems['sysmaps'] as $elem) {
			$info[$elem['selementid']]['name'] = $subSysmaps[$elem['elements'][0]['sysmapid']]['name'];
		}
	}
	if (!empty($elems['hostgroups']) && $hglabel) {
		$hostgroups = API::HostGroup()->get([
			'groupids' => zbx_objectValues($elems['hostgroups'], 'elementid'),
			'nopermissions' => true,
			'output' => ['name']
		]);
		$hostgroups = zbx_toHash($hostgroups, 'groupid');

		foreach ($elems['hostgroups'] as $elem) {
			$info[$elem['selementid']]['name'] = $hostgroups[$elem['elements'][0]['groupid']]['name'];
		}
	}

	if (!empty($elems['triggers']) && $tlabel) {
		foreach ($elems['triggers'] as $selementid => $elem) {
			foreach ($elem['elements'] as $element) {
				$trigger = $selements[$selementid]['triggers'][$element['triggerid']];
				$info[$elem['selementid']]['name'] = CMacrosResolverHelper::resolveTriggerName($trigger);
			}
		}
	}
	if (!empty($elems['hosts']) && $hlabel) {
		foreach ($elems['hosts'] as $elem) {
			$info[$elem['selementid']]['name'] = $allHosts[$elem['elements'][0]['hostid']]['name'];
		}
	}

	return $info;
}

/**
 * Takes sysmap selements array, applies filtering by application to triggers and returns sysmap selements array.
 *
 * @param array $selements                          selements of current sysmap
 * @param array $selementHostApplicationFilters     a list of application filters applied to each host under each element
 *                                                  @see getSelementHostApplicationFilters()
 * @param array $triggersFromMonitoredHosts         triggers that are relevant to filtering
 * @param array $subSysmapTriggerIdToSelementIds    a map of triggers in sysmaps to selement IDs
 *
 * @return array
 */
function filterSysmapTriggers(array $selements, array $selementHostApplicationFilters, array $triggersFromMonitoredHosts, array $subSysmapTriggerIdToSelementIds) {
	// pick only host, host group or map selements
	$filterableSelements = [];
	foreach ($selements as $selementId => $selement) {
		if ($selement['elementtype'] == SYSMAP_ELEMENT_TYPE_HOST
				|| $selement['elementtype'] == SYSMAP_ELEMENT_TYPE_HOST_GROUP
				|| $selement['elementtype'] == SYSMAP_ELEMENT_TYPE_MAP) {
			$filterableSelements[$selementId] = $selement;
		}
	}
	// calculate list of triggers that might get removed from $selement['triggers']
	$triggersToFilter = [];
	foreach ($filterableSelements as $selementId => $selement) {
		foreach ($selement['triggers'] as $trigger) {
			if (!isset($triggersFromMonitoredHosts[$trigger['triggerid']])) {
				continue;
			}
			$trigger = $triggersFromMonitoredHosts[$trigger['triggerid']];
			foreach ($trigger['hosts'] as $host) {
				$hostId = $host['hostid'];
				if (isset($selementHostApplicationFilters[$selementId][$hostId])) {
					$triggersToFilter[$trigger['triggerid']] = $trigger;
				}
			}
		}
	}

	// if there are no triggers to filter
	if (!$triggersToFilter) {
		return $selements;
	}

	// produce mapping of trigger to application names it is related to and produce mapping of host to triggers
	$itemIds = [];
	foreach ($triggersToFilter as $trigger) {
		foreach ($trigger['items'] as $item) {
			$itemIds[$item['itemid']] = $item['itemid'];
		}
	}
	$items = API::Item()->get([
		'output' => ['itemid'],
		'selectApplications' => ['name'],
		'itemids' => $itemIds,
		'webitems' => true,
		'preservekeys' => true
	]);

	$triggerApplications = [];
	$hostIdToTriggers = [];
	foreach ($triggersToFilter as $trigger) {
		$triggerId = $trigger['triggerid'];

		foreach ($trigger['items'] as $item) {
			foreach ($items[$item['itemid']]['applications'] as $application) {
				$triggerApplications[$triggerId][$application['name']] = true;
			}
		}

		foreach ($trigger['hosts'] as $host) {
			$hostIdToTriggers[$host['hostid']][$triggerId] = $trigger;
		}
	}

	foreach ($filterableSelements as $selementId => &$selement) {
		// walk through each host of a submap and apply its filters to all its triggers
		foreach ($selement['hosts'] as $hostId) {
			// skip hosts that don't have any filters or triggers to filter
			if (!isset($hostIdToTriggers[$hostId]) || !isset($selementHostApplicationFilters[$selementId][$hostId])) {
				continue;
			}

			// remove the triggers that don't have applications or don't match the filter
			$filteredApplicationNames = $selementHostApplicationFilters[$selementId][$hostId];
			foreach ($hostIdToTriggers[$hostId] as $trigger) {
				$triggerId = $trigger['triggerid'];

				// skip if this trigger is standalone trigger and those are not filtered
				if (isset($subSysmapTriggerIdToSelementIds[$triggerId])
						&& isset($subSysmapTriggerIdToSelementIds[$triggerId][$selementId])) {
					continue;
				}

				$applicationNamesForTrigger = isset($triggerApplications[$triggerId])
					? array_keys($triggerApplications[$triggerId])
					: [];

				if (!array_intersect($applicationNamesForTrigger, $filteredApplicationNames)) {
					unset($selement['triggers'][$triggerId]);
				}
			}
		}
	}
	unset($selement);

	// put back updated selements
	foreach ($filterableSelements as $selementId => $selement) {
		$selements[$selementId] = $selement;
	}

	return $selements;
}

/**
 * Returns a list of application filters applied to each host under each element.
 *
 * @param array $selements                  selements of current sysmap
 * @param array $selementIdToSubSysmaps     all sub-sysmaps used in current sysmap, indexed by selementId
 * @param array $hostsFromHostGroups        collection of hosts that get included via host groups
 *
 * @return array    a two-dimensional array with selement IDs as the primary key, host IDs as the secondary key
 *                  application names as values
 */
function getSelementHostApplicationFilters(array $selements, array $selementIdToSubSysmaps, array $hostsFromHostGroups) {
	$hostIdsForHostGroupId = [];
	foreach ($hostsFromHostGroups as $host) {
		$hostId = $host['hostid'];
		foreach ($host['groups'] as $group) {
			$hostIdsForHostGroupId[$group['groupid']][$hostId] = $hostId;
		}
	}

	$selementHostApplicationFilters = [];
	foreach ($selements as $selementId => $selement) {
		switch ($selement['elementtype']) {
			case SYSMAP_ELEMENT_TYPE_HOST:
			case SYSMAP_ELEMENT_TYPE_HOST_GROUP:
				// skip host and host group elements with an empty filter
				if ($selement['application'] === '') {
					continue 2;
				}

				foreach ($selement['hosts'] as $hostId) {
					$selementHostApplicationFilters[$selementId][$hostId][] = $selement['application'];
				}

				break;

			case SYSMAP_ELEMENT_TYPE_MAP:
				foreach ($selementIdToSubSysmaps[$selementId] as $subSysmap) {
					// add all filters set for host elements
					foreach ($subSysmap['selements'] as $subSysmapSelement) {
						if ($subSysmapSelement['elementtype'] != SYSMAP_ELEMENT_TYPE_HOST
								|| $subSysmapSelement['application'] === '') {

							continue;
						}

						$hostId = $subSysmapSelement['elements'][0]['hostid'];
						$selementHostApplicationFilters[$selementId][$hostId][] = $subSysmapSelement['application'];
					}

					// Find all selements with host groups and sort them into two arrays:
					// - with application filter
					// - without application filter
					$hostGroupSelementsWithApplication = [];
					$hostGroupSelementsWithoutApplication = [];
					foreach ($subSysmap['selements'] as $subSysmapSelement) {
						if ($subSysmapSelement['elementtype'] == SYSMAP_ELEMENT_TYPE_HOST_GROUP) {
							if ($subSysmapSelement['application'] !== '') {
								$hostGroupSelementsWithApplication[] = $subSysmapSelement;
							}
							else {
								$hostGroupSelementsWithoutApplication[] = $subSysmapSelement;
							}
						}
					}

					// Combine application filters for hosts from host group selements with
					// application filters set.
					foreach ($hostGroupSelementsWithApplication as $hostGroupSelement) {
						$hostGroupId = $hostGroupSelement['elements'][0]['groupid'];

						if (isset($hostIdsForHostGroupId[$hostGroupId])) {
							foreach ($hostIdsForHostGroupId[$hostGroupId] as $hostId) {
								$selementHostApplicationFilters[$selementId][$hostId][] = $hostGroupSelement['application'];
							}
						}
					}

					// Unset all application filters for hosts in host group selements without any filters.
					// This might reset application filters set by previous foreach.
					foreach ($hostGroupSelementsWithoutApplication AS $hostGroupSelement) {
						$hostGroupId = $hostGroupSelement['elements'][0]['groupid'];

						if (isset($hostIdsForHostGroupId[$hostGroupId])) {
							foreach ($hostIdsForHostGroupId[$hostGroupId] as $hostId) {
								unset($selementHostApplicationFilters[$selementId][$hostId]);
							}
						}
					}
				}

				break;
		}
	}

	return $selementHostApplicationFilters;
}

function separateMapElements($sysmap) {
	$elements = [
		'sysmaps' => [],
		'hostgroups' => [],
		'hosts' => [],
		'triggers' => [],
		'images' => []
	];

	foreach ($sysmap['selements'] as $selement) {
		switch ($selement['elementtype']) {
			case SYSMAP_ELEMENT_TYPE_MAP:
				$elements['sysmaps'][$selement['selementid']] = $selement;
				break;
			case SYSMAP_ELEMENT_TYPE_HOST_GROUP:
				$elements['hostgroups'][$selement['selementid']] = $selement;
				break;
			case SYSMAP_ELEMENT_TYPE_HOST:
				$elements['hosts'][$selement['selementid']] = $selement;
				break;
			case SYSMAP_ELEMENT_TYPE_TRIGGER:
				$elements['triggers'][$selement['selementid']] = $selement;
				break;
			case SYSMAP_ELEMENT_TYPE_IMAGE:
			default:
				$elements['images'][$selement['selementid']] = $selement;
		}
	}
	return $elements;
}

/**
 * For each host group which is area for hosts virtual elements as hosts from that host group are created
 *
 * @param array $map
 * @return array areas with area coordinates and selementids
 */
function populateFromMapAreas(array &$map, $theme) {
	$areas = [];

	foreach ($map['selements'] as $selement) {
		if ($selement['elementtype'] == SYSMAP_ELEMENT_TYPE_HOST_GROUP &&
			$selement['elementsubtype'] == SYSMAP_ELEMENT_SUBTYPE_HOST_GROUP_ELEMENTS) {

			$area = ['selementids' => []];

			$origSelement = $selement;

			$hosts = API::host()->get([
				'groupids' => $selement['elementid'],
				'sortfield' => 'name',
				'output' => ['hostid'],
				'nopermissions' => true,
				'preservekeys' => true
			]);
			$hostsCount = count($hosts);

			if ($hostsCount == 0) {
				continue;
			}

			if ($selement['areatype'] == SYSMAP_ELEMENT_AREA_TYPE_CUSTOM) {
				$area['width'] = $selement['width'];
				$area['height'] = $selement['height'];
				$area['x'] = $selement['x'];
				$area['y'] = $selement['y'];

				$map['shapes'][] = [
					'shapeid' => 'e-' . $selement['selementid'],
					'type' => 0,
					'x' => $selement['x'],
					'y' => $selement['y'],
					'width' => $selement['width'],
					'height' => $selement['height'],
					'border_type' => 0,
					'border_width' => 3,
					'border_color' => $theme['maingridcolor'],
					'background_color' => '',
					'zindex' => -1
				];
			}
			else {
				$area['width'] = $map['width'];
				$area['height'] = $map['height'];
				$area['x'] = 0;
				$area['y'] = 0;
			}

			foreach ($hosts as $host) {
				$selement['elementtype'] = SYSMAP_ELEMENT_TYPE_HOST;
				$selement['elementsubtype'] = SYSMAP_ELEMENT_SUBTYPE_HOST_GROUP;
				$selement['elementid'] = $host['hostid'];

				$newSelementid = array_keys($map['selements'])[count($map['selements']) - 1] + 1;
				while (isset($map['selements'][$newSelementid])) {
					$newSelementid += 1;
				}
				$selement['selementid'] = -$newSelementid;

				$area['selementids'][$newSelementid] = $newSelementid;
				$map['selements'][$newSelementid] = $selement;
			}

			$areas[] = $area;

			$selements = zbx_toHash($map['selements'], 'selementid');
			foreach ($map['links'] as $link) {
				// do not multiply links between two areas
				if ($selements[$link['selementid1']]['elementtype'] == SYSMAP_ELEMENT_TYPE_HOST_GROUP &&
					$selements[$link['selementid1']]['elementsubtype'] == SYSMAP_ELEMENT_SUBTYPE_HOST_GROUP_ELEMENTS &&
					$selements[$link['selementid2']]['elementtype'] == SYSMAP_ELEMENT_TYPE_HOST_GROUP &&
					$selements[$link['selementid2']]['elementsubtype'] == SYSMAP_ELEMENT_SUBTYPE_HOST_GROUP_ELEMENTS) {
					continue;
				}

				$idNumber = null;
				if ($link['selementid1'] == $origSelement['selementid']) {
					$idNumber = 'selementid1';
				}
				elseif ($link['selementid2'] == $origSelement['selementid']) {
					$idNumber = 'selementid2';
				}

				if ($idNumber) {
					foreach ($area['selementids'] as $newSelementid) {
						$newLinkid = array_keys($map['links'])[count($map['links']) - 1] + 1;
						while (isset($map['links'][$newLinkid])) {
							$newLinkid += 1;
						}

						$link['linkid'] = -$newLinkid;
						$link[$idNumber] = -$newSelementid;
						$map['links'][$newLinkid] = $link;
					}
				}
			}
		}
	}

	$map['selements'] = array_filter($map['selements'], function ($element) {
		return ($element['elementtype'] != SYSMAP_ELEMENT_TYPE_HOST_GROUP ||
			$element['elementsubtype'] != SYSMAP_ELEMENT_SUBTYPE_HOST_GROUP_ELEMENTS);
	});

	return $areas;
}

/**
 * Calculates coordinates from elements inside areas
 *
 * @param array $map
 * @param array $areas
 * @param array $mapInfo
 */
function processAreasCoordinates(array &$map, array $areas, array $mapInfo) {
	foreach ($areas as $area) {
		$rowPlaceCount = ceil(sqrt(count($area['selementids'])));

		// offset from area borders
		$area['x'] += 5;
		$area['y'] += 5;
		$area['width'] -= 5;
		$area['height'] -= 5;

		$xOffset = floor($area['width'] / $rowPlaceCount);
		$yOffset = floor($area['height'] / $rowPlaceCount);

		$colNum = 0;
		$rowNum = 0;
		// some offset is required so that icon highlights are not drawn outside area
		$borderOffset = 20;
		foreach ($area['selementids'] as $selementId) {
			$selement = $map['selements'][$selementId];

			$image = get_png_by_selement($mapInfo[$selementId]);
			$iconX = imagesx($image);
			$iconY = imagesy($image);

			$labelLocation = (is_null($selement['label_location']) || ($selement['label_location'] < 0))
				? $map['label_location'] : $selement['label_location'];
			switch ($labelLocation) {
				case MAP_LABEL_LOC_TOP:
					$newX = $area['x'] + ($xOffset / 2) - ($iconX / 2);
					$newY = $area['y'] + $yOffset - $iconY - ($iconY >= $iconX ? 0 : abs($iconX - $iconY) / 2) - $borderOffset;
					break;
				case MAP_LABEL_LOC_LEFT:
					$newX = $area['x'] + $xOffset - $iconX - $borderOffset;
					$newY = $area['y'] + ($yOffset / 2) - ($iconY / 2);
					break;
				case MAP_LABEL_LOC_RIGHT:
					$newX = $area['x'] + $borderOffset;
					$newY = $area['y'] + ($yOffset / 2) - ($iconY / 2);
					break;
				case MAP_LABEL_LOC_BOTTOM:
					$newX = $area['x'] + ($xOffset / 2) - ($iconX / 2);
					$newY = $area['y'] + abs($iconX - $iconY) / 2 + $borderOffset;
					break;
			}

			$map['selements'][$selementId]['x'] = $newX + ($colNum * $xOffset);
			$map['selements'][$selementId]['y'] = $newY + ($rowNum * $yOffset);

			$colNum++;
			if ($colNum == $rowPlaceCount) {
				$colNum = 0;
				$rowNum++;
			}
		}
	}
}

/**
 * Calculates area connector point on area perimeter
 *
 * @param int $ax      x area coordinate
 * @param int $ay      y area coordinate
 * @param int $aWidth  area width
 * @param int $aHeight area height
 * @param int $x2      x coordinate of connector second element
 * @param int $y2      y coordinate of connector second element
 *
 * @return array contains two values, x and y coordinates of new area connector point
 */
function calculateMapAreaLinkCoord($ax, $ay, $aWidth, $aHeight, $x2, $y2) {
	$dY = abs($y2 - $ay);
	$dX = abs($x2 - $ax);

	$halfHeight = $aHeight / 2;
	$halfWidth = $aWidth / 2;

	if ($dY == 0) {
		$ay = $y2;
		$ax = ($x2 < $ax) ? $ax - $halfWidth : $ax + $halfWidth;
	}
	elseif ($dX == 0) {
		$ay = ($y2 > $ay) ? $ay + $halfHeight : $ay - $halfHeight;
		$ax = $x2;
	}
	else {
		$koef = $halfHeight / $dY;

		$c = $dX * $koef;

		// if point is further than area diagonal, we should use calculations with width instead of height
		if (($halfHeight / $c) > ($halfHeight / $halfWidth)) {
			$ay = ($y2 > $ay) ? $ay + $halfHeight : $ay - $halfHeight;
			$ax = ($x2 < $ax) ? $ax - $c : $ax + $c;
		}
		else {
			$koef = $halfWidth / $dX;

			$c = $dY * $koef;

			$ay = ($y2 > $ay) ? $ay + $c : $ay - $c;
			$ax = ($x2 < $ax) ? $ax - $halfWidth : $ax + $halfWidth;
		}
	}

	return [$ax, $ay];
}

/**
 * Get icon id by mapping.
 *
 * @param array $iconMap
 * @param array $inventory
 *
 * @return int
 */
function getIconByMapping($iconMap, $inventory) {
	if (!empty($inventory['inventory'])) {
		$inventories = getHostInventories();

		foreach ($iconMap['mappings'] as $mapping) {
			try {
				$expr = new CGlobalRegexp($mapping['expression']);
				if ($expr->match($inventory['inventory'][$inventories[$mapping['inventory_link']]['db_field']])) {
					return $mapping['iconid'];
				}
			}
			catch(Exception $e) {
				continue;
			}
		}
	}

	return $iconMap['default_iconid'];
}

/**
 * Get parent maps for current map.
 *
 * @param int $sysmapid
 *
 * @return array
 */
function get_parent_sysmaps($sysmapid) {
	$db_sysmaps_elements = DBselect(
		'SELECT DISTINCT se.sysmapid'.
		' FROM sysmaps_elements se'.
		' WHERE '.dbConditionInt('se.elementtype', [SYSMAP_ELEMENT_TYPE_MAP]).
			' AND '.dbConditionInt('se.elementid', [$sysmapid])
	);

	$sysmapids = [];

	while ($db_sysmaps_element = DBfetch($db_sysmaps_elements)) {
		$sysmapids[] = $db_sysmaps_element['sysmapid'];
	}

	if ($sysmapids) {
		$sysmaps = API::Map()->get([
			'output' => ['sysmapid', 'name'],
			'sysmapids' => $sysmapids
		]);

		CArrayHelper::sort($sysmaps, ['name']);

		return $sysmaps;
	}

	return [];
}

/* TODO: refactor much */
function getMapLabels($map, $mapInfo, $resolveMacros) {
	if ($map['label_type'] == MAP_LABEL_TYPE_NOTHING && $map['label_format'] == SYSMAP_LABEL_ADVANCED_OFF) {
		return;
	}

	$selements = $map['selements'];
	$labelLines = [];
	$statusLines = [];

	// set label type and custom label text for all selements
	foreach ($selements as $selementId => $selement) {
		$selements[$selementId]['label_type'] = $map['label_type'];

		if ($map['label_format'] == SYSMAP_LABEL_ADVANCED_OFF) {
			continue;
		}

		switch ($selement['elementtype']) {
			case SYSMAP_ELEMENT_TYPE_HOST_GROUP:
				$selements[$selementId]['label_type'] = $map['label_type_hostgroup'];
				if ($map['label_type_hostgroup'] == MAP_LABEL_TYPE_CUSTOM) {
					$selements[$selementId]['label'] = $map['label_string_hostgroup'];
				}
				break;

			case SYSMAP_ELEMENT_TYPE_HOST:
				$selements[$selementId]['label_type'] = $map['label_type_host'];
				if ($map['label_type_host'] == MAP_LABEL_TYPE_CUSTOM) {
					$selements[$selementId]['label'] = $map['label_string_host'];
				}
				break;

			case SYSMAP_ELEMENT_TYPE_TRIGGER:
				$selements[$selementId]['label_type'] = $map['label_type_trigger'];
				if ($map['label_type_trigger'] == MAP_LABEL_TYPE_CUSTOM) {
					$selements[$selementId]['label'] = $map['label_string_trigger'];
				}
				break;

			case SYSMAP_ELEMENT_TYPE_MAP:
				$selements[$selementId]['label_type'] = $map['label_type_map'];
				if ($map['label_type_map'] == MAP_LABEL_TYPE_CUSTOM) {
					$selements[$selementId]['label'] = $map['label_string_map'];
				}
				break;

			case SYSMAP_ELEMENT_TYPE_IMAGE:
				$selements[$selementId]['label_type'] = $map['label_type_image'];
				if ($map['label_type_image'] == MAP_LABEL_TYPE_CUSTOM) {
					$selements[$selementId]['label'] = $map['label_string_image'];
				}
				break;
		}
	}

	foreach ($selements as $selementId => $selement) {
		if (!isset($labelLines[$selementId])) {
			$labelLines[$selementId] = [];
		}
		if (!isset($statusLines[$selementId])) {
			$statusLines[$selementId] = [];
		}

		$msg = $resolveMacros ? CMacrosResolverHelper::resolveMapLabelMacrosAll($selement) : $selement['label'];
		$msgs = explode("\n", $msg);
		foreach ($msgs as $msg) {
			$labelLines[$selementId][] = ['content' => $msg];
		}

		$elementInfo = $mapInfo[$selementId];

		foreach (['problem', 'unack', 'maintenance', 'ok', 'status'] as $caption) {
			if (!isset($elementInfo['info'][$caption]) || zbx_empty($elementInfo['info'][$caption]['msg'])) {
				continue;
			}

			$statusLines[$selementId][] = [
				'content' => $elementInfo['info'][$caption]['msg'],
				'attributes' => [
					'fill' => '#' . $elementInfo['info'][$caption]['color']
				]
			];
		}
	}

	$elementsHostIds = [];
	foreach ($selements as $selement) {
		if ($selement['label_type'] != MAP_LABEL_TYPE_IP) {
			continue;
		}
		if ($selement['elementtype'] == SYSMAP_ELEMENT_TYPE_HOST) {
			$elementsHostIds[] = $selement['elements'][0]['hostid'];
		}
	}

	if (!empty($elementsHostIds)) {
		$mapHosts = API::Host()->get([
			'hostids' => $elementsHostIds,
			'output' => ['hostid'],
			'selectInterfaces' => API_OUTPUT_EXTEND
		]);
		$mapHosts = zbx_toHash($mapHosts, 'hostid');
	}

	$labels = [];
	foreach ($selements as $selementId => $selement) {
		if (empty($selement) || $selement['label_type'] == MAP_LABEL_TYPE_NOTHING) {
			$labels[$selementId] = [];
			continue;
		}

		$elementInfo = $mapInfo[$selementId];

		$hl_color = null;
		$st_color = null;

		if (!isset($_REQUEST['noselements']) && ($map['highlight'] % 2) == SYSMAP_HIGHLIGHT_ON) {
			if ($elementInfo['icon_type'] == SYSMAP_ELEMENT_ICON_ON) {
				$hl_color = true;
			}
			if ($elementInfo['icon_type'] == SYSMAP_ELEMENT_ICON_MAINTENANCE) {
				$st_color = true;
			}
			if ($elementInfo['icon_type'] == SYSMAP_ELEMENT_ICON_DISABLED) {
				$st_color = true;
			}
		}

		if (in_array($selement['elementtype'], [SYSMAP_ELEMENT_TYPE_HOST_GROUP, SYSMAP_ELEMENT_TYPE_MAP])
				&& !is_null($hl_color)) {
			$st_color = null;
		}
		elseif (!is_null($st_color)) {
			$hl_color = null;
		}

		$labelLocation = (is_null($selement['label_location']) || $selement['label_location'] < 0)
			? $map['label_location']
			: $selement['label_location'];

		$label = [];

		if ($selement['label_type'] == MAP_LABEL_TYPE_IP && $selement['elementtype'] == SYSMAP_ELEMENT_TYPE_HOST) {
			$interface = reset($mapHosts[$selement['elements'][0]['hostid']]['interfaces']);

			$label[] = ['content' => $interface['ip']];
			$label = array_merge($label, $statusLines[$selementId]);
		}
		elseif ($selement['label_type'] == MAP_LABEL_TYPE_STATUS) {
			$label = $statusLines[$selementId];
		}
		elseif ($selement['label_type'] == MAP_LABEL_TYPE_NAME) {
			$label[] = ['content' => $elementInfo['name']];
			$label = array_merge($label, $statusLines[$selementId]);
		}
		else {
			$label = array_merge($labelLines[$selementId], $statusLines[$selementId]);
		}

<<<<<<< HEAD
		if (empty($label)) {
			continue;
		}

		$w = 0;
		foreach ($label as $str) {
			$dims = imageTextSize(8, 0, $str['msg']);
			$w = max($w, $dims['width']);
		}

		$h = count($label) * $labelFontHeight;
		$x = $selement['x'];
		$y = $selement['y'];

		$image = get_png_by_selement($elementInfo);
		$iconX = imagesx($image);
		$iconY = imagesy($image);

		if (!is_null($hl_color)) {
			$icon_hl = 14;
		}
		elseif (!is_null($st_color)) {
			$icon_hl = 6;
		}
		else {
			$icon_hl = 2;
		}

		switch ($labelLocation) {
			case MAP_LABEL_LOC_TOP:
				$y_rec = $y - $icon_hl - $h - 6;
				$x_rec = $x + $iconX / 2 - $w / 2;
				break;

			case MAP_LABEL_LOC_LEFT:
				$y_rec = $y - $h / 2 + $iconY / 2;
				$x_rec = $x - $icon_hl - $w;
				break;

			case MAP_LABEL_LOC_RIGHT:
				$y_rec = $y - $h / 2 + $iconY / 2;
				$x_rec = $x + $iconX + $icon_hl;
				break;

			case MAP_LABEL_LOC_BOTTOM:
			default:
				$y_rec = $y + $iconY + $icon_hl;
				$x_rec = $x + $iconX / 2 - $w / 2;
		}

		$increasey = 12;
		foreach ($label as $line) {
			if (zbx_empty($line['msg'])) {
				continue;
			}

			$str = str_replace("\r", '', $line['msg']);
			$color = isset($line['color']) ? $line['color'] : $graphtheme['textcolor'];

			$dims = imageTextSize(8, 0, $str);

			if ($labelLocation == MAP_LABEL_LOC_TOP || $labelLocation == MAP_LABEL_LOC_BOTTOM) {
				$x_label = $x + ceil($iconX / 2) - ceil($dims['width'] / 2);
			}
			elseif ($labelLocation == MAP_LABEL_LOC_LEFT) {
				$x_label = $x_rec + $w - $dims['width'];
			}
			else {
				$x_label = $x_rec;
			}

			imagefilledrectangle(
				$im,
				$x_label - 1, $y_rec + $increasey - $labelFontHeight + $labelFontBaseline,
				$x_label + $dims['width'] + 1, $y_rec + $increasey + $labelFontBaseline,
				get_color($im, $graphtheme['backgroundcolor'])
			);
			imagetext($im, 8, 0, $x_label, $y_rec + $increasey, get_color($im, $color), $str);

			$increasey += $labelFontHeight + 1;
		}
	}
}

/**
 * For each host group which is area for hosts virtual elements as hosts from that host group are created
 *
 * @param array $map
 * @return array areas with area coordinates and selementids
 */
function populateFromMapAreas(array &$map) {
	$areas = [];

	foreach ($map['selements'] as $selement) {
		if ($selement['elementsubtype'] == SYSMAP_ELEMENT_SUBTYPE_HOST_GROUP_ELEMENTS) {
			$area = ['selementids' => []];

			$origSelement = $selement;

			$hosts = API::host()->get([
				'groupids' => $selement['elements'][0]['groupid'],
				'sortfield' => 'name',
				'output' => ['hostid'],
				'nopermissions' => true,
				'preservekeys' => true
			]);
			$hostsCount = count($hosts);

			if ($hostsCount == 0) {
				continue;
			}

			if ($selement['areatype'] == SYSMAP_ELEMENT_AREA_TYPE_CUSTOM) {
				$area['width'] = $selement['width'];
				$area['height'] = $selement['height'];
				$area['x'] = $selement['x'];
				$area['y'] = $selement['y'];
			}
			else {
				$area['width'] = $map['width'];
				$area['height'] = $map['height'];
				$area['x'] = 0;
				$area['y'] = 0;
			}

			foreach ($hosts as $host) {
				$selement['elementtype'] = SYSMAP_ELEMENT_TYPE_HOST;
				$selement['elementsubtype'] = SYSMAP_ELEMENT_SUBTYPE_HOST_GROUP;
				$selement['elements'][0]['hostid'] = $host['hostid'];

				$newSelementid = rand(1, 9999999);
				while (isset($map['selements'][$newSelementid])) {
					$newSelementid += 1;
				};
				$selement['selementid'] = $newSelementid;

				$area['selementids'][$newSelementid] = $newSelementid;
				$map['selements'][$newSelementid] = $selement;
			}

			$areas[] = $area;

			foreach ($map['links'] as $link) {
				// do not multiply links between two areas
				if ($map['selements'][$link['selementid1']]['elementsubtype'] == SYSMAP_ELEMENT_SUBTYPE_HOST_GROUP_ELEMENTS
						&& $map['selements'][$link['selementid2']]['elementsubtype'] == SYSMAP_ELEMENT_SUBTYPE_HOST_GROUP_ELEMENTS) {
					continue;
				}

				$idNumber = null;
				if ($link['selementid1'] == $origSelement['selementid']) {
					$idNumber = 'selementid1';
				}
				elseif ($link['selementid2'] == $origSelement['selementid']) {
					$idNumber = 'selementid2';
				}

				if ($idNumber) {
					foreach ($area['selementids'] as $newSelementid) {
						$newLinkid = rand(1, 9999999);
						while (isset($map['links'][$newLinkid])) {
							$newLinkid += 1;
						};

						$link['linkid'] = $newLinkid;
						$link[$idNumber] = $newSelementid;
						$map['links'][$newLinkid] = $link;
					}
				}
			}
		}
=======
		$labels[$selementId] = $label;
>>>>>>> 9222260c
	}

	return $labels;
}

function getMapHighligts($map, $mapInfo) {
	$config = select_config();

	$highlights = [];
	foreach ($map['selements'] as $id => $selement) {
		if ((($map['highlight'] % 2) != SYSMAP_HIGHLIGHT_ON) ||
			(isset($selement['elementtype']) && $selement['elementtype'] == SYSMAP_ELEMENT_TYPE_HOST_GROUP &&
			isset($selement['elementsubtype']) && $selement['elementsubtype'] == SYSMAP_ELEMENT_SUBTYPE_HOST_GROUP_ELEMENTS)) {
			$highlights[$id] = null;
			continue;
		}

		$hl_color = null;
		$st_color = null;
		$elementInfo = $mapInfo[$id];

		switch ($elementInfo['icon_type']) {
			case SYSMAP_ELEMENT_ICON_ON:
				$hl_color = getSeverityColor($elementInfo['priority']);
			break;

			case SYSMAP_ELEMENT_ICON_MAINTENANCE:
				$st_color = 'FF9933';
			break;

			case SYSMAP_ELEMENT_ICON_DISABLED:
				$st_color = '999999';
			break;
		}

		$mainProblems = [
			SYSMAP_ELEMENT_TYPE_HOST_GROUP => 1,
			SYSMAP_ELEMENT_TYPE_MAP => 1
		];

		if (isset($mainProblems[$selement['elementtype']])) {
			if ($hl_color !== null) {
				$st_color = null;
			}
		}
		elseif (!is_null($st_color)) {
			$hl_color = null;
		}

		$highlights[$id] = [
			'st' =>  $st_color,
			'hl' => $hl_color,
			'ack' => ($hl_color !== null && isset($elementInfo['ack']) && $elementInfo['ack'] && $config['event_ack_enable'])
		];
	}

	return $highlights;
}<|MERGE_RESOLUTION|>--- conflicted
+++ resolved
@@ -162,14 +162,9 @@
 
 			case SYSMAP_ELEMENT_TYPE_MAP:
 				$gotos['submap'] = [
-<<<<<<< HEAD
 					'sysmapid' => $elem['elements'][0]['sysmapid'],
-					'severity_min' => isset($options['severity_min']) ? $options['severity_min'] : null
-=======
-					'sysmapid' => $elem['elementid'],
 					'severity_min' => isset($options['severity_min']) ? $options['severity_min'] : null,
 					'fullscreen' => array_key_exists('fullscreen', $options) ? $options['fullscreen'] : 0
->>>>>>> 9222260c
 				];
 				break;
 
@@ -1405,7 +1400,7 @@
 			$origSelement = $selement;
 
 			$hosts = API::host()->get([
-				'groupids' => $selement['elementid'],
+				'groupids' => $selement['elements'][0]['groupid'],
 				'sortfield' => 'name',
 				'output' => ['hostid'],
 				'nopermissions' => true,
@@ -1447,7 +1442,7 @@
 			foreach ($hosts as $host) {
 				$selement['elementtype'] = SYSMAP_ELEMENT_TYPE_HOST;
 				$selement['elementsubtype'] = SYSMAP_ELEMENT_SUBTYPE_HOST_GROUP;
-				$selement['elementid'] = $host['hostid'];
+				$selement['elements'][0]['hostid'] = $host['hostid'];
 
 				$newSelementid = array_keys($map['selements'])[count($map['selements']) - 1] + 1;
 				while (isset($map['selements'][$newSelementid])) {
@@ -1824,7 +1819,7 @@
 		$label = [];
 
 		if ($selement['label_type'] == MAP_LABEL_TYPE_IP && $selement['elementtype'] == SYSMAP_ELEMENT_TYPE_HOST) {
-			$interface = reset($mapHosts[$selement['elements'][0]['hostid']]['interfaces']);
+			$interface = reset($mapHosts[$selement['elementid']]['interfaces']);
 
 			$label[] = ['content' => $interface['ip']];
 			$label = array_merge($label, $statusLines[$selementId]);
@@ -1840,181 +1835,7 @@
 			$label = array_merge($labelLines[$selementId], $statusLines[$selementId]);
 		}
 
-<<<<<<< HEAD
-		if (empty($label)) {
-			continue;
-		}
-
-		$w = 0;
-		foreach ($label as $str) {
-			$dims = imageTextSize(8, 0, $str['msg']);
-			$w = max($w, $dims['width']);
-		}
-
-		$h = count($label) * $labelFontHeight;
-		$x = $selement['x'];
-		$y = $selement['y'];
-
-		$image = get_png_by_selement($elementInfo);
-		$iconX = imagesx($image);
-		$iconY = imagesy($image);
-
-		if (!is_null($hl_color)) {
-			$icon_hl = 14;
-		}
-		elseif (!is_null($st_color)) {
-			$icon_hl = 6;
-		}
-		else {
-			$icon_hl = 2;
-		}
-
-		switch ($labelLocation) {
-			case MAP_LABEL_LOC_TOP:
-				$y_rec = $y - $icon_hl - $h - 6;
-				$x_rec = $x + $iconX / 2 - $w / 2;
-				break;
-
-			case MAP_LABEL_LOC_LEFT:
-				$y_rec = $y - $h / 2 + $iconY / 2;
-				$x_rec = $x - $icon_hl - $w;
-				break;
-
-			case MAP_LABEL_LOC_RIGHT:
-				$y_rec = $y - $h / 2 + $iconY / 2;
-				$x_rec = $x + $iconX + $icon_hl;
-				break;
-
-			case MAP_LABEL_LOC_BOTTOM:
-			default:
-				$y_rec = $y + $iconY + $icon_hl;
-				$x_rec = $x + $iconX / 2 - $w / 2;
-		}
-
-		$increasey = 12;
-		foreach ($label as $line) {
-			if (zbx_empty($line['msg'])) {
-				continue;
-			}
-
-			$str = str_replace("\r", '', $line['msg']);
-			$color = isset($line['color']) ? $line['color'] : $graphtheme['textcolor'];
-
-			$dims = imageTextSize(8, 0, $str);
-
-			if ($labelLocation == MAP_LABEL_LOC_TOP || $labelLocation == MAP_LABEL_LOC_BOTTOM) {
-				$x_label = $x + ceil($iconX / 2) - ceil($dims['width'] / 2);
-			}
-			elseif ($labelLocation == MAP_LABEL_LOC_LEFT) {
-				$x_label = $x_rec + $w - $dims['width'];
-			}
-			else {
-				$x_label = $x_rec;
-			}
-
-			imagefilledrectangle(
-				$im,
-				$x_label - 1, $y_rec + $increasey - $labelFontHeight + $labelFontBaseline,
-				$x_label + $dims['width'] + 1, $y_rec + $increasey + $labelFontBaseline,
-				get_color($im, $graphtheme['backgroundcolor'])
-			);
-			imagetext($im, 8, 0, $x_label, $y_rec + $increasey, get_color($im, $color), $str);
-
-			$increasey += $labelFontHeight + 1;
-		}
-	}
-}
-
-/**
- * For each host group which is area for hosts virtual elements as hosts from that host group are created
- *
- * @param array $map
- * @return array areas with area coordinates and selementids
- */
-function populateFromMapAreas(array &$map) {
-	$areas = [];
-
-	foreach ($map['selements'] as $selement) {
-		if ($selement['elementsubtype'] == SYSMAP_ELEMENT_SUBTYPE_HOST_GROUP_ELEMENTS) {
-			$area = ['selementids' => []];
-
-			$origSelement = $selement;
-
-			$hosts = API::host()->get([
-				'groupids' => $selement['elements'][0]['groupid'],
-				'sortfield' => 'name',
-				'output' => ['hostid'],
-				'nopermissions' => true,
-				'preservekeys' => true
-			]);
-			$hostsCount = count($hosts);
-
-			if ($hostsCount == 0) {
-				continue;
-			}
-
-			if ($selement['areatype'] == SYSMAP_ELEMENT_AREA_TYPE_CUSTOM) {
-				$area['width'] = $selement['width'];
-				$area['height'] = $selement['height'];
-				$area['x'] = $selement['x'];
-				$area['y'] = $selement['y'];
-			}
-			else {
-				$area['width'] = $map['width'];
-				$area['height'] = $map['height'];
-				$area['x'] = 0;
-				$area['y'] = 0;
-			}
-
-			foreach ($hosts as $host) {
-				$selement['elementtype'] = SYSMAP_ELEMENT_TYPE_HOST;
-				$selement['elementsubtype'] = SYSMAP_ELEMENT_SUBTYPE_HOST_GROUP;
-				$selement['elements'][0]['hostid'] = $host['hostid'];
-
-				$newSelementid = rand(1, 9999999);
-				while (isset($map['selements'][$newSelementid])) {
-					$newSelementid += 1;
-				};
-				$selement['selementid'] = $newSelementid;
-
-				$area['selementids'][$newSelementid] = $newSelementid;
-				$map['selements'][$newSelementid] = $selement;
-			}
-
-			$areas[] = $area;
-
-			foreach ($map['links'] as $link) {
-				// do not multiply links between two areas
-				if ($map['selements'][$link['selementid1']]['elementsubtype'] == SYSMAP_ELEMENT_SUBTYPE_HOST_GROUP_ELEMENTS
-						&& $map['selements'][$link['selementid2']]['elementsubtype'] == SYSMAP_ELEMENT_SUBTYPE_HOST_GROUP_ELEMENTS) {
-					continue;
-				}
-
-				$idNumber = null;
-				if ($link['selementid1'] == $origSelement['selementid']) {
-					$idNumber = 'selementid1';
-				}
-				elseif ($link['selementid2'] == $origSelement['selementid']) {
-					$idNumber = 'selementid2';
-				}
-
-				if ($idNumber) {
-					foreach ($area['selementids'] as $newSelementid) {
-						$newLinkid = rand(1, 9999999);
-						while (isset($map['links'][$newLinkid])) {
-							$newLinkid += 1;
-						};
-
-						$link['linkid'] = $newLinkid;
-						$link[$idNumber] = $newSelementid;
-						$map['links'][$newLinkid] = $link;
-					}
-				}
-			}
-		}
-=======
 		$labels[$selementId] = $label;
->>>>>>> 9222260c
 	}
 
 	return $labels;
