<?php
/*
** Zabbix
** Copyright (C) 2000-2011 Zabbix SIA
**
** This program is free software; you can redistribute it and/or modify
** it under the terms of the GNU General Public License as published by
** the Free Software Foundation; either version 2 of the License, or
** (at your option) any later version.
**
** This program is distributed in the hope that it will be useful,
** but WITHOUT ANY WARRANTY; without even the implied warranty of
** MERCHANTABILITY or FITNESS FOR A PARTICULAR PURPOSE.  See the
** GNU General Public License for more details.
**
** You should have received a copy of the GNU General Public License
** along with this program; if not, write to the Free Software
** Foundation, Inc., 51 Franklin Street, Fifth Floor, Boston, MA  02110-1301, USA.
**/
<<<<<<< HEAD


define('ZABBIX_VERSION',		'2.0.0rc4');
=======
?>
<?php
define('ZABBIX_VERSION',		'2.0.0');
>>>>>>> 103d0580
define('ZABBIX_API_VERSION',	'1.4');

define('ZBX_LOGIN_ATTEMPTS',			5);
define('ZBX_LOGIN_BLOCK',				30); // sec

define('ZBX_MIN_PERIOD',				3600); // 1 hour
define('ZBX_MAX_PERIOD',				63072000); // the maximum period for the time bar control, ~2 years (2 * 365 * 86400)
define('ZBX_PERIOD_DEFAULT',			3600); // 1 hour

define('ZBX_WIDGET_ROWS',				20);

define('ZBX_FONTPATH',					realpath('fonts')); // where to search for font (GD > 2.0.18)
define('ZBX_GRAPH_FONT_NAME',			'DejaVuSans'); // font file name
define('ZBX_GRAPH_LEGEND_HEIGHT',		120); // when graph height is less then this value, some legend will not show up

define('ZBX_SCRIPT_TIMEOUT',			60); // in seconds
define('ZBX_SCRIPT_BYTES_LIMIT',		1048576); // 1048576 is 1MB in bytes

define('GRAPH_YAXIS_SIDE_DEFAULT',		0); // 0 - LEFT SIDE, 1 - RIGHT SIDE

define('ZBX_MAX_IMAGE_SIZE',			1048576); // 1024 * 1024

define('ZBX_UNITS_ROUNDOFF_THRESHOLD',		0.01);
define('ZBX_UNITS_ROUNDOFF_UPPER_LIMIT',	2);
define('ZBX_UNITS_ROUNDOFF_LOWER_LIMIT',	6);

define('ZBX_DEFAULT_INTERVAL', '1-7,00:00-24:00');

// for partitioned DB installs!!
define('ZBX_HISTORY_DATA_UPKEEP',		-1); // in days; -1: disabled, 0: always use trends

define('ZBX_SCRIPT_TYPE_CUSTOM_SCRIPT',	0);
define('ZBX_SCRIPT_TYPE_IPMI',			1);
define('ZBX_SCRIPT_TYPE_SSH',			2);
define('ZBX_SCRIPT_TYPE_TELNET',		3);
define('ZBX_SCRIPT_TYPE_GLOBAL_SCRIPT',	4);

define('ZBX_SCRIPT_EXECUTE_ON_AGENT',	0);
define('ZBX_SCRIPT_EXECUTE_ON_SERVER',	1);

define('ZBX_FLAG_DISCOVERY_NORMAL',		0x0); // a normal item
define('ZBX_FLAG_DISCOVERY',			0x1); // a low level discovery rule
define('ZBX_FLAG_DISCOVERY_CHILD',		0x2); // an item prototype
define('ZBX_FLAG_DISCOVERY_CREATED',	0x4); // an item created via a discovery rule

define('EXTACK_OPTION_ALL',		0);
define('EXTACK_OPTION_UNACK',	1);
define('EXTACK_OPTION_BOTH',	2);

define('TRIGGERS_OPTION_ONLYTRUE',	1);
define('TRIGGERS_OPTION_ALL',		2);

define('ZBX_ACK_STS_ANY',				1);
define('ZBX_ACK_STS_WITH_UNACK',		2);
define('ZBX_ACK_STS_WITH_LAST_UNACK',	3);

define('EVENTS_OPTION_NOEVENT', 1);
define('EVENTS_OPTION_ALL',		2);
define('EVENTS_OPTION_NOT_ACK', 3);

define('ZBX_FONT_NAME', 'DejaVuSans');

define('ZBX_AUTH_INTERNAL',	0);
define('ZBX_AUTH_LDAP',		1);
define('ZBX_AUTH_HTTP',		2);

define('ZBX_DB_DB2',		'IBM_DB2');
define('ZBX_DB_MYSQL',		'MYSQL');
define('ZBX_DB_ORACLE',		'ORACLE');
define('ZBX_DB_POSTGRESQL',		'POSTGRESQL');
define('ZBX_DB_SQLITE3',		'SQLITE3');

define('PAGE_TYPE_HTML',			0);
define('PAGE_TYPE_IMAGE',			1);
define('PAGE_TYPE_XML',				2);
define('PAGE_TYPE_JS',				3);	// javascript
define('PAGE_TYPE_CSS',				4);
define('PAGE_TYPE_HTML_BLOCK',		5);	// simple block of html (as text)
define('PAGE_TYPE_JSON',			6);	// simple JSON
define('PAGE_TYPE_JSON_RPC',		7);	// api call
define('PAGE_TYPE_TEXT_FILE',		8);	// api call
define('PAGE_TYPE_TEXT',			9); // simple text
define('PAGE_TYPE_CSV',				10); // CSV format

define('ZBX_SESSION_ACTIVE',		0);
define('ZBX_SESSION_PASSIVE',		1);

define('ZBX_DROPDOWN_FIRST_NONE',	0);
define('ZBX_DROPDOWN_FIRST_ALL',	1);

define('T_ZBX_STR',			0);
define('T_ZBX_INT',			1);
define('T_ZBX_DBL',			2);
define('T_ZBX_PERIOD',		3);
define('T_ZBX_IP',			4);
define('T_ZBX_CLR',			5);
define('T_ZBX_IP_RANGE',	7);
define('T_ZBX_INT_RANGE',	8);

define('O_MAND',			0);
define('O_OPT',				1);
define('O_NO',				2);

define('P_SYS',				1);
define('P_UNSET_EMPTY',		2);
define('P_ACT',				16);
define('P_NZERO',			32);

//	misc parameters
define('IMAGE_FORMAT_PNG',		'PNG');
define('IMAGE_FORMAT_JPEG',		'JPEG');
define('IMAGE_FORMAT_TEXT',		'JPEG');

define('IMAGE_TYPE_UNKNOWN',		0);
define('IMAGE_TYPE_ICON',			1);
define('IMAGE_TYPE_BACKGROUND',		2);

define('ITEM_CONVERT_WITH_UNITS',	0); // - do not convert empty units
define('ITEM_CONVERT_NO_UNITS',		1); // - no units
define('ITEM_CONVERT_SHORT_UNITS',	2); // - to short units
define('ITEM_CONVERT_LONG_UNITS',	3); // - to long units

define('ZBX_SORT_UP',			'ASC');
define('ZBX_SORT_DOWN',			'DESC');

define('AUDIT_ACTION_ADD',			0);
define('AUDIT_ACTION_UPDATE',		1);
define('AUDIT_ACTION_DELETE',		2);
define('AUDIT_ACTION_LOGIN',		3);
define('AUDIT_ACTION_LOGOUT',		4);
define('AUDIT_ACTION_ENABLE',		5);
define('AUDIT_ACTION_DISABLE',		6);

define('AUDIT_RESOURCE_USER',			0);
define('AUDIT_RESOURCE_ZABBIX_CONFIG',	2);
define('AUDIT_RESOURCE_MEDIA_TYPE',		3);
define('AUDIT_RESOURCE_HOST',			4);
define('AUDIT_RESOURCE_ACTION',			5);
define('AUDIT_RESOURCE_GRAPH',			6);
define('AUDIT_RESOURCE_GRAPH_ELEMENT',	7);
define('AUDIT_RESOURCE_USER_GROUP',		11);
define('AUDIT_RESOURCE_APPLICATION',	12);
define('AUDIT_RESOURCE_TRIGGER',		13);
define('AUDIT_RESOURCE_HOST_GROUP',		14);
define('AUDIT_RESOURCE_ITEM',			15);
define('AUDIT_RESOURCE_IMAGE',			16);
define('AUDIT_RESOURCE_VALUE_MAP',		17);
define('AUDIT_RESOURCE_IT_SERVICE',		18);
define('AUDIT_RESOURCE_MAP',			19);
define('AUDIT_RESOURCE_SCREEN',			20);
define('AUDIT_RESOURCE_NODE',			21);
define('AUDIT_RESOURCE_SCENARIO',		22);
define('AUDIT_RESOURCE_DISCOVERY_RULE',	23);
define('AUDIT_RESOURCE_SLIDESHOW',		24);
define('AUDIT_RESOURCE_SCRIPT',			25);
define('AUDIT_RESOURCE_PROXY',			26);
define('AUDIT_RESOURCE_MAINTENANCE',	27);
define('AUDIT_RESOURCE_REGEXP',			28);
define('AUDIT_RESOURCE_MACRO',			29);
define('AUDIT_RESOURCE_TEMPLATE',		30);
define('AUDIT_RESOURCE_TRIGGER_PROTOTYPE', 31);

define('CONDITION_TYPE_HOST_GROUP',			0);
define('CONDITION_TYPE_HOST',				1);
define('CONDITION_TYPE_TRIGGER',			2);
define('CONDITION_TYPE_TRIGGER_NAME',		3);
define('CONDITION_TYPE_TRIGGER_SEVERITY',	4);
define('CONDITION_TYPE_TRIGGER_VALUE',		5);
define('CONDITION_TYPE_TIME_PERIOD',		6);
define('CONDITION_TYPE_DHOST_IP',			7);
define('CONDITION_TYPE_DSERVICE_TYPE',		8);
define('CONDITION_TYPE_DSERVICE_PORT',		9);
define('CONDITION_TYPE_DSTATUS',			10);
define('CONDITION_TYPE_DUPTIME',			11);
define('CONDITION_TYPE_DVALUE',				12);
define('CONDITION_TYPE_HOST_TEMPLATE',		13);
define('CONDITION_TYPE_EVENT_ACKNOWLEDGED',	14);
define('CONDITION_TYPE_APPLICATION',		15);
define('CONDITION_TYPE_MAINTENANCE',		16);
define('CONDITION_TYPE_NODE',				17);
define('CONDITION_TYPE_DRULE',				18);
define('CONDITION_TYPE_DCHECK',				19);
define('CONDITION_TYPE_PROXY',				20);
define('CONDITION_TYPE_DOBJECT',			21);
define('CONDITION_TYPE_HOST_NAME',			22);

define('CONDITION_OPERATOR_EQUAL',		0);
define('CONDITION_OPERATOR_NOT_EQUAL',	1);
define('CONDITION_OPERATOR_LIKE',		2);
define('CONDITION_OPERATOR_NOT_LIKE',	3);
define('CONDITION_OPERATOR_IN',			4);
define('CONDITION_OPERATOR_MORE_EQUAL',	5);
define('CONDITION_OPERATOR_LESS_EQUAL',	6);
define('CONDITION_OPERATOR_NOT_IN',		7);

define('HOST_STATUS_MONITORED',		0);
define('HOST_STATUS_NOT_MONITORED',	1);
define('HOST_STATUS_TEMPLATE',		3);
define('HOST_STATUS_PROXY_ACTIVE',	5);
define('HOST_STATUS_PROXY_PASSIVE',	6);

define('HOST_MAINTENANCE_STATUS_OFF',	0);
define('HOST_MAINTENANCE_STATUS_ON',	1);

define('INTERFACE_SECONDARY',	0);
define('INTERFACE_PRIMARY',		1);

define('INTERFACE_USE_DNS',		0);
define('INTERFACE_USE_IP',		1);

define('INTERFACE_TYPE_ANY',		-1);
define('INTERFACE_TYPE_UNKNOWN',	0);
define('INTERFACE_TYPE_AGENT',		1);
define('INTERFACE_TYPE_SNMP',		2);
define('INTERFACE_TYPE_IPMI',		3);
define('INTERFACE_TYPE_JMX',		4);

define('MAINTENANCE_STATUS_ACTIVE',		0);
define('MAINTENANCE_STATUS_APPROACH',	1);
define('MAINTENANCE_STATUS_EXPIRED',	2);

define('HOST_AVAILABLE_UNKNOWN',	0);
define('HOST_AVAILABLE_TRUE',		1);
define('HOST_AVAILABLE_FALSE',		2);

define('MAINTENANCE_TYPE_NORMAL',	0);
define('MAINTENANCE_TYPE_NODATA',	1);

define('TIMEPERIOD_TYPE_ONETIME',	0);
define('TIMEPERIOD_TYPE_HOURLY',	1);
define('TIMEPERIOD_TYPE_DAILY',		2);
define('TIMEPERIOD_TYPE_WEEKLY',	3);
define('TIMEPERIOD_TYPE_MONTHLY',	4);
define('TIMEPERIOD_TYPE_YEARLY',	5);

define('SYSMAP_LABEL_ADVANCED_OFF',		0);
define('SYSMAP_LABEL_ADVANCED_ON',		1);

define('MAP_LABEL_TYPE_LABEL',		0);
define('MAP_LABEL_TYPE_IP',			1);
define('MAP_LABEL_TYPE_NAME',		2);
define('MAP_LABEL_TYPE_STATUS',		3);
define('MAP_LABEL_TYPE_NOTHING',	4);
define('MAP_LABEL_TYPE_CUSTOM',		5);

define('MAP_LABEL_LOC_BOTTOM',		0);
define('MAP_LABEL_LOC_LEFT',		1);
define('MAP_LABEL_LOC_RIGHT',		2);
define('MAP_LABEL_LOC_TOP',			3);

define('SYSMAP_ELEMENT_TYPE_HOST',		0);
define('SYSMAP_ELEMENT_TYPE_MAP',		1);
define('SYSMAP_ELEMENT_TYPE_TRIGGER',	2);
define('SYSMAP_ELEMENT_TYPE_HOST_GROUP',3);
define('SYSMAP_ELEMENT_TYPE_IMAGE',		4);

define('SYSMAP_ELEMENT_SUBTYPE_HOST_GROUP', 0);
define('SYSMAP_ELEMENT_SUBTYPE_HOST_GROUP_ELEMENTS', 1);

define('SYSMAP_ELEMENT_AREA_TYPE_FIT', 0);
define('SYSMAP_ELEMENT_AREA_TYPE_CUSTOM', 1);

define('SYSMAP_ELEMENT_AREA_VIEWTYPE_GRID', 0);

define('SYSMAP_ELEMENT_ICON_ON',			0);
define('SYSMAP_ELEMENT_ICON_OFF',			1);
define('SYSMAP_ELEMENT_ICON_MAINTENANCE',	3);
define('SYSMAP_ELEMENT_ICON_DISABLED',		4);

define('SYSMAP_HIGHLIGHT_OFF',		0);
define('SYSMAP_HIGHLIGHT_ON',		1);

define('SYSMAP_EXPANDPROBLEM_OFF',		0);
define('SYSMAP_EXPANDPROBLEM_ON',		1);

define('SYSMAP_MARKELEMENTS_OFF',		0);
define('SYSMAP_MARKELEMENTS_ON',		1);

define('SYSMAP_GRID_SHOW_ON',		1);
define('SYSMAP_GRID_SHOW_OFF',		0);

define('SYSMAP_EXPAND_MACROS_OFF',	0);
define('SYSMAP_EXPAND_MACROS_ON',	1);

define('SYSMAP_GRID_ALIGN_ON',		1);
define('SYSMAP_GRID_ALIGN_OFF',		0);

define('ZBX_ITEM_DELAY_DEFAULT', 30);

define('ITEM_TYPE_ZABBIX',			0);
define('ITEM_TYPE_SNMPV1',			1);
define('ITEM_TYPE_TRAPPER',			2);
define('ITEM_TYPE_SIMPLE',			3);
define('ITEM_TYPE_SNMPV2C',			4);
define('ITEM_TYPE_INTERNAL',		5);
define('ITEM_TYPE_SNMPV3',			6);
define('ITEM_TYPE_ZABBIX_ACTIVE',	7);
define('ITEM_TYPE_AGGREGATE',		8);
define('ITEM_TYPE_HTTPTEST',		9);
define('ITEM_TYPE_EXTERNAL',		10);
define('ITEM_TYPE_DB_MONITOR',		11);
define('ITEM_TYPE_IPMI',			12);
define('ITEM_TYPE_SSH',				13);
define('ITEM_TYPE_TELNET',			14);
define('ITEM_TYPE_CALCULATED',		15);
define('ITEM_TYPE_JMX',				16);

define('ITEM_VALUE_TYPE_FLOAT',		0);
define('ITEM_VALUE_TYPE_STR',		1);
define('ITEM_VALUE_TYPE_LOG',		2);
define('ITEM_VALUE_TYPE_UINT64',	3);
define('ITEM_VALUE_TYPE_TEXT',		4);

define('ITEM_DATA_TYPE_DECIMAL',		0);
define('ITEM_DATA_TYPE_OCTAL',			1);
define('ITEM_DATA_TYPE_HEXADECIMAL',	2);
define('ITEM_DATA_TYPE_BOOLEAN',		3);

define('ZBX_DEFAULT_KEY_DB_MONITOR',	'db.odbc.select[<unique short description>]');
define('ZBX_DEFAULT_KEY_SSH',			'ssh.run[<unique short description>,<ip>,<port>,<encoding>]');
define('ZBX_DEFAULT_KEY_TELNET',		'telnet.run[<unique short description>,<ip>,<port>,<encoding>]');
define('ZBX_DEFAULT_KEY_JMX',			'jmx[<object name>,<attribute name>]');

define('SYSMAP_ELEMENT_USE_ICONMAP_ON',		1);
define('SYSMAP_ELEMENT_USE_ICONMAP_OFF',	0);

define('ZBX_ICON_PREVIEW_HEIGHT',	24);
define('ZBX_ICON_PREVIEW_WIDTH',	24);

define('ITEM_STATUS_ACTIVE',		0);
define('ITEM_STATUS_DISABLED',		1);
define('ITEM_STATUS_NOTSUPPORTED',	3);

define('ITEM_TYPE_SNMPTRAP',			17);

define('ITEM_SNMPV3_SECURITYLEVEL_NOAUTHNOPRIV',	0);
define('ITEM_SNMPV3_SECURITYLEVEL_AUTHNOPRIV',		1);
define('ITEM_SNMPV3_SECURITYLEVEL_AUTHPRIV',		2);

define('ITEM_AUTHTYPE_PASSWORD',	0);
define('ITEM_AUTHTYPE_PUBLICKEY',	1);

define('ITEM_LOGTYPE_INFORMATION',	1);
define('ITEM_LOGTYPE_WARNING',		2);
define('ITEM_LOGTYPE_ERROR',		4);
define('ITEM_LOGTYPE_FAILURE_AUDIT',	7);
define('ITEM_LOGTYPE_SUCCESS_AUDIT',	8);

define('GRAPH_ITEM_DRAWTYPE_LINE',			0);
define('GRAPH_ITEM_DRAWTYPE_FILLED_REGION',	1);
define('GRAPH_ITEM_DRAWTYPE_BOLD_LINE',		2);
define('GRAPH_ITEM_DRAWTYPE_DOT',			3);
define('GRAPH_ITEM_DRAWTYPE_DASHED_LINE',	4);
define('GRAPH_ITEM_DRAWTYPE_GRADIENT_LINE',	5);
define('GRAPH_ITEM_DRAWTYPE_BOLD_DOT',		6);

define('MAP_LINK_DRAWTYPE_LINE',			0);
define('MAP_LINK_DRAWTYPE_BOLD_LINE',		2);
define('MAP_LINK_DRAWTYPE_DOT',				3);
define('MAP_LINK_DRAWTYPE_DASHED_LINE',		4);

define('SERVICE_ALGORITHM_NONE',	0); // do not calculate
define('SERVICE_ALGORITHM_MAX',		1); // problem, if one children has a problem
define('SERVICE_ALGORITHM_MIN',		2); // problem, if all children have problems

define('SERVICE_SLA', 99.05);

define('SERVICE_SHOW_SLA_OFF', 0);
define('SERVICE_SHOW_SLA_ON',  1);

define('SERVICE_STATUS_OK',  0);

define('TRIGGER_MULT_EVENT_DISABLED',	0);
define('TRIGGER_MULT_EVENT_ENABLED',	1);

define('TRIGGER_STATUS_ENABLED',	0);
define('TRIGGER_STATUS_DISABLED',	1);

define('TRIGGER_VALUE_FALSE',		0);
define('TRIGGER_VALUE_TRUE',		1);
define('TRIGGER_VALUE_UNKNOWN',		2); // only in "events" table

define('TRIGGER_VALUE_FLAG_NORMAL',	0);
define('TRIGGER_VALUE_FLAG_UNKNOWN',1);

define('TRIGGER_VALUE_CHANGED_NO',	0);
define('TRIGGER_VALUE_CHANGED_YES',	1);

define('TRIGGER_SEVERITY_NOT_CLASSIFIED',	0);
define('TRIGGER_SEVERITY_INFORMATION',		1);
define('TRIGGER_SEVERITY_WARNING',			2);
define('TRIGGER_SEVERITY_AVERAGE',			3);
define('TRIGGER_SEVERITY_HIGH',				4);
define('TRIGGER_SEVERITY_DISASTER',			5);

define('TRIGGER_SEVERITY_COUNT',			6);

define('ALERT_MAX_RETRIES',		3);

define('ALERT_STATUS_NOT_SENT',		0);
define('ALERT_STATUS_SENT',			1);
define('ALERT_STATUS_FAILED',		2);

define('ALERT_TYPE_MESSAGE',		0);
define('ALERT_TYPE_COMMAND',		1);

define('MEDIA_TYPE_STATUS_ACTIVE',	0);
define('MEDIA_TYPE_STATUS_DISABLED',1);

define('MEDIA_TYPE_EMAIL',		0);
define('MEDIA_TYPE_EXEC',		1);
define('MEDIA_TYPE_SMS',		2);
define('MEDIA_TYPE_JABBER',		3);
define('MEDIA_TYPE_EZ_TEXTING',	100);

define('EZ_TEXTING_LIMIT_USA',		0);
define('EZ_TEXTING_LIMIT_CANADA',	1);

define('ACTION_DEFAULT_SUBJ_TRIGGER', '{TRIGGER.STATUS}: {TRIGGER.NAME}');
define('ACTION_DEFAULT_SUBJ_AUTOREG', 'Auto registration: {HOST.HOST}');
define('ACTION_DEFAULT_SUBJ_DISCOVERY', 'Discovery: {DISCOVERY.DEVICE.STATUS} {DISCOVERY.DEVICE.IPADDRESS}');

define('ACTION_DEFAULT_MSG_TRIGGER', "Trigger: {TRIGGER.NAME}\nTrigger status: {TRIGGER.STATUS}\n".
		"Trigger severity: {TRIGGER.SEVERITY}\nTrigger URL: {TRIGGER.URL}\n\nItem values:\n\n".
		"1. {ITEM.NAME1} ({HOST.NAME1}:{ITEM.KEY1}): {ITEM.VALUE1}\n".
		"2. {ITEM.NAME2} ({HOST.NAME2}:{ITEM.KEY2}): {ITEM.VALUE2}\n".
		"3. {ITEM.NAME3} ({HOST.NAME3}:{ITEM.KEY3}): {ITEM.VALUE3}"
);
define('ACTION_DEFAULT_MSG_AUTOREG', "Host name: {HOST.HOST}\nHost IP: {HOST.IP}\nAgent port: {HOST.PORT}");
define('ACTION_DEFAULT_MSG_DISCOVERY', "Discovery rule: {DISCOVERY.RULE.NAME}\n\nDevice IP:{DISCOVERY.DEVICE.IPADDRESS}\n".
		"Device DNS: {DISCOVERY.DEVICE.DNS}\nDevice status: {DISCOVERY.DEVICE.STATUS}\n".
		"Device uptime: {DISCOVERY.DEVICE.UPTIME}\n\nDevice service name: {DISCOVERY.SERVICE.NAME}\n".
		"Device service port: {DISCOVERY.SERVICE.PORT}\nDevice service status: {DISCOVERY.SERVICE.STATUS}\n".
		"Device service uptime: {DISCOVERY.SERVICE.UPTIME}"
);

define('ACTION_STATUS_ENABLED',		0);
define('ACTION_STATUS_DISABLED',	1);

define('OPERATION_TYPE_MESSAGE',		0);
define('OPERATION_TYPE_COMMAND',		1);
define('OPERATION_TYPE_HOST_ADD',		2);
define('OPERATION_TYPE_HOST_REMOVE',	3);
define('OPERATION_TYPE_GROUP_ADD',		4);
define('OPERATION_TYPE_GROUP_REMOVE',	5);
define('OPERATION_TYPE_TEMPLATE_ADD',	6);
define('OPERATION_TYPE_TEMPLATE_REMOVE',7);
define('OPERATION_TYPE_HOST_ENABLE',	8);
define('OPERATION_TYPE_HOST_DISABLE',	9);

define('ACTION_EVAL_TYPE_AND_OR',	0);
define('ACTION_EVAL_TYPE_AND',		1);
define('ACTION_EVAL_TYPE_OR',		2);

define('OPERATION_OBJECT_USER',		0);
define('OPERATION_OBJECT_GROUP',	1);

define('LOGFILE_SEVERITY_NOT_CLASSIFIED',	0);
define('LOGFILE_SEVERITY_INFORMATION',		1);
define('LOGFILE_SEVERITY_WARNING',			2);
define('LOGFILE_SEVERITY_AVERAGE',			3);
define('LOGFILE_SEVERITY_HIGH',				4);
define('LOGFILE_SEVERITY_DISASTER',			5);
define('LOGFILE_SEVERITY_AUDIT_SUCCESS',	6);
define('LOGFILE_SEVERITY_AUDIT_FAILURE',	7);

define('SCREEN_SIMPLE_ITEM',		0);
define('SCREEN_DYNAMIC_ITEM',		1);

define('SCREEN_RESOURCE_GRAPH',				0);
define('SCREEN_RESOURCE_SIMPLE_GRAPH',		1);
define('SCREEN_RESOURCE_MAP',				2);
define('SCREEN_RESOURCE_PLAIN_TEXT',		3);
define('SCREEN_RESOURCE_HOSTS_INFO',		4);
define('SCREEN_RESOURCE_TRIGGERS_INFO',		5);
define('SCREEN_RESOURCE_SERVER_INFO',		6);
define('SCREEN_RESOURCE_CLOCK',				7);
define('SCREEN_RESOURCE_SCREEN',			8);
define('SCREEN_RESOURCE_TRIGGERS_OVERVIEW',	9);
define('SCREEN_RESOURCE_DATA_OVERVIEW',		10);
define('SCREEN_RESOURCE_URL',				11);
define('SCREEN_RESOURCE_ACTIONS',			12);
define('SCREEN_RESOURCE_EVENTS',			13);
define('SCREEN_RESOURCE_HOSTGROUP_TRIGGERS',14);
define('SCREEN_RESOURCE_SYSTEM_STATUS',		15);
define('SCREEN_RESOURCE_HOST_TRIGGERS',		16);

define('SCREEN_TYPE_NORMAL',	0);
define('SCREEN_TYPE_TEMPLATED',	1);

define('DEFAULT_LATEST_ISSUES_CNT', 20);

define('SCREEN_SORT_TRIGGERS_DATE_DESC',		0);
define('SCREEN_SORT_TRIGGERS_SEVERITY_DESC',	1);
define('SCREEN_SORT_TRIGGERS_HOST_NAME_ASC',	2);

// alignes
define('HALIGN_DEFAULT',	0);
define('HALIGN_CENTER',		0);
define('HALIGN_LEFT',		1);
define('HALIGN_RIGHT',		2);

define('VALIGN_DEFAULT',	0);
define('VALIGN_MIDDLE',		0);
define('VALIGN_TOP',		1);
define('VALIGN_BOTTOM',		2);

// info module style
define('STYLE_HORISONTAL',	0);
define('STYLE_VERTICAL',	1);

// view style [Overview]
define('STYLE_LEFT',	0);
define('STYLE_TOP',		1);

// time module type
define('TIME_TYPE_LOCAL',	0);
define('TIME_TYPE_SERVER',	1);
define('TIME_TYPE_HOST',	2);

define('FILTER_TASK_SHOW',			0);
define('FILTER_TASK_HIDE',			1);
define('FILTER_TASK_MARK',			2);
define('FILTER_TASK_INVERT_MARK',	3);

define('MARK_COLOR_RED',	1);
define('MARK_COLOR_GREEN',	2);
define('MARK_COLOR_BLUE',	3);

define('PROFILE_TYPE_UNKNOWN',		0);
define('PROFILE_TYPE_ID',			1);
define('PROFILE_TYPE_INT',			2);
define('PROFILE_TYPE_STR',			3);
define('PROFILE_TYPE_ARRAY_ID',		4);
define('PROFILE_TYPE_ARRAY_INT',	5);
define('PROFILE_TYPE_ARRAY_STR',	6);

define('CALC_FNC_MIN',	1);
define('CALC_FNC_AVG',	2);
define('CALC_FNC_MAX',	4);
define('CALC_FNC_ALL',	7);
define('CALC_FNC_LST',	9);

define('SERVICE_TIME_TYPE_UPTIME',				0);
define('SERVICE_TIME_TYPE_DOWNTIME',			1);
define('SERVICE_TIME_TYPE_ONETIME_DOWNTIME',	2);

define('USER_TYPE_ZABBIX_USER',		1);
define('USER_TYPE_ZABBIX_ADMIN',	2);
define('USER_TYPE_SUPER_ADMIN',		3);

define('ZBX_NOT_INTERNAL_GROUP',	0);
define('ZBX_INTERNAL_GROUP',		1);

define('GROUP_STATUS_DISABLED',		1);
define('GROUP_STATUS_ENABLED',		0);

// IMPORTANT!!! by priority DESC
define('GROUP_GUI_ACCESS_SYSTEM',	0);
define('GROUP_GUI_ACCESS_INTERNAL',	1);
define('GROUP_GUI_ACCESS_DISABLED',	2);

define('GROUP_API_ACCESS_DISABLED',	0);
define('GROUP_API_ACCESS_ENABLED',	1);

define('GROUP_DEBUG_MODE_DISABLED',	0);
define('GROUP_DEBUG_MODE_ENABLED',	1);

define('PERM_MAX',			3);
define('PERM_READ_WRITE',	3);
define('PERM_READ_ONLY',	2);
define('PERM_READ_LIST',	1);
define('PERM_DENY',			0);

define('PERM_RES_STRING_LINE',	0); // return string of nodes id - '1,2,3,4,5'
define('PERM_RES_IDS_ARRAY',	1); // return array of nodes id - array(1,2,3,4)
define('PERM_RES_DATA_ARRAY',	2);

define('RESOURCE_TYPE_NODE',	0);
define('RESOURCE_TYPE_GROUP',	1);

define('PARAM_TYPE_SECONDS',	0);
define('PARAM_TYPE_COUNTS',		1);

define('ZBX_NODE_CHILD',	0);
define('ZBX_NODE_LOCAL',	1);
define('ZBX_NODE_MASTER',	2);

define('ZBX_FLAG_TRIGGER',	0);
define('ZBX_FLAG_EVENT',	1);

define('HTTPTEST_AUTH_NONE',	0);
define('HTTPTEST_AUTH_BASIC',	1);
define('HTTPTEST_AUTH_NTLM',	2);

define('HTTPTEST_STATUS_ACTIVE',	0);
define('HTTPTEST_STATUS_DISABLED',	1);

define('HTTPSTEP_ITEM_TYPE_RSPCODE',	0);
define('HTTPSTEP_ITEM_TYPE_TIME',		1);
define('HTTPSTEP_ITEM_TYPE_IN',			2);
define('HTTPSTEP_ITEM_TYPE_LASTSTEP',	3);
define('HTTPSTEP_ITEM_TYPE_LASTERROR',	4);

define('EVENT_ACK_DISABLED',	'0');
define('EVENT_ACK_ENABLED',		'1');

define('EVENT_NOT_ACKNOWLEDGED',	'0');
define('EVENT_ACKNOWLEDGED',		'1');

define('EVENTS_NOFALSEFORB_STATUS_ALL',		0); // used with TRIGGERS_OPTION_NOFALSEFORB
define('EVENTS_NOFALSEFORB_STATUS_FALSE',	1); // used with TRIGGERS_OPTION_NOFALSEFORB
define('EVENTS_NOFALSEFORB_STATUS_TRUE',	2); // used with TRIGGERS_OPTION_NOFALSEFORB

define('EVENT_SOURCE_TRIGGERS',			0);
define('EVENT_SOURCE_DISCOVERY',		1);
define('EVENT_SOURCE_AUTO_REGISTRATION',2);

define('EVENT_OBJECT_TRIGGER',		0);
define('EVENT_OBJECT_DHOST',		1);
define('EVENT_OBJECT_DSERVICE',		2);

define('GRAPH_YAXIS_TYPE_CALCULATED',	0);
define('GRAPH_YAXIS_TYPE_FIXED',		1);
define('GRAPH_YAXIS_TYPE_ITEM_VALUE',	2);

define('GRAPH_YAXIS_SIDE_LEFT',		0);
define('GRAPH_YAXIS_SIDE_RIGHT',	1);

define('GRAPH_ITEM_SIMPLE',			0);
define('GRAPH_ITEM_SUM',			2);

define('GRAPH_TYPE_NORMAL',			0);
define('GRAPH_TYPE_STACKED',		1);
define('GRAPH_TYPE_PIE',			2);
define('GRAPH_TYPE_EXPLODED',		3);
define('GRAPH_TYPE_3D',				4);
define('GRAPH_TYPE_3D_EXPLODED',	5);
define('GRAPH_TYPE_BAR',			6);
define('GRAPH_TYPE_COLUMN',			7);
define('GRAPH_TYPE_BAR_STACKED',	8);
define('GRAPH_TYPE_COLUMN_STACKED',	9);

define('GRAPH_3D_ANGLE',			70);

define('GRAPH_STACKED_ALFA',		15); // 0..100 transparency

define('GRAPH_ZERO_LINE_COLOR_LEFT',	'AAAAAA');
define('GRAPH_ZERO_LINE_COLOR_RIGHT',	'888888');

define('GRAPH_TRIGGER_LINE_OPPOSITE_COLOR', '000');

define('ZBX_MAX_TREND_DIFF',		3600);

define('ZBX_GRAPH_MAX_SKIP_CELL',	16);
define('ZBX_GRAPH_MAX_SKIP_DELAY',	4);

define('DOBJECT_STATUS_UP',			0);
define('DOBJECT_STATUS_DOWN',		1);
define('DOBJECT_STATUS_DISCOVER',	2); // only for events
define('DOBJECT_STATUS_LOST',		3); // generated by discovery

define('DRULE_STATUS_ACTIVE',		0);
define('DRULE_STATUS_DISABLED',		1);

define('DSVC_STATUS_ACTIVE',		0);
define('DSVC_STATUS_DISABLED',		1);

define('SVC_SSH',	0);
define('SVC_LDAP',	1);
define('SVC_SMTP',	2);
define('SVC_FTP',	3);
define('SVC_HTTP',	4);
define('SVC_POP',	5);
define('SVC_NNTP',	6);
define('SVC_IMAP',	7);
define('SVC_TCP',	8);
define('SVC_AGENT',	9);
define('SVC_SNMPv1',	10);
define('SVC_SNMPv2c',	11);
define('SVC_ICMPPING',	12);
define('SVC_SNMPv3',	13);
define('SVC_HTTPS',		14);
define('SVC_TELNET',	15);

define('DHOST_STATUS_ACTIVE',		0);
define('DHOST_STATUS_DISABLED',		1);

define('IM_FORCED',		0);
define('IM_ESTABLISHED',1);
define('IM_TREE',		2);

define('EXPRESSION_TYPE_INCLUDED',		0);
define('EXPRESSION_TYPE_ANY_INCLUDED',	1);
define('EXPRESSION_TYPE_NOT_INCLUDED',	2);
define('EXPRESSION_TYPE_TRUE',			3);
define('EXPRESSION_TYPE_FALSE',			4);

define('HOST_INVENTORY_DISABLED',		-1);
define('HOST_INVENTORY_MANUAL',			0);
define('HOST_INVENTORY_AUTOMATIC',		1);

define('EXPRESSION_VALUE_TYPE_UNKNOWN',	'#ERROR_VALUE_TYPE#');
define('EXPRESSION_HOST_UNKNOWN',		'#ERROR_HOST#');
define('EXPRESSION_HOST_ITEM_UNKNOWN',	'#ERROR_ITEM#');
define('EXPRESSION_NOT_A_MACRO_ERROR',	'#ERROR_MACRO#');

define('AVAILABLE_NOCACHE', 0);	// take available objects not from cache

define('SBR',	"<br/>\n");
define('SPACE',	'&nbsp;');
define('RARR',	'&rArr;');
define('SQUAREBRACKETS', '%5B%5D');

// affects multibyte strings [in mb_ereg char "-" must be backslashed]!!!
if (in_array(ini_get('mbstring.func_overload'), array(2,3,6,7))) {
	define('ZBX_MBSTRINGS_OVERLOADED', 1);
}

define('REGEXP_INCLUDE', 0);
define('REGEXP_EXCLUDE', 1);

// preg
define('ZBX_PREG_PRINT', '^\x{00}-\x{1F}');
define('ZBX_PREG_MACRO_NAME', '([A-Z0-9\._]+)');
define('ZBX_PREG_INTERNAL_NAMES', '([0-9a-zA-Z_\. \-]+)'); // !!! Don't forget sync code with C !!!
define('ZBX_PREG_PARAMS', '(['.ZBX_PREG_PRINT.']+?){0,1}');
define('ZBX_PREG_SIGN', '([&|><=+*\/#\-])');
define('ZBX_PREG_NUMBER', '([\-+]{0,1}[0-9]+[.]{0,1}[0-9]*[KMGTsmhdw]{0,1})');
define('ZBX_PREG_DEF_FONT_STRING', '/^[0-9\.:% ]+$/');
define('ZBX_PREG_DNS_FORMAT', '([0-9a-zA-Z_\.\-$]|\{\$?'.ZBX_PREG_MACRO_NAME.'\})*');
define('ZBX_PREG_HOST_FORMAT', ZBX_PREG_INTERNAL_NAMES);
define('ZBX_PREG_NODE_FORMAT', ZBX_PREG_INTERNAL_NAMES);
define('ZBX_PREG_FUNCTION_FORMAT', '([a-z]+(\('.ZBX_PREG_PARAMS.'\)))');
define('ZBX_PREG_MACRO_NAME_FORMAT', '(\{[A-Z\.]+\})');
define('ZBX_PREG_EXPRESSION_SIMPLE_MACROS', '(\{TRIGGER\.VALUE\})');
define('ZBX_PREG_EXPRESSION_USER_MACROS', '(\{\$'.ZBX_PREG_MACRO_NAME.'\})');

// regexp ids
define('ZBX_KEY_ID',		1);
define('ZBX_KEY_NAME_ID',	2);
define('ZBX_KEY_PARAM_ID',	6);

define('ZBX_HISTORY_COUNT', 5);

define('ZBX_USER_ONLINE_TIME', 600); // 10min
define('ZBX_GUEST_USER','guest');

define('ZBX_FAVORITES_ALL', -1);

// allow for testing
define('ZBX_ALLOW_UNICODE', 1);

// IPMI
define('IPMI_AUTHTYPE_DEFAULT',		-1);
define('IPMI_AUTHTYPE_NONE',		0);
define('IPMI_AUTHTYPE_MD2',			1);
define('IPMI_AUTHTYPE_MD5',			2);
define('IPMI_AUTHTYPE_STRAIGHT',	4);
define('IPMI_AUTHTYPE_OEM',			5);
define('IPMI_AUTHTYPE_RMCP_PLUS',	6);

define('IPMI_PRIVILEGE_CALLBACK',	1);
define('IPMI_PRIVILEGE_USER',		2);
define('IPMI_PRIVILEGE_OPERATOR',	3);
define('IPMI_PRIVILEGE_ADMIN',		4);
define('IPMI_PRIVILEGE_OEM',		5);

define('ZBX_HAVE_IPV6', 1);


define('ZBX_SOCKET_TIMEOUT', 3);

// XML export|import tags
define('XML_TAG_MACRO',				'macro');
define('XML_TAG_HOST',				'host');
define('XML_TAG_HOSTINVENTORY',		'host_inventory');
define('XML_TAG_ITEM',				'item');
define('XML_TAG_TRIGGER',			'trigger');
define('XML_TAG_GRAPH',				'graph');
define('XML_TAG_GRAPH_ELEMENT',		'graph_element');
define('XML_TAG_DEPENDENCY',		'dependency');

define('ZBX_DEFAULT_IMPORT_HOST_GROUP', 'Imported hosts');

// API errors
define('ZBX_API_ERROR_INTERNAL',	111);
define('ZBX_API_ERROR_PARAMETERS',	100);
define('ZBX_API_ERROR_PERMISSIONS',	120);
define('ZBX_API_ERROR_NO_AUTH',		200);
define('ZBX_API_ERROR_NO_METHOD',	300);

define('API_OUTPUT_SHORTEN',	'shorten');
define('API_OUTPUT_REFER',		'refer');
define('API_OUTPUT_EXTEND',		'extend');
define('API_OUTPUT_COUNT',		'count');
define('API_OUTPUT_CUSTOM',		'custom');

define('SEC_PER_MIN',	60);
define('SEC_PER_HOUR',	3600);
define('SEC_PER_DAY',	86400);
define('SEC_PER_WEEK',	604800); // 7 * SEC_PER_DAY
define('SEC_PER_MONTH',	2592000); // 30 * SEC_PER_DAY
define('SEC_PER_YEAR',	31536000); // 365 * SEC_PER_DAY

define('DAY_IN_YEAR',	365);

define('ZBX_MIN_PORT_NUMBER', 0);
define('ZBX_MAX_PORT_NUMBER', 65535);

// input fields
define('ZBX_TEXTBOX_STANDARD_SIZE',		50);
define('ZBX_TEXTBOX_SMALL_SIZE',		25);
define('ZBX_TEXTBOX_FILTER_SIZE',		20);
define('ZBX_TEXTAREA_STANDARD_WIDTH',	312);
define('ZBX_TEXTAREA_BIG_WIDTH',		524);
define('ZBX_TEXTAREA_STANDARD_ROWS',	7);

// validation
define('DB_ID',		"({}>=0&&bccomp('{}',\"10000000000000000000\")<0)&&");
define('NOT_EMPTY',	"({}!='')&&");
define('NOT_ZERO',	"({}!=0)&&");
define('NO_TRIM',	'NO_TRIM');

define('ZBX_VALID_OK',		0);
define('ZBX_VALID_ERROR',	1);
define('ZBX_VALID_WARNING',	2);

// user default theme
define('THEME_DEFAULT', 'default');

// the default theme
define('ZBX_DEFAULT_THEME', 'originalblue');

define('ZABBIX_HOMEPAGE', 'http://www.zabbix.com');

// date formats
define('HISTORY_OF_ACTIONS_DATE_FORMAT', _('d M Y H:i:s'));
define('EVENT_ACTION_MESSAGES_DATE_FORMAT', _('d M Y H:i:s'));
define('EVENT_ACTION_CMDS_DATE_FORMAT', _('Y.M.d H:i:s'));
define('HISTORY_LOG_LOCALTIME_DATE_FORMAT', _('Y.M.d H:i:s'));
define('HISTORY_LOG_ITEM_PLAINTEXT', _('Y-m-d H:i:s'));
define('HISTORY_PLAINTEXT_DATE_FORMAT', _('Y-m-d H:i:s'));
define('HISTORY_ITEM_DATE_FORMAT', _('Y.M.d H:i:s'));
define('EVENTS_DISCOVERY_TIME_FORMAT', _('d M Y H:i:s'));
define('EVENTS_ACTION_TIME_FORMAT', _('d M Y H:i:s'));
define('QUEUE_NODES_DATE_FORMAT', _('d M Y H:i:s'));
define('CHARTBAR_HOURLY_DATE_FORMAT', _('Y.m.d H:i'));
define('CHARTBAR_DAILY_DATE_FORMAT', _('Y.m.d'));
// GETTEXT: Date format (year). Do not translate.
define('REPORT4_ANNUALLY_DATE_FORMAT', _x('Y', 'date format'));
define('REPORT4_MONTHLY_DATE_FORMAT', _('M Y'));
define('REPORT4_DAILY_DATE_FORMAT', _('d M Y'));
define('REPORT4_WEEKLY_DATE_FORMAT', _('d M Y H:i'));
define('REPORTS_BAR_REPORT_DATE_FORMAT', _('d M Y H:i:s'));
define('POPUP_PERIOD_CAPTION_DATE_FORMAT', _('d M Y H:i:s'));
define('MAPS_DATE_FORMAT', _('Y.m.d H:i:s'));
define('SERVER_INFO_DATE_FORMAT', _('D, d M Y H:i:s O'));
define('XML_DATE_DATE_FORMAT', _('d.m.y'));
define('XML_TIME_DATE_FORMAT', _('H.i'));

// if magic quotes on, then get rid of them
if (version_compare(phpversion(), '6.0', '<') && get_magic_quotes_gpc()) {
	$_GET = zbx_stripslashes($_GET);
	$_POST = zbx_stripslashes($_POST);
	$_COOKIE = zbx_stripslashes($_COOKIE);
}

// init $_REQUEST
ini_set('variables_order', 'GP');
$_REQUEST = $_POST + $_GET;

// init precision
ini_set('precision', 14);

// BC Math scale
bcscale(7);<|MERGE_RESOLUTION|>--- conflicted
+++ resolved
@@ -17,15 +17,9 @@
 ** along with this program; if not, write to the Free Software
 ** Foundation, Inc., 51 Franklin Street, Fifth Floor, Boston, MA  02110-1301, USA.
 **/
-<<<<<<< HEAD
-
-
-define('ZABBIX_VERSION',		'2.0.0rc4');
-=======
-?>
-<?php
+
+
 define('ZABBIX_VERSION',		'2.0.0');
->>>>>>> 103d0580
 define('ZABBIX_API_VERSION',	'1.4');
 
 define('ZBX_LOGIN_ATTEMPTS',			5);
