<?php
/*
** Zabbix
** Copyright (C) 2000-2011 Zabbix SIA
**
** This program is free software; you can redistribute it and/or modify
** it under the terms of the GNU General Public License as published by
** the Free Software Foundation; either version 2 of the License, or
** (at your option) any later version.
**
** This program is distributed in the hope that it will be useful,
** but WITHOUT ANY WARRANTY; without even the implied warranty of
** MERCHANTABILITY or FITNESS FOR A PARTICULAR PURPOSE.  See the
** GNU General Public License for more details.
**
** You should have received a copy of the GNU General Public License
** along with this program; if not, write to the Free Software
** Foundation, Inc., 675 Mass Ave, Cambridge, MA 02139, USA.
**/
?>
<?php

function get_report2_filter($config,&$PAGE_GROUPS, &$PAGE_HOSTS){
	$available_hosts = $PAGE_HOSTS['hostids'];


/************************* FILTER *************************/
/***********************************************************/
	$filterForm = new CFormTable();//,'events.php?filter_set=1','POST',null,'sform');
	$filterForm->setAttribute('name','zbx_filter');
	$filterForm->setAttribute('id','zbx_filter');

	$filterForm->addVar('config',$config);
	$filterForm->addVar('filter_timesince',date('YmdHis', $_REQUEST['filter_timesince']));
	$filterForm->addVar('filter_timetill', date('YmdHis', $_REQUEST['filter_timetill']));

	$cmbGroups = new CComboBox('filter_groupid',$PAGE_GROUPS['selected'],'javascript: submit();');
	$cmbHosts = new CComboBox('filter_hostid',$PAGE_HOSTS['selected'],'javascript: submit();');

	foreach($PAGE_GROUPS['groups'] as $groupid => $name){
		$cmbGroups->addItem($groupid, get_node_name_by_elid($groupid, null, ': ').$name);
	}
	foreach($PAGE_HOSTS['hosts'] as $hostid => $name){
		$cmbHosts->addItem($hostid, get_node_name_by_elid($hostid, null, ': ').$name);
	}

	$filterForm->addRow(_('Template group'),$cmbGroups);
	$filterForm->addRow(_('Template'),$cmbHosts);

	if(1 == $config){
		$cmbTrigs = new CComboBox('tpl_triggerid',get_request('tpl_triggerid',0),'submit()');
		$cmbHGrps = new CComboBox('hostgroupid',get_request('hostgroupid',0),'submit()');

		$cmbTrigs->addItem(0,S_ALL_SMALL);
		$cmbHGrps->addItem(0,S_ALL_SMALL);

		$sql_cond = ' AND h.hostid=ht.hostid ';
		if($_REQUEST['hostid'] > 0)	$sql_cond.=' AND ht.templateid='.$_REQUEST['hostid'];

		if(isset($_REQUEST['tpl_triggerid']) && ($_REQUEST['tpl_triggerid'] > 0))
			$sql_cond.= ' AND t.templateid='.$_REQUEST['tpl_triggerid'];

		$result = DBselect('SELECT DISTINCT g.groupid,g.name '.
			' FROM triggers t,hosts h,items i,functions f, hosts_templates ht, groups g, hosts_groups hg '.
			' WHERE f.itemid=i.itemid '.
				' AND h.hostid=i.hostid '.
				' AND hg.hostid=h.hostid'.
				' AND g.groupid=hg.groupid '.
				' AND '.DBcondition('h.hostid',$available_hosts).
				' AND t.status='.TRIGGER_STATUS_ENABLED.
				' AND t.triggerid=f.triggerid '.
				' AND '.DBin_node('t.triggerid').
				' AND i.status='.ITEM_STATUS_ACTIVE.
				' AND h.status='.HOST_STATUS_MONITORED.
				$sql_cond.
			' ORDER BY g.name');

		while($row=DBfetch($result)){
			$cmbHGrps->addItem(
				$row['groupid'],
				get_node_name_by_elid($row['groupid'], null, ': ').$row['name']
				);
		}

		$sql_cond=($_REQUEST['hostid'] > 0)?' AND h.hostid='.$_REQUEST['hostid']:' AND '.DBcondition('h.hostid',$available_hosts);
		$sql = 'SELECT DISTINCT t.triggerid,t.description '.
			' FROM triggers t,hosts h,items i,functions f '.
			' WHERE f.itemid=i.itemid '.
				' AND h.hostid=i.hostid '.
				' AND t.status='.TRIGGER_STATUS_ENABLED.
				' AND t.triggerid=f.triggerid '.
				' AND h.status='.HOST_STATUS_TEMPLATE.
				' AND '.DBin_node('t.triggerid').
				' AND i.status='.ITEM_STATUS_ACTIVE.
				$sql_cond.
			' ORDER BY t.description';
		$result=DBselect($sql);

		while($row=DBfetch($result)){
			$cmbTrigs->addItem(
					$row['triggerid'],
					get_node_name_by_elid($row['triggerid'], null, ': ').expand_trigger_description($row['triggerid'])
					);
		}

		$filterForm->addRow(_('Template trigger'),$cmbTrigs);
		$filterForm->addRow(_('Filter by host group'),$cmbHGrps);
	}

//*
	$clndr_icon = new CImg('images/general/bar/cal.gif','calendar', 16, 12, 'pointer');
	$clndr_icon->addAction('onclick','javascript: '.
										'var pos = getPosition(this); '.
										'pos.top+=10; '.
										'pos.left+=16; '.
										"CLNDR['avail_report_since'].clndr.clndrshow(pos.top,pos.left);");

	$filtertimetab = new CTable(null,'calendar');
	$filtertimetab->setAttribute('width','10%');

	$filtertimetab->setCellPadding(0);
	$filtertimetab->setCellSpacing(0);

	$filtertimetab->addRow(array(
							S_FROM,
							new CNumericBox('filter_since_day',(($_REQUEST['filter_timesince']>0)?date('d',$_REQUEST['filter_timesince']):''),2),
							'/',
							new CNumericBox('filter_since_month',(($_REQUEST['filter_timesince']>0)?date('m',$_REQUEST['filter_timesince']):''),2),
							'/',
							new CNumericBox('filter_since_year',(($_REQUEST['filter_timesince']>0)?date('Y',$_REQUEST['filter_timesince']):''),4),
							SPACE,
							new CNumericBox('filter_since_hour',(($_REQUEST['filter_timesince']>0)?date('H',$_REQUEST['filter_timesince']):''),2),
							':',
							new CNumericBox('filter_since_minute',(($_REQUEST['filter_timesince']>0)?date('i',$_REQUEST['filter_timesince']):''),2),
							$clndr_icon
					));
	zbx_add_post_js('create_calendar(null,'.
					'["filter_since_day","filter_since_month","filter_since_year","filter_since_hour","filter_since_minute"],'.
					'"avail_report_since",'.
					'"filter_timesince");');

	$clndr_icon->AddAction('onclick','javascript: '.
										'var pos = getPosition(this); '.
										'pos.top+=10; '.
										'pos.left+=16; '.
										"CLNDR['avail_report_till'].clndr.clndrshow(pos.top,pos.left);");

	$filtertimetab->AddRow(array(
							S_TILL,
							new CNumericBox('filter_till_day',(($_REQUEST['filter_timetill']>0)?date('d',$_REQUEST['filter_timetill']):''),2),
							'/',
							new CNumericBox('filter_till_month',(($_REQUEST['filter_timetill']>0)?date('m',$_REQUEST['filter_timetill']):''),2),
							'/',
							new CNumericBox('filter_till_year',(($_REQUEST['filter_timetill']>0)?date('Y',$_REQUEST['filter_timetill']):''),4),
							SPACE,
							new CNumericBox('filter_till_hour',(($_REQUEST['filter_timetill']>0)?date('H',$_REQUEST['filter_timetill']):''),2),
							':',
							new CNumericBox('filter_till_minute',(($_REQUEST['filter_timetill']>0)?date('i',$_REQUEST['filter_timetill']):''),2),
							$clndr_icon
					));
	zbx_add_post_js('create_calendar(null,'.
			'["filter_till_day","filter_till_month","filter_till_year","filter_till_hour","filter_till_minute"],'.
			'"avail_report_till",'.
			'"filter_timetill");');

	zbx_add_post_js('addListener($("filter_icon"),"click",CLNDR[\'avail_report_since\'].clndr.clndrhide.bindAsEventListener(CLNDR[\'avail_report_since\'].clndr));'.
					'addListener($("filter_icon"),"click",CLNDR[\'avail_report_till\'].clndr.clndrhide.bindAsEventListener(CLNDR[\'avail_report_till\'].clndr));'
					);

	$filterForm->addRow(S_PERIOD, $filtertimetab);

//*/
	$filterForm->addItemToBottomRow(new CSubmit('filter_set',S_FILTER));

	$reset = new CButton("filter_rst", S_RESET, 'javascript: var url = new Curl(location.href); url.setArgument("filter_rst",1); location.href = url.getUrl();');

	$filterForm->addItemToBottomRow($reset);

return $filterForm;
}

function bar_report_form(){
	$config = get_request('config',1);
	$items = get_request('items',array());
	$scaletype = get_request('scaletype',TIMEPERIOD_TYPE_WEEKLY);

	$title = get_request('title',S_REPORT.' 1');
	$xlabel = get_request('xlabel','');
	$ylabel = get_request('ylabel','');
	$showlegend = get_request('showlegend',0);

	$report_timesince = $_REQUEST['report_timesince'];
	$report_timetill = $_REQUEST['report_timetill'];

	$reportForm = new CFormTable(null,null,'get');//,'events.php?report_set=1','POST',null,'sform');
	$reportForm->setAttribute('name','zbx_report');
	$reportForm->setAttribute('id','zbx_report');

	if(isset($_REQUEST['report_show']) && !empty($items))
		$reportForm->addVar('report_show','show');

	$reportForm->addVar('config',$config);
	$reportForm->addVar('items',$items);
	$reportForm->addVar('report_timesince', date('YmdHis', $report_timesince));
	$reportForm->addVar('report_timetill',  date('YmdHis', $report_timetill));

	$reportForm->addRow(S_TITLE, new CTextBox('title',$title,40));
	$reportForm->addRow(S_X.SPACE.S_LABEL, new CTextBox('xlabel',$xlabel,40));
	$reportForm->addRow(S_Y.SPACE.S_LABEL, new CTextBox('ylabel',$ylabel,40));
	$reportForm->addRow(S_LEGEND, new CCheckBox('showlegend',$showlegend,null,1));

	$scale = new CComboBox('scaletype', $scaletype);
		$scale->addItem(TIMEPERIOD_TYPE_HOURLY, S_HOURLY);
		$scale->addItem(TIMEPERIOD_TYPE_DAILY, 	S_DAILY);
		$scale->addItem(TIMEPERIOD_TYPE_WEEKLY,	S_WEEKLY);
		$scale->addItem(TIMEPERIOD_TYPE_MONTHLY,S_MONTHLY);
		$scale->addItem(TIMEPERIOD_TYPE_YEARLY,	S_YEARLY);
	$reportForm->addRow(S_SCALE, $scale);

//*

	$clndr_icon = new CImg('images/general/bar/cal.gif','calendar', 16, 12, 'pointer');
	$clndr_icon->addAction('onclick','javascript: '.
										'var pos = getPosition(this); '.
										'pos.top+=10; '.
										'pos.left+=16; '.
										"CLNDR['avail_report_since'].clndr.clndrshow(pos.top,pos.left);");

	$reporttimetab = new CTable(null,'calendar');
	$reporttimetab->setAttribute('width','10%');

	$reporttimetab->setCellPadding(0);
	$reporttimetab->setCellSpacing(0);

	$reporttimetab->addRow(array(
							S_FROM,
							new CNumericBox('report_since_day',(($report_timesince>0)?date('d',$report_timesince):''),2),
							'/',
							new CNumericBox('report_since_month',(($report_timesince>0)?date('m',$report_timesince):''),2),
							'/',
							new CNumericBox('report_since_year',(($report_timesince>0)?date('Y',$report_timesince):''),4),
							SPACE,
							new CNumericBox('report_since_hour',(($report_timesince>0)?date('H',$report_timesince):''),2),
							':',
							new CNumericBox('report_since_minute',(($report_timesince>0)?date('i',$report_timesince):''),2),
							$clndr_icon
					));
	zbx_add_post_js('create_calendar(null,'.
					'["report_since_day","report_since_month","report_since_year","report_since_hour","report_since_minute"],'.
					'"avail_report_since",'.
					'"report_timesince");');

	$clndr_icon->addAction('onclick','javascript: '.
										'var pos = getPosition(this); '.
										'pos.top+=10; '.
										'pos.left+=16; '.
										"CLNDR['avail_report_till'].clndr.clndrshow(pos.top,pos.left);");

	$reporttimetab->addRow(array(
							S_TILL,
							new CNumericBox('report_till_day',(($report_timetill>0)?date('d',$report_timetill):''),2),
							'/',
							new CNumericBox('report_till_month',(($report_timetill>0)?date('m',$report_timetill):''),2),
							'/',
							new CNumericBox('report_till_year',(($report_timetill>0)?date('Y',$report_timetill):''),4),
							SPACE,
							new CNumericBox('report_till_hour',(($report_timetill>0)?date('H',$report_timetill):''),2),
							':',
							new CNumericBox('report_till_minute',(($report_timetill>0)?date('i',$report_timetill):''),2),
							$clndr_icon
					));

	zbx_add_post_js('create_calendar(null,'.
					'["report_till_day","report_till_month","report_till_year","report_till_hour","report_till_minute"],'.
					'"avail_report_till",'.
					'"report_timetill");'
					);

	zbx_add_post_js('addListener($("filter_icon"),'.
						'"click",'.
						'CLNDR[\'avail_report_since\'].clndr.clndrhide.bindAsEventListener(CLNDR[\'avail_report_since\'].clndr));'.
					'addListener($("filter_icon"),'.
						'"click",'.
						'CLNDR[\'avail_report_till\'].clndr.clndrhide.bindAsEventListener(CLNDR[\'avail_report_till\'].clndr));'
					);

	$reportForm->addRow(S_PERIOD, $reporttimetab);
//*/

	if(count($items)){

		$items_table = new CTableInfo();
		foreach($items as $gid => $gitem){

			$host = get_host_by_itemid($gitem['itemid']);
			$item = get_item_by_itemid($gitem['itemid']);

			$color = new CColorCell(null,$gitem['color']);

			$caption = new CSpan($gitem['caption'], 'link');
			$caption->onClick(
					'return PopUp("popup_bitem.php?config=1&list_name=items&dstfrm='.$reportForm->GetName().
					url_param($gitem, false).
					url_param($gid,false,'gid').
					'",550,400,"graph_item_form");');

			$description = $host['name'].': '.item_description($item);

			$items_table->addRow(array(
					new CCheckBox('group_gid['.$gid.']',isset($group_gid[$gid])),
					$caption,
					$description,
					graph_item_calc_fnc2str($gitem['calc_fnc'],0),
					($gitem['axisside']==GRAPH_YAXIS_SIDE_LEFT)?S_LEFT:S_RIGHT,
					$color,
				));
		}
		$delete_button = new CSubmit('delete_item', S_DELETE_SELECTED);
	}
	else{
		$items_table = $delete_button = null;
	}

	$reportForm->addRow(S_ITEMS,
				array(
					$items_table,
					new CButton('add_item',S_ADD,
						"return PopUp('popup_bitem.php?config=1&dstfrm=".$reportForm->getName().
						"',550,400,'graph_item_form');"),
					$delete_button
				));
	unset($items_table, $delete_button);

	$reportForm->addItemToBottomRow(new CSubmit('report_show',S_SHOW));

	$reset = new CButton('reset',S_RESET);
	$reset->setType('reset');
	$reportForm->addItemToBottomRow($reset);

return $reportForm;
}

function bar_report_form2(){
	$config = get_request('config',1);

	$title = get_request('title',S_REPORT.' 2');
	$xlabel = get_request('xlabel','');
	$ylabel = get_request('ylabel','');

	$sorttype = get_request('sorttype',0);

	$items = get_request('items',array());
	$periods = get_request('periods',array());

	$showlegend = get_request('showlegend',0);

	$reportForm = new CFormTable(null,null,'get');//,'events.php?report_set=1','POST',null,'sform');
	$reportForm->setAttribute('name','zbx_report');
	$reportForm->setAttribute('id','zbx_report');

//	$reportForm->setMethod('post');
	if(isset($_REQUEST['report_show']) && !empty($items))
		$reportForm->addVar('report_show','show');

	$reportForm->addVar('config',$config);
	$reportForm->addVar('items',$items);
// periods add later

	$reportForm->addRow(S_TITLE, new CTextBox('title',$title,40));
	$reportForm->addRow(S_X.SPACE.S_LABEL, new CTextBox('xlabel',$xlabel,40));
	$reportForm->addRow(S_Y.SPACE.S_LABEL, new CTextBox('ylabel',$ylabel,40));

	$reportForm->addRow(S_LEGEND, new CCheckBox('showlegend',$showlegend,null,1));

	if(count($periods) < 2){
		$sortCmb = new CComboBox('sorttype', $sorttype);
			$sortCmb->addItem(0, S_NAME);
			$sortCmb->addItem(1, S_VALUE);

		$reportForm->addRow(S_SORT_BY,$sortCmb);
	}
	else{
		$reportForm->addVar('sortorder',0);
	}

//*/
// PERIODS
	if(count($periods)){
		$periods_table = new CTableInfo();
		foreach($periods as $pid => $period){
			$color = new CColorCell(null,$period['color']);

			$edit_link = 'popup_period.php?period_id='.$pid.
							'&config=2'.
							'&dstfrm='.$reportForm->getName().
							'&caption='.$period['caption'].
							'&report_timesince='.$period['report_timesince'].
							'&report_timetill='.$period['report_timetill'].
							'&color='.$period['color'];

			$caption = new CSpan($period['caption'], 'link');
			$caption->addAction('onclick', "return PopUp('".$edit_link."',840,340,'period_form');");

			$periods_table->addRow(array(
					new CCheckBox('group_pid['.$pid.']'),
					$caption,
					zbx_date2str(S_REPORTS_BAR_REPORT_DATE_FORMAT, $period['report_timesince']),
					zbx_date2str(S_REPORTS_BAR_REPORT_DATE_FORMAT, $period['report_timetill']),
					$color,
				));
		}
		$delete_button = new CSubmit('delete_period', S_DELETE_SELECTED);
	}
	else{
		$periods_table = $delete_button = null;
	}

	$reportForm->addVar('periods',$periods);

	$reportForm->addRow(S_PERIOD,
				array(
					$periods_table,
					new CButton('add_period',S_ADD,
						"return PopUp('popup_period.php?config=2&dstfrm=".$reportForm->getName()."',840,340,'period_form');"),
					$delete_button
				));
	unset($periods_table, $delete_button);
//-----------

// ITEMS
	if(count($items)){
		$items_table = new CTableInfo();
		foreach($items as $gid => $gitem){

			$host = get_host_by_itemid($gitem['itemid']);
			$item = get_item_by_itemid($gitem['itemid']);

			$caption = new CSpan($gitem['caption'], 'link');
			$caption->onClick(
					'return PopUp("popup_bitem.php?config=2&list_name=items&dstfrm='.$reportForm->GetName().
					url_param($gitem, false).
					url_param($gid,false,'gid').
					'",550,400,"graph_item_form");');

			$description = $host['name'].': '.item_description($item);

			$items_table->addRow(array(
					new CCheckBox('group_gid['.$gid.']',isset($group_gid[$gid])),
					$caption,
					$description,
					graph_item_calc_fnc2str($gitem['calc_fnc'],0)
				));
		}
		$delete_button = new CSubmit('delete_item', S_DELETE_SELECTED);
	}
	else{
		$items_table = $delete_button = null;
	}

	$reportForm->addRow(S_ITEMS,
				array(
					$items_table,
					new CButton('add_item',S_ADD,
						"return PopUp('popup_bitem.php?config=2&dstfrm=".$reportForm->getName().
						"',550,400,'graph_item_form');"),
					$delete_button
				));
	unset($items_table, $delete_button);
//--------------


	$reportForm->addItemToBottomRow(new CSubmit('report_show',S_SHOW));

	$reset = new CButton('reset',S_RESET);
	$reset->setType('reset');
	$reportForm->addItemToBottomRow($reset);

return $reportForm;
}

function bar_report_form3(){
	$config = get_request('config',1);

	$title = get_request('title',S_REPORT.' 3');
	$xlabel = get_request('xlabel','');
	$ylabel = get_request('ylabel','');

	$scaletype = get_request('scaletype', TIMEPERIOD_TYPE_WEEKLY);
	$avgperiod = get_request('avgperiod', TIMEPERIOD_TYPE_DAILY);

	$report_timesince = get_request('report_timesince',date('YmdHis', time()-86400));
	$report_timetill = get_request('report_timetill',date('YmdHis'));

	$items = get_request('items',array());

	$hostids = get_request('hostids', array());
	$hostids = zbx_toHash($hostids);
	$showlegend = get_request('showlegend',0);

	$palette = get_request('palette',0);
	$palettetype = get_request('palettetype',0);

	$reportForm = new CFormTable(null,null,'get');//,'events.php?report_set=1','POST',null,'sform');
	$reportForm->setAttribute('name','zbx_report');
	$reportForm->setAttribute('id','zbx_report');

//	$reportForm->setMethod('post');
	if(isset($_REQUEST['report_show']) && !empty($items))
		$reportForm->addVar('report_show','show');

	$reportForm->addVar('config',$config);
	$reportForm->addVar('report_timesince',date('YmdHis', $report_timesince));
	$reportForm->addVar('report_timetill',date('YmdHis', $report_timetill));

//	$reportForm->addVar('items',$items); 				//params are set later!!
//	$reportForm->addVar('periods',$periods);

	$reportForm->addRow(S_TITLE, new CTextBox('title',$title,40));
	$reportForm->addRow(S_X.SPACE.S_LABEL, new CTextBox('xlabel',$xlabel,40));
	$reportForm->addRow(S_Y.SPACE.S_LABEL, new CTextBox('ylabel',$ylabel,40));

	$reportForm->addRow(S_LEGEND, new CCheckBox('showlegend',$showlegend,null,1));
	$reportForm->addVar('sortorder',0);

// GROUPS
	$groupids = get_request('groupids', array());
	$group_tb = new CTweenBox($reportForm,'groupids',$groupids,10);

	$options = array(
		'real_hosts' => 1,
		'output' => 'extend'
	);

	$db_groups = API::HostGroup()->get($options);
	order_result($db_groups, 'name');
	foreach($db_groups as $gnum => $group){
		$groupids[$group['groupid']] = $group['groupid'];
		$group_tb->addItem($group['groupid'],$group['name']);
	}

	$reportForm->addRow(S_GROUPS, $group_tb->Get(S_SELECTED_GROUPS,S_OTHER.SPACE.S_GROUPS));
// ----------

// HOSTS
//	validate_group(PERM_READ_ONLY,array('real_hosts'),'web.last.conf.groupid');

	$groupid = get_request('groupid',0);
	$cmbGroups = new CComboBox('groupid',$groupid,'submit()');
	$cmbGroups->addItem(0,S_ALL_S);
	foreach($db_groups as $gnum => $group){
		$cmbGroups->addItem($group['groupid'],$group['name']);
	}

	$td_groups = new CCol(array(S_GROUP,SPACE,$cmbGroups));
	$td_groups->setAttribute('style','text-align: right;');

	$host_tb = new CTweenBox($reportForm,'hostids',$hostids,10);

	$options = array(
		'real_hosts' => 1,
		'output' => array('hostid', 'name')
	);
	if($groupid > 0){
		$options['groupids'] = $groupid;
	}
	$db_hosts = API::Host()->get($options);
	$db_hosts = zbx_toHash($db_hosts, 'hostid');
	order_result($db_hosts, 'name');

	foreach($db_hosts as $hnum => $host){
		$host_tb->addItem($host['hostid'],$host['name']);
	}

	$options = array(
		'real_hosts' => 1,
		'output' => array('hostid', 'name'),
		'hostids' => $hostids,
	);
<<<<<<< HEAD
	$db_hosts2 = CHost::get($options);
	order_result($db_hosts2, 'name');
=======
	$db_hosts2 = API::Host()->get($options);
	order_result($db_hosts2, 'host');
>>>>>>> 8dd20884
	foreach($db_hosts2 as $hnum => $host){
		if(!isset($db_hosts[$host['hostid']]))
			$host_tb->addItem($host['hostid'],$host['name']);
	}

	$reportForm->addRow(S_HOSTS, $host_tb->Get(S_SELECTED_HOSTS,array(S_OTHER.SPACE.S_HOSTS.SPACE.'|'.SPACE.S_GROUP.SPACE,$cmbGroups)));
// ----------
//*/
// PERIOD

	$clndr_icon = new CImg('images/general/bar/cal.gif','calendar', 16, 12, 'pointer');
	$clndr_icon->addAction('onclick','javascript: '.
										'var pos = getPosition(this); '.
										'pos.top+=10; '.
										'pos.left+=16; '.
										"CLNDR['avail_report_since'].clndr.clndrshow(pos.top,pos.left);");

	$reporttimetab = new CTable(null,'calendar');
	$reporttimetab->setAttribute('width','10%');

	$reporttimetab->setCellPadding(0);
	$reporttimetab->setCellSpacing(0);

	$reporttimetab->addRow(array(
							S_FROM,
							new CNumericBox('report_since_day',(($report_timesince>0)?date('d',$report_timesince):''),2),
							'/',
							new CNumericBox('report_since_month',(($report_timesince>0)?date('m',$report_timesince):''),2),
							'/',
							new CNumericBox('report_since_year',(($report_timesince>0)?date('Y',$report_timesince):''),4),
							SPACE,
							new CNumericBox('report_since_hour',(($report_timesince>0)?date('H',$report_timesince):''),2),
							':',
							new CNumericBox('report_since_minute',(($report_timesince>0)?date('i',$report_timesince):''),2),
							$clndr_icon
					));
	zbx_add_post_js('create_calendar(null,'.
					'["report_since_day","report_since_month","report_since_year","report_since_hour","report_since_minute"],'.
					'"avail_report_since",'.
					'"report_timesince");');

	$clndr_icon->addAction('onclick','javascript: '.
										'var pos = getPosition(this); '.
										'pos.top+=10; '.
										'pos.left+=16; '.
										"CLNDR['avail_report_till'].clndr.clndrshow(pos.top,pos.left);");

	$reporttimetab->addRow(array(
							S_TILL,
							new CNumericBox('report_till_day',(($report_timetill>0)?date('d',$report_timetill):''),2),
							'/',
							new CNumericBox('report_till_month',(($report_timetill>0)?date('m',$report_timetill):''),2),
							'/',
							new CNumericBox('report_till_year',(($report_timetill>0)?date('Y',$report_timetill):''),4),
							SPACE,
							new CNumericBox('report_till_hour',(($report_timetill>0)?date('H',$report_timetill):''),2),
							':',
							new CNumericBox('report_till_minute',(($report_timetill>0)?date('i',$report_timetill):''),2),
							$clndr_icon
					));

	zbx_add_post_js('create_calendar(null,'.
					'["report_till_day","report_till_month","report_till_year","report_till_hour","report_till_minute"],'.
					'"avail_report_till",'.
					'"report_timetill");'
					);

	zbx_add_post_js('addListener($("filter_icon"),'.
						'"click",'.
						'CLNDR[\'avail_report_since\'].clndr.clndrhide.bindAsEventListener(CLNDR[\'avail_report_since\'].clndr));'.
					'addListener($("filter_icon"),'.
						'"click",'.
						'CLNDR[\'avail_report_till\'].clndr.clndrhide.bindAsEventListener(CLNDR[\'avail_report_till\'].clndr));'
					);

	$reportForm->addRow(S_PERIOD, $reporttimetab);
//-----------

	$scale = new CComboBox('scaletype', $scaletype);
		$scale->addItem(TIMEPERIOD_TYPE_HOURLY, S_HOURLY);
		$scale->addItem(TIMEPERIOD_TYPE_DAILY, 	S_DAILY);
		$scale->addItem(TIMEPERIOD_TYPE_WEEKLY,	S_WEEKLY);
		$scale->addItem(TIMEPERIOD_TYPE_MONTHLY,S_MONTHLY);
		$scale->addItem(TIMEPERIOD_TYPE_YEARLY,	S_YEARLY);
	$reportForm->addRow(S_SCALE, $scale);

	$avgcmb = new CComboBox('avgperiod', $avgperiod);
		$avgcmb->addItem(TIMEPERIOD_TYPE_HOURLY,	S_HOURLY);
		$avgcmb->addItem(TIMEPERIOD_TYPE_DAILY, 	S_DAILY);
		$avgcmb->addItem(TIMEPERIOD_TYPE_WEEKLY,	S_WEEKLY);
		$avgcmb->addItem(TIMEPERIOD_TYPE_MONTHLY, 	S_MONTHLY);
		$avgcmb->addItem(TIMEPERIOD_TYPE_YEARLY,	S_YEARLY);
	$reportForm->addRow(S_AVERAGE_BY, $avgcmb);

// ITEMS
	$itemid = 0;
	$description = '';
	if(count($items) && ($items[0]['itemid'] > 0)){
		$itemid = $items[0]['itemid'];
		$description = get_item_by_itemid($itemid);
		$description = item_description($description);
	}
	$reportForm->addVar('items[0][itemid]',$itemid);

	$txtCondVal = new CTextBox('items[0][description]',$description,50,'yes');
	$btnSelect = new CButton('btn1',S_SELECT,
			"return PopUp('popup.php?dstfrm=".$reportForm->GetName().
			"&dstfld1=items[0][itemid]&dstfld2=items[0][description]&".
			"srctbl=items&srcfld1=itemid&srcfld2=description&monitored_hosts=1');",
			'T');

	$reportForm->addRow(S_ITEM , array($txtCondVal,$btnSelect));


	$paletteCmb = new CComboBox('palette', $palette);
		$paletteCmb->addItem(0, S_PALETTE.' #1');
		$paletteCmb->addItem(1, S_PALETTE.' #2');
		$paletteCmb->addItem(2, S_PALETTE.' #3');
		$paletteCmb->addItem(3, S_PALETTE.' #4');

	$paletteTypeCmb = new CComboBox('palettetype', $palettetype);
		$paletteTypeCmb->addItem(0, S_MIDDLE);
		$paletteTypeCmb->addItem(1, S_DARKEN);
		$paletteTypeCmb->addItem(2, S_BRIGHTEN);

	$reportForm->addRow(S_PALETTE , array($paletteCmb,$paletteTypeCmb));
//--------------


	$reportForm->addItemToBottomRow(new CSubmit('report_show',S_SHOW));

	$reset = new CButton('reset',S_RESET);
	$reset->setType('reset');
	$reportForm->addItemToBottomRow($reset);

return $reportForm;
}
?><|MERGE_RESOLUTION|>--- conflicted
+++ resolved
@@ -576,13 +576,8 @@
 		'output' => array('hostid', 'name'),
 		'hostids' => $hostids,
 	);
-<<<<<<< HEAD
-	$db_hosts2 = CHost::get($options);
+	$db_hosts2 = API::Host()->get($options);
 	order_result($db_hosts2, 'name');
-=======
-	$db_hosts2 = API::Host()->get($options);
-	order_result($db_hosts2, 'host');
->>>>>>> 8dd20884
 	foreach($db_hosts2 as $hnum => $host){
 		if(!isset($db_hosts[$host['hostid']]))
 			$host_tb->addItem($host['hostid'],$host['name']);
