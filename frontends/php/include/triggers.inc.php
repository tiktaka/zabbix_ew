--- conflicted
+++ resolved
@@ -1311,6 +1311,46 @@
 				}
 			}
 
+			// Processing of macros {HOSTNAME1..9}
+			for($i=0; $i<10; $i++){
+				$macro = '{HOSTNAME'.($i ? $i : '').'}';
+				if(zbx_strstr($description, $macro)) {
+					$functionid = trigger_get_N_functionid($row['expression'], $i ? $i : 1);
+
+					if(isset($functionid)) {
+						$sql = 'SELECT DISTINCT h.name'.
+								' FROM functions f,items i,hosts h'.
+								' WHERE f.itemid=i.itemid'.
+									' AND i.hostid=h.hostid'.
+									' AND f.functionid='.$functionid;
+						$host = DBfetch(DBselect($sql));
+						if(is_null($host['name']))
+							$host['name'] = $macro;
+						$description = str_replace($macro, $host['name'], $description);
+					}
+				}
+			}
+
+			// Processing of macros {HOST.NAME1..9}
+			for($i=0; $i<10; $i++){
+				$macro = '{HOST.NAME'.($i ? $i : '').'}';
+				if(zbx_strstr($description, $macro)) {
+					$functionid = trigger_get_N_functionid($row['expression'], $i ? $i : 1);
+
+					if(isset($functionid)) {
+						$sql = 'SELECT DISTINCT h.name'.
+								' FROM functions f,items i,hosts h'.
+								' WHERE f.itemid=i.itemid'.
+									' AND i.hostid=h.hostid'.
+									' AND f.functionid='.$functionid;
+						$host = DBfetch(DBselect($sql));
+						if(is_null($host['name']))
+							$host['name'] = $macro;
+						$description = str_replace($macro, $host['name'], $description);
+					}
+				}
+			}
+
 			for($i=0; $i<10; $i++){
 				$macro = '{IPADDRESS'.($i ? $i : '').'}';
 				if(zbx_strstr($description, $macro)) {
@@ -1388,46 +1428,6 @@
 							$result = $interface['useip'] ? $interface['ip'] : $interface['dns'];
 						}
 						$description = str_replace($macro, $result, $description);
-					}
-				}
-			}
-
-			// Processing of macros {HOSTNAME1..9}
-			for($i=0; $i<10; $i++){
-				$macro = '{HOSTNAME'.($i ? $i : '').'}';
-				if(zbx_strstr($description, $macro)) {
-					$functionid = trigger_get_N_functionid($row['expression'], $i ? $i : 1);
-
-					if(isset($functionid)) {
-						$sql = 'SELECT DISTINCT h.name'.
-								' FROM functions f,items i,hosts h'.
-								' WHERE f.itemid=i.itemid'.
-									' AND i.hostid=h.hostid'.
-									' AND f.functionid='.$functionid;
-						$host = DBfetch(DBselect($sql));
-						if(is_null($host['name']))
-							$host['name'] = $macro;
-						$description = str_replace($macro, $host['name'], $description);
-					}
-				}
-			}
-
-			// Processing of macros {HOST.NAME1..9}
-			for($i=0; $i<10; $i++){
-				$macro = '{HOST.NAME'.($i ? $i : '').'}';
-				if(zbx_strstr($description, $macro)) {
-					$functionid = trigger_get_N_functionid($row['expression'], $i ? $i : 1);
-
-					if(isset($functionid)) {
-						$sql = 'SELECT DISTINCT h.name'.
-								' FROM functions f,items i,hosts h'.
-								' WHERE f.itemid=i.itemid'.
-									' AND i.hostid=h.hostid'.
-									' AND f.functionid='.$functionid;
-						$host = DBfetch(DBselect($sql));
-						if(is_null($host['name']))
-							$host['name'] = $macro;
-						$description = str_replace($macro, $host['name'], $description);
 					}
 				}
 			}
@@ -3531,40 +3531,6 @@
 $triggerExpressionRules['macroNum'] = Array(
 	'openSymbol' => Array('{' => 'valueDependent'),
 	'closeSymbol' => '}',
-<<<<<<< HEAD
-	'allowedSymbols' => Array(
-		'HOSTNAME[1-9]{1}',
-		'HOST\.CONN[1-9]{1}',
-		'HOST\.DNS[1-9]{1}',
-		'HOST\.HOST[1-9]{1}',
-		'HOST\.NAME[1-9]{1}',
-		'IPADDRESS[1-9]{1}',
-		'ITEM\.LASTVALUE[1-9]{1}',
-		'ITEM\.LOG\.AGE[1-9]{1}',
-		'ITEM\.LOG\.DATE[1-9]{1}',
-		'ITEM\.LOG\.EVENTID[1-9]{1}',
-		'ITEM\.LOG\.NSEVERITY[1-9]{1}',
-		'ITEM\.LOG\.SEVERITY[1-9]{1}',
-		'ITEM\.LOG\.SOURCE[1-9]{1}',
-		'ITEM\.LOG\.TIME[1-9]{1}',
-		'ITEM\.NAME[1-9]{1}',
-		'ITEM\.VALUE[1-9]{1}',
-		'NODE\.ID[1-9]{1}',
-		'NODE\.NAME[1-9]{1}',
-		'PROFILE\.CONTACT[1-9]{1}',
-		'PROFILE\.DEVICETYPE[1-9]{1}',
-		'PROFILE\.HARDWARE[1-9]{1}',
-		'PROFILE\.LOCATION[1-9]{1}',
-		'PROFILE\.MACADDRESS[1-9]{1}',
-		'PROFILE\.NAME[1-9]{1}',
-		'PROFILE\.NOTES[1-9]{1}',
-		'PROFILE\.OS[1-9]{1}',
-		'PROFILE\.SERIALNO[1-9]{1}',
-		'PROFILE\.SOFTWARE[1-9]{1}',
-		'PROFILE\.TAG[1-9]{1}',
-		'TRIGGER\.KEY[1-9]{1}'),
-=======
->>>>>>> 8dd20884
 	'indexItem' => true,
 	'parent' => Array('independent','grouping','checkPort'));
 $triggerExpressionRules['customMacro'] = Array(
