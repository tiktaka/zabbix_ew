--- conflicted
+++ resolved
@@ -646,7 +646,6 @@
 }
 
 /**
-<<<<<<< HEAD
  * Returns the farthest host prototype ancestor for each given host prototype.
  *
  * @param array $hostPrototypeIds
@@ -696,18 +695,8 @@
 }
 
 /**
- * Function: validate_templates
- *
- * Description:
- *     Check collisions between templates
- *
- * Comments:
- *           $templateid_list can be numeric or numeric array
- *
-=======
  * Check collisions between templates.
  * $param int|array $templateid_list
->>>>>>> 5e9bfa94
  */
 function validate_templates($templateid_list) {
 	if (is_numeric($templateid_list)) {
