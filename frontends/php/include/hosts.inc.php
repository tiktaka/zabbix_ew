--- conflicted
+++ resolved
@@ -27,366 +27,7 @@
 	return $result;
 	}
 
-<<<<<<< HEAD
-=======
-/*
- * Function: check_circle_host_link
- *
- * Description:
- *     Check for circular templates linkage
- *
- * Author:
- *     Eugene Grigorjev (eugene.grigorjev@zabbix.com)
- *
- * Comments:
- *
- *     NOTE: templates = array(id => name, id2 => name2, ...)
- *
- */
-	function check_circle_host_link($hostid, $templates){
-		if(count($templates) == 0)	return false;
-		if(isset($templates[$hostid]))	return true;
-		foreach($templates as $id => $name)
-			if(check_circle_host_link($hostid, get_templates_by_hostid($id)))
-				return true;
-
-		return false;
-	}
-
-/*
- * Function: unlink_template
- *
- * Description:
- *     Unlink elements from host by template
- *
- * Author:
- *     Eugene Grigorjev (eugene.grigorjev@zabbix.com)
- *
- * Comments: !!! Don't forget sync code with C !!!
- *
- */
-	function unlink_template($hostid, $templateids, $unlink_mode = true){
-		zbx_value2array($templateids);
-
-		$result = delete_template_elements($hostid, $templateids, $unlink_mode);
-		$result&= DBexecute('DELETE FROM hosts_templates WHERE hostid='.$hostid.' AND '.DBcondition('templateid',$templateids));
-	return $result;
-	}
-
-/*
- * Function: delete_template_elements
- *
- * Description:
- *     Delete all elements from host by template
- *
- * Author:
- *     Eugene Grigorjev (eugene.grigorjev@zabbix.com)
- *
- * Comments: !!! Don't forget sync code with C !!!
- *
- */
-	function delete_template_elements($hostid, $templateids = null, $unlink_mode = false){
-		zbx_value2array($templateids);
-
-		delete_template_graphs($hostid, $templateids, $unlink_mode);
-		delete_template_triggers($hostid, $templateids, $unlink_mode);
-		delete_template_items($hostid, $templateids, $unlink_mode);
-		delete_template_applications($hostid, $templateids, $unlink_mode);
-	return true;
-	}
-
-/*
- * Function: copy_template_elements
- *
- * Description:
- *     Copy all elements from template to host
- *
- * Author:
- *     Eugene Grigorjev (eugene.grigorjev@zabbix.com)
- *
- * Comments: !!! Don't forget sync code with C !!!
- *
- */
-	function copy_template_elements($hostid, $templateid = null, $copy_mode = false){
-		$result = true;
-		copy_template_applications($hostid, $templateid, $copy_mode);
-		copy_template_items($hostid, $templateid, $copy_mode);
-		copy_template_triggers($hostid, $templateid, $copy_mode);
-		// razvilka $copy
-		if($copy_mode){
-			copy_template_graphs($hostid, $templateid, $copy_mode);
-		}
-		else{
-			$result = CGraph::syncTemplates(array('hostids' => $hostid, 'templateids' => $templateid));
-		}
-		return $result;
-	}
-
-/*
- * Function: sync_host_with_templates
- *
- * Description:
- *     Synchronize template elements with host
- *
- * Author:
- *     Eugene Grigorjev (eugene.grigorjev@zabbix.com)
- *
- * Comments: !!! Don't forget sync code with C !!!
- *
- */
-	function sync_host_with_templates($hostid, $templateid = null){
-		delete_template_elements($hostid, $templateid);
-		$res = copy_template_elements($hostid, $templateid);
-		return $res;
-	}
-
-/*
- * Function: delete_host
- *
- * Description:
- *     Delete host with all elements and relations
- *
- * Author:
- *     Eugene Grigorjev (eugene.grigorjev@zabbix.com)
- *
- * Comments: !!! Don't forget sync code with C !!!
- *
- */
-	function delete_host($hostids, $unlink_mode = false){
-		zbx_value2array($hostids);
-		if(empty($hostids)) return true;
-
-		$ret = false;
-// unlink child hosts
-		$db_childs = get_hosts_by_templateid($hostids);
-		while($db_child = DBfetch($db_childs)){
-			unlink_template($db_child['hostid'], $hostids, $unlink_mode);
-		}
-
-// delete web tests
-		$del_httptests = array();
-		$db_httptests = get_httptests_by_hostid($hostids);
-		while($db_httptest = DBfetch($db_httptests)){
-			$del_httptests[$db_httptest['httptestid']] = $db_httptest['httptestid'];
-		}
-		if(!empty($del_httptests)){
-			delete_httptest($del_httptests);
-		}
-
-// delete items -> triggers -> graphs
-		$del_items = array();
-		$db_items = get_items_by_hostid($hostids);
-		while($db_item = DBfetch($db_items)){
-			$del_items[$db_item['itemid']] = $db_item['itemid'];
-		}
-
-		delete_item($del_items);
-
-// delete screen items
-		DBexecute('DELETE FROM screens_items WHERE '.DBcondition('resourceid',$hostids)).' AND resourcetype='.SCREEN_RESOURCE_HOST_TRIGGERS;
-
-// delete host from maps
-		delete_sysmaps_elements_with_hostid($hostids);
-
-// delete host from maintenances
-		DBexecute('DELETE FROM maintenances_hosts WHERE '.DBcondition('hostid',$hostids));
-
-// delete host from group
-		DBexecute('DELETE FROM hosts_groups WHERE '.DBcondition('hostid',$hostids));
-
-// delete host from template linkages
-		DBexecute('DELETE FROM hosts_templates WHERE '.DBcondition('hostid',$hostids));
-
-// disable actions
-		$actionids = array();
-
-// conditions
-		$sql = 'SELECT DISTINCT actionid '.
-				' FROM conditions '.
-				' WHERE conditiontype='.CONDITION_TYPE_HOST.
-					' AND '.DBcondition('value',$hostids, false, true);		// FIXED[POSIBLE value type violation]!!!
-		$db_actions = DBselect($sql);
-		while($db_action = DBfetch($db_actions)){
-			$actionids[$db_action['actionid']] = $db_action['actionid'];
-		}
-
-		DBexecute('UPDATE actions '.
-					' SET status='.ACTION_STATUS_DISABLED.
-					' WHERE '.DBcondition('actionid',$actionids));
-// operations
-		$sql = 'SELECT DISTINCT o.actionid '.
-				' FROM operations o '.
-				' WHERE o.operationtype IN ('.OPERATION_TYPE_GROUP_ADD.','.OPERATION_TYPE_GROUP_REMOVE.') '.
-					' AND '.DBcondition('o.objectid',$hostids);
-		$db_actions = DBselect($sql);
-		while($db_action = DBfetch($db_actions)){
-			$actionids[$db_action['actionid']] = $db_action['actionid'];
-		}
-
-		if(!empty($actionids)){
-			DBexecute('UPDATE actions '.
-					' SET status='.ACTION_STATUS_DISABLED.
-					' WHERE '.DBcondition('actionid',$actionids));
-		}
-
-
-// delete action conditions
-		DBexecute('DELETE FROM conditions '.
-					' WHERE conditiontype='.CONDITION_TYPE_HOST.
-						' AND '.DBcondition('value',$hostids, false, true));	// FIXED[POSIBLE value type violation]!!!
-
-
-// delete action operations
-		DBexecute('DELETE FROM operations '.
-					' WHERE operationtype IN ('.OPERATION_TYPE_TEMPLATE_ADD.','.OPERATION_TYPE_TEMPLATE_REMOVE.') '.
-						' AND '.DBcondition('objectid',$hostids));
-
-
-// delete host profile
-		delete_host_profile($hostids);
-		delete_host_profile_ext($hostids);
-
-		$query = 'SELECT a.applicationid'.
-				' FROM applications a'.
-				' WHERE	'.DBcondition('a.hostid', $hostids);
-		$db_applications = DBselect($query);
-		while($app = DBfetch($db_applications)){
-			$applicationids[] = $app['applicationid'];
-		}
-		$result = delete_application($applicationids);
-		if(!$result) return false;
-
-
-// delete host
-		foreach($hostids as $id){	/* The section should be improved */
-			$host_old = get_host_by_hostid($id);
-			$result = DBexecute('DELETE FROM hosts WHERE hostid='.$id);
-			if($result){
-				if($host_old['status'] == HOST_STATUS_TEMPLATE){
-					info(S_TEMPLATE.SPACE.$host_old['host'].SPACE.S_HOST_HAS_BEEN_DELETED_MSG_PART2);
-					add_audit_ext(AUDIT_ACTION_DELETE, AUDIT_RESOURCE_TEMPLATE, $id, $host_old['host'], 'hosts', NULL, NULL);
-				}
-				else{
-					info(S_HOST_HAS_BEEN_DELETED_MSG_PART1.SPACE.$host_old['host'].SPACE.S_HOST_HAS_BEEN_DELETED_MSG_PART2);
-					add_audit_ext(AUDIT_ACTION_DELETE, AUDIT_RESOURCE_HOST, $id, $host_old['host'], 'hosts', NULL, NULL);
-				}
-			}
-			else
-				break;
-		}
-
-		return $result;
-	}
-
-	function delete_host_group($groupids){
-		zbx_value2array($groupids);
-		if(empty($groupids)) return true;
-
-		$dlt_groupids = getDeletableHostGroups($groupids);
-		if(count($groupids) != count($dlt_groupids)){
-			foreach($groupids as $num => $groupid){
-				if(!isset($dlt_groupids[$groupid])){
-					$group = get_hostgroup_by_groupid($groupid);
-					if($group['internal'] == ZBX_INTERNAL_GROUP)
-						error(S_GROUP.SPACE.'"'.$group['name'].'"'.SPACE.S_INTERNAL_AND_CANNOT_DELETED_SMALL);
-					else
-						error(S_GROUP.SPACE.'"'.$group['name'].'"'.SPACE.S_CANNOT_DELETED_INNER_HOSTS_CANNOT_UNLINKED_SMALL);
-				}
-			}
-			return false;
-		}
-
-// check if hostgroup used in scripts
-		$error = false;
-		$sql = 'SELECT s.name AS script_name, g.name AS group_name '.
-				' FROM scripts s, groups g'.
-				' WHERE '.
-					' g.groupid = s.groupid '.
-					' AND '.DBcondition('s.groupid', $groupids);
-		$res = DBselect($sql);
-		while($group = DBfetch($res)){
-			$error = true;
-			//GETTEXT: User gets this error message when tries to delete host group that is used in some script
-			error(sprintf(_('Host group "%1$s" can not be deleted, because it is used in script "%2$s".'), $group['group_name'], $group['script_name']));
-		}
-		if($error) return false;
-
-// delete screens items
-		$resources = array(
-			SCREEN_RESOURCE_HOSTGROUP_TRIGGERS,
-			SCREEN_RESOURCE_HOSTS_INFO,
-			SCREEN_RESOURCE_TRIGGERS_INFO,
-			SCREEN_RESOURCE_TRIGGERS_OVERVIEW,
-			SCREEN_RESOURCE_DATA_OVERVIEW
-		);
-		$sql = 'DELETE FROM screens_items '.
-				' WHERE '.DBcondition('resourceid',$groupids).
-					' AND '.DBcondition('resourcetype',$resources);
-		DBexecute($sql);
-
-// delete sysmap element
-		if(!delete_sysmaps_elements_with_groupid($groupids))
-			return false;
-
-// delete host from maintenances
-		DBexecute('DELETE FROM maintenances_groups WHERE '.DBcondition('groupid',$groupids));
-
-// disable actions
-		$actionids = array();
-
-// conditions
-		$sql = 'SELECT DISTINCT c.actionid '.
-				' FROM conditions c '.
-				' WHERE c.conditiontype='.CONDITION_TYPE_HOST_GROUP.
-					' AND '.DBcondition('c.value',$groupids, false, true);
-		$db_actions = DBselect($sql);
-		while($db_action = DBfetch($db_actions)){
-			$actionids[$db_action['actionid']] = $db_action['actionid'];
-		}
-
-// operations
-		$sql = 'SELECT DISTINCT o.actionid '.
-				' FROM operations o '.
-				' WHERE o.operationtype IN ('.OPERATION_TYPE_GROUP_ADD.','.OPERATION_TYPE_GROUP_REMOVE.') '.
-					' AND '.DBcondition('o.objectid',$groupids);
-		$db_actions = DBselect($sql);
-		while($db_action = DBfetch($db_actions)){
-			$actionids[$db_action['actionid']] = $db_action['actionid'];
-		}
-
-		if(!empty($actionids)){
-			DBexecute('UPDATE actions '.
-					' SET status='.ACTION_STATUS_DISABLED.
-					' WHERE '.DBcondition('actionid',$actionids));
-		}
-
-
-// delete action conditions
-		DBexecute('DELETE FROM conditions'.
-					' WHERE conditiontype='.CONDITION_TYPE_HOST_GROUP.
-						' AND '.DBcondition('value',$groupids, false, true));
-
-// delete action operations
-		DBexecute('DELETE FROM operations '.
-					' WHERE operationtype IN ('.OPERATION_TYPE_GROUP_ADD.','.OPERATION_TYPE_GROUP_REMOVE.') '.
-						' AND '.DBcondition('objectid',$groupids));
-
-
-		DBexecute('DELETE FROM hosts_groups WHERE '.DBcondition('groupid',$groupids));
-
-		foreach ($groupids as $id) {	/* The section should be improved */
-			$hostgroup_old = get_hostgroup_by_groupid($id);
-			$result = DBexecute('DELETE FROM groups WHERE groupid='.$id);
-			if ($result)
-				add_audit_ext(AUDIT_ACTION_DELETE, AUDIT_RESOURCE_HOST_GROUP, $id, $hostgroup_old['name'], 'groups', NULL, NULL);
-			else
-				break;
-		}
-
-		return $result;
-	}
-
->>>>>>> 7479c743
+
 	function get_hostgroup_by_groupid($groupid){
 		$result=DBselect("select * from groups where groupid=".$groupid);
 		$row=DBfetch($result);
@@ -1091,220 +732,7 @@
 
 /* APPLICATIONS */
 
-<<<<<<< HEAD
-=======
-/*
- * Function: db_save_application
- *
- * Description:
- *     Add or update application
- *
- * Author:
- *     Eugene Grigorjev (eugene.grigorjev@zabbix.com)
- *
- * Comments: !!! Don't forget sync code with C !!!
- *       If applicationid is NULL add application, in other cases update
- */
-	function db_save_application($name, $hostid, $applicationid=null, $templateid=0){
-		if(!is_string($name)){
-			error('Incorrect parameters for "db_save_application"');
-			return false;
-		}
-
-
-		$host = get_host_by_hostid($hostid);
-
-		$hostids = array();
-		$db_hosts = get_hosts_by_templateid($host['hostid']);
-		while($db_host = DBfetch($db_hosts)){
-			$hostids[] = $db_host['hostid'];
-		}
-		$sql = 'SELECT applicationid
-			FROM applications
-			WHERE name='.zbx_dbstr($name).'
-				AND '.DBcondition('hostid', $hostids);
-		$lower_app = DBfetch(DBselect($sql));
-		if($lower_app){
-			error(S_APPLICATION.SPACE."'$name'".SPACE.S_ALREADY_EXISTS_IN_LINKED_HOSTS_SMALL);
-			return false;
-		}
-
-
-		$sql = 'SELECT applicationid
-			FROM applications
-			WHERE name='.zbx_dbstr($name).'
-				AND hostid='.$hostid;
-		if(!is_null($applicationid)){
-			$sql .= ' AND applicationid<>'.$applicationid;
-		}
-		$db_app = DBfetch(DBselect($sql));
-
-		if($db_app && $templateid == 0){
-			error(S_APPLICATION.SPACE."'$name'".SPACE.S_ALREADY_EXISTS_SMALL);
-			return false;
-		}
-
-		if($db_app && !is_null($applicationid)){ // delete old application with same name
-			delete_application($db_app['applicationid']);
-		}
-
-		if($db_app && is_null($applicationid)){ // if found application with same name update them, adding not needed
-			$applicationid = $db_app['applicationid'];
-		}
-
-
-		if(is_null($applicationid)){
-			$applicationid_new = get_dbid('applications', 'applicationid');
-
-			$sql = 'INSERT INTO applications (applicationid, name, hostid, templateid) '.
-				" VALUES ($applicationid_new, ".zbx_dbstr($name).", $hostid, ".zero2null($templateid).")";
-			if($result = DBexecute($sql)){
-				info(S_ADDED_NEW_APPLICATION.SPACE.$host['host'].':'.$name);
-			}
-		}
-		else{
-			$old_app = get_application_by_applicationid($applicationid);
-			$result = DBexecute('UPDATE applications SET name='.zbx_dbstr($name).', hostid='.$hostid.', templateid='.zero2null($templateid).
-				' WHERE applicationid='.$applicationid);
-			if($result)
-				info(S_UPDATED_APPLICATION.SPACE.$host['host'].':'.$old_app['name']);
-		}
-
-		if(!$result) return $result;
-
-		if(is_null($applicationid)){// create application for childs
-			$applicationid = $applicationid_new;
-
-			$db_childs = get_hosts_by_templateid($hostid);
-			while($db_child = DBfetch($db_childs)){// recursion
-				$result = add_application($name, $db_child['hostid'], $applicationid);
-				if(!$result) break;
-			}
-		}
-		else{
-			$db_applications = get_applications_by_templateid($applicationid);
-			while($db_app = DBfetch($db_applications)){// recursion
-				$result = update_application($db_app['applicationid'], $name, $db_app['hostid'], $applicationid);
-				if(!$result) break;
-			}
-		}
-
-		if($result)
-			return $applicationid;
-
-		if($templateid == 0){
-			delete_application($applicationid);
-		}
-		return false;
-
-	}
-
-/*
- * Function: add_application
- *
- * Description:
- *     Add application
- *
- * Author:
- *     Eugene Grigorjev (eugene.grigorjev@zabbix.com)
- *
- */
-	function add_application($name,$hostid,$templateid=0){
-		return db_save_application($name,$hostid,null,$templateid);
-	}
-
-/*
- * Function: update_application
- *
- * Description:
- *     Update application
- *
- * Author:
- *     Eugene Grigorjev (eugene.grigorjev@zabbix.com)
- *
- */
-	function update_application($applicationid,$name,$hostid,$templateid=0){
-		return db_save_application($name,$hostid,$applicationid,$templateid);
-	}
-
-	function delete_application($applicationids){
-		$applicationids = zbx_toHash($applicationids);
-
-		$apps = array();
-		$sql = 'SELECT a.applicationid, h.host, a.name, a.templateid '.
-				' FROM applications a, hosts h '.
-				' WHERE '.DBcondition('a.applicationid',$applicationids).
-					' AND h.hostid=a.hostid';
-		$res = DBselect($sql);
-		while($db_app = DBfetch($res)){
-			$apps[$db_app['applicationid']] = $db_app;
-		}
-
-
-// first delete child applications
-		$tmp_appids = array();
-		$sql = 'SELECT a.applicationid '.
-				' FROM applications a '.
-				' WHERE '.DBcondition('a.templateid',$applicationids);
-		$db_applications = DBselect($sql);
-		while($db_app = DBfetch($db_applications)){
-			$tmp_appids[$db_app['applicationid']] = $db_app['applicationid'];
-		}
-
-		if(!empty($tmp_appids)){
-// recursion!!!
-			if(!delete_application($tmp_appids)) return false;
-		}
-
-
-		$unlink_apps = array();
-		//check if app is used by web scenario
-		$sql = 'SELECT ht.name, ht.applicationid '.
-				' FROM httptest ht '.
-				' WHERE '.DBcondition('ht.applicationid', $applicationids);
-
-		$res = DBselect($sql);
-		while($info = DBfetch($res)){
-			if($apps[$info['applicationid']]['templateid'] > 0){
-				$unlink_apps[$info['applicationid']] = $info['applicationid'];
-				unset($applicationids[$info['applicationid']]);
-			}
-			else{
-				error(S_APPLICATION.' ['.$apps[$info['applicationid']]['host'].':'.$apps[$info['applicationid']]['name'].'] '.S_USED_IN_WEB_SCENARIO);
-				return false;
-			}
-		}
-
-		$sql = 'SELECT i.itemid, i.key_, i.description, ia.applicationid '.
-				' FROM items_applications ia, items i '.
-				' WHERE i.type='.ITEM_TYPE_HTTPTEST.
-					' AND i.itemid=ia.itemid '.
-					' AND '.DBcondition('ia.applicationid', $applicationids);
-		$res = DBselect($sql);
-		if($info = DBfetch($res)){
-			error(S_APPLICATION.' ['.$apps[$info['applicationid']]['host'].':'.$apps[$info['applicationid']]['name'].'] '.S_USED_BY_ITEM_SMALL.' ['.item_description($info).']');
-			return false;
-		}
-
-		$result = DBexecute('UPDATE applications SET templateid=0 WHERE '.DBcondition('applicationid', $unlink_apps));
-		$result &= DBexecute('DELETE FROM items_applications WHERE '.DBcondition('applicationid', $applicationids));
-		$result &= DBexecute('DELETE FROM applications WHERE '.DBcondition('applicationid', $applicationids));
-
-		if($result){
-			foreach($apps as $appid => $app){
-				if(isset($unlink_apps[$appid])){
-					info(S_APPLICATION.' ['.$app['host'].':'.$app['name'].'] '.S_USED_IN_WEB_SCENARIO.' ('.S_UNLINKED_SMALL.')');
-				}
-				else{
-					info(S_APPLICATION.' ['.$app['host'].':'.$app['name'].'] '.S_DELETED_SMALL);
-				}
-			}
-		}
-
-		return $result;
-	}
-
->>>>>>> 7479c743
+
 	function get_application_by_applicationid($applicationid,$no_error_message=0){
 		$result = DBselect("select * from applications where applicationid=".$applicationid);
 		$row=DBfetch($result);
