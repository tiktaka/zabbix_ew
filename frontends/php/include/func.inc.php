--- conflicted
+++ resolved
@@ -1991,13 +1991,6 @@
 }
 
 /**
-<<<<<<< HEAD
- * Add SQL error message to global messages array.
- *
- * @param string $msg		Error message text.
- */
-function sqlError($msg) {
-=======
  * Add multiple errors under single header.
  *
  * @param array  $data
@@ -2010,8 +2003,12 @@
 	}
 }
 
-function sqlError($msgs) {
->>>>>>> 1f4c5e9f
+/**
+ * Add SQL error message to global messages array.
+ *
+ * @param string $msg		Error message text.
+ */
+function sqlError($msg) {
 	global $ZBX_MESSAGES;
 
 	if (!isset($ZBX_MESSAGES)) {
