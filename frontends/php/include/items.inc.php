<?php
/*
** Zabbix
** Copyright (C) 2000-2011 Zabbix SIA
**
** This program is free software; you can redistribute it and/or modify
** it under the terms of the GNU General Public License as published by
** the Free Software Foundation; either version 2 of the License, or
** (at your option) any later version.
**
** This program is distributed in the hope that it will be useful,
** but WITHOUT ANY WARRANTY; without even the implied warranty of
** MERCHANTABILITY or FITNESS FOR A PARTICULAR PURPOSE.  See the
** GNU General Public License for more details.
**
** You should have received a copy of the GNU General Public License
** along with this program; if not, write to the Free Software
** Foundation, Inc., 51 Franklin Street, Fifth Floor, Boston, MA  02110-1301, USA.
**/
?>
<?php
/**
 * Convert windows events type constant in to the string representation
 *
 * @param int $logtype
 * @return string
 */
function get_item_logtype_description($logtype) {
	switch ($logtype) {
		case ITEM_LOGTYPE_INFORMATION:
			return _('Information');
		case ITEM_LOGTYPE_WARNING:
			return _('Warning');
		case ITEM_LOGTYPE_ERROR:
			return _('Error');
		case ITEM_LOGTYPE_FAILURE_AUDIT:
			return _('Failure Audit');
		case ITEM_LOGTYPE_SUCCESS_AUDIT:
			return _('Success Audit');
		default:
			return _('Unknown');
	}
}

/**
 * Convert windows events type constant in to the CSS style name
 *
 * @param int $logtype
 * @return string
 */
function get_item_logtype_style($logtype) {
	switch ($logtype) {
		case ITEM_LOGTYPE_INFORMATION:
			return 'information';
		case ITEM_LOGTYPE_WARNING:
			return 'warning';
		case ITEM_LOGTYPE_ERROR:
			return 'high';
		case ITEM_LOGTYPE_FAILURE_AUDIT:
			return 'high';
		case ITEM_LOGTYPE_SUCCESS_AUDIT:
			return 'information';
		default:
			return 'normal';
	}
}

/**
 * Get item type string name by item type number, or array of all item types if null passed
 *
 * @param int|null $type
 * @return array|string
 */
function item_type2str($type = null) {
	$types = array(
		ITEM_TYPE_ZABBIX => _('Zabbix agent'),
		ITEM_TYPE_ZABBIX_ACTIVE => _('Zabbix agent (active)'),
		ITEM_TYPE_SIMPLE => _('Simple check'),
		ITEM_TYPE_SNMPV1 => _('SNMPv1 agent'),
		ITEM_TYPE_SNMPV2C => _('SNMPv2 agent'),
		ITEM_TYPE_SNMPV3 => _('SNMPv3 agent'),
		ITEM_TYPE_SNMPTRAP => _('SNMP trap'),
		ITEM_TYPE_INTERNAL => _('Zabbix internal'),
		ITEM_TYPE_TRAPPER => _('Zabbix trapper'),
		ITEM_TYPE_AGGREGATE => _('Zabbix aggregate'),
		ITEM_TYPE_EXTERNAL => _('External check'),
		ITEM_TYPE_DB_MONITOR => _('Database monitor'),
		ITEM_TYPE_IPMI => _('IPMI agent'),
		ITEM_TYPE_SSH => _('SSH agent'),
		ITEM_TYPE_TELNET => _('TELNET agent'),
		ITEM_TYPE_JMX => _('JMX agent'),
		ITEM_TYPE_CALCULATED => _('Calculated'),
		ITEM_TYPE_HTTPTEST => _('Web monitoring')
	);
	if (is_null($type)) {
		return $types;
	}
	elseif (isset($types[$type])) {
		return $types[$type];
	}
	else {
		return _('Unknown');
	}
}

function item_value_type2str($type = null) {
	$types = array(
		ITEM_VALUE_TYPE_UINT64 => _('Numeric (unsigned)'),
		ITEM_VALUE_TYPE_FLOAT => _('Numeric (float)'),
		ITEM_VALUE_TYPE_STR => _('Character'),
		ITEM_VALUE_TYPE_LOG => _('Log'),
		ITEM_VALUE_TYPE_TEXT => _('Text')
	);
	if (is_null($type)) {
		natsort($types);
		return $types;
	}
	elseif (isset($types[$type])) {
		return $types[$type];
	}
	else {
		return _('Unknown');
	}
}

function item_data_type2str($type = null) {
	$types = array(
		ITEM_DATA_TYPE_BOOLEAN => _('Boolean'),
		ITEM_DATA_TYPE_OCTAL => _('Octal'),
		ITEM_DATA_TYPE_DECIMAL => _('Decimal'),
		ITEM_DATA_TYPE_HEXADECIMAL => _('Hexadecimal')
	);
	if (is_null($type)) {
		return $types;
	}
	elseif (isset($types[$type])) {
		return $types[$type];
	}
	else {
		return _('Unknown');
	}
}

function item_status2str($type = null) {
	$types = array(
		ITEM_STATUS_ACTIVE => _('Enabled'),
		ITEM_STATUS_DISABLED => _('Disabled'),
		ITEM_STATUS_NOTSUPPORTED => _('Not supported')
	);
	if (is_null($type)) {
		natsort($types);
		return $types;
	}
	elseif (isset($types[$type])) {
		return $types[$type];
	}
	else {
		return _('Unknown');
	}
}

function item_status2style($status) {
	switch ($status) {
		case ITEM_STATUS_ACTIVE:
			return 'off';
		case ITEM_STATUS_DISABLED:
			return 'on';
		case ITEM_STATUS_NOTSUPPORTED:
		default:
			return 'unknown';
	}
}

function update_item_in_group($groupid, $itemid, $item) {
	$db_items = DBSelect(
		'SELECT i.itemid,i.hostid'.
		' FROM hosts_groups hg,items i'.
		' WHERE hg.groupid='.$groupid.
			' and i.key_='.zbx_dbstr($item['key_']).
			' and hg.hostid=i.hostid'
	);
	while ($row = DBfetch($db_items)) {
		$item['hostid'] = $row['hostid'];
		API::Item()->update($row['itemid'], $item);
	}
	return true;
}

function delete_item_from_group($groupid, $itemid) {
	if (!isset($itemid)) {
		return false;
	}

	$item = get_item_by_itemid($itemid);
	if (!$item) {
		return false;
	}

	$del_items = array();
	$db_items = DBSelect(
		'SELECT i.itemid'.
		' FROM hosts_groups hg,items i'.
		' WHERE hg.groupid='.$groupid.
			' AND i.key_='.zbx_dbstr($item['key_']).
			' AND hg.hostid=i.hostid'
	);
	while ($row = DBfetch($db_items)) {
		$del_items[$row['itemid']] = $row['itemid'];
	}
	if (!empty($del_items)) {
		API::Item()->delete($del_items);
	}
	return true;
}

function add_item_to_group($groupid, $item) {
	$db_hostgroups = DBSelect('SELECT hg.hostid FROM hosts_groups hg WHERE hg.groupid='.$groupid);
	while ($row = DBfetch($db_hostgroups)) {
		$item['hostid'] = $row['hostid'];
		API::Item()->create($item);
	}
	return true;
}

function update_item_status($itemids, $status) {
	zbx_value2array($itemids);
	$result = true;

	$db_items = DBselect('SELECT i.* FROM items i WHERE '.DBcondition('i.itemid', $itemids));
	while ($item = DBfetch($db_items)) {
		$old_status = $item['status'];
		if ($status != $old_status) {
			$result &= DBexecute('UPDATE items SET status='.$status.
				($status != ITEM_STATUS_NOTSUPPORTED ? ",error=''" : '').
				' WHERE itemid='.$item['itemid']);
			if ($result) {
				$host = get_host_by_hostid($item['hostid']);
				$item_new = get_item_by_itemid($item['itemid']);
				add_audit_ext(AUDIT_ACTION_UPDATE, AUDIT_RESOURCE_ITEM, $item['itemid'], $host['host'].':'.$item['name'], 'items', $item, $item_new);
			}
		}
	}
	return $result;
}

function copyItemsToHosts($srcItemIds, $dstHostIds) {
	$srcItems = API::Item()->get(array(
		'itemids' => $srcItemIds,
		'output' => array(
			'type', 'snmp_community', 'snmp_oid', 'name', 'key_', 'delay', 'history', 'trends', 'status', 'value_type',
			'trapper_hosts', 'units', 'multiplier', 'delta', 'snmpv3_securityname', 'snmpv3_securitylevel', 'snmpv3_authpassphrase',
			'snmpv3_privpassphrase', 'formula', 'logtimefmt', 'valuemapid', 'delay_flex', 'params', 'ipmi_sensor', 'data_type',
			'authtype', 'username', 'password', 'publickey', 'privatekey', 'flags', 'filter', 'port', 'description', 'inventory_link'
		),
		'filter' => array('flags' => ZBX_FLAG_DISCOVERY_NORMAL),
		'selectApplications' => API_OUTPUT_REFER
	));
	foreach ($srcItems as &$srcItem) {
		if ($srcItem['status'] == ITEM_STATUS_NOTSUPPORTED) {
			$srcItem['status'] = ITEM_STATUS_ACTIVE;
		}
	}

	$dstHosts = API::Host()->get(array(
		'output' => array('hostid', 'host', 'status'),
		'selectInterfaces' => array('interfaceid', 'type', 'main'),
		'hostids' => $dstHostIds,
		'preservekeys' => true,
		'nopermissions' => true,
		'templated_hosts' => true
	));

	foreach ($dstHosts as $dstHost) {
		$interfaceids = array();
		foreach ($dstHost['interfaces'] as $interface) {
			if ($interface['main'] == 1) {
				$interfaceids[$interface['type']] = $interface['interfaceid'];
			}
		}
		foreach ($srcItems as &$srcItem) {
			if ($dstHost['status'] != HOST_STATUS_TEMPLATE) {
				$type = CItem::itemTypeInterface($srcItem['type']);

				if ($type == INTERFACE_TYPE_ANY) {
					foreach (array(INTERFACE_TYPE_AGENT, INTERFACE_TYPE_SNMP, INTERFACE_TYPE_JMX, INTERFACE_TYPE_IPMI) as $itype) {
						if (isset($interfaceids[$itype])) {
							$srcItem['interfaceid'] = $interfaceids[$itype];
							break;
						}
					}
				}
				elseif ($type !== false) {
					if (!isset($interfaceids[$type])) {
						error(_s('Cannot find host interface on "%1$s" for item key "%2$s".', $dstHost['host'], $srcItem['key_']));
						return false;
					}
					$srcItem['interfaceid'] = $interfaceids[$type];
				}
			}
			unset($srcItem['itemid']);
			$srcItem['hostid'] = $dstHost['hostid'];
			$srcItem['applications'] = get_same_applications_for_host(zbx_objectValues($srcItem['applications'], 'applicationid'), $dstHost['hostid']);
		}
		if (!API::Item()->create($srcItems)) {
			return false;
		}
	}
	return true;
}

function copyItems($srcHostId, $dstHostId) {
	$srcItems = API::Item()->get(array(
		'hostids' => $srcHostId,
		'output' => array(
			'type', 'snmp_community', 'snmp_oid', 'name', 'key_', 'delay', 'history', 'trends', 'status', 'value_type',
			'trapper_hosts', 'units', 'multiplier', 'delta', 'snmpv3_securityname', 'snmpv3_securitylevel', 'snmpv3_authpassphrase',
			'snmpv3_privpassphrase', 'formula', 'logtimefmt', 'valuemapid', 'delay_flex', 'params', 'ipmi_sensor', 'data_type',
			'authtype', 'username', 'password', 'publickey', 'privatekey', 'flags', 'filter', 'port', 'description', 'inventory_link'
		),
		'inherited' => false,
		'filter' => array('flags' => ZBX_FLAG_DISCOVERY_NORMAL),
		'selectApplications' => API_OUTPUT_REFER
	));

	foreach ($srcItems as &$srcItem) {
		if ($srcItem['status'] == ITEM_STATUS_NOTSUPPORTED) {
			$srcItem['status'] = ITEM_STATUS_ACTIVE;
		}
	}

	$dstHosts = API::Host()->get(array(
		'output' => array('hostid', 'host', 'status'),
		'selectInterfaces' => array('interfaceid', 'type', 'main'),
		'hostids' => $dstHostId,
		'preservekeys' => true,
		'nopermissions' => true,
		'templated_hosts' => true
	));
	$dstHost = reset($dstHosts);

	foreach ($srcItems as &$srcItem) {
		if ($dstHost['status'] != HOST_STATUS_TEMPLATE) {
			// find a matching interface
			$interface = CItem::findInterfaceForItem($srcItem, $dstHost['interfaces']);
			if ($interface) {
				$srcItem['interfaceid'] = $interface['interfaceid'];
			}
			// no matching interface found, throw an error
			elseif ($interface !== false) {
				error(_s('Cannot find host interface on "%1$s" for item key "%2$s".', $dstHost['host'], $srcItem['key_']));
			}
		}
		unset($srcItem['itemid']);
		$srcItem['hostid'] = $dstHostId;
		$srcItem['applications'] = get_same_applications_for_host(zbx_objectValues($srcItem['applications'], 'applicationid'), $dstHostId);
	}
	return API::Item()->create($srcItems);
}

function copyApplications($srcHostId, $dstHostId) {
	$apps_to_clone = API::Application()->get(array(
		'hostids' => $srcHostId,
		'output' => API_OUTPUT_EXTEND,
		'inherited' => false
	));
	foreach ($apps_to_clone as &$app) {
		$app['hostid'] = $dstHostId;
		unset($app['applicationid'], $app['templateid']);
	}
	return API::Application()->create($apps_to_clone);
}

function activate_item($itemids) {
	zbx_value2array($itemids);

	// first update status for child items
	$child_items = array();
	$db_items = DBselect('SELECT i.itemid,i.hostid FROM items i WHERE '.DBcondition('i.templateid', $itemids));
	while ($item = DBfetch($db_items)) {
		$child_items[$item['itemid']] = $item['itemid'];
	}
	if (!empty($child_items)) {
		activate_item($child_items); // Recursion !!!
	}
	return update_item_status($itemids, ITEM_STATUS_ACTIVE);
}

function disable_item($itemids) {
	zbx_value2array($itemids);

	// first update status for child items
	$chd_items = array();
	$db_tmp_items = DBselect('SELECT i.itemid,i.hostid FROM items i WHERE '.DBcondition('i.templateid', $itemids));
	while ($db_tmp_item = DBfetch($db_tmp_items)) {
		$chd_items[$db_tmp_item['itemid']] = $db_tmp_item['itemid'];
	}
	if (!empty($chd_items)) {
		disable_item($chd_items); // Recursion !!!
	}
	return update_item_status($itemids, ITEM_STATUS_DISABLED);
}

function get_items_by_hostid($hostids) {
	zbx_value2array($hostids);
	return DBselect('SELECT i.* FROM items i WHERE '.DBcondition('i.hostid', $hostids));
}

function get_item_by_key($key, $host = '') {
	$item = false;
	$sql_from = '';
	$sql_where = '';
	if (!empty($host)) {
		$sql_from = ',hosts h ';
		$sql_where = ' AND h.host='.zbx_dbstr($host).' AND i.hostid=h.hostid ';
	}
	$sql = 'SELECT DISTINCT i.*'.
			' FROM items i '.$sql_from.
			' WHERE i.key_='.zbx_dbstr($key).
				$sql_where;
	if ($item = DBfetch(DBselect($sql))) {
		$item = $item;
	}
	return $item;
}

function get_item_by_itemid($itemid) {
	$db_items = DBfetch(DBselect('SELECT i.* FROM items i WHERE i.itemid='.$itemid));
	if ($db_items) {
		return $db_items;
	}
	error(_s('No item with itemid="%1$s".', $itemid));
	return false;
}

function get_item_by_itemid_limited($itemid) {
	$row = DBfetch(DBselect(
		'SELECT i.itemid,i.interfaceid,i.name,i.key_,i.hostid,i.delay,i.history,i.status,i.type,i.lifetime,'.
			'i.snmp_community,i.snmp_oid,i.value_type,i.data_type,i.trapper_hosts,i.port,i.units,i.multiplier,i.delta,'.
			'i.snmpv3_securityname,i.snmpv3_securitylevel,i.snmpv3_authpassphrase,i.snmpv3_privpassphrase,'.
			'i.formula,i.trends,i.logtimefmt,i.valuemapid,i.delay_flex,i.params,i.ipmi_sensor,i.templateid,'.
			'i.authtype,i.username,i.password,i.publickey,i.privatekey,i.flags,i.filter,i.description,i.inventory_link'.
		' FROM items i'.
		' WHERE i.itemid='.$itemid));
	if ($row) {
		return $row;
	}
	error(_s('No item with itemid="%1$s".', $itemid));
	return false;
}

/*
 * Description:
 * Replace items for specified host
 *
 * Comments:
 * $error= true : rise Error if item doesn't exist (error generated), false: special processing (NO error generated)
 */
function get_same_item_for_host($item, $dest_hostids) {
	$return_array = is_array($dest_hostids);
	zbx_value2array($dest_hostids);

	if (!is_array($item)) {
		$itemid = $item;
	}
	elseif (isset($item['itemid'])) {
		$itemid = $item['itemid'];
	}

	$same_item = null;
	$same_items = array();

	if (isset($itemid)) {
		$db_items = DBselect(
			'SELECT src.*'.
			' FROM items src,items dest'.
			' WHERE dest.itemid='.$itemid.
				' AND src.key_=dest.key_'.
				' AND '.DBcondition('src.hostid', $dest_hostids)
		);
		while ($db_item = DBfetch($db_items)) {
			if (is_array($item)) {
				$same_item = $db_item;
				$same_items[$db_item['itemid']] = $db_item;
			}
			else {
				$same_item = $db_item['itemid'];
				$same_items[$db_item['itemid']] = $db_item['itemid'];
			}
		}
		if ($return_array) {
			return $same_items;
		}
		else {
			return $same_item;
		}
	}
	return false;
}

function expand_item_key_by_data($item) {
	$key =& $item['key_'];
	$macStack = array();
	$macros = array('{HOSTNAME}', '{IPADDRESS}', '{HOST.IP}', '{HOST.DNS}', '{HOST.CONN}', '{HOST.HOST}', '{HOST.NAME}');

	foreach ($macros as $macro) {
		$pos = 0;
		while ($pos = zbx_strpos($key, $macro, $pos)) {
			$pos++;
			$macStack[] = $macro;
		}
	}

	if (!empty($macStack)) {
		$db_items = API::Item()->get(array(
			'itemids' => $item['itemid'],
			'selectInterfaces' => array('ip', 'dns', 'useip'),
			'selectHosts' => array('host', 'name'),
			'output' => API_OUTPUT_REFER
		));
		$db_item = reset($db_items);

		$host = reset($db_item['hosts']);
		$interface = reset($db_item['interfaces']);

		foreach ($macStack as $macro) {
			switch ($macro) {
				case '{HOST.NAME}':
					$key = str_replace('{HOST.NAME}', $host['name'], $key);
					break;
				case '{HOSTNAME}': // deprecated
					$key = str_replace('{HOSTNAME}', $host['host'], $key);
					break;
				case '{HOST.HOST}':
					$key = str_replace('{HOST.HOST}', $host['host'], $key);
					break;
				case '{HOST.IP}':
					$key = str_replace('{HOST.IP}', $interface['ip'], $key);
					break;
				case '{IPADDRESS}': // deprecated
					$key = str_replace('{IPADDRESS}', $interface['ip'], $key);
					break;
				case '{HOST.DNS}':
					$key = str_replace('{HOST.DNS}', $interface['dns'], $key);
					break;
				case '{HOST.CONN}':
					$key = str_replace('{HOST.CONN}', $interface['useip'] ? $interface['ip'] : $interface['dns'], $key);
					break;
			}
		}
	}
	$item = API::UserMacro()->resolveItem($item);
	return $item['key_'];
}

/**
 * Expand macros inside key name and return it
 * Example:
 *	key: 'test.key[a, b, "{HOSTNAME}"]'
 *	name: 'Test item $1, $2, $3'
 *	result: 'Test item a, b, Zabbix-server'
 *
 * @param array $item
 * @return string
 */
function itemName($item) {
	$name = $item['name'];

	// if item name contains $1..$9 macros, we need to expand them
	if (preg_match('/\$[1-9]/', $name)) {
		$key = expand_item_key_by_data($item);

		// parsing key to get the parameters out of it
		$ItemKey = new CItemKey($key);
		if ($ItemKey->isValid()) {
			$keyParameters = $ItemKey->getParameters();
			$searchOffset = 0;
			while (preg_match('/\$[1-9]/', $name, $matches, PREG_OFFSET_CAPTURE, $searchOffset)) {
				// matches[0][0] - matched param, [1] - second character of it
				$paramNumber = $matches[0][0][1] - 1;
				$replaceString = isset($keyParameters[$paramNumber]) ? $keyParameters[$paramNumber] : '';

				$name = substr_replace($name, $replaceString, $matches[0][1], 2);
				$searchOffset = $matches[0][1] + strlen($replaceString);
			}
		}
	}
	if (preg_match_all('/'.ZBX_PREG_EXPRESSION_USER_MACROS.'/', $name, $arr)) {
		$macros = API::UserMacro()->getMacros(array(
			'macros' => $arr[1],
			'itemid' => $item['itemid']
		));
		$name = str_replace(array_keys($macros), array_values($macros), $name);
	}
	return $name;
}

function get_realhost_by_itemid($itemid) {
	$item = get_item_by_itemid($itemid);
	if ($item['templateid'] <> 0) {
		return get_realhost_by_itemid($item['templateid']);
	}
	return get_host_by_itemid($itemid);
}

function get_realrule_by_itemid_and_hostid($itemid, $hostid) {
	$item = get_item_by_itemid($itemid);
	if (bccomp($hostid,$item['hostid']) == 0) {
		return $item['itemid'];
	}
	if ($item['templateid'] <> 0) {
		return get_realrule_by_itemid_and_hostid($item['templateid'], $hostid);
	}
	return $item['itemid'];
}

/**
 * Retrieve overview table object for items.
 * @param $hostids
 * @param null $view_style
 * @return CTableInfo
 */
function get_items_data_overview($hostids, $view_style = null) {
	global $USER_DETAILS;

	if (is_null($view_style)) {
		$view_style = CProfile::get('web.overview.view.style', STYLE_TOP);
	}

<<<<<<< HEAD
	$table = new CTableInfo(_('No items defined.'));

	$db_items = DBselect(
		'SELECT DISTINCT h.hostid,h.name AS hostname,i.itemid,i.key_,i.value_type,i.lastvalue,i.units,i.lastclock,'.
			'i.name,t.priority,i.valuemapid,t.value AS tr_value,t.triggerid'.
		' FROM hosts h,items i'.
			' LEFT JOIN functions f ON f.itemid=i.itemid'.
			' LEFT JOIN triggers t ON t.triggerid=f.triggerid AND t.status='.TRIGGER_STATUS_ENABLED.
		' WHERE '.DBcondition('h.hostid', $hostids).
			' AND h.status='.HOST_STATUS_MONITORED.
			' AND h.hostid=i.hostid'.
			' AND i.status='.ITEM_STATUS_ACTIVE.
			' AND '.DBcondition('i.flags', array(ZBX_FLAG_DISCOVERY_NORMAL, ZBX_FLAG_DISCOVERY_CREATED)).
		' ORDER BY i.name,i.itemid'
	);
	unset($items);
	unset($hosts);

	// get rid of warnings about $triggers undefined
	$items = array();
	while ($row = DBfetch($db_items)) {
		$descr = itemName($row);
		$row['hostname'] = get_node_name_by_elid($row['hostid'], null, ': ').$row['hostname'];
		$hosts[zbx_strtolower($row['hostname'])] = $row['hostname'];

		// a little tricky check for attempt to overwrite active trigger (value=1) with
		// inactive or active trigger with lower priority.
		if (!isset($items[$descr][$row['hostname']])
			|| (($items[$descr][$row['hostname']]['tr_value'] == TRIGGER_VALUE_FALSE && $row['tr_value'] == TRIGGER_VALUE_TRUE)
				|| (($items[$descr][$row['hostname']]['tr_value'] == TRIGGER_VALUE_FALSE || $row['tr_value'] == TRIGGER_VALUE_TRUE)
					&& $row['priority'] > $items[$descr][$row['hostname']]['severity'])
=======
	/**
	 * Retrieve overview table object for items.
	 * @param $hostids
	 * @param null $view_style
	 * @return CTableInfo
	 */
	function get_items_data_overview($hostids, $view_style = null) {
		global $USER_DETAILS;

		if (is_null($view_style)) {
			$view_style = CProfile::get('web.overview.view.style', STYLE_TOP);
		}

		$table = new CTableInfo(_('No items defined.'));

		// COpt::profiling_start('prepare_data');
		$result = DBselect('SELECT DISTINCT h.hostid, h.name as hostname,i.itemid, i.key_, i.value_type, i.lastvalue, i.units, i.lastclock, '.
				' i.name, t.priority, i.valuemapid, t.value as tr_value, t.triggerid '.
			' FROM hosts h, items i '.
				' LEFT JOIN functions f on f.itemid=i.itemid '.
				' LEFT JOIN triggers t on t.triggerid=f.triggerid and t.status='.TRIGGER_STATUS_ENABLED.
			' WHERE '.DBcondition('h.hostid',$hostids).
				' AND h.status='.HOST_STATUS_MONITORED.
				' AND h.hostid=i.hostid '.
				' AND i.status='.ITEM_STATUS_ACTIVE.
				' AND '.DBcondition('i.flags', array(ZBX_FLAG_DISCOVERY_NORMAL, ZBX_FLAG_DISCOVERY_CREATED)).
			' ORDER BY i.name,i.itemid');

		// fetch data for the host JS menu
		$hosts = API::Host()->get(array(
			'output' => array('name', 'hostid'),
			'monitored_hosts' => true,
			'selectAppllications' => API_OUTPUT_EXTEND,
			'selectScreens' => API_OUTPUT_COUNT,
			'selectInventory' => true,
			'preservekeys' => true
		));
		$hostScripts = API::Script()->getScriptsByHosts(zbx_objectValues($hosts, 'hostid'));
		foreach ($hostScripts as $hostid => $scripts) {
			$hosts[$hostid]['scripts'] = $scripts;
		}

		$items = array();
		while ($row = DBfetch($result)) {
			$descr = itemName($row);
			$row['hostname'] = get_node_name_by_elid($row['hostid'], null, ': ').$row['hostname'];
			$hostNames[$row['hostid']] = $row['hostname'];

			// A little tricky check for attempt to overwrite active trigger (value=1) with
			// inactive or active trigger with lower priority.
			if (!isset($items[$descr][$row['hostname']]) ||
				(
					(($items[$descr][$row['hostname']]['tr_value'] == TRIGGER_VALUE_FALSE) && ($row['tr_value'] == TRIGGER_VALUE_TRUE)) ||
					(
						(($items[$descr][$row['hostname']]['tr_value'] == TRIGGER_VALUE_FALSE) || ($row['tr_value'] == TRIGGER_VALUE_TRUE)) &&
						($row['priority'] > $items[$descr][$row['hostname']]['severity'])
					)
>>>>>>> 7c93ba63
				)
			) {
			$items[$descr][$row['hostname']] = array(
				'itemid'	=> $row['itemid'],
				'value_type'=> $row['value_type'],
				'lastvalue'	=> $row['lastvalue'],
				'lastclock'	=> $row['lastclock'],
				'units'		=> $row['units'],
				'name'		=> $row['name'],
				'valuemapid'=> $row['valuemapid'],
				'severity'	=> $row['priority'],
				'tr_value'	=> $row['tr_value'],
				'triggerid'	=> $row['triggerid']
			);
		}
	}
	if (!isset($hosts)) {
		return $table;
	}

<<<<<<< HEAD
	ksort($hosts, SORT_STRING);

	$css = getUserTheme($USER_DETAILS);
	if ($view_style == STYLE_TOP) {
		$header = array(new CCol(_('Items'), 'center'));
		foreach ($hosts as $hostname) {
			$header = array_merge($header, array(new CImg('vtext.php?text='.urlencode($hostname).'&theme='.$css)));
		}
		$table->setHeader($header, 'vertical_header');

		foreach ($items as $descr => $ithosts) {
			$table_row = array(nbsp($descr));
			foreach ($hosts as $hostname) {
				$table_row = get_item_data_overview_cells($table_row, $ithosts, $hostname);
=======
		if (!isset($hostNames)) {
			return $table;
		}

		ksort($hostNames, SORT_STRING);

		$css = getUserTheme($USER_DETAILS);
		if ($view_style == STYLE_TOP) {
			$header = array(new CCol(_('Items'), 'center'));
			foreach ($hostNames as $hostname) {
				$header = array_merge($header, array(new CImg('vtext.php?text='.urlencode($hostname).'&theme='.$css)));
			}

			$table->SetHeader($header, 'vertical_header');

			foreach ($items as $descr => $ithosts) {
				$table_row = array(nbsp($descr));
				foreach ($hostNames as $hostname) {
					$table_row = get_item_data_overview_cells($table_row, $ithosts, $hostname);
				}
				$table->AddRow($table_row);
>>>>>>> 7c93ba63
			}
			$table->addRow($table_row);
		}
<<<<<<< HEAD
	}
	else {
		$header = array(new CCol(_('Hosts'), 'center'));
		foreach ($items as $descr => $ithosts) {
			$header = array_merge($header, array(new CImg('vtext.php?text='.urlencode($descr).'&theme='.$css)));
		}
		$table->setHeader($header, 'vertical_header');

		foreach ($hosts as $hostname) {
			$table_row = array(nbsp($hostname));
			foreach ($items as $descr => $ithosts) {
				$table_row = get_item_data_overview_cells($table_row, $ithosts, $hostname);
=======
		else {
			$header = array(new CCol(_('Hosts'), 'center'));
			foreach ($items as $descr => $ithosts) {
				$header = array_merge($header, array(new CImg('vtext.php?text='.urlencode($descr).'&theme='.$css)));
			}

			$table->SetHeader($header, 'vertical_header');

			foreach ($hostNames as $hostid => $hostname) {
				$host = $hosts[$hostid];

				// host JS menu link
				$hostSpan = new CSpan(nbsp($host['name']), 'link_menu menu-host');
				$scripts = ($hostScripts[$host['hostid']]) ? $hostScripts[$host['hostid']] : array();
				$hostSpan->setAttribute('data-menu', hostMenuData($host, $scripts));

				$table_row = array(new CCol($hostSpan));
				foreach ($items as $ithosts) {
					$table_row = get_item_data_overview_cells($table_row, $ithosts, $hostname);
				}

				$table->AddRow($table_row);
>>>>>>> 7c93ba63
			}
			$table->addRow($table_row);
		}
<<<<<<< HEAD
=======

		return $table;
>>>>>>> 7c93ba63
	}
	return $table;
}

function get_item_data_overview_cells(&$table_row, &$ithosts, $hostname) {
	$css_class = '';
	unset($it_ov_menu);

	$value = '-';
	$ack = null;
	if (isset($ithosts[$hostname])) {
		if ($ithosts[$hostname]['tr_value'] == TRIGGER_VALUE_TRUE) {
			$css_class = getSeverityStyle($ithosts[$hostname]['severity']);
			$ack = get_last_event_by_triggerid($ithosts[$hostname]['triggerid']);
			if ($ack['acknowledged'] == 1) {
				$ack = array(SPACE, new CImg('images/general/tick.png', 'ack'));
			}
			else {
				$ack = null;
			}
		}
		$value = format_lastvalue($ithosts[$hostname]);

		$it_ov_menu = array(
			array(_('Values'), null, null, array('outer' => array('pum_oheader'), 'inner' => array('pum_iheader'))),
			array(_('500 latest values'), 'history.php?action=showlatest&itemid='.$ithosts[$hostname]['itemid'], array('tw' => '_blank'))
		);

		switch ($ithosts[$hostname]['value_type']) {
			case ITEM_VALUE_TYPE_UINT64:
			case ITEM_VALUE_TYPE_FLOAT:
				$it_ov_menu = array_merge(array(
					// name, url, (target [tw], statusbar [sb]), css, submenu
					array(_('Graphs'), null, null,
						array('outer' => array('pum_oheader'), 'inner' => array('pum_iheader'))
					),
					array(_('Last hour graph'), 'history.php?period=3600&action=showgraph&itemid='.$ithosts[$hostname]['itemid'], array('tw' => '_blank')),
					array(_('Last week graph'), 'history.php?period=604800&action=showgraph&itemid='.$ithosts[$hostname]['itemid'], array('tw' => '_blank')),
					array(_('Last month graph'), 'history.php?period=2678400&action=showgraph&itemid='.$ithosts[$hostname]['itemid'], array('tw' => '_blank'))
				), $it_ov_menu);
				break;
			default:
				break;
		}
	}

	if ($value != '-') {
		$value = new CSpan($value, 'link');
	}
	$value_col = new CCol(array($value, $ack), $css_class);

	if (isset($it_ov_menu)) {
		$it_ov_menu  = new CPUMenu($it_ov_menu, 170);
		$value_col->onClick($it_ov_menu->getOnActionJS());
		unset($it_ov_menu);
	}
	array_push($table_row,$value_col);
	return $table_row;
}

/******************************************************************************
 *                                                                            *
 * Comments: !!! Don't forget sync code with C !!!                            *
 *                                                                            *
 ******************************************************************************/
function get_same_applications_for_host($applications, $hostid) {
	$child_applications = array();

	foreach ($applications as $appid) {
		$db_apps = DBselect(
			'SELECT a1.applicationid'.
			' FROM applications a1,applications a2'.
			' WHERE a1.name=a2.name'.
				' AND a1.hostid='.$hostid.
				' AND a2.applicationid='.$appid
		);
		$db_app = DBfetch($db_apps);
		if (!$db_app) {
			continue;
		}
		array_push($child_applications, $db_app['applicationid']);
	}
	return $child_applications;
}

/******************************************************************************
 *                                                                            *
 * Comments: !!! Don't forget sync code with C !!!                            *
 *                                                                            *
 ******************************************************************************/
function get_applications_by_itemid($itemids, $field = 'applicationid') {
	zbx_value2array($itemids);
	$result = array();
	$db_applications = DBselect(
		'SELECT DISTINCT app.'.$field.' AS result'.
		' FROM applications app,items_applications ia'.
		' WHERE app.applicationid=ia.applicationid'.
			' AND '.DBcondition('ia.itemid', $itemids)
	);
	while ($db_application = DBfetch($db_applications)) {
		array_push($result, $db_application['result']);
	}
	return $result;
}

/******************************************************************************
 *                                                                            *
 * Comments: !!! Don't forget sync code with C !!!                            *
 *                                                                            *
 ******************************************************************************/
function delete_history_by_itemid($itemids, $use_housekeeper = 0) {
	zbx_value2array($itemids);
	$result = delete_trends_by_itemid($itemids, $use_housekeeper);
	if (!$result) {
		return $result;
	}
	if ($use_housekeeper) {
		foreach ($itemids as $id => $itemid) {
			$housekeeperid = get_dbid('housekeeper', 'housekeeperid');
			DBexecute('INSERT INTO housekeeper (housekeeperid,tablename,field,value) VALUES ('.$housekeeperid.',\'history_text\',\'itemid\','.$itemid.')');

			$housekeeperid = get_dbid('housekeeper', 'housekeeperid');
			DBexecute('INSERT INTO housekeeper (housekeeperid,tablename,field,value) VALUES ('.$housekeeperid.',\'history_log\',\'itemid\','.$itemid.')');

			$housekeeperid = get_dbid('housekeeper', 'housekeeperid');
			DBexecute('INSERT INTO housekeeper (housekeeperid,tablename,field,value) VALUES ('.$housekeeperid.',\'history_uint\',\'itemid\','.$itemid.')');

			$housekeeperid = get_dbid('housekeeper', 'housekeeperid');
			DBexecute('INSERT INTO housekeeper (housekeeperid,tablename,field,value) VALUES ('.$housekeeperid.',\'history_str\',\'itemid\','.$itemid.')');

			$housekeeperid = get_dbid('housekeeper', 'housekeeperid');
			DBexecute('INSERT INTO housekeeper (housekeeperid,tablename,field,value) VALUES ('.$housekeeperid.',\'history\',\'itemid\','.$itemid.')');
		}
		return true;
	}
	DBexecute('DELETE FROM history_text WHERE '.DBcondition('itemid', $itemids));
	DBexecute('DELETE FROM history_log WHERE '.DBcondition('itemid', $itemids));
	DBexecute('DELETE FROM history_uint WHERE '.DBcondition('itemid', $itemids));
	DBexecute('DELETE FROM history_str WHERE '.DBcondition('itemid', $itemids));
	DBexecute('DELETE FROM history WHERE '.DBcondition('itemid', $itemids));
	return true;
}

/**
 * Clear trends history for provided itemIDs or schedule this work for housekeeper
 *
 * @param mixed $itemIds IDs of items for which history should be cleared
 * @param bool $useHousekeeper schedule deletion for housekeeper instead of deleting now
 * @return bool
 */
function delete_trends_by_itemid($itemIds, $useHousekeeper = false) {
	zbx_value2array($itemIds);

	if ($useHousekeeper) {
		foreach ($itemIds as $itemId) {
			$housekeeperid = get_dbid('housekeeper', 'housekeeperid');
			DBexecute('INSERT INTO housekeeper (housekeeperid,tablename,field,value) VALUES ('.$housekeeperid.',\'trends\',\'itemid\','.$itemid.')');

			$housekeeperid = get_dbid('housekeeper', 'housekeeperid');
			DBexecute('INSERT INTO housekeeper (housekeeperid,tablename,field,value) VALUES ('.$housekeeperid.',\'trends_uint\',\'itemid\','.$itemid.')');
		}
		return true;
	}
	$r1 = DBexecute('DELETE FROM trends WHERE '.DBcondition('itemid', $itemIds));
	$r2 = DBexecute('DELETE FROM trends_uint WHERE '.DBcondition('itemid', $itemIds));
	return $r1 && $r2;
}

function format_lastvalue($db_item) {
	if (!isset($db_item['lastvalue']) || $db_item['lastclock'] == 0) {
		return '-';
	}

	if ($db_item['value_type'] == ITEM_VALUE_TYPE_FLOAT || $db_item['value_type'] == ITEM_VALUE_TYPE_UINT64) {
		$lastvalue=convert_units($db_item['lastvalue'], $db_item['units']);
	}
	elseif ($db_item['value_type'] == ITEM_VALUE_TYPE_STR || $db_item['value_type'] == ITEM_VALUE_TYPE_TEXT || $db_item['value_type'] == ITEM_VALUE_TYPE_LOG) {
		$lastvalue = $db_item['lastvalue'];
		if (zbx_strlen($lastvalue) > 20) {
			$lastvalue = zbx_substr($lastvalue, 0, 20).' ...';
		}
<<<<<<< HEAD
		$lastvalue = nbsp(htmlspecialchars($lastvalue));
	}
	else {
		$lastvalue = _('Unknown value type');
	}
=======
		if($db_item["valuemapid"] > 0);
			$lastvalue = applyValueMap($lastvalue, $db_item["valuemapid"]);
>>>>>>> 7c93ba63

	if ($db_item['valuemapid'] > 0) {
		$lastvalue = replace_value_by_map($lastvalue, $db_item['valuemapid']);
	}
	return $lastvalue;
}

/*
 * Parameters:
 *     itemid - item ID
 *     last  - 0 - last value (clock is used), 1 - last value
 */
function item_get_history($db_item, $last = 1, $clock = 0, $ns = 0) {
	$value = null;

	switch ($db_item['value_type']) {
		case ITEM_VALUE_TYPE_FLOAT:
			$table = 'history';
			break;
		case ITEM_VALUE_TYPE_UINT64:
			$table = 'history_uint';
			break;
		case ITEM_VALUE_TYPE_TEXT:
			$table = 'history_text';
			break;
		case ITEM_VALUE_TYPE_STR:
			$table = 'history_str';
			break;
		case ITEM_VALUE_TYPE_LOG:
		default:
			$table = 'history_log';
			break;
	}

	$config = select_config();

	if ($last == 0) {
		$sql = 'SELECT value'.
				' FROM '.$table.
				' WHERE itemid='.$db_item['itemid'].
					' AND clock='.$clock.
					' AND ns='.$ns;
		if (null != ($row = DBfetch(DBselect($sql, 1)))) {
			$value = $row['value'];
		}
		if ($value != null) {
			return $value;
		}

		$max_clock = 0;

		$sql = 'SELECT DISTINCT clock'.
				' FROM '.$table.
				' WHERE itemid='.$db_item['itemid'].
					' AND clock='.$clock.
					' AND ns<'.$ns;
		if (null != ($row = DBfetch(DBselect($sql)))) {
			$max_clock = $row['clock'];
		}
		if ($max_clock == 0) {
			$sql = 'SELECT MAX(clock) AS clock'.
					' FROM '.$table.
					' WHERE itemid='.$db_item['itemid'].
						' AND clock<'.$clock;
			if (null != ($row = DBfetch(DBselect($sql)))) {
				$max_clock = $row['clock'];
			}
		}
		if ($max_clock == 0) {
			return $value;
		}

		if ($clock == $max_clock) {
			$sql = 'SELECT value'.
					' FROM '.$table.
					' WHERE itemid='.$db_item['itemid'].
						' AND clock='.$clock.
						' AND ns<'.$ns;
		}
		else {
			$sql = 'SELECT value'.
					' FROM '.$table.
					' WHERE itemid='.$db_item['itemid'].
						' AND clock='.$max_clock.
					' ORDER BY itemid,clock desc,ns desc';
		}

		if (null != ($row = DBfetch(DBselect($sql, 1)))) {
			$value = $row['value'];
		}
	}
	else {
		$row = DBfetch(DBselect('SELECT MAX(clock) AS clock FROM '.$table.' WHERE itemid='.$db_item['itemid']));
		if (!empty($row['clock'])) {
			$row = DBfetch(DBselect('SELECT value FROM '.$table.' WHERE itemid='.$db_item['itemid'].' AND clock='.$row['clock'].' ORDER BY ns DESC', 1));
			if (!empty($row['value'])) {
				$value = $row['value'];
			}
		}
	}
	return $value;
}

/*
 * Purpose: check if current time is within given period
 *
 * Parameters: period - [IN] time period in format [wd[-wd2],hh:mm-hh:mm]
 *             now    - [IN] timestamp for comparison
 *
 * Return value: 0 - out of period, 1 - within the period
 *
 * Comments:
 *        !!! Don't forget sync code with C !!!
 */
function check_time_period($period, $now) {
	$tm = localtime($now, true);
	$day = (0 == $tm['tm_wday']) ? 7 : $tm['tm_wday'];
	$sec = SEC_PER_HOUR * $tm['tm_hour'] + SEC_PER_MIN * $tm['tm_min'] + $tm['tm_sec'];
	$flag = (6 == sscanf($period, '%d-%d,%d:%d-%d:%d', $d1, $d2, $h1, $m1, $h2, $m2));
	if (!$flag) {
		$flag = (5 == sscanf($period, '%d,%d:%d-%d:%d', $d1, $h1, $m1, $h2, $m2));
		$d2 = $d1;
	}
	if (!$flag) {
		// Delay period format is wrong - skip
	}
	else {
		if ($day >= $d1 && $day <= $d2
			&& $sec >= (SEC_PER_HOUR * $h1 + SEC_PER_MIN * $m1)
			&& $sec <= (SEC_PER_HOUR * $h2 + SEC_PER_MIN * $m2)) {
			return true;
		}
	}
	return false;
}

function getItemDelay($delay, $flexIntervals) {
	if (!empty($delay) || zbx_empty($flexIntervals)) {
		return $delay;
	}
	$minDelay = SEC_PER_YEAR;
	$flexIntervals = explode(';', $flexIntervals);
	foreach ($flexIntervals as $flexInterval) {
		if (sscanf($flexInterval, "%d/%29s", $flexDelay, $flexPeriod) != 2) {
			continue;
		}
		$minDelay = min($minDelay, $flexDelay);
	}
	return $minDelay;
}
/*
 * Function: get_current_delay
 *
 * Purpose: return delay value that is currently applicable
 *
 * Parameters: delay          - [IN] default delay
 *             flex_intervals - [IN] separated flexible intervals
 *
 *                                   +------------[;]<----------+
 *                                   |                          |
 *                                 ->+-[d/wd[-wd2],hh:mm-hh:mm]-+
 *
 *                                 d       - delay (0-n)
 *                                 wd, wd2 - day of week (1-7)
 *                                 hh      - hours (0-24)
 *                                 mm      - minutes (0-59)
 *
 *             now            - [IN] current time
 *
 * Return value: delay value - either default or minimum delay value
 *                             out of all applicable intervals
 *
 * Author: Alexander Vladishev
 */
function get_current_delay($delay, $flex_intervals, $now) {
	if (zbx_empty($flex_intervals)) {
		return $delay;
	}
	$current_delay = SEC_PER_YEAR;
	$arr_of_flex_intervals = explode(';', $flex_intervals);
	foreach ($arr_of_flex_intervals as $flex_interval) {
		if (sscanf($flex_interval, "%d/%29s", $flex_delay, $flex_period) != 2) {
			continue;
		}
		if ($flex_delay < $current_delay && check_time_period($flex_period, $now)) {
			$current_delay = $flex_delay;
		}
	}
	if ($current_delay == SEC_PER_YEAR) {
		return $delay;
	}
	return $current_delay == 0 ? SEC_PER_YEAR : $current_delay;
}

/*
 * Function: get_next_delay_interval
 *
 * Purpose: return time of next flexible interval
 *
 * Parameters: flex_intervals - [IN] separated flexible intervals
	 *
 *                                   +------------[;]<----------+
 *                                   |                          |
 *                                 ->+-[d/wd[-wd2],hh:mm-hh:mm]-+
	 *
 *                                 d       - delay (0-n)
 *                                 wd, wd2 - day of week (1-7)
 *                                 hh      - hours (0-24)
 *                                 mm      - minutes (0-59)
	 *
 *             now            - [IN] current time
 *
 * Return value: start of next interval
 *
 * Author: Alexei Vladishev, Alexander Vladishev
 */
function get_next_delay_interval($flex_intervals, $now, &$next_interval) {
	if (zbx_empty($flex_intervals)) {
		return false;
	}
	$next = 0;
	$tm = localtime($now, true);
	$day = (0 == $tm['tm_wday']) ? 7 : $tm['tm_wday'];
	$sec = SEC_PER_HOUR * $tm['tm_hour'] + SEC_PER_MIN * $tm['tm_min'] + $tm['tm_sec'];
	$arr_of_flex_intervals = explode(';', $flex_intervals);
	foreach ($arr_of_flex_intervals as $flex_interval) {
		if (7 != sscanf($flex_interval, "%d/%d-%d,%d:%d-%d:%d", $delay, $d1, $d2, $h1, $m1, $h2, $m2)) {
			if (6 != sscanf($flex_interval, "%d/%d,%d:%d-%d:%d", $delay, $d1, $h1, $m1, $h2, $m2)) {
				continue;
			}
			$d2 = $d1;
		}
		$sec1 = SEC_PER_HOUR * $h1 + SEC_PER_MIN * $m1;
		$sec2 = SEC_PER_HOUR * $h2 + SEC_PER_MIN * $m2;

		if ($day >= $d1 && $day <= $d2 && $sec >= $sec1 && $sec <= $sec2) {
			// current period
			if ($next == 0 || ($next > ($now - $sec + $sec2))) {
				$next = $now - $sec + $sec2;
			}
		}
		elseif ($day >= $d1 && $day <= $d2 && $sec < $sec1) {
			// will be active today
			if ($next == 0 || ($next > ($now - $sec + $sec1))) {
				$next = $now - $sec + $sec1;
			}
		}
		else {
			$next_day = ($day + 1 <= 7) ? $day + 1 : 1;

			if ($next_day >= $d1 && $next_day <= $d2) {
				// will be active tomorrow
				if ($next == 0 || ($next > ($now - $sec + SEC_PER_DAY + $sec1))) {
					$next = $now - $sec + SEC_PER_DAY + $sec1;
				}
			}
			else {
				if ($day < $d1) {
					$day_diff = $d1 - $day;
				}
				if ($day >= $d2) {
					$day_diff = ($d1 + 7) - $day;
				}
				if ($day >= $d1 && $day < $d2) {
					// should never happen, could not deduce day difference
					$day_diff = -1;
				}
				if ($day_diff != -1) {
					if ($next == 0 || ($next > ($now - $sec + SEC_PER_DAY * $day_diff + $sec1))) {
						$next = $now - $sec + SEC_PER_DAY * $day_diff + $sec1;
					}
				}
			}
		}
	}
	if ($next != 0) {
		$next_interval = $next;
	}
	return $next;
}

/*
 * Function: calculate_item_nextcheck
 *
 * Description:
 *     calculate nextcheck timestamp for item
 *
 * Parameters:
 *     itemid - item ID
 *     item_type - item type
 *     delay - item's refresh rate in sec
 *     flex_intervals - item's flexible refresh rate
 *     now - current timestamp
 *
 * Author:
 *     Alexander Vladishev
 *
 * Comments:
 *     !!! Don't forget sync code with C !!!
 */
function calculate_item_nextcheck($interfaceid, $itemid, $item_type, $delay, $flex_intervals, $now) {
	if ($delay == 0) {
		$delay = SEC_PER_YEAR;
	}

	// special processing of active items to see better view in queue
	if ($item_type == ITEM_TYPE_ZABBIX_ACTIVE) {
		$nextcheck = $now + $delay;
	}
	else {
		$current_delay = get_current_delay($delay, $flex_intervals, $now);

		if (get_next_delay_interval($flex_intervals, $now, $next_interval) && ($now + $current_delay) > $next_interval) {
			// next check falls out of the current interval
			do {
				$current_delay = get_current_delay($delay, $flex_intervals, $next_interval + 1);

				// as soon as item check in the interval is not forbidden with delay=0, use it
				if (SEC_PER_YEAR != $current_delay) {
					break;
				}
				get_next_delay_interval($flex_intervals, $next_interval + 1, $next_interval);
			}
			while ($next_interval - $now < SEC_PER_WEEK);
			// checking the nearest week for delay!=0

			$now = $next_interval;
		}
		$delay = $current_delay;
		$shift = $item_type == ITEM_TYPE_JMX ? $interfaceid : $itemid;
		$nextcheck = $delay * floor($now / $delay) + ($shift % $delay);

		while ($nextcheck <= $now) {
			$nextcheck += $delay;
		}
	}
	return array('nextcheck' => $nextcheck, 'delay' => $delay);
}


/**
 * Check if given character is a valid key id char
 * this function is a copy of is_key_char() from /src/libs/zbxcommon/misc.c
 * don't forget to take look in there before changing anything
 *
 * @author Konstantin Buravcov
 * @param string $char
 * @return bool
 */
function isKeyIdChar($char) {
	return (
		($char >= 'a' && $char <= 'z')
		|| $char == '.' || $char == '_' || $char == '-'
		|| ($char >= 'A' && $char <= 'Z')
		|| ($char >= '0' && $char <= '9')
	);
}

/*
 * Description:
 *	Function returns true if http items exists in the $items array.
 *	The array should contain a field 'type'
 *
 */
function httpItemExists($items) {
	foreach ($items as $item) {
		if ($item['type'] == ITEM_TYPE_HTTPTEST) {
			return true;
		}
	}
	return false;
}

function getParamFieldNameByType($itemType) {
	switch ($itemType) {
		case ITEM_TYPE_SSH:
		case ITEM_TYPE_TELNET:
		case ITEM_TYPE_JMX:
			return _('Executed script');
		case ITEM_TYPE_DB_MONITOR:
			return _('Additional parameters');
		case ITEM_TYPE_CALCULATED:
			return _('Formula');
		default:
			return 'params';
	}
}
?><|MERGE_RESOLUTION|>--- conflicted
+++ resolved
@@ -626,7 +626,6 @@
 		$view_style = CProfile::get('web.overview.view.style', STYLE_TOP);
 	}
 
-<<<<<<< HEAD
 	$table = new CTableInfo(_('No items defined.'));
 
 	$db_items = DBselect(
@@ -642,83 +641,33 @@
 			' AND '.DBcondition('i.flags', array(ZBX_FLAG_DISCOVERY_NORMAL, ZBX_FLAG_DISCOVERY_CREATED)).
 		' ORDER BY i.name,i.itemid'
 	);
-	unset($items);
-	unset($hosts);
-
-	// get rid of warnings about $triggers undefined
+
+	// fetch data for the host JS menu
+	$hosts = API::Host()->get(array(
+		'output' => array('name', 'hostid'),
+		'monitored_hosts' => true,
+		'selectAppllications' => API_OUTPUT_EXTEND,
+		'selectScreens' => API_OUTPUT_COUNT,
+		'selectInventory' => true,
+		'preservekeys' => true
+	));
+	$hostScripts = API::Script()->getScriptsByHosts(zbx_objectValues($hosts, 'hostid'));
+	foreach ($hostScripts as $hostid => $scripts) {
+		$hosts[$hostid]['scripts'] = $scripts;
+	}
+
 	$items = array();
 	while ($row = DBfetch($db_items)) {
 		$descr = itemName($row);
 		$row['hostname'] = get_node_name_by_elid($row['hostid'], null, ': ').$row['hostname'];
-		$hosts[zbx_strtolower($row['hostname'])] = $row['hostname'];
+		$hostNames[$row['hostid']] = $row['hostname'];
 
 		// a little tricky check for attempt to overwrite active trigger (value=1) with
 		// inactive or active trigger with lower priority.
 		if (!isset($items[$descr][$row['hostname']])
-			|| (($items[$descr][$row['hostname']]['tr_value'] == TRIGGER_VALUE_FALSE && $row['tr_value'] == TRIGGER_VALUE_TRUE)
-				|| (($items[$descr][$row['hostname']]['tr_value'] == TRIGGER_VALUE_FALSE || $row['tr_value'] == TRIGGER_VALUE_TRUE)
-					&& $row['priority'] > $items[$descr][$row['hostname']]['severity'])
-=======
-	/**
-	 * Retrieve overview table object for items.
-	 * @param $hostids
-	 * @param null $view_style
-	 * @return CTableInfo
-	 */
-	function get_items_data_overview($hostids, $view_style = null) {
-		global $USER_DETAILS;
-
-		if (is_null($view_style)) {
-			$view_style = CProfile::get('web.overview.view.style', STYLE_TOP);
-		}
-
-		$table = new CTableInfo(_('No items defined.'));
-
-		// COpt::profiling_start('prepare_data');
-		$result = DBselect('SELECT DISTINCT h.hostid, h.name as hostname,i.itemid, i.key_, i.value_type, i.lastvalue, i.units, i.lastclock, '.
-				' i.name, t.priority, i.valuemapid, t.value as tr_value, t.triggerid '.
-			' FROM hosts h, items i '.
-				' LEFT JOIN functions f on f.itemid=i.itemid '.
-				' LEFT JOIN triggers t on t.triggerid=f.triggerid and t.status='.TRIGGER_STATUS_ENABLED.
-			' WHERE '.DBcondition('h.hostid',$hostids).
-				' AND h.status='.HOST_STATUS_MONITORED.
-				' AND h.hostid=i.hostid '.
-				' AND i.status='.ITEM_STATUS_ACTIVE.
-				' AND '.DBcondition('i.flags', array(ZBX_FLAG_DISCOVERY_NORMAL, ZBX_FLAG_DISCOVERY_CREATED)).
-			' ORDER BY i.name,i.itemid');
-
-		// fetch data for the host JS menu
-		$hosts = API::Host()->get(array(
-			'output' => array('name', 'hostid'),
-			'monitored_hosts' => true,
-			'selectAppllications' => API_OUTPUT_EXTEND,
-			'selectScreens' => API_OUTPUT_COUNT,
-			'selectInventory' => true,
-			'preservekeys' => true
-		));
-		$hostScripts = API::Script()->getScriptsByHosts(zbx_objectValues($hosts, 'hostid'));
-		foreach ($hostScripts as $hostid => $scripts) {
-			$hosts[$hostid]['scripts'] = $scripts;
-		}
-
-		$items = array();
-		while ($row = DBfetch($result)) {
-			$descr = itemName($row);
-			$row['hostname'] = get_node_name_by_elid($row['hostid'], null, ': ').$row['hostname'];
-			$hostNames[$row['hostid']] = $row['hostname'];
-
-			// A little tricky check for attempt to overwrite active trigger (value=1) with
-			// inactive or active trigger with lower priority.
-			if (!isset($items[$descr][$row['hostname']]) ||
-				(
-					(($items[$descr][$row['hostname']]['tr_value'] == TRIGGER_VALUE_FALSE) && ($row['tr_value'] == TRIGGER_VALUE_TRUE)) ||
-					(
-						(($items[$descr][$row['hostname']]['tr_value'] == TRIGGER_VALUE_FALSE) || ($row['tr_value'] == TRIGGER_VALUE_TRUE)) &&
-						($row['priority'] > $items[$descr][$row['hostname']]['severity'])
-					)
->>>>>>> 7c93ba63
-				)
-			) {
+				|| (($items[$descr][$row['hostname']]['tr_value'] == TRIGGER_VALUE_FALSE && $row['tr_value'] == TRIGGER_VALUE_TRUE)
+					|| (($items[$descr][$row['hostname']]['tr_value'] == TRIGGER_VALUE_FALSE || $row['tr_value'] == TRIGGER_VALUE_TRUE)
+						&& $row['priority'] > $items[$descr][$row['hostname']]['severity']))) {
 			$items[$descr][$row['hostname']] = array(
 				'itemid'	=> $row['itemid'],
 				'value_type'=> $row['value_type'],
@@ -726,59 +675,35 @@
 				'lastclock'	=> $row['lastclock'],
 				'units'		=> $row['units'],
 				'name'		=> $row['name'],
-				'valuemapid'=> $row['valuemapid'],
+				'valuemapid' => $row['valuemapid'],
 				'severity'	=> $row['priority'],
 				'tr_value'	=> $row['tr_value'],
 				'triggerid'	=> $row['triggerid']
 			);
 		}
 	}
-	if (!isset($hosts)) {
+
+	if (!isset($hostNames)) {
 		return $table;
 	}
 
-<<<<<<< HEAD
-	ksort($hosts, SORT_STRING);
+	ksort($hostNames, SORT_STRING);
 
 	$css = getUserTheme($USER_DETAILS);
 	if ($view_style == STYLE_TOP) {
 		$header = array(new CCol(_('Items'), 'center'));
-		foreach ($hosts as $hostname) {
+		foreach ($hostNames as $hostname) {
 			$header = array_merge($header, array(new CImg('vtext.php?text='.urlencode($hostname).'&theme='.$css)));
 		}
 		$table->setHeader($header, 'vertical_header');
 
 		foreach ($items as $descr => $ithosts) {
 			$table_row = array(nbsp($descr));
-			foreach ($hosts as $hostname) {
+			foreach ($hostNames as $hostname) {
 				$table_row = get_item_data_overview_cells($table_row, $ithosts, $hostname);
-=======
-		if (!isset($hostNames)) {
-			return $table;
-		}
-
-		ksort($hostNames, SORT_STRING);
-
-		$css = getUserTheme($USER_DETAILS);
-		if ($view_style == STYLE_TOP) {
-			$header = array(new CCol(_('Items'), 'center'));
-			foreach ($hostNames as $hostname) {
-				$header = array_merge($header, array(new CImg('vtext.php?text='.urlencode($hostname).'&theme='.$css)));
-			}
-
-			$table->SetHeader($header, 'vertical_header');
-
-			foreach ($items as $descr => $ithosts) {
-				$table_row = array(nbsp($descr));
-				foreach ($hostNames as $hostname) {
-					$table_row = get_item_data_overview_cells($table_row, $ithosts, $hostname);
-				}
-				$table->AddRow($table_row);
->>>>>>> 7c93ba63
 			}
 			$table->addRow($table_row);
 		}
-<<<<<<< HEAD
 	}
 	else {
 		$header = array(new CCol(_('Hosts'), 'center'));
@@ -787,42 +712,20 @@
 		}
 		$table->setHeader($header, 'vertical_header');
 
-		foreach ($hosts as $hostname) {
-			$table_row = array(nbsp($hostname));
-			foreach ($items as $descr => $ithosts) {
+		foreach ($hostNames as $hostid => $hostname) {
+			$host = $hosts[$hostid];
+
+			// host JS menu link
+			$hostSpan = new CSpan(nbsp($host['name']), 'link_menu menu-host');
+			$scripts = ($hostScripts[$host['hostid']]) ? $hostScripts[$host['hostid']] : array();
+			$hostSpan->setAttribute('data-menu', hostMenuData($host, $scripts));
+
+			$table_row = array(new CCol($hostSpan));
+			foreach ($items as $ithosts) {
 				$table_row = get_item_data_overview_cells($table_row, $ithosts, $hostname);
-=======
-		else {
-			$header = array(new CCol(_('Hosts'), 'center'));
-			foreach ($items as $descr => $ithosts) {
-				$header = array_merge($header, array(new CImg('vtext.php?text='.urlencode($descr).'&theme='.$css)));
-			}
-
-			$table->SetHeader($header, 'vertical_header');
-
-			foreach ($hostNames as $hostid => $hostname) {
-				$host = $hosts[$hostid];
-
-				// host JS menu link
-				$hostSpan = new CSpan(nbsp($host['name']), 'link_menu menu-host');
-				$scripts = ($hostScripts[$host['hostid']]) ? $hostScripts[$host['hostid']] : array();
-				$hostSpan->setAttribute('data-menu', hostMenuData($host, $scripts));
-
-				$table_row = array(new CCol($hostSpan));
-				foreach ($items as $ithosts) {
-					$table_row = get_item_data_overview_cells($table_row, $ithosts, $hostname);
-				}
-
-				$table->AddRow($table_row);
->>>>>>> 7c93ba63
 			}
 			$table->addRow($table_row);
 		}
-<<<<<<< HEAD
-=======
-
-		return $table;
->>>>>>> 7c93ba63
 	}
 	return $table;
 }
@@ -995,7 +898,6 @@
 	if (!isset($db_item['lastvalue']) || $db_item['lastclock'] == 0) {
 		return '-';
 	}
-
 	if ($db_item['value_type'] == ITEM_VALUE_TYPE_FLOAT || $db_item['value_type'] == ITEM_VALUE_TYPE_UINT64) {
 		$lastvalue=convert_units($db_item['lastvalue'], $db_item['units']);
 	}
@@ -1004,19 +906,13 @@
 		if (zbx_strlen($lastvalue) > 20) {
 			$lastvalue = zbx_substr($lastvalue, 0, 20).' ...';
 		}
-<<<<<<< HEAD
 		$lastvalue = nbsp(htmlspecialchars($lastvalue));
 	}
 	else {
 		$lastvalue = _('Unknown value type');
 	}
-=======
-		if($db_item["valuemapid"] > 0);
-			$lastvalue = applyValueMap($lastvalue, $db_item["valuemapid"]);
->>>>>>> 7c93ba63
-
 	if ($db_item['valuemapid'] > 0) {
-		$lastvalue = replace_value_by_map($lastvalue, $db_item['valuemapid']);
+		$lastvalue = applyValueMap($lastvalue, $db_item['valuemapid']);
 	}
 	return $lastvalue;
 }
