--- conflicted
+++ resolved
@@ -1,4 +1,3 @@
-<<<<<<< HEAD
 <?php
 /*
 ** ZABBIX
@@ -600,8 +599,12 @@
 // Filter
 
 		$item_filter_macro = $item_filter_value = '';
-		if(!empty($item_filter))
-			list($item_filter_macro, $item_filter_value) = explode(':', $item_filter);
+		if(!empty($item_filter)){
+			//Exploding filter to two parts: before first ':' and after
+			$col_position = zbx_strpos($item_filter, ':');
+			$item_filter_macro = zbx_substr($item_filter, 0, $col_position); //before first ':'
+			$item_filter_value = zbx_substr($item_filter, $col_position+1); //after first ':'
+		}
 
 		$frmItem->addRow(S_FILTER, array(
 			S_MACRO, SPACE, new CTextBox('item_filter_macro',$item_filter_macro,20),
@@ -805,817 +808,4 @@
 
 include_once('include/page_footer.php');
 
-?>
-=======
-<?php
-/*
-** ZABBIX
-** Copyright (C) 2000-2010 SIA Zabbix
-**
-** This program is free software; you can redistribute it and/or modify
-** it under the terms of the GNU General Public License as published by
-** the Free Software Foundation; either version 2 of the License, or
-** (at your option) any later version.
-**
-** This program is distributed in the hope that it will be useful,
-** but WITHOUT ANY WARRANTY; without even the implied warranty of
-** MERCHANTABILITY or FITNESS FOR A PARTICULAR PURPOSE.  See the
-** GNU General Public License for more details.
-**
-** You should have received a copy of the GNU General Public License
-** along with this program; if not, write to the Free Software
-** Foundation, Inc., 675 Mass Ave, Cambridge, MA 02139, USA.
-**/
-?>
-<?php
-require_once('include/config.inc.php');
-require_once('include/hosts.inc.php');
-require_once('include/items.inc.php');
-require_once('include/forms.inc.php');
-
-$page['title'] = 'S_CONFIGURATION_OF_DISCOVERY';
-$page['file'] = 'host_discovery.php';
-$page['scripts'] = array('effects.js', 'class.cviewswitcher.js');
-$page['hist_arg'] = array();
-
-include_once('include/page_header.php');
-?>
-<?php
-// needed type to know which field name to use
-$itemType = get_request('type', 0);
-switch($itemType) {
-	case ITEM_TYPE_SSH: case ITEM_TYPE_TELNET: $paramsFieldName = S_EXECUTED_SCRIPT; break;
-	case ITEM_TYPE_DB_MONITOR: $paramsFieldName = S_PARAMS; break;
-	case ITEM_TYPE_CALCULATED: $paramsFieldName = S_FORMULA; break;
-	default: $paramsFieldName = 'params';
-}
-//		VAR			TYPE	OPTIONAL FLAGS	VALIDATION	EXCEPTION
-	$fields=array(
-		'hostid'=>			array(T_ZBX_INT, O_OPT,  P_SYS,	DB_ID,			'!isset({form})'),
-		'itemid'=>			array(T_ZBX_INT, O_NO,	 P_SYS,	DB_ID,			'(isset({form})&&({form}=="update"))'),
-
-		'description'=>		array(T_ZBX_STR, O_OPT,  null,	NOT_EMPTY,		'isset({save})'),
-		'item_filter_macro'=>		array(T_ZBX_STR, O_OPT,  null,	null,		'isset({save})'),
-		'item_filter_value'=>		array(T_ZBX_STR, O_OPT,  null,	null,		'isset({save})'),
-		'key'=>				array(T_ZBX_STR, O_OPT,  null,  NOT_EMPTY,		'isset({save})'),
-		'delay'=>			array(T_ZBX_INT, O_OPT,  null,  '(('.BETWEEN(1,86400).
-				'(!isset({delay_flex}) || !({delay_flex}) || is_array({delay_flex}) && !count({delay_flex}))) ||'.
-				'('.BETWEEN(0,86400).'isset({delay_flex})&&is_array({delay_flex})&&count({delay_flex})>0))&&',
-				'isset({save})&&(isset({type})&&({type}!='.ITEM_TYPE_TRAPPER.'))'),
-		'new_delay_flex'=>		array(T_ZBX_STR, O_OPT,  NOT_EMPTY,  '',	'isset({add_delay_flex})&&(isset({type})&&({type}!=2))'),
-		'rem_delay_flex'=>	array(T_ZBX_INT, O_OPT,  null,  BETWEEN(0,86400),null),
-		'delay_flex'=>		array(T_ZBX_STR, O_OPT,  null,  '',null),
-		'status'=>			array(T_ZBX_INT, O_OPT,  null,  BETWEEN(0,65535),'isset({save})'),
-		'type'=>			array(T_ZBX_INT, O_OPT,  null,
-				IN(array(-1,ITEM_TYPE_ZABBIX,ITEM_TYPE_SNMPV1,ITEM_TYPE_TRAPPER,ITEM_TYPE_SIMPLE,
-					ITEM_TYPE_SNMPV2C,ITEM_TYPE_INTERNAL,ITEM_TYPE_SNMPV3,ITEM_TYPE_ZABBIX_ACTIVE,
-					ITEM_TYPE_AGGREGATE,ITEM_TYPE_EXTERNAL,ITEM_TYPE_DB_MONITOR,
-					ITEM_TYPE_IPMI,ITEM_TYPE_SSH,ITEM_TYPE_TELNET,ITEM_TYPE_CALCULATED)),'isset({save})'),
-		'authtype'=>		array(T_ZBX_INT, O_OPT,  NULL,	IN(ITEM_AUTHTYPE_PASSWORD.','.ITEM_AUTHTYPE_PUBLICKEY),
-											'isset({save})&&isset({type})&&({type}=='.ITEM_TYPE_SSH.')'),
-		'username'=>		array(T_ZBX_STR, O_OPT,  NULL,	NULL,		'isset({save})&&isset({type})&&'.IN(
-												ITEM_TYPE_SSH.','.
-												ITEM_TYPE_TELNET, 'type')),
-		'password'=>		array(T_ZBX_STR, O_OPT,  NULL,	NULL,		'isset({save})&&isset({type})&&'.IN(
-												ITEM_TYPE_SSH.','.
-												ITEM_TYPE_TELNET, 'type')),
-		'publickey'=>		array(T_ZBX_STR, O_OPT,  NULL,	NULL,		'isset({save})&&isset({type})&&({type})=='.ITEM_TYPE_SSH.'&&({authtype})=='.ITEM_AUTHTYPE_PUBLICKEY),
-		'privatekey'=>		array(T_ZBX_STR, O_OPT,  NULL,	NULL,		'isset({save})&&isset({type})&&({type})=='.ITEM_TYPE_SSH.'&&({authtype})=='.ITEM_AUTHTYPE_PUBLICKEY),
-		'params'=>		array(T_ZBX_STR, O_OPT,  NULL,	NOT_EMPTY,	'isset({save})&&isset({type})&&'.IN(
-												ITEM_TYPE_SSH.','.
-												ITEM_TYPE_DB_MONITOR.','.
-												ITEM_TYPE_TELNET.','.
-												ITEM_TYPE_CALCULATED,'type'), $paramsFieldName),
-//hidden fields for better gui
-		'params_script'=>	array(T_ZBX_STR, O_OPT, NULL, NULL, NULL),
-		'params_dbmonitor'=>	array(T_ZBX_STR, O_OPT, NULL, NULL, NULL),
-		'params_calculted'=>	array(T_ZBX_STR, O_OPT, NULL, NULL, NULL),
-
-		'snmp_community'=>	array(T_ZBX_STR, O_OPT,  null,  NOT_EMPTY,		'isset({save})&&isset({type})&&'.IN(
-													ITEM_TYPE_SNMPV1.','.
-													ITEM_TYPE_SNMPV2C,'type')),
-		'snmp_oid'=>		array(T_ZBX_STR, O_OPT,  null,  NOT_EMPTY,		'isset({save})&&isset({type})&&'.IN(
-													ITEM_TYPE_SNMPV1.','.
-													ITEM_TYPE_SNMPV2C.','.
-													ITEM_TYPE_SNMPV3,'type')),
-		'snmp_port'=>		array(T_ZBX_INT, O_OPT,  null,  BETWEEN(0,65535),	'isset({save})&&isset({type})&&'.IN(
-													ITEM_TYPE_SNMPV1.','.
-													ITEM_TYPE_SNMPV2C.','.
-													ITEM_TYPE_SNMPV3,'type')),
-		'snmpv3_securitylevel'=>array(T_ZBX_INT, O_OPT,  null,  IN('0,1,2'),	'isset({save})&&(isset({type})&&({type}=='.ITEM_TYPE_SNMPV3.'))'),
-		'snmpv3_securityname'=>	array(T_ZBX_STR, O_OPT,  null,  null,		'isset({save})&&(isset({type})&&({type}=='.ITEM_TYPE_SNMPV3.'))'),
-		'snmpv3_authpassphrase'=>array(T_ZBX_STR, O_OPT,  null,  null,		'isset({save})&&(isset({type})&&({type}=='.ITEM_TYPE_SNMPV3.'))'),
-		'snmpv3_privpassphrase'=>array(T_ZBX_STR, O_OPT,  null,  null,		'isset({save})&&(isset({type})&&({type}=='.ITEM_TYPE_SNMPV3.'))'),
-
-		'ipmi_sensor'=>		array(T_ZBX_STR, O_OPT,  null,  NOT_EMPTY,	'isset({save})&&(isset({type})&&({type}=='.ITEM_TYPE_IPMI.'))', S_IPMI_SENSOR),
-		'trapper_hosts'=>	array(T_ZBX_STR, O_OPT,  null,  null,			'isset({save})&&isset({type})&&({type}==2)'),
-
-		'add_delay_flex'=>	array(T_ZBX_STR, O_OPT, P_SYS|P_ACT,	null,	null),
-		'del_delay_flex'=>	array(T_ZBX_STR, O_OPT, P_SYS|P_ACT,	null,	null),
-// Actions
-		'go'=>				array(T_ZBX_STR, O_OPT, P_SYS|P_ACT, NULL, NULL),
-		'group_itemid'=>	array(T_ZBX_INT, O_OPT,	null,	DB_ID, null),
-// form
-		'save'=>			array(T_ZBX_STR, O_OPT, P_SYS|P_ACT,	null,	null),
-		'clone'=>			array(T_ZBX_STR, O_OPT, P_SYS|P_ACT,	null,	null),
-		'update'=>			array(T_ZBX_STR, O_OPT, P_SYS|P_ACT,	null,	null),
-		'delete'=>			array(T_ZBX_STR, O_OPT, P_SYS|P_ACT,	null,	null),
-		'cancel'=>			array(T_ZBX_STR, O_OPT, P_SYS,	null,	null),
-		'form'=>			array(T_ZBX_STR, O_OPT, P_SYS,	null,	null),
-		'form_refresh'=>	array(T_ZBX_INT, O_OPT,	null,	null,	null),
-//ajax
-		'favobj'=>		array(T_ZBX_STR, O_OPT, P_ACT,	NULL,			NULL),
-		'favref'=>		array(T_ZBX_STR, O_OPT, P_ACT,  NOT_EMPTY,		'isset({favobj})'),
-		'state'=>		array(T_ZBX_INT, O_OPT, P_ACT,  NOT_EMPTY,		'isset({favobj}) && ("filter"=={favobj})'),
-
-		'item_filter' => array(T_ZBX_STR, O_OPT, P_SYS,	null,	null),
-	);
-
-	check_fields($fields);
-	validate_sort_and_sortorder('description', ZBX_SORT_UP);
-
-	$_REQUEST['go'] = get_request('go', 'none');
-
-// PERMISSIONS
-	if(get_request('itemid', false)){
-		$options = array(
-			'itemids' => $_REQUEST['itemid'],
-			'filter' => array('flags' => ZBX_FLAG_DISCOVERY),
-			'output' => API_OUTPUT_EXTEND,
-			'editable' => 1
-		);
-		$item = CItem::get($options);
-		$item = reset($item);
-		if(!$item) access_deny();
-		$_REQUEST['hostid'] = $item['hostid'];
-	}
-	else if(get_request('hostid', 0) > 0){
-		$options = array(
-			'hostids' => $_REQUEST['hostid'],
-			'extendoutput' => 1,
-			'templated_hosts' => 1,
-			'editable' => 1
-		);
-		$hosts = CHost::get($options);
-		if(empty($hosts)) access_deny();
-	}
-?>
-<?php
-/* AJAX */
-	if(isset($_REQUEST['favobj'])){
-		if('filter' == $_REQUEST['favobj']){
-			CProfile::update('web.host_discovery.filter.state',$_REQUEST['state'], PROFILE_TYPE_INT);
-		}
-	}
-
-	if((PAGE_TYPE_JS == $page['type']) || (PAGE_TYPE_HTML_BLOCK == $page['type'])){
-		include_once('include/page_footer.php');
-		exit();
-	}
-//--------
-
-?>
-<?php
-	if(isset($_REQUEST['del_delay_flex']) && isset($_REQUEST['rem_delay_flex'])){
-		$_REQUEST['delay_flex'] = get_request('delay_flex',array());
-		foreach($_REQUEST['rem_delay_flex'] as $val){
-			unset($_REQUEST['delay_flex'][$val]);
-		}
-	}
-	else if(isset($_REQUEST['add_delay_flex'])&&isset($_REQUEST['new_delay_flex'])){
-		$_REQUEST['delay_flex'] = get_request('delay_flex', array());
-		array_push($_REQUEST['delay_flex'],$_REQUEST['new_delay_flex']);
-	}
-	else if(isset($_REQUEST['delete'])&&isset($_REQUEST['itemid'])){
-		$result = false;
-		if($item = get_item_by_itemid($_REQUEST['itemid'])){
-			$result = CItem::delete($_REQUEST['itemid']);
-		}
-
-		show_messages($result, S_ITEM_DELETED, S_CANNOT_DELETE_ITEM);
-
-		unset($_REQUEST['itemid']);
-		unset($_REQUEST['form']);
-	}
-	else if(isset($_REQUEST['clone']) && isset($_REQUEST['itemid'])){
-		unset($_REQUEST['itemid']);
-		$_REQUEST['form'] = 'clone';
-	}
-	else if(isset($_REQUEST['save'])){
-		$delay_flex = get_request('delay_flex', array());
-
-		$db_delay_flex = '';
-		foreach($delay_flex as $num => $val){
-			$db_delay_flex .= $val['delay'].'/'.$val['period'].';';
-		}
-		$db_delay_flex = trim($db_delay_flex,';');
-
-		$ifm =  get_request('item_filter_macro');
-		$ifv =  get_request('item_filter_value');
-		$filter = $ifm.':'.$ifv;
-
-		$item = array(
-			'description' => get_request('description'),
-			'key_' => get_request('key'),
-			'hostid' => get_request('hostid'),
-			'delay' => get_request('delay'),
-			'status' => get_request('status'),
-			'type' => get_request('type'),
-			'snmp_community' => get_request('snmp_community'),
-			'snmp_oid' => get_request('snmp_oid'),
-			'snmp_port' => get_request('snmp_port'),
-			'snmpv3_securityname' => get_request('snmpv3_securityname'),
-			'snmpv3_securitylevel' => get_request('snmpv3_securitylevel'),
-			'snmpv3_authpassphrase' => get_request('snmpv3_authpassphrase'),
-			'snmpv3_privpassphrase' => get_request('snmpv3_privpassphrase'),
-			'delay_flex' => $db_delay_flex,
-			'authtype' => get_request('authtype'),
-			'username' => get_request('username'),
-			'password' => get_request('password'),
-			'publickey' => get_request('publickey'),
-			'privatekey' => get_request('privatekey'),
-			'params' => get_request('params'),
-			'ipmi_sensor' => get_request('ipmi_sensor'),
-			'applications' => array(),
-			'flags' => ZBX_FLAG_DISCOVERY,
-			'filter' => $filter,
-		);
-
-		if(isset($_REQUEST['itemid'])){
-			DBstart();
-
-			$db_item = get_item_by_itemid_limited($_REQUEST['itemid']);
-			$db_item['applications'] = get_applications_by_itemid($_REQUEST['itemid']);
-
-			$result = smart_update_item($_REQUEST['itemid'], $item);
-			$result = DBend($result);
-
-			show_messages($result, S_ITEM_UPDATED, S_CANNOT_UPDATE_ITEM);
-		}
-		else{
-			DBstart();
-			$result = add_item($item);
-			$result = DBend($result);
-			show_messages($result, S_ITEM_ADDED, S_CANNOT_ADD_ITEM);
-		}
-
-		if($result){
-			unset($_REQUEST['itemid']);
-			unset($_REQUEST['form']);
-		}
-	}
-
-// ----- GO -----
-	else if((($_REQUEST['go'] == 'activate') || ($_REQUEST['go'] == 'disable')) && isset($_REQUEST['group_itemid'])){
-		$group_itemid = $_REQUEST['group_itemid'];
-
-		DBstart();
-		$go_result = ($_REQUEST['go'] == 'activate') ? activate_item($group_itemid) : disable_item($group_itemid);
-		$go_result = DBend($go_result);
-		show_messages($go_result, ($_REQUEST['go'] == 'activate') ? S_ITEMS_ACTIVATED : S_ITEMS_DISABLED, null);
-	}
-	else if(($_REQUEST['go'] == 'delete') && isset($_REQUEST['group_itemid'])){
-		global $USER_DETAILS;
-
-		$go_result = true;
-		$available_hosts = get_accessible_hosts_by_user($USER_DETAILS, PERM_READ_WRITE);
-
-		$group_itemid = $_REQUEST['group_itemid'];
-
-		$sql = 'SELECT h.host, i.itemid, i.description, i.key_, i.templateid, i.type'.
-				' FROM items i, hosts h '.
-				' WHERE '.DBcondition('i.itemid',$group_itemid).
-					' AND h.hostid=i.hostid'.
-					' AND '.DBcondition('h.hostid',$available_hosts);
-		$db_items = DBselect($sql);
-		while($item = DBfetch($db_items)) {
-			if($item['templateid'] != ITEM_TYPE_ZABBIX) {
-				unset($group_itemid[$item['itemid']]);
-				error(S_ITEM.SPACE."'".$item['host'].':'.item_description($item)."'".SPACE.S_CANNOT_DELETE_ITEM.SPACE.'('.S_TEMPLATED_ITEM.')');
-				continue;
-			}
-			else if($item['type'] == ITEM_TYPE_HTTPTEST) {
-				unset($group_itemid[$item['itemid']]);
-				error(S_ITEM.SPACE."'".$item['host'].':'.item_description($item)."'".SPACE.S_CANNOT_DELETE_ITEM.SPACE.'('.S_WEB_ITEM.')');
-				continue;
-			}
-
-			add_audit(AUDIT_ACTION_DELETE, AUDIT_RESOURCE_ITEM,S_ITEM.' ['.$item['key_'].'] ['.$item['itemid'].'] '.S_HOST.' ['.$item['host'].']');
-		}
-
-		$go_result &= !empty($group_itemid);
-		if($go_result) {
-			$go_result = CItem::delete($group_itemid);
-		}
-		show_messages($go_result, S_ITEMS_DELETED, S_CANNOT_DELETE_ITEMS);
-	}
-
-	if(($_REQUEST['go'] != 'none') && isset($go_result) && $go_result){
-		$url = new CUrl();
-		$path = $url->getPath();
-		insert_js('cookie.eraseArray("'.$path.'")');
-	}
-?>
-<?php
-	$items_wdgt = new CWidget();
-
-
-	if(!isset($_REQUEST['form'])){
-		$form = new CForm(null, 'get');
-		$form->addVar('hostid', $_REQUEST['hostid']);
-		$form->addItem(new CButton('form', S_CREATE_RULE));
-	}
-	else{
-		$form = null;
-	}
-	$items_wdgt->addPageHeader(S_CONFIGURATION_OF_DISCOVERY_RULES_BIG, $form);
-
-
-	if(isset($_REQUEST['form'])){
-		$frmItem = new CFormTable();
-		$frmItem->setName('items');
-		$frmItem->setTitle(S_RULE);
-		$frmItem->setAttribute('style','visibility: hidden;');
-
-		$hostid = get_request('hostid');
-
-		$frmItem->addVar('hostid', $hostid);
-
-		$limited = false;
-
-
-		$description = get_request('description', '');
-		$key = get_request('key', '');
-		$delay = get_request('delay', 30);
-		$status = get_request('status', 0);
-		$type = get_request('type', 0);
-		$snmp_community = get_request('snmp_community', 'public');
-		$snmp_oid = get_request('snmp_oid', 'interfaces.ifTable.ifEntry.ifInOctets.1');
-		$snmp_port = get_request('snmp_port', 161);
-		$params = get_request('params', '');
-		$delay_flex = get_request('delay_flex', array());
-		$trapper_hosts = get_request('trapper_hosts', '');
-		$item_filter = get_request('filter', '');
-
-		$snmpv3_securityname = get_request('snmpv3_securityname', '');
-		$snmpv3_securitylevel = get_request('snmpv3_securitylevel', 0);
-		$snmpv3_authpassphrase = get_request('snmpv3_authpassphrase', '');
-		$snmpv3_privpassphrase = get_request('snmpv3_privpassphrase', '');
-		$ipmi_sensor = get_request('ipmi_sensor', '');
-		$authtype = get_request('authtype', 0);
-		$username = get_request('username', '');
-		$password = get_request('password', '');
-		$publickey = get_request('publickey', '');
-		$privatekey = get_request('privatekey', '');
-
-		$formula = get_request('formula', '1');
-		$logtimefmt = get_request('logtimefmt', '');
-
-		if(isset($_REQUEST['itemid'])){
-			$frmItem->addVar('itemid', $_REQUEST['itemid']);
-
-			$options = array(
-				'hostids' => $hostid,
-				'itemids' => $_REQUEST['itemid'],
-				'filter' => array('flags' => ZBX_FLAG_DISCOVERY),
-				'output' => API_OUTPUT_EXTEND,
-				'editable' => 1,
-			);
-			$item_data = CItem::get($options);
-			$item_data = reset($item_data);
-
-			$limited = ($item_data['templateid'] != 0);
-		}
-
-		if((isset($_REQUEST['itemid']) && !isset($_REQUEST['form_refresh']))){
-			$description = $item_data['description'];
-			$key = $item_data['key_'];
-			$type = $item_data['type'];
-			$snmp_community = $item_data['snmp_community'];
-			$snmp_oid = $item_data['snmp_oid'];
-			$snmp_port = $item_data['snmp_port'];
-			$params = $item_data['params'];
-			$item_filter = $item_data['filter'];
-
-			$snmpv3_securityname = $item_data['snmpv3_securityname'];
-			$snmpv3_securitylevel = $item_data['snmpv3_securitylevel'];
-			$snmpv3_authpassphrase = $item_data['snmpv3_authpassphrase'];
-			$snmpv3_privpassphrase = $item_data['snmpv3_privpassphrase'];
-
-			$ipmi_sensor = $item_data['ipmi_sensor'];
-			$trapper_hosts		= $item_data['trapper_hosts'];
-
-			$authtype = $item_data['authtype'];
-			$username = $item_data['username'];
-			$password = $item_data['password'];
-			$publickey = $item_data['publickey'];
-			$privatekey = $item_data['privatekey'];
-
-			$formula = $item_data['formula'];
-			$logtimefmt = $item_data['logtimefmt'];
-
-
-			if(!isset($limited) || !isset($_REQUEST['form_refresh'])){
-				$delay		= $item_data['delay'];
-				$status		= $item_data['status'];
-				$db_delay_flex	= $item_data['delay_flex'];
-
-				if(isset($db_delay_flex)){
-					$arr_of_dellays = explode(';',$db_delay_flex);
-					foreach($arr_of_dellays as $one_db_delay){
-						$arr_of_delay = explode('/',$one_db_delay);
-						if(!isset($arr_of_delay[0]) || !isset($arr_of_delay[1])) continue;
-
-						array_push($delay_flex, array('delay'=> $arr_of_delay[0], 'period'=> $arr_of_delay[1]));
-					}
-				}
-			}
-		}
-
-		$authTypeVisibility = array();
-		$typeVisibility = array();
-		$delay_flex_el = array();
-
-		$types = item_type2str();
-		unset($types[ITEM_TYPE_HTTPTEST]);
-
-		$type_keys = array_keys($types);
-
-		$i = 0;
-		foreach($delay_flex as $val){
-			if(!isset($val['delay']) && !isset($val['period'])) continue;
-
-			array_push($delay_flex_el,
-				array(
-					new CCheckBox('rem_delay_flex['.$i.']', 'no', null,$i),
-					$val['delay'],
-					' sec at ',
-					$val['period']),
-				BR());
-			$frmItem->addVar('delay_flex['.$i.'][delay]', $val['delay']);
-			$frmItem->addVar('delay_flex['.$i.'][period]', $val['period']);
-			foreach($type_keys as $it) {
-				if($it == ITEM_TYPE_TRAPPER || $it == ITEM_TYPE_ZABBIX_ACTIVE) continue;
-				zbx_subarray_push($typeVisibility, $it, 'delay_flex['.$i.'][delay]');
-				zbx_subarray_push($typeVisibility, $it, 'delay_flex['.$i.'][period]');
-				zbx_subarray_push($typeVisibility, $it, 'rem_delay_flex['.$i.']');
-			}
-			$i++;
-// limit count of intervals.  7 intervals by 30 symbols = 210 characters, db storage field is 256
-			if($i >= 7) break;
-		}
-
-		array_push($delay_flex_el, count($delay_flex_el)==0 ? S_NO_FLEXIBLE_INTERVALS : new CButton('del_delay_flex',S_DELETE_SELECTED));
-
-
-// Name
-		$frmItem->addRow(S_NAME, new CTextBox('description',$description,40, $limited));
-
-// Key
-		$frmItem->addRow(S_KEY, new CTextBox('key', $key, 40, $limited));
-
-// Type
-
-		if($limited){
-			$cmbType = new CTextBox('typename', item_type2str($type), 40, 'yes');
-			$frmItem->addVar('type', $type);
-		}
-		else{
-			$cmbType = new CComboBox('type', $type);
-			$cmbType->addItems($types);
-		}
-		$frmItem->addRow(S_TYPE, $cmbType);
-
-// SNMP OID
-		$frmItem->addRow(S_SNMP_OID, new CTextBox('snmp_oid',$snmp_oid,40,$limited), null, 'row_snmp_oid');
-		zbx_subarray_push($typeVisibility, ITEM_TYPE_SNMPV1, 'snmp_oid');
-		zbx_subarray_push($typeVisibility, ITEM_TYPE_SNMPV2C, 'snmp_oid');
-		zbx_subarray_push($typeVisibility, ITEM_TYPE_SNMPV3, 'snmp_oid');
-		zbx_subarray_push($typeVisibility, ITEM_TYPE_SNMPV1, 'row_snmp_oid');
-		zbx_subarray_push($typeVisibility, ITEM_TYPE_SNMPV2C, 'row_snmp_oid');
-		zbx_subarray_push($typeVisibility, ITEM_TYPE_SNMPV3, 'row_snmp_oid');
-
-// SNMP community
-		$frmItem->addRow(S_SNMP_COMMUNITY, new CTextBox('snmp_community',$snmp_community,16), null, 'row_snmp_community');
-		zbx_subarray_push($typeVisibility, ITEM_TYPE_SNMPV1, 'snmp_community');
-		zbx_subarray_push($typeVisibility, ITEM_TYPE_SNMPV2C, 'snmp_community');
-		zbx_subarray_push($typeVisibility, ITEM_TYPE_SNMPV1, 'row_snmp_community');
-		zbx_subarray_push($typeVisibility, ITEM_TYPE_SNMPV2C, 'row_snmp_community');
-
-// SNMPv3 security name
-		$frmItem->addRow(S_SNMPV3_SECURITY_NAME, new CTextBox('snmpv3_securityname',$snmpv3_securityname,64), null, 'row_snmpv3_securityname');
-		zbx_subarray_push($typeVisibility, ITEM_TYPE_SNMPV3, 'snmpv3_securityname');
-		zbx_subarray_push($typeVisibility, ITEM_TYPE_SNMPV3, 'row_snmpv3_securityname');
-
-// SNMPv3 security level
-		$cmbSecLevel = new CComboBox('snmpv3_securitylevel', $snmpv3_securitylevel);
-		$cmbSecLevel->addItem(ITEM_SNMPV3_SECURITYLEVEL_NOAUTHNOPRIV, 'noAuthPriv');
-		$cmbSecLevel->addItem(ITEM_SNMPV3_SECURITYLEVEL_AUTHNOPRIV, 'authNoPriv');
-		$cmbSecLevel->addItem(ITEM_SNMPV3_SECURITYLEVEL_AUTHPRIV, 'authPriv');
-		$frmItem->addRow(S_SNMPV3_SECURITY_LEVEL, $cmbSecLevel, null, 'row_snmpv3_securitylevel');
-
-		zbx_subarray_push($typeVisibility, ITEM_TYPE_SNMPV3, 'snmpv3_securitylevel');
-		zbx_subarray_push($typeVisibility, ITEM_TYPE_SNMPV3, 'row_snmpv3_securitylevel');
-
-// SNMPv3 auth passphrase
-		$frmItem->addRow(S_SNMPV3_AUTH_PASSPHRASE, new CTextBox('snmpv3_authpassphrase',$snmpv3_authpassphrase,64), null, 'row_snmpv3_authpassphrase');
-		zbx_subarray_push($typeVisibility, ITEM_TYPE_SNMPV3, 'snmpv3_authpassphrase');
-		zbx_subarray_push($typeVisibility, ITEM_TYPE_SNMPV3, 'row_snmpv3_authpassphrase');
-
-// SNMPv3 priv passphrase
-		$frmItem->addRow(S_SNMPV3_PRIV_PASSPHRASE, new CTextBox('snmpv3_privpassphrase',$snmpv3_privpassphrase,64), null, 'row_snmpv3_privpassphrase');
-		zbx_subarray_push($typeVisibility, ITEM_TYPE_SNMPV3, 'snmpv3_privpassphrase');
-		zbx_subarray_push($typeVisibility, ITEM_TYPE_SNMPV3, 'row_snmpv3_privpassphrase');
-
-// SNMP port
-		$frmItem->addRow(S_SNMP_PORT, new CNumericBox('snmp_port',$snmp_port,5), null, 'row_snmp_port');
-		zbx_subarray_push($typeVisibility, ITEM_TYPE_SNMPV1, 'snmp_port');
-		zbx_subarray_push($typeVisibility, ITEM_TYPE_SNMPV2C, 'snmp_port');
-		zbx_subarray_push($typeVisibility, ITEM_TYPE_SNMPV3, 'snmp_port');
-		zbx_subarray_push($typeVisibility, ITEM_TYPE_SNMPV1, 'row_snmp_port');
-		zbx_subarray_push($typeVisibility, ITEM_TYPE_SNMPV2C, 'row_snmp_port');
-		zbx_subarray_push($typeVisibility, ITEM_TYPE_SNMPV3, 'row_snmp_port');
-
-// IPMI sensor
-		$frmItem->addRow(S_IPMI_SENSOR, new CTextBox('ipmi_sensor', $ipmi_sensor, 64, $limited), null, 'row_ipmi_sensor');
-		zbx_subarray_push($typeVisibility, ITEM_TYPE_IPMI, 'ipmi_sensor');
-		zbx_subarray_push($typeVisibility, ITEM_TYPE_IPMI, 'row_ipmi_sensor');
-
-// Authentication method
-		$cmbAuthType = new CComboBox('authtype', $authtype);
-		$cmbAuthType->addItem(ITEM_AUTHTYPE_PASSWORD,S_PASSWORD);
-		$cmbAuthType->addItem(ITEM_AUTHTYPE_PUBLICKEY,S_PUBLIC_KEY);
-
-		$frmItem->addRow(S_AUTHENTICATION_METHOD, $cmbAuthType, null, 'row_authtype');
-		zbx_subarray_push($typeVisibility, ITEM_TYPE_SSH, 'authtype');
-		zbx_subarray_push($typeVisibility, ITEM_TYPE_SSH, 'row_authtype');
-
-// User name
-		$frmItem->addRow(S_USER_NAME, new CTextBox('username',$username,16), null, 'row_username');
-		zbx_subarray_push($typeVisibility, ITEM_TYPE_SSH, 'username');
-		zbx_subarray_push($typeVisibility, ITEM_TYPE_SSH, 'row_username');
-		zbx_subarray_push($typeVisibility, ITEM_TYPE_TELNET, 'username');
-		zbx_subarray_push($typeVisibility, ITEM_TYPE_TELNET, 'row_username');
-
-// Public key
-		$frmItem->addRow(S_PUBLIC_KEY_FILE, new CTextBox('publickey',$publickey,16), null, 'row_publickey');
-		zbx_subarray_push($authTypeVisibility, ITEM_AUTHTYPE_PUBLICKEY, 'publickey');
-		zbx_subarray_push($authTypeVisibility, ITEM_AUTHTYPE_PUBLICKEY, 'row_publickey');
-
-// Private key
-		$frmItem->addRow(S_PRIVATE_KEY_FILE, new CTextBox('privatekey',$privatekey,16), null, 'row_privatekey');
-		zbx_subarray_push($authTypeVisibility, ITEM_AUTHTYPE_PUBLICKEY, 'privatekey');
-		zbx_subarray_push($authTypeVisibility, ITEM_AUTHTYPE_PUBLICKEY, 'row_privatekey');
-
-// Password
-		$frmItem->addRow(S_PASSWORD, new CTextBox('password',$password,16), null, 'row_password');
-		zbx_subarray_push($typeVisibility, ITEM_TYPE_SSH, 'password');
-		zbx_subarray_push($typeVisibility, ITEM_TYPE_SSH, 'row_password');
-		zbx_subarray_push($typeVisibility, ITEM_TYPE_TELNET, 'password');
-		zbx_subarray_push($typeVisibility, ITEM_TYPE_TELNET, 'row_password');
-
-		$spanEC = new CSpan(S_EXECUTED_SCRIPT);
-		$spanEC->setAttribute('id', 'label_executed_script');
-		zbx_subarray_push($typeVisibility, ITEM_TYPE_SSH, 'label_executed_script');
-		zbx_subarray_push($typeVisibility, ITEM_TYPE_TELNET, 'label_executed_script');
-
-		$spanP = new CSpan(S_PARAMS);
-		$spanP->setAttribute('id', 'label_params');
-		zbx_subarray_push($typeVisibility, ITEM_TYPE_DB_MONITOR, 'label_params');
-
-		$spanF = new CSpan(S_FORMULA);
-		$spanF->setAttribute('id', 'label_formula');
-		zbx_subarray_push($typeVisibility, ITEM_TYPE_CALCULATED, 'label_formula');
-
-// Params / DBmonitor / Formula
-		$params_script = new CTextArea('params', $params, 60, 4);
-		$params_script->setAttribute('id', 'params_script');
-		$params_dbmonitor = new CTextArea('params', $params, 60, 4);
-		$params_dbmonitor->setAttribute('id', 'params_dbmonitor');
-		$params_calculted = new CTextArea('params', $params, 60, 4);
-		$params_calculted->setAttribute('id', 'params_calculted');
-
-		$frmItem->addRow(array($spanEC, $spanP, $spanF), array($params_script, $params_dbmonitor, $params_calculted), null, 'row_params');
-		zbx_subarray_push($typeVisibility, ITEM_TYPE_SSH, 'params_script');
-		zbx_subarray_push($typeVisibility, ITEM_TYPE_SSH, 'row_params');
-		zbx_subarray_push($typeVisibility, ITEM_TYPE_TELNET, 'params_script');
-		zbx_subarray_push($typeVisibility, ITEM_TYPE_TELNET, 'row_params');
-		zbx_subarray_push($typeVisibility, ITEM_TYPE_DB_MONITOR, 'params_dbmonitor');
-		zbx_subarray_push($typeVisibility, ITEM_TYPE_DB_MONITOR, 'row_params');
-		zbx_subarray_push($typeVisibility, ITEM_TYPE_CALCULATED, 'params_calculted');
-		zbx_subarray_push($typeVisibility, ITEM_TYPE_CALCULATED, 'row_params');
-
-// Filter
-
-		$item_filter_macro = $item_filter_value = '';
-		if(!empty($item_filter)){
-			//Exploding filter to two parts: before first ':' and after
-			$col_position = zbx_strpos($item_filter, ':');
-			$item_filter_macro = zbx_substr($item_filter, 0, $col_position); //before first ':'
-			$item_filter_value = zbx_substr($item_filter, $col_position+1); //after first ':'
-		}
-
-		$frmItem->addRow(S_FILTER, array(
-			S_MACRO, SPACE, new CTextBox('item_filter_macro',$item_filter_macro,20),
-			S_REGEXP, SPACE, new CTextBox('item_filter_value',$item_filter_value,40)
-		), null);
-
-// Update interval (in sec)
-		$frmItem->addRow(S_UPDATE_INTERVAL_IN_SEC, new CNumericBox('delay',$delay,5), null, 'row_delay');
-		foreach($type_keys as $it) {
-			if($it == ITEM_TYPE_TRAPPER) continue;
-			zbx_subarray_push($typeVisibility, $it, 'delay');
-			zbx_subarray_push($typeVisibility, $it, 'row_delay');
-		}
-
-// Flexible intervals (sec)
-		$frmItem->addRow(S_FLEXIBLE_INTERVALS, $delay_flex_el, null, 'row_flex_intervals');
-
-// New flexible interval
-		$frmItem->addRow(S_NEW_FLEXIBLE_INTERVAL, array(
-			S_DELAY, SPACE,	new CNumericBox('new_delay_flex[delay]', '50', 5),
-			S_PERIOD, SPACE, new CTextBox('new_delay_flex[period]', '1-7,00:00-23:59', 27),
-			BR(),
-			new CButton('add_delay_flex', S_ADD)
-		), 'new', 'row_new_delay_flex');
-
-		foreach($type_keys as $it) {
-			if($it == ITEM_TYPE_TRAPPER || $it == ITEM_TYPE_ZABBIX_ACTIVE) continue;
-			zbx_subarray_push($typeVisibility, $it, 'row_flex_intervals');
-			zbx_subarray_push($typeVisibility, $it, 'row_new_delay_flex');
-			zbx_subarray_push($typeVisibility, $it, 'new_delay_flex[delay]');
-			zbx_subarray_push($typeVisibility, $it, 'new_delay_flex[period]');
-			zbx_subarray_push($typeVisibility, $it, 'add_delay_flex');
-		}
-
-// Status
-		$cmbStatus = new CComboBox('status', $status);
-		$cmbStatus->addItems(item_status2str());
-		$frmItem->addRow(S_STATUS, $cmbStatus);
-
-// allowed hosts
-		$frmItem->addRow(S_ALLOWED_HOSTS, new CTextBox('trapper_hosts',$trapper_hosts,40), null, 'row_trapper_hosts');
-		zbx_subarray_push($typeVisibility, ITEM_TYPE_TRAPPER, 'trapper_hosts');
-		zbx_subarray_push($typeVisibility, ITEM_TYPE_TRAPPER, 'row_trapper_hosts');
-
-
-		$frmRow = array(new CButton('save',S_SAVE));
-		if(isset($_REQUEST['itemid'])){
-			$frmRow[] = new CButton('clone',S_CLONE);
-			$frmRow[] = new CButtonDelete(S_DELETE_SELECTED_ITEM_Q,	url_param('form').url_param('groupid').url_param('itemid'));
-		}
-		$frmRow[] = new CButtonCancel(url_param('groupid').url_param('hostid'));
-		$frmItem->addItemToBottomRow($frmRow);
-
-		zbx_add_post_js("var authTypeSwitcher = new CViewSwitcher('authtype', 'change', ".zbx_jsvalue($authTypeVisibility, true).");");
-		zbx_add_post_js("var typeSwitcher = new CViewSwitcher('type', 'change', ".zbx_jsvalue($typeVisibility, true).(isset($_REQUEST['itemid'])? ', true': '').');');
-		zbx_add_post_js("var mnFrmTbl = document.getElementById('".$frmItem->getName()."'); if(mnFrmTbl) mnFrmTbl.style.visibility = 'visible';");
-
-		$items_wdgt->addItem($frmItem);
-	}
-	else{
-// Items Header
-		$numrows = new CDiv();
-		$numrows->setAttribute('name', 'numrows');
-
-		$items_wdgt->addHeader(S_DISCOVERY_RULES_BIG, SPACE);
-		$items_wdgt->addHeader($numrows, SPACE);
-
-		$items_wdgt->addItem(get_header_host_table($_REQUEST['hostid'], 'discoveries'));
-// ----------------
-
-		$form = new CForm();
-		$form->addVar('hostid', $_REQUEST['hostid']);
-		$form->setName('items');
-
-		$sortlink = new Curl();
-		$sortlink->setArgument('hostid', $_REQUEST['hostid']);
-		$sortlink = $sortlink->getUrl();
-		$table  = new CTableInfo();
-		$table->setHeader(array(
-			new CCheckBox('all_items',null,"checkAll('".$form->GetName()."','all_items','group_itemid');"),
-			make_sorting_header(S_NAME,'description', $sortlink),
-			S_ITEMS,
-			S_TRIGGERS,
-			S_GRAPHS,
-			make_sorting_header(S_KEY,'key_', $sortlink),
-			make_sorting_header(S_INTERVAL,'delay', $sortlink),
-			make_sorting_header(S_TYPE,'type', $sortlink),
-			make_sorting_header(S_STATUS,'status', $sortlink),
-			S_ERROR
-		));
-
-		$sortfield = getPageSortField('description');
-		$sortorder = getPageSortOrder();
-		$options = array(
-			'hostids' => $_REQUEST['hostid'],
-			'output' => API_OUTPUT_EXTEND,
-			'editable' => 1,
-			'filter' => array('flags' => ZBX_FLAG_DISCOVERY),
-			'select_prototypes' => API_OUTPUT_COUNT,
-			'sortfield' => $sortfield,
-			'sortorder' => $sortorder,
-			'limit' => ($config['search_limit']+1)
-		);
-		$items = CItem::get($options);
-
-		order_result($items, $sortfield, $sortorder);
-		$paging = getPagingLine($items);
-
-		$options = array(
-			'discoveryids' => zbx_objectValues($items, 'itemid'),
-			'filter' => array('flags' => null),
-			'output' => API_OUTPUT_COUNT,
-			'groupCount' => true,
-			'countOutput' => true,
-		);
-		$graphs = CGraph::get($options);
-		$graphs = zbx_toHash($graphs, 'parent_itemid');
-
-		$triggers = CTrigger::get($options);
-		$triggers = zbx_toHash($triggers, 'parent_itemid');
-
-		foreach($items as $inum => $item){
-			$description = array();
-			if($item['templateid']){
-				$template_host = get_realhost_by_itemid($item['templateid']);
-				$description[] = new CLink($template_host['host'],'?hostid='.$template_host['hostid'], 'unknown');
-				$description[] = ':';
-			}
-			$item['description_expanded'] = item_description($item);
-			$description[] = new CLink($item['description_expanded'], '?form=update&itemid='.$item['itemid']);
-
-
-			$status = new CCol(new CLink(item_status2str($item['status']), '?hostid='.$_REQUEST['hostid'].'&group_itemid='.$item['itemid'].'&go='.
-				($item['status']? 'activate':'disable'), item_status2style($item['status'])));
-
-
-			if(zbx_empty($item['error'])){
-				$error = new CDiv(SPACE, 'iconok');
-			}
-			else{
-				$error = new CDiv(SPACE, 'iconerror');
-				$error->setHint($item['error'], '', 'on');
-			}
-
-			$prototypes = array(new CLink(S_ITEMS, 'disc_prototypes.php?&parent_discoveryid='.$item['itemid']),
-				' ('.$item['prototypes'].')');
-
-			$graphs_count = isset($graphs[$item['itemid']]['rowscount']) ? $graphs[$item['itemid']]['rowscount'] : 0;
-			$protographs = array(new CLink(S_GRAPHS, 'graph_prototypes.php?&parent_discoveryid='.$item['itemid']),
-				' ('.$graphs_count.')');
-
-			$triggers_count = isset($triggers[$item['itemid']]['rowscount']) ? $triggers[$item['itemid']]['rowscount'] : 0;
-			$prototriggers = array(new CLink(S_TRIGGERS, 'trigger_prototypes.php?&parent_discoveryid='.$item['itemid']),
-				' ('.$triggers_count.')');
-
-			$table->addRow(array(
-				new CCheckBox('group_itemid['.$item['itemid'].']',null,null,$item['itemid']),
-				$description,
-				$prototypes,
-				$prototriggers,
-				$protographs,
-				$item['key_'],
-				$item['delay'],
-				item_type2str($item['type']),
-				$status,
-				$error
-			));
-		}
-
-// GO{
-		$goBox = new CComboBox('go');
-		$goOption = new CComboItem('activate',S_ACTIVATE_SELECTED);
-		$goOption->setAttribute('confirm',S_ENABLE_SELECTED_ITEMS_Q);
-		$goBox->addItem($goOption);
-
-		$goOption = new CComboItem('disable',S_DISABLE_SELECTED);
-		$goOption->setAttribute('confirm',S_DISABLE_SELECTED_ITEMS_Q);
-		$goBox->addItem($goOption);
-
-		$goOption = new CComboItem('delete',S_DELETE_SELECTED);
-		$goOption->setAttribute('confirm',S_DELETE_SELECTED_ITEMS_Q);
-		$goBox->addItem($goOption);
-
-// goButton name is necessary!!!
-		$goButton = new CButton('goButton',S_GO);
-		$goButton->setAttribute('id','goButton');
-
-		zbx_add_post_js('chkbxRange.pageGoName = "group_itemid";');
-
-		$footer = get_table_header(array($goBox, $goButton));
-// }GO
-
-		$form->addItem(array($paging, $table, $paging, $footer));
-		$items_wdgt->addItem($form);
-	}
-
-	$items_wdgt->show();
-
-?>
-<?php
-
-include_once('include/page_footer.php');
-
-?>
->>>>>>> 8116b2f4
+?>