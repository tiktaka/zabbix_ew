<?php
/*
** Zabbix
** Copyright (C) 2001-2014 Zabbix SIA
**
** This program is free software; you can redistribute it and/or modify
** it under the terms of the GNU General Public License as published by
** the Free Software Foundation; either version 2 of the License, or
** (at your option) any later version.
**
** This program is distributed in the hope that it will be useful,
** but WITHOUT ANY WARRANTY; without even the implied warranty of
** MERCHANTABILITY or FITNESS FOR A PARTICULAR PURPOSE. See the
** GNU General Public License for more details.
**
** You should have received a copy of the GNU General Public License
** along with this program; if not, write to the Free Software
** Foundation, Inc., 51 Franklin Street, Fifth Floor, Boston, MA  02110-1301, USA.
**/


require_once dirname(__FILE__).'/include/config.inc.php';
require_once dirname(__FILE__).'/include/hosts.inc.php';
require_once dirname(__FILE__).'/include/forms.inc.php';

$page['title'] = _('Configuration of applications');
$page['file'] = 'applications.php';
$page['hist_arg'] = array('groupid', 'hostid');

require_once dirname(__FILE__).'/include/page_header.php';

// VAR	TYPE	OPTIONAL	FLAGS	VALIDATION	EXCEPTION
$fields = array(
	'applications' =>		array(T_ZBX_INT, O_OPT, P_SYS,	DB_ID,			null),
	'hostid' =>				array(T_ZBX_INT, O_OPT, P_SYS,	DB_ID.NOT_ZERO, 'isset({form})&&!isset({applicationid})'),
	'groupid' =>			array(T_ZBX_INT, O_OPT, P_SYS,	DB_ID,			null),
	'applicationid' =>		array(T_ZBX_INT, O_OPT, P_SYS,	DB_ID,			'isset({form})&&{form}=="update"'),
	'appname' =>			array(T_ZBX_STR, O_OPT, null,	NOT_EMPTY,		'isset({save})', _('Name')),
	// actions
	'action' =>				array(T_ZBX_STR, O_OPT, P_SYS|P_ACT,
								IN('"application.massdelete","application.massdisable","application.massenable"'),
								null
							),
	'save' =>				array(T_ZBX_STR, O_OPT, P_SYS|P_ACT,	null,	null),
	'clone' =>				array(T_ZBX_STR, O_OPT, P_SYS|P_ACT,	null,	null),
	'delete' =>				array(T_ZBX_STR, O_OPT, P_SYS|P_ACT,	null,	null),
	'form' =>				array(T_ZBX_STR, O_OPT, P_SYS,			null,	null),
	'form_refresh' =>		array(T_ZBX_INT, O_OPT, null,			null,	null),
	// sort and sortorder
	'sort' =>				array(T_ZBX_STR, O_OPT, P_SYS, IN('"name"'),								null),
	'sortorder' =>			array(T_ZBX_STR, O_OPT, P_SYS, IN('"'.ZBX_SORT_DOWN.'","'.ZBX_SORT_UP.'"'),	null)
);
check_fields($fields);

/*
 * Permissions
 */
if (isset($_REQUEST['applicationid'])) {
	$dbApplication = API::Application()->get(array(
		'applicationids' => array($_REQUEST['applicationid']),
		'output' => array('name', 'hostid')
	));
	if (!$dbApplication) {
		access_deny();
	}
}
if (hasRequest('action')) {
	if (!hasRequest('applications') || !is_array(getRequest('applications'))) {
		access_deny();
	}
	else {
		$dbApplications = API::Application()->get(array(
			'applicationids' => getRequest('applications'),
			'countOutput' => true
		));
		if ($dbApplications != count(getRequest('applications'))) {
			access_deny();
		}
	}
}
if (getRequest('groupid') && !API::HostGroup()->isWritable(array($_REQUEST['groupid']))) {
	access_deny();
}
if (getRequest('hostid') && !API::Host()->isWritable(array($_REQUEST['hostid']))) {
	access_deny();
}

$pageFilter = new CPageFilter(array(
	'groups' => array('editable' => true, 'with_hosts_and_templates' => true),
	'hosts' => array('editable' => true, 'templated_hosts' => true),
	'hostid' => getRequest('hostid'),
	'groupid' => getRequest('groupid')
));

/*
 * Actions
 */
if (isset($_REQUEST['save'])) {
	DBstart();

	$application = array(
		'name' => $_REQUEST['appname'],
		'hostid' => $_REQUEST['hostid']
	);

	if (isset($_REQUEST['applicationid'])) {
		$application['applicationid'] = $_REQUEST['applicationid'];
		$dbApplications = API::Application()->update($application);

		$messageSuccess = _('Application updated');
		$messageFailed = _('Cannot update application');
		$auditAction = AUDIT_ACTION_UPDATE;
	}
	else {
		$dbApplications = API::Application()->create($application);

		$messageSuccess = _('Application added');
		$messageFailed = _('Cannot add application');
		$auditAction = AUDIT_ACTION_ADD;
	}

	if ($dbApplications) {
		$applicationId = reset($dbApplications['applicationids']);

		add_audit($auditAction, AUDIT_RESOURCE_APPLICATION,
			_('Application').' ['.$_REQUEST['appname'].'] ['.$applicationId.']'
		);
		unset($_REQUEST['form']);
	}

	unset($_REQUEST['save']);

	$result = DBend($dbApplications);

	if ($result) {
		uncheckTableRows(getRequest('hostid'));
	}
	show_messages($result, $messageSuccess, $messageFailed);
}
elseif (isset($_REQUEST['clone']) && isset($_REQUEST['applicationid'])) {
	unset($_REQUEST['applicationid']);
	$_REQUEST['form'] = 'clone';
}
elseif (isset($_REQUEST['delete'])) {
	if (isset($_REQUEST['applicationid'])) {
		$result = false;

		DBstart();

		if ($app = get_application_by_applicationid($_REQUEST['applicationid'])) {
			$host = get_host_by_hostid($app['hostid']);

			$result = API::Application()->delete(array(getRequest('applicationid')));
		}

		if ($result) {
			add_audit(AUDIT_ACTION_DELETE, AUDIT_RESOURCE_APPLICATION,
				'Application ['.$app['name'].'] from host ['.$host['host'].']'
			);
		}

		unset($_REQUEST['form'], $_REQUEST['applicationid']);

		$result = DBend($result);

		if ($result) {
			uncheckTableRows(getRequest('hostid'));
		}
		show_messages($result, _('Application deleted'), _('Cannot delete application'));
	}
}
elseif (hasRequest('action') && getRequest('action') == 'application.massdelete' && hasRequest('applications')) {
	$result = true;
	$applications = getRequest('applications');
	$deleted = 0;

	DBstart();

	$dbApplications = DBselect(
		'SELECT a.applicationid,a.name,a.hostid'.
		' FROM applications a'.
		' WHERE '.dbConditionInt('a.applicationid', $applications)
	);

	while ($dbApplication = DBfetch($dbApplications)) {
		if (!isset($applications[$dbApplication['applicationid']])) {
			continue;
		}

		$result &= (bool) API::Application()->delete(array($dbApplication['applicationid']));

		if ($result) {
			$host = get_host_by_hostid($dbApplication['hostid']);

			add_audit(AUDIT_ACTION_DELETE, AUDIT_RESOURCE_APPLICATION,
				'Application ['.$dbApplication['name'].'] from host ['.$host['host'].']'
			);
		}

		$deleted++;
	}

	$result = DBend($result);

	if ($result) {
		uncheckTableRows(getRequest('hostid'));
	}
	show_messages($result,
		_n('Application deleted', 'Applications deleted', $deleted),
		_n('Cannot delete application', 'Cannot delete applications', $deleted)
	);
}
<<<<<<< HEAD
elseif (str_in_array(getRequest('go'), array('activate', 'disable'))) {
	$activateApplications = (getRequest('go') == 'activate');

	$applications = API::Application()->get(array(
		'output' => array('applicationid'),
		'applicationids' => getRequest('applications', array()),
		'selectItems' => array('itemid'),
		'hostids' => $pageFilter->hostid
	));
=======
elseif (hasRequest('action') && str_in_array(getRequest('action'), array('application.massenable', 'application.massdisable')) && hasRequest('applications')) {
	$result = true;
	$hostId = getRequest('hostid');
	$enable = (getRequest('action') == 'application.massenable');
	$updated = 0;
>>>>>>> b2f904fd

	$actionSuccessful = true;
	$updatedItemCount = 0;
	DBstart();
	foreach ($applications as $application) {
		foreach($application['items'] as $item) {
			$itemId = $item['itemid'];

			$actionSuccessful &= $activateApplications
				? activate_item($itemId)
				: disable_item($itemId);

			$updatedItemCount++;
		}
	}
	$actionSuccessful = DBend($actionSuccessful);

	if ($actionSuccessful) {
		uncheckTableRows($pageFilter->hostid);
	}

	$messageSuccess = $activateApplications
		? _n('Item enabled', 'Items enabled', $updatedItemCount)
		: _n('Item disabled', 'Items disabled', $updatedItemCount);
	$messageFailed = $activateApplications
		? _n('Cannot enable item', 'Cannot enable items', $updatedItemCount)
		: _n('Cannot disable item', 'Cannot disable items', $updatedItemCount);

	show_messages($actionSuccessful, $messageSuccess, $messageFailed);
}

/*
 * Display
 */
if (isset($_REQUEST['form'])) {
	$data = array(
		'applicationid' => getRequest('applicationid'),
		'form' => getRequest('form'),
		'form_refresh' => getRequest('form_refresh', 0)
	);

	if (isset($data['applicationid']) && !isset($_REQUEST['form_refresh'])) {
		$dbApplication = reset($dbApplication);

		$data['appname'] = $dbApplication['name'];
		$data['hostid'] = $dbApplication['hostid'];

	}
	else {
		$data['appname'] = getRequest('appname', '');
		$data['hostid'] = getRequest('hostid');
	}

	// render view
	$applicationView = new CView('configuration.application.edit', $data);
	$applicationView->render();
	$applicationView->show();
}
else {
	$sortField = getRequest('sort', CProfile::get('web.'.$page['file'].'.sort', 'name'));
	$sortOrder = getRequest('sortorder', CProfile::get('web.'.$page['file'].'.sortorder', ZBX_SORT_UP));

	CProfile::update('web.'.$page['file'].'.sort', $sortField, PROFILE_TYPE_STR);
	CProfile::update('web.'.$page['file'].'.sortorder', $sortOrder, PROFILE_TYPE_STR);

	$data = array(
<<<<<<< HEAD
		'pageFilter' => $pageFilter,
		'hostid' => $pageFilter->hostid
=======
		'pageFilter' => new CPageFilter(array(
			'groups' => array('editable' => true, 'with_hosts_and_templates' => true),
			'hosts' => array('editable' => true, 'templated_hosts' => true),
			'hostid' => getRequest('hostid'),
			'groupid' => getRequest('groupid')
		)),
		'sort' => $sortField,
		'sortorder' => $sortOrder
>>>>>>> b2f904fd
	);

	if ($data['pageFilter']->hostsSelected) {
		// get application ids
<<<<<<< HEAD
		$sortField = getPageSortField('name');
		$sortOrder = getPageSortOrder();

=======
>>>>>>> b2f904fd
		$data['applications'] = API::Application()->get(array(
			'hostids' => ($data['pageFilter']->hostid > 0) ? $data['pageFilter']->hostid : null,
			'groupids' => ($data['pageFilter']->groupid > 0) ? $data['pageFilter']->groupid : null,
			'output' => array('applicationid'),
			'editable' => true,
			'sortfield' => $sortField,
			'limit' => $config['search_limit'] + 1
		));

		// get applications
		$data['applications'] = API::Application()->get(array(
			'applicationids' => zbx_objectValues($data['applications'], 'applicationid'),
			'output' => API_OUTPUT_EXTEND,
			'selectItems' => array('itemid'),
			'expandData' => true
		));

		order_result($data['applications'], $sortField, $sortOrder);

		// fetch template application source parents
		$applicationSourceParentIds = getApplicationSourceParentIds(zbx_objectValues($data['applications'], 'applicationid'));
		$parentAppIds = array();

		foreach ($applicationSourceParentIds as $applicationParentIds) {
			foreach ($applicationParentIds as $parentId) {
				$parentAppIds[$parentId] = $parentId;
			}
		}

		if ($parentAppIds) {
			$parentTemplates = DBfetchArrayAssoc(DBselect(
				'SELECT a.applicationid,h.hostid,h.name'.
				' FROM applications a,hosts h'.
				' WHERE a.hostid=h.hostid'.
					' AND '.dbConditionInt('a.applicationid', $parentAppIds)
			), 'applicationid');

			foreach ($data['applications'] as &$application) {
				if ($application['templateids'] && isset($applicationSourceParentIds[$application['applicationid']])) {
					foreach ($applicationSourceParentIds[$application['applicationid']] as $parentAppId) {
						$application['sourceTemplates'][] = $parentTemplates[$parentAppId];
					}
				}
			}
		}
	}
	else {
		$data['applications'] = array();
	}

	// get paging
	$data['paging'] = getPagingLine($data['applications']);

	// render view
	$applicationView = new CView('configuration.application.list', $data);
	$applicationView->render();
	$applicationView->show();
}

require_once dirname(__FILE__).'/include/page_footer.php';<|MERGE_RESOLUTION|>--- conflicted
+++ resolved
@@ -210,9 +210,8 @@
 		_n('Cannot delete application', 'Cannot delete applications', $deleted)
 	);
 }
-<<<<<<< HEAD
-elseif (str_in_array(getRequest('go'), array('activate', 'disable'))) {
-	$activateApplications = (getRequest('go') == 'activate');
+elseif (hasRequest('action') && str_in_array(getRequest('action'), array('application.massenable', 'application.massdisable')) && hasRequest('applications')) {
+	$activateApplications = (getRequest('action') == 'application.massenable');
 
 	$applications = API::Application()->get(array(
 		'output' => array('applicationid'),
@@ -220,13 +219,6 @@
 		'selectItems' => array('itemid'),
 		'hostids' => $pageFilter->hostid
 	));
-=======
-elseif (hasRequest('action') && str_in_array(getRequest('action'), array('application.massenable', 'application.massdisable')) && hasRequest('applications')) {
-	$result = true;
-	$hostId = getRequest('hostid');
-	$enable = (getRequest('action') == 'application.massenable');
-	$updated = 0;
->>>>>>> b2f904fd
 
 	$actionSuccessful = true;
 	$updatedItemCount = 0;
@@ -292,42 +284,36 @@
 	CProfile::update('web.'.$page['file'].'.sort', $sortField, PROFILE_TYPE_STR);
 	CProfile::update('web.'.$page['file'].'.sortorder', $sortOrder, PROFILE_TYPE_STR);
 
+	$pageFilter = new CPageFilter(array(
+		'groups' => array('editable' => true, 'with_hosts_and_templates' => true),
+		'hosts' => array('editable' => true, 'templated_hosts' => true),
+		'hostid' => getRequest('hostid'),
+		'groupid' => getRequest('groupid')
+	));
+
 	$data = array(
-<<<<<<< HEAD
 		'pageFilter' => $pageFilter,
-		'hostid' => $pageFilter->hostid
-=======
-		'pageFilter' => new CPageFilter(array(
-			'groups' => array('editable' => true, 'with_hosts_and_templates' => true),
-			'hosts' => array('editable' => true, 'templated_hosts' => true),
-			'hostid' => getRequest('hostid'),
-			'groupid' => getRequest('groupid')
-		)),
 		'sort' => $sortField,
-		'sortorder' => $sortOrder
->>>>>>> b2f904fd
-	);
-
-	if ($data['pageFilter']->hostsSelected) {
+		'sortorder' => $sortOrder,
+		'hostid' => $pageFilter->hostid,
+		'groupid' => $pageFilter->groupid
+	);
+
+	if ($pageFilter->hostsSelected) {
 		// get application ids
-<<<<<<< HEAD
-		$sortField = getPageSortField('name');
-		$sortOrder = getPageSortOrder();
-
-=======
->>>>>>> b2f904fd
-		$data['applications'] = API::Application()->get(array(
-			'hostids' => ($data['pageFilter']->hostid > 0) ? $data['pageFilter']->hostid : null,
-			'groupids' => ($data['pageFilter']->groupid > 0) ? $data['pageFilter']->groupid : null,
+		$applications = API::Application()->get(array(
+			'hostids' => ($pageFilter->hostid > 0) ? $pageFilter->hostid : null,
+			'groupids' => ($pageFilter->groupid > 0) ? $pageFilter->groupid : null,
 			'output' => array('applicationid'),
 			'editable' => true,
 			'sortfield' => $sortField,
 			'limit' => $config['search_limit'] + 1
 		));
+		$applicationIds = zbx_objectValues($applications, 'applicationid');
 
 		// get applications
 		$data['applications'] = API::Application()->get(array(
-			'applicationids' => zbx_objectValues($data['applications'], 'applicationid'),
+			'applicationids' => $applicationIds,
 			'output' => API_OUTPUT_EXTEND,
 			'selectItems' => array('itemid'),
 			'expandData' => true
@@ -336,7 +322,7 @@
 		order_result($data['applications'], $sortField, $sortOrder);
 
 		// fetch template application source parents
-		$applicationSourceParentIds = getApplicationSourceParentIds(zbx_objectValues($data['applications'], 'applicationid'));
+		$applicationSourceParentIds = getApplicationSourceParentIds($applicationIds);
 		$parentAppIds = array();
 
 		foreach ($applicationSourceParentIds as $applicationParentIds) {
