--- conflicted
+++ resolved
@@ -364,13 +364,6 @@
 		$slides_wdgt->show();
 	}
 
-<<<<<<< HEAD
-include_once('include/page_footer.php');
-=======
-?>
-<?php
-
 require_once('include/page_footer.php');
->>>>>>> 5bd19e6a
 
 ?>