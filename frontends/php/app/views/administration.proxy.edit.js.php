--- conflicted
+++ resolved
@@ -46,16 +46,8 @@
 
 		// Trim spaces on submit and depending on checkboxes, create a value for hidden field 'tls_accept'.
 		jQuery('#proxyForm').submit(function() {
-<<<<<<< HEAD
-			jQuery('#host').val(jQuery.trim(jQuery('#host').val()));
-			jQuery('#ip').val(jQuery.trim(jQuery('#ip').val()));
-			jQuery('#dns').val(jQuery.trim(jQuery('#dns').val()));
-			jQuery('#port').val(jQuery.trim(jQuery('#port').val()));
-			jQuery('#description').val(jQuery.trim(jQuery('#description').val()));
+			jQuery(this).trimValues(['#host', '#ip', '#dns', '#port', '#description']);
 			jQuery('#tls_accept').val(getTlsAccept());
-=======
-			jQuery(this).trimValues(['#host', '#ip', '#dns', '#port', '#description']);
->>>>>>> 5585f834
 		});
 
 		// Refresh field visibility on document load.
