<?php
/*
** Zabbix
** Copyright (C) 2001-2020 Zabbix SIA
**
** This program is free software; you can redistribute it and/or modify
** it under the terms of the GNU General Public License as published by
** the Free Software Foundation; either version 2 of the License, or
** (at your option) any later version.
**
** This program is distributed in the hope that it will be useful,
** but WITHOUT ANY WARRANTY; without even the implied warranty of
** MERCHANTABILITY or FITNESS FOR A PARTICULAR PURPOSE. See the
** GNU General Public License for more details.
**
** You should have received a copy of the GNU General Public License
** along with this program; if not, write to the Free Software
** Foundation, Inc., 51 Franklin Street, Fifth Floor, Boston, MA  02110-1301, USA.
**/


/**
 * @var CView $this
 */

$this->addJsFile('layout.mode.js');

$this->enableLayoutModes();
$web_layout_mode = $this->getLayoutMode();

$widget = (new CWidget())
	->setTitle(_('Service availability report').': '.$data['service']['name'])
	->setWebLayoutMode($web_layout_mode);

$controls = (new CList())
	->addItem([
		new CLabel(_('Period'), 'period'),
		(new CDiv())->addClass(ZBX_STYLE_FORM_INPUT_MARGIN),
		new CComboBox('period', $data['period'], 'submit()', [
			'daily' => _('Daily'),
			'weekly' => _('Weekly'),
			'monthly' => _('Monthly'),
			'yearly' => _('Yearly')
		])
	]);

if ($data['period'] != 'yearly') {
	$years = [];
	for ($y = (date('Y') - $data['YEAR_LEFT_SHIFT']); $y <= date('Y'); $y++) {
		$years[$y] = $y;
	}
	$controls->addItem([
		new CLabel(_('Year'), 'year'),
		(new CDiv())->addClass(ZBX_STYLE_FORM_INPUT_MARGIN),
		new CComboBox('year', $data['year'], 'submit();', $years)
	]);
}

$widget->setControls(new CList([
	(new CForm())
		->cleanItems()
		->setMethod('get')
		->addVar('action', 'report.services')
		->addVar('serviceid', $data['service']['serviceid'])
		->setAttribute('aria-label', _('Main filter'))
		->addItem($controls),
<<<<<<< HEAD
	(new CTag('nav', true, get_icon('kioskmode')))
=======
	(new CTag('nav', true, get_icon('fullscreen', ['mode' => $web_layout_mode])))
>>>>>>> 74678824
		->setAttribute('aria-label', _('Content controls'))
]));

$header = [
	'yearly' => [_('Year'), null, _('Ok'), _('Problems'), _('Downtime'), _('SLA'), _('Acceptable SLA')],
	'monthly' => [_('Month'), null, _('Ok'), _('Problems'), _('Downtime'), _('SLA'), _('Acceptable SLA')],
	'weekly' => [_('From'), _('Till'), _('Ok'), _('Problems'), _('Downtime'), _('SLA'), _('Acceptable SLA')],
	'daily' => [_('Day'), null, _('Ok'), _('Problems'), _('Downtime'), _('SLA'), _('Acceptable SLA')]
];

// create table
$table = (new CTableInfo())->setHeader($header[$data['period']]);

order_result($data['sla']['sla'], 'from', ZBX_SORT_DOWN);

foreach ($data['sla']['sla'] as $sla) {
	switch ($data['period']) {
		case 'yearly':
			$from = zbx_date2str(_x('Y', DATE_FORMAT_CONTEXT), $sla['from']);
			$to = null;
			break;

		case 'monthly':
			$from =  zbx_date2str(_x('F', DATE_FORMAT_CONTEXT), $sla['from']);
			$to = null;
			break;

		case 'daily':
			$from = zbx_date2str(DATE_FORMAT, $sla['from']);
			$to = null;
			break;

		case 'weekly':
			$from = zbx_date2str(DATE_TIME_FORMAT, $sla['from']);
			$to = zbx_date2str(DATE_TIME_FORMAT, $sla['to']);
			break;
	}

	$ok = ($sla['okTime'] != 0)
		? (new CSpan(
			sprintf('%dd %dh %dm',
				$sla['okTime'] / SEC_PER_DAY,
				($sla['okTime'] % SEC_PER_DAY) / SEC_PER_HOUR,
				($sla['okTime'] % SEC_PER_HOUR) / SEC_PER_MIN
			)
		))->addClass(ZBX_STYLE_GREEN)
		: '';

	$problems = ($sla['problemTime'] != 0)
		? (new CSpan(
			sprintf('%dd %dh %dm',
				$sla['problemTime'] / SEC_PER_DAY,
				($sla['problemTime'] % SEC_PER_DAY) / SEC_PER_HOUR,
				($sla['problemTime'] % SEC_PER_HOUR) /SEC_PER_MIN
			)
		))->addClass(ZBX_STYLE_RED)
		: '';

	$downtime = ($sla['downtimeTime'] != 0)
		? (new CSpan(
			sprintf('%dd %dh %dm',
				$sla['downtimeTime'] / SEC_PER_DAY,
				($sla['downtimeTime'] % SEC_PER_DAY) / SEC_PER_HOUR,
				($sla['downtimeTime'] % SEC_PER_HOUR) / SEC_PER_MIN
			)
		))->addClass(ZBX_STYLE_GREY)
		: '';

	$percentage = $data['service']['showsla']
		? (new CSpan(sprintf('%2.4f', $sla['sla'])))
			->addClass($sla['sla'] >= $data['service']['goodsla'] ? ZBX_STYLE_GREEN : ZBX_STYLE_RED)
		: '';

	$goodsla = $data['service']['showsla'] ? $data['service']['goodsla'] : '';

	$table->addRow([$from, $to, $ok, $problems, $downtime, $percentage, $goodsla]);
}

$widget
	->addItem($table)
	->show();<|MERGE_RESOLUTION|>--- conflicted
+++ resolved
@@ -64,11 +64,7 @@
 		->addVar('serviceid', $data['service']['serviceid'])
 		->setAttribute('aria-label', _('Main filter'))
 		->addItem($controls),
-<<<<<<< HEAD
-	(new CTag('nav', true, get_icon('kioskmode')))
-=======
-	(new CTag('nav', true, get_icon('fullscreen', ['mode' => $web_layout_mode])))
->>>>>>> 74678824
+	(new CTag('nav', true, get_icon('kioskmode', ['mode' => $web_layout_mode])))
 		->setAttribute('aria-label', _('Content controls'))
 ]));
 
