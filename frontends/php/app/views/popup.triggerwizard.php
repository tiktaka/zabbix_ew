<?php
/*
** Zabbix
** Copyright (C) 2001-2018 Zabbix SIA
**
** This program is free software; you can redistribute it and/or modify
** it under the terms of the GNU General Public License as published by
** the Free Software Foundation; either version 2 of the License, or
** (at your option) any later version.
**
** This program is distributed in the hope that it will be useful,
** but WITHOUT ANY WARRANTY; without even the implied warranty of
** MERCHANTABILITY or FITNESS FOR A PARTICULAR PURPOSE. See the
** GNU General Public License for more details.
**
** You should have received a copy of the GNU General Public License
** along with this program; if not, write to the Free Software
** Foundation, Inc., 51 Franklin Street, Fifth Floor, Boston, MA  02110-1301, USA.
**/


$options = $data['options'];
$output = [
	'header' => $data['title'],
	'script_inline' => require 'app/views/popup.triggerwizard.js.php'
];

$form = (new CForm('post', 'zabbix.php'))
	->setName('sform')
	->addVar('sform', '1')
	->addVar('action', 'popup.triggerwizard')
	->addVar('itemid', $options['itemid'])
	->addItem((new CInput('submit', 'submit'))->addStyle('display: none;'));

if (array_key_exists('triggerid', $options)) {
	$form->addVar('triggerid', $options['triggerid']);
}

$key_table = (new CTable())
	->setId('key_list')
	->setAttribute('style', 'width: 100%;')
	->setHeader([
		_('Keyword'),
		_('Type'),
		_('Action')
	]);

$max_id = 0;
foreach ($data['keys'] as $id => $val) {
	$key_table->addRow(
		(new CRow([
			htmlspecialchars($val['value']),
			$val['type'],
			(new CCol(
				(new CButton(null, _('Remove')))
					->addClass(ZBX_STYLE_BTN_LINK)
					->onClick('remove_keyword("keytr'.$id.'");')
			))->addClass(ZBX_STYLE_NOWRAP)
		]))->setId('keytr'.$id)
	);

	$form
		->addVar('keys['.$id.'][value]', $val['value'])
		->addVar('keys['.$id.'][type]', $val['type']);

	$max_id = max($max_id, $id);
}

$output['script_inline'] .= 'key_count='.($max_id + 1).';'."\n";

$expression_table = (new CTable())
	->setId('exp_list')
	->setAttribute('style', 'width: 100%;')
	->setHeader([
		_('Expression'),
		_('Type'),
		_('Position'),
		_('Action')
	]);

$max_id = 0;
foreach ($data['expressions'] as $id => $expr) {
	$imgup = (new CImg('images/general/arrow_up.png', 'up', 12, 14))
		->onClick('element_up("logtr'.$id.'");')
		->onMouseover('this.style.cursor = "pointer";')
		->addClass('updown');

	$imgdn = (new CImg('images/general/arrow_down.png', 'down', 12, 14))
		->onClick('element_down("logtr'.$id.'");')
		->onMouseover('this.style.cursor = "pointer";')
		->addClass('updown');

	$expression_table->addRow(
		(new CRow([
			htmlspecialchars($expr['value']),
			($expr['type'] == CTextTriggerConstructor::EXPRESSION_TYPE_MATCH) ? _('Include') : _('Exclude'),
			[$imgup, ' ', $imgdn],
			(new CCol(
				(new CButton(null, _('Remove')))
					->addClass(ZBX_STYLE_BTN_LINK)
					->onClick('remove_expression("logtr'.$id.'");')
			))->addClass(ZBX_STYLE_NOWRAP)
		]))->setId('logtr'.$id)
	);

	$form
		->addVar('expressions['.$id.'][value]', $expr['value'])
		->addVar('expressions['.$id.'][type]', $expr['type']);

	$max_id = max($max_id, $id);
}

$output['script_inline'] .= 'logexpr_count='.($max_id + 1).';'."\n";
$output['script_inline'] .= 'jQuery(document).ready(function(){processExpressionList();});'."\n";

$form->addItem(
	(new CTabView())
		->addTab('trigger_tab', null,
			(new CFormList())
				->addRow(
					(new CLabel(_('Name'), 'description'))->setAsteriskMark(),
					(new CTextBox('description', $options['description']))
						->setAriaRequired()
						->setWidth(ZBX_TEXTAREA_STANDARD_WIDTH)
				)
				->addRow(_('Item'), [
					(new CTextBox('item', $options['item_name']))
						->setWidth(ZBX_TEXTAREA_STANDARD_WIDTH)
						->setId('item')
						->setAttribute('disabled', 'disabled'),
					(new CDiv())->addClass(ZBX_STYLE_FORM_INPUT_MARGIN),
					(new CButton(null, _('Select')))
						->addClass(ZBX_STYLE_BTN_GREY)
						->onClick('return PopUp("popup.generic",'.
							CJs::encodeJson([
								'srctbl' => 'items',
								'srcfld1' => 'itemid',
								'srcfld2' => 'name',
								'dstfrm' => $form->getName(),
								'dstfld1' => 'itemid',
								'dstfld2' => 'item'
							]).', null, this);'
						)
				])
				->addRow(_('Severity'), new CSeverity([
					'name' => 'priority',
					'value' => (int) $options['priority']
				]))
				->addRow((new CLabel(_('Expression'), $expression_table->getId()))->setAsteriskMark(),
					(new CTextBox('expression'))
						->setWidth(ZBX_TEXTAREA_STANDARD_WIDTH)
						->setId('logexpr')
				)
				->addRow(null, [
					(new CCheckBox('iregexp'))->setLabel('iregexp'),
					(new CDiv())->addClass(ZBX_STYLE_FORM_INPUT_MARGIN),
					(new CButton('add_key_and', _('AND')))
						->addClass(ZBX_STYLE_BTN_GREY)
						->onClick('add_keyword_and();'),
					(new CDiv())->addClass(ZBX_STYLE_FORM_INPUT_MARGIN),
					(new CButton('add_key_or', _('OR')))
						->addClass(ZBX_STYLE_BTN_GREY)
						->onClick('add_keyword_or();'),
					(new CDiv())->addClass(ZBX_STYLE_FORM_INPUT_MARGIN),
					(new CComboBox('expr_type', null, null, [
						CTextTriggerConstructor::EXPRESSION_TYPE_MATCH => _('Include'),
						CTextTriggerConstructor::EXPRESSION_TYPE_NO_MATCH => _('Exclude')
					]))->setId('expr_type'),
					(new CDiv())->addClass(ZBX_STYLE_FORM_INPUT_MARGIN),
					(new CButton('add_exp', _('Add')))
						->addClass(ZBX_STYLE_BTN_GREY)
						->onClick('add_logexpr();')
				])
				->addRow(null,
					(new CDiv($key_table))
						->addClass(ZBX_STYLE_TABLE_FORMS_SEPARATOR)
						->setAttribute('style', 'min-width: '.ZBX_TEXTAREA_BIG_WIDTH.'px;')
				)
				->addRow(null,
					(new CDiv($expression_table))
						->addClass(ZBX_STYLE_TABLE_FORMS_SEPARATOR)
						->setAttribute('style', 'min-width: '.ZBX_TEXTAREA_BIG_WIDTH.'px;')
				)
				->addRow(_('URL'), (new CTextBox('url', $options['url']))->setWidth(ZBX_TEXTAREA_STANDARD_WIDTH))
				->addRow(_('Description'),
					(new CTextArea('comments', $options['comments']))->setWidth(ZBX_TEXTAREA_STANDARD_WIDTH)
				)
				->addRow(_('Enabled'),
					(new CCheckBox('status'))->setChecked($options['status'] == TRIGGER_STATUS_ENABLED)
				)
		)
);

$output['body'] = $form->toString();
<<<<<<< HEAD
$output['buttons'] = [
	[
		'title' => array_key_exists('triggerid', $options) ? _('Update') : _('Add'),
		'class' => '',
		'keepOpen' => true,
		'isSubmit' => true,
		'action' => 'return validateTriggerWizard("'.$form->getName().'", '.
						'jQuery(window.document.forms["'.$form->getName().'"]).closest("[data-dialogueid]")'.
							'.attr("data-dialogueid"));'
	]
];
=======
$output['buttons'] = [[
	'title' => array_key_exists('triggerid', $options) ? _('Update') : _('Add'),
	'class' => '',
	'keepOpen' => true,
	'action' => 'return validateTriggerWizard("'.$form->getName().'", '.
					'jQuery(window.document.forms["'.$form->getName().'"])'.
						'.closest("[data-dialogueid]")'.
						'.attr("data-dialogueid")'.
				');'
]];
>>>>>>> b515fedf

echo (new CJson())->encode($output);<|MERGE_RESOLUTION|>--- conflicted
+++ resolved
@@ -192,29 +192,17 @@
 );
 
 $output['body'] = $form->toString();
-<<<<<<< HEAD
-$output['buttons'] = [
-	[
-		'title' => array_key_exists('triggerid', $options) ? _('Update') : _('Add'),
-		'class' => '',
-		'keepOpen' => true,
-		'isSubmit' => true,
-		'action' => 'return validateTriggerWizard("'.$form->getName().'", '.
-						'jQuery(window.document.forms["'.$form->getName().'"]).closest("[data-dialogueid]")'.
-							'.attr("data-dialogueid"));'
-	]
-];
-=======
+
 $output['buttons'] = [[
 	'title' => array_key_exists('triggerid', $options) ? _('Update') : _('Add'),
 	'class' => '',
 	'keepOpen' => true,
+	'isSubmit' => true,
 	'action' => 'return validateTriggerWizard("'.$form->getName().'", '.
 					'jQuery(window.document.forms["'.$form->getName().'"])'.
 						'.closest("[data-dialogueid]")'.
 						'.attr("data-dialogueid")'.
 				');'
 ]];
->>>>>>> b515fedf
 
 echo (new CJson())->encode($output);