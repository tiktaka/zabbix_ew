<?php
/*
** Zabbix
** Copyright (C) 2001-2020 Zabbix SIA
**
** This program is free software; you can redistribute it and/or modify
** it under the terms of the GNU General Public License as published by
** the Free Software Foundation; either version 2 of the License, or
** (at your option) any later version.
**
** This program is distributed in the hope that it will be useful,
** but WITHOUT ANY WARRANTY; without even the implied warranty of
** MERCHANTABILITY or FITNESS FOR A PARTICULAR PURPOSE. See the
** GNU General Public License for more details.
**
** You should have received a copy of the GNU General Public License
** along with this program; if not, write to the Free Software
** Foundation, Inc., 51 Franklin Street, Fifth Floor, Boston, MA 02110-1301, USA.
**/


/**
 * @var CView $this
 */

if (array_key_exists('error', $data)) {
	show_error_message($data['error']);
}
else {
	$this->addJsFile('flickerfreescreen.js');
	$this->addJsFile('gtlc.js');
	$this->addJsFile('dashboard.grid.js');
	$this->addJsFile('class.calendar.js');
	$this->addJsFile('multiselect.js');
	$this->addJsFile('layout.mode.js');
	$this->addJsFile('class.coverride.js');
	$this->addJsFile('class.cverticalaccordion.js');
	$this->addJsFile('class.crangecontrol.js');
	$this->addJsFile('colorpicker.js');
	$this->addJsFile('class.csvggraph.js');
	$this->addJsFile('csvggraphwidget.js');
	$this->addJsFile('class.cclock.js');
	$this->addJsFile('class.cnavtree.js');
	$this->addJsFile('class.mapWidget.js');
	$this->addJsFile('class.svg.canvas.js');
	$this->addJsFile('class.svg.map.js');

	$this->includeJsFile('monitoring.dashboard.view.js.php');

	$this->enableLayoutModes();
	$web_layout_mode = $this->getLayoutMode();

	$main_filter_form = null;

	if ($data['dynamic']['has_dynamic_widgets']) {
		$main_filter_form = (new CForm('get'))
			->cleanItems()
			->setAttribute('aria-label', _('Main filter'))
			->addVar('action', 'dashboard.view')
			->addItem((new CList())
				->addItem([
					new CLabel(_('Group'), 'groupid'),
					(new CDiv())->addClass(ZBX_STYLE_FORM_INPUT_MARGIN),
					$data['pageFilter']->getGroupsCB()
				])
				->addItem([
					new CLabel(_('Host'), 'hostid'),
					(new CDiv())->addClass(ZBX_STYLE_FORM_INPUT_MARGIN),
					$data['pageFilter']->getHostsCB()
				])
		);
	}

	$widget = (new CWidget())
		->setTitle($data['dashboard']['name'])
		->setWebLayoutMode($web_layout_mode)
		->setControls((new CList())
			->setId('dashbrd-control')
			->addItem($main_filter_form)
			->addItem((new CTag('nav', true, [
				(new CList())
					->addItem((new CButton('dashbrd-edit', _('Edit dashboard')))
						->setEnabled($data['dashboard']['editable'])
						->setAttribute('aria-disabled', !$data['dashboard']['editable'] ? 'true' : null)
					)
					->addItem((new CButton('', '&nbsp;'))
						->addClass(ZBX_STYLE_BTN_ACTION)
						->setId('dashbrd-actions')
						->setTitle(_('Actions'))
						->setAttribute('aria-haspopup', true)
						->setMenuPopup(CMenuPopupHelper::getDashboard($data['dashboard']['dashboardid']))
					)
<<<<<<< HEAD
					->addItem(get_icon('kioskmode'))
=======
					->addItem(get_icon('fullscreen', ['mode' => $web_layout_mode]))
>>>>>>> 74678824
			]))->setAttribute('aria-label', _('Content controls'))
		)
		->addItem((new CListItem([
			(new CTag('nav', true, [
				new CList([
					(new CButton('dashbrd-config'))->addClass(ZBX_STYLE_BTN_DASHBRD_CONF),
					(new CButton('dashbrd-add-widget', [(new CSpan())->addClass(ZBX_STYLE_PLUS_ICON), _('Add widget')]))
						->addClass(ZBX_STYLE_BTN_ALT),
					(new CButton('dashbrd-save', _('Save changes'))),
					(new CLink(_('Cancel'), '#'))->setId('dashbrd-cancel'),
					''
				])
			]))
				->setAttribute('aria-label', _('Content controls'))
				->addClass(ZBX_STYLE_DASHBRD_EDIT)
			]))
				->addStyle('display: none')
	))
		->setBreadcrumbs((new CList())
			->setAttribute('role', 'navigation')
			->setAttribute('aria-label', _x('Hierarchy', 'screen reader'))
			->addItem(new CPartial('monitoring.dashboard.breadcrumbs', [
				'dashboard' => $data['dashboard']
			]))
			->addClass(ZBX_STYLE_OBJECT_GROUP)
			->addClass(ZBX_STYLE_FILTER_BREADCRUMB)
		);

	$timeline = null;
	if ($data['show_timeselector']) {
		$timeline = (new CFilter(new CUrl()))
			->setProfile($data['timeline']['profileIdx'], $data['timeline']['profileIdx2'])
			->setActiveTab($data['active_tab'])
			->addTimeSelector($data['timeline']['from'], $data['timeline']['to'],
				$web_layout_mode != ZBX_LAYOUT_KIOSKMODE);
		}

	$widget
		->addItem($timeline)
		->addItem((new CDiv())->addClass(ZBX_STYLE_DASHBRD_GRID_CONTAINER))
		->show();

	// JavaScript

	// Activate blinking.
	(new CScriptTag('jqBlink.blink();'))->show();

	$dashboard_data = [
		// Name is required for new dashboard creation.
		'name'		=> $data['dashboard']['name'],
		'userid'	=> $data['dashboard']['owner']['id'],
		'dynamic'	=> $data['dynamic']
	];

	if (array_key_exists('sharing', $data['dashboard'])) {
		$dashboard_data['sharing'] = $data['dashboard']['sharing'];
	}

	$dashboard_options = [
		'max-rows' => DASHBOARD_MAX_ROWS,
		'max-columns' => DASHBOARD_MAX_COLUMNS,
		'widget-min-rows' => DASHBOARD_WIDGET_MIN_ROWS,
		'widget-max-rows' => DASHBOARD_WIDGET_MAX_ROWS,
		'editable' => $data['dashboard']['editable'],
		'edit_mode' => $data['dashboard_edit_mode'],
		'kioskmode' => ($web_layout_mode === ZBX_LAYOUT_KIOSKMODE)
	];
	if ($data['dashboard']['dashboardid'] != 0) {
		$dashboard_data['id'] = $data['dashboard']['dashboardid'];
	}
	else {
		$dashboard_options['updated'] = true;
	}

	// Process objects before adding widgets, not to cause dashboard to resize.
	if ($data['show_timeselector']) {
		(new CScriptTag(
			'timeControl.addObject("scrollbar", '.json_encode($data['timeline']).', '.
				json_encode($data['timeControlData']).
			');'.
			'timeControl.processObjects();'
		))->show();
	}

	// Initialize dashboard grid.
	(new CScriptTag(
		'$(".'.ZBX_STYLE_DASHBRD_GRID_CONTAINER.'")'.
			'.dashboardGrid('.json_encode($dashboard_options).')'.
			'.dashboardGrid("setDashboardData", '.json_encode($dashboard_data).')'.
			'.dashboardGrid("setWidgetDefaults", '.json_encode($data['widget_defaults']).')'.
			'.dashboardGrid("addWidgets", '.json_encode($data['grid_widgets']).
		');'
	))->show();
}<|MERGE_RESOLUTION|>--- conflicted
+++ resolved
@@ -90,11 +90,7 @@
 						->setAttribute('aria-haspopup', true)
 						->setMenuPopup(CMenuPopupHelper::getDashboard($data['dashboard']['dashboardid']))
 					)
-<<<<<<< HEAD
-					->addItem(get_icon('kioskmode'))
-=======
-					->addItem(get_icon('fullscreen', ['mode' => $web_layout_mode]))
->>>>>>> 74678824
+					->addItem(get_icon('kioskmode', ['mode' => $web_layout_mode]))
 			]))->setAttribute('aria-label', _('Content controls'))
 		)
 		->addItem((new CListItem([
