--- conflicted
+++ resolved
@@ -36,7 +36,6 @@
 			'useip' =>			'db       interface.useip      |in 0,1',
 			'port' =>			'db       interface.port',
 			'proxy_hostids' =>	'array_db hosts.hostid',
-<<<<<<< HEAD
 			'description' =>	'db       hosts.description',
 			'tls_accept' => 	'db       hosts.tls_accept     |in 0,1,2,3,4,5,6,7',
 			'tls_connect' => 	'db       hosts.tls_connect    |in 0,1,2,3,4,5,6,7',
@@ -44,11 +43,7 @@
 			'tls_psk' =>		'db       hosts.tls_psk',
 			'tls_psk_identity'=>'db       hosts.tls_psk_identity',
 			'tls_subject' => 	'db       hosts.tls_subject'
-		);
-=======
-			'description' =>	'db       hosts.description'
 		];
->>>>>>> ac3dece1
 
 		$ret = $this->validateInput($fields);
 
@@ -86,8 +81,7 @@
 			'ip' => '127.0.0.1',
 			'useip' => '1',
 			'port' => '10051',
-<<<<<<< HEAD
-			'proxy_hostids' => array(),
+			'proxy_hostids' => [],
 			'description' => '',
 			'tls_accept' => 0,
 			'tls_connect' => 0,
@@ -95,28 +89,16 @@
 			'tls_psk' => '',
 			'tls_psk_identity' => '',
 			'tls_subject' => ''
-		);
-=======
-			'proxy_hostids' => [],
-			'description' => ''
 		];
->>>>>>> ac3dece1
 
 		// get values from the dabatase
 		if ($this->hasInput('proxyid')) {
 			$data['proxyid'] = $this->getInput('proxyid');
 
-<<<<<<< HEAD
-			$proxies = API::Proxy()->get(array(
-				'output' => array('host', 'status', 'description', 'tls_accept', 'tls_connect', 'tls_issuer', 'tls_psk', 'tls_psk_identity', 'tls_subject'),
-				'selectHosts' => array('hostid'),
-				'selectInterface' => array('interfaceid', 'dns', 'ip', 'useip', 'port'),
-=======
 			$proxies = API::Proxy()->get([
-				'output' => ['host', 'status', 'description'],
+				'output' => ['host', 'status', 'description', 'tls_accept', 'tls_connect', 'tls_issuer', 'tls_psk', 'tls_psk_identity', 'tls_subject'],
 				'selectHosts' => ['hostid'],
 				'selectInterface' => ['interfaceid', 'dns', 'ip', 'useip', 'port'],
->>>>>>> ac3dece1
 				'proxyids' => $data['proxyid']
 			]);
 			$proxy = $proxies[0];
