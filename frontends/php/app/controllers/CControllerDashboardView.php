<?php
/*
** Zabbix
** Copyright (C) 2001-2017 Zabbix SIA
**
** This program is free software; you can redistribute it and/or modify
** it under the terms of the GNU General Public License as published by
** the Free Software Foundation; either version 2 of the License, or
** (at your option) any later version.
**
** This program is distributed in the hope that it will be useful,
** but WITHOUT ANY WARRANTY; without even the implied warranty of
** MERCHANTABILITY or FITNESS FOR A PARTICULAR PURPOSE. See the
** GNU General Public License for more details.
**
** You should have received a copy of the GNU General Public License
** along with this program; if not, write to the Free Software
** Foundation, Inc., 51 Franklin Street, Fifth Floor, Boston, MA  02110-1301, USA.
**/


require_once dirname(__FILE__).'/../../include/blocks.inc.php';

class CControllerDashboardView extends CController {

	protected function init() {
		$this->disableSIDValidation();
	}

	protected function checkInput() {
		$fields = [
			'fullscreen' =>		'in 0,1',
			'dashboardid' =>	'db dashboard.dashboardid',
			'groupid' =>		'db groups.groupid',
			'hostid' =>			'db hosts.hostid'
		];

		$ret = $this->validateInput($fields);

		if (!$ret) {
			$this->setResponse(new CControllerResponseFatal());
		}

		return $ret;
	}

	protected function checkPermissions() {
		if ($this->getUserType() < USER_TYPE_ZABBIX_USER) {
			return false;
		}

		if ($this->hasInput('dashboardid')) {
			$dashboards = API::Dashboard()->get([
				'output' => [],
				'dashboardids' => $this->getInput('dashboardid')
			]);

			if (!$dashboards) {
				return false;
			}
		}

		return true;
	}

	protected function doAction() {
		$dashboard = $this->getDashboard();

		if ($dashboard === null) {
			$url = (new CUrl('zabbix.php'))->setArgument('action', 'dashboard.list');
			$this->setResponse((new CControllerResponseRedirect($url->getUrl())));
			return;
		}

		$pageFilter = new CPageFilter([
			'groups' => [
				'monitored_hosts' => true,
				'with_items' => true
			],
			'hosts' => [
				'monitored_hosts' => true,
				'with_items' => true,
				'DDFirstLabel' => _('not selected')
			],
			'hostid' => $this->hasInput('hostid') ? $this->getInput('hostid') : null,
			'groupid' => $this->hasInput('groupid') ? $this->getInput('groupid') : null
		]);

		$data = [
			'dashboard' => $dashboard,
			'fullscreen' => $this->getInput('fullscreen', '0'),
			'grid_widgets' => $this->getWidgets($dashboard['widgets']),
<<<<<<< HEAD
			'widgetDefaults' => CWidgetConfig::getDefaults(),
=======
			'pageFilter' => $pageFilter,
>>>>>>> 4f0653fe
			'dynamic' => [
				'has_dynamic_widgets' => $this->hasDynamicWidgets($dashboard['widgets']),
				'hostid' => $pageFilter->hostid,
				'groupid' => $pageFilter->groupid
			]
		];

		$response = new CControllerResponseData($data);
		$response->setTitle(_('Dashboard'));
		$this->setResponse($response);
	}

	/**
	 * Get dashboard data from API
	 *
	 * @return array|null
	 */
	private function getDashboard() {
		$dashboardid = $this->getInput('dashboardid', CProfile::get('web.dashbrd.dashboardid', 0));

		if ($dashboardid == 0 && CProfile::get('web.dashbrd.list_was_opened') != 1) {
			$dashboardid = DASHBOARD_DEFAULT_ID;
		}

		$dashboard = null;

		if ($dashboardid != 0) {
			$dashboards = API::Dashboard()->get([
				'output' => ['dashboardid', 'name'],
				'selectWidgets' => ['widgetid', 'type', 'name', 'row', 'col', 'height', 'width', 'fields'],
				'dashboardids' => $dashboardid
			]);

			if ($dashboards) {
				$dashboard = $dashboards[0];
				$dashboards_rw = API::Dashboard()->get([
					'output' => [],
					'dashboardids' => $dashboardid,
					'editable' => true,
					'preservekeys' => true
				]);
				$dashboard['editable'] = array_key_exists($dashboardid, $dashboards_rw);

				CProfile::update('web.dashbrd.dashboardid', $dashboardid, PROFILE_TYPE_ID);
			}
		}

		return $dashboard;
	}

	/**
	 * Get widgets for dashboard
	 *
	 * @return array
	 */
	private function getWidgets($widgets) {
		$grid_widgets = [];
		$widget_names = CWidgetConfig::getKnownWidgetTypes();
		// TODO VM: (?) WIDGET_DISCOVERY_STATUS and WIDGET_ZABBIX_STATUS are displayed only under specidic conditions,
		// but we currently have these widgets in default dashboard. Should these conditions be be managed by frontend, or API?
		// Currently these conditions are not managed by any of them.

		foreach ($widgets as $widget) {
			$widgetid = (int) $widget['widgetid'];
			$default_rf_rate = CWidgetConfig::getDefaultRfRate($widget['type']);

			$grid_widgets[$widgetid] = [
				'widgetid' => $widgetid,
				'type' => $widget['type'],
				'header' => ($widget['name'] !== '') ? $widget['name'] : $widget_names[$widget['type']],
				// TODO VM: widget headers are not affeced by name from database, because it is rewritten by specific widget's API call
				'pos' => [
					'row' => (int) $widget['row'],
					'col' => (int) $widget['col'],
					'height' => (int) $widget['height'],
					'width' => (int) $widget['width']
				],
				'rf_rate' => (int) CProfile::get('web.dashbrd.widget.rf_rate', $default_rf_rate, $widgetid),
				// 'type' always should be in fields array
				'fields' => ['type' => $widget['type']] + $this->convertWidgetFields($widget['fields'])
			];
		}

		return $grid_widgets;
	}

	/**
	 * Converts fields, received from API to key/value format
	 *
	 * @param array $fields  fields as received from API
	 *
	 * @return array
	 */
	private function convertWidgetFields($fields) {
		$ret = [];
		foreach ($fields as $field) {
			$field_key = CWidgetConfig::getApiFieldKey($field['type']);
			$ret[$field['name']] = $field[$field_key];
		}
		return $ret;
	}

	/**
	 * Checks, if any of widgets has checked dynamic field
	 *
	 * @param array $widgets
	 *
	 * @return boolean
	 */
	private function hasDynamicWidgets($widgets) {
		$dynamic = false;
		foreach ($widgets as $widget) {
			foreach ($widget['fields'] as $field) {
				// TODO VM: document 'dynamic' as field with special interraction
				if ($field['name'] === 'dynamic' && $field['value_int'] === '1') {
					$dynamic = true;
				}
			}
		}
		return $dynamic;
	}
}<|MERGE_RESOLUTION|>--- conflicted
+++ resolved
@@ -89,12 +89,10 @@
 		$data = [
 			'dashboard' => $dashboard,
 			'fullscreen' => $this->getInput('fullscreen', '0'),
+			'filter_enabled' => CProfile::get('web.dashconf.filter.enable', 0),
 			'grid_widgets' => $this->getWidgets($dashboard['widgets']),
-<<<<<<< HEAD
 			'widgetDefaults' => CWidgetConfig::getDefaults(),
-=======
 			'pageFilter' => $pageFilter,
->>>>>>> 4f0653fe
 			'dynamic' => [
 				'has_dynamic_widgets' => $this->hasDynamicWidgets($dashboard['widgets']),
 				'hostid' => $pageFilter->hostid,
