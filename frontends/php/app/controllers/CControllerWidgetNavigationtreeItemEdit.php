<?php
/*
** Zabbix
** Copyright (C) 2001-2017 Zabbix SIA
**
** This program is free software; you can redistribute it and/or modify
** it under the terms of the GNU General Public License as published by
** the Free Software Foundation; either version 2 of the License, or
** (at your option) any later version.
**
** This program is distributed in the hope that it will be useful,
** but WITHOUT ANY WARRANTY; without even the implied warranty of
** MERCHANTABILITY or FITNESS FOR A PARTICULAR PURPOSE. See the
** GNU General Public License for more details.
**
** You should have received a copy of the GNU General Public License
** along with this program; if not, write to the Free Software
** Foundation, Inc., 51 Franklin Street, Fifth Floor, Boston, MA  02110-1301, USA.
**/

require_once dirname(__FILE__).'/../../include/blocks.inc.php';

class CControllerWidgetNavigationtreeItemEdit extends CController {

	protected function init() {
		$this->disableSIDValidation();
	}

	protected function checkInput() {
		$fields = [
			'depth' => 'ge 0|le '.WIDGET_NAVIGATION_TREE_MAX_DEPTH,
			'map_mapid' => 'db sysmaps.sysmapid',
			'add_submaps' => 'in 0,1',
			'map_name' => 'required|string',
			'mapid' => 'int32'
		];

		$ret = $this->validateInput($fields);

		if ($ret && trim(getRequest('map_name', '')) === '') {
			error(_s('Please specify Item name.'));
			$ret = false;
		}

		if (!$ret) {
			$output = [];

			if (($messages = getMessages()) !== null) {
				$output['errors'][] = $messages->toString();
			}

			$this->setResponse(new CControllerResponseData(['main_block' => CJs::encodeJson($output)]));
		}

		return $ret;
	}

	protected function checkPermissions() {
		return ($this->getUserType() >= USER_TYPE_ZABBIX_USER);
	}

	protected function doAction() {
		$add_submaps = $this->getInput('add_submaps', 0);
		$map_item_name = $this->getInput('map_name', '');
		$mapid = $this->getInput('mapid', 0);
		$map_mapid = $this->getInput('map_mapid', 0);
		$submaps = [];

		if ($map_mapid) {
			$maps = API::Map()->get([
				'sysmapids' => [$map_mapid],
				'output' => API_OUTPUT_EXTEND
			]);

			if (($map = reset($maps)) === false) {
				$map_mapid = 0;
			}
		}

		$maps_relations = [];

		if ($map_mapid && $add_submaps == 1) {
			// Recursively select submaps.
			$maps_found = [$map_mapid];
			$maps_resolved = [];

			while ($diff = array_diff($maps_found, $maps_resolved)) {
				$submaps = API::Map()->get([
					'sysmapids' => $diff,
					'preservekeys' => true,
					'output' => ['sysmapid'],
					'selectSelements' => ['elements', 'elementtype', 'permission']
				]);

				$maps_resolved = array_merge($maps_resolved, $diff);

				foreach ($submaps as $submap) {
					foreach ($submap['selements'] as $selement) {
						if ($selement['elementtype'] == SYSMAP_ELEMENT_TYPE_MAP
								&& $selement['permission'] >= PERM_READ) {
<<<<<<< HEAD
							$element = reset($selement['elements']);
							if ($element) {
=======
							if (($element = reset($selement['elements'])) !== false) {
>>>>>>> 112aafa2
								$maps_relations[$submap['sysmapid']][] = $element['sysmapid'];
								$maps_found[] = $element['sysmapid'];
							}
						}
					}
				}
			}

			// Get names and ids of all submaps.
			$submaps = API::Map()->get([
				'output' => ['sysmapid', 'name'],
				'sysmapids' => array_keys(array_flip($maps_found)),
				'preservekeys' => true,
			]);

			unset($submap);
		}

		// prepare output
		$output = [
			'map_name' => $map_item_name,
			'map_mapid' => $map_mapid,
			'map_id' => $mapid,
			'hierarchy' => $maps_relations,
			'submaps' => $submaps
		];

		echo (new CJson())->encode($output);
	}
}<|MERGE_RESOLUTION|>--- conflicted
+++ resolved
@@ -98,12 +98,7 @@
 					foreach ($submap['selements'] as $selement) {
 						if ($selement['elementtype'] == SYSMAP_ELEMENT_TYPE_MAP
 								&& $selement['permission'] >= PERM_READ) {
-<<<<<<< HEAD
-							$element = reset($selement['elements']);
-							if ($element) {
-=======
 							if (($element = reset($selement['elements'])) !== false) {
->>>>>>> 112aafa2
 								$maps_relations[$submap['sysmapid']][] = $element['sysmapid'];
 								$maps_found[] = $element['sysmapid'];
 							}
