<?php
/*
** Zabbix
** Copyright (C) 2001-2017 Zabbix SIA
**
** This program is free software; you can redistribute it and/or modify
** it under the terms of the GNU General Public License as published by
** the Free Software Foundation; either version 2 of the License, or
** (at your option) any later version.
**
** This program is distributed in the hope that it will be useful,
** but WITHOUT ANY WARRANTY; without even the implied warranty of
** MERCHANTABILITY or FITNESS FOR A PARTICULAR PURPOSE. See the
** GNU General Public License for more details.
**
** You should have received a copy of the GNU General Public License
** along with this program; if not, write to the Free Software
** Foundation, Inc., 51 Franklin Street, Fifth Floor, Boston, MA  02110-1301, USA.
**/


require_once dirname(__FILE__).'/../../include/blocks.inc.php';
require_once dirname(__FILE__).'/../../include/hostgroups.inc.php';

class CControllerWidgetHostsView extends CControllerWidget {

<<<<<<< HEAD
	public function __construct() {
		parent::__construct();

		$this->setType(WIDGET_HOST_STATUS);
		$this->setValidationRules([
			'name' =>	'string'
		]);
=======
	private $form;

	protected function init() {
		$this->disableSIDValidation();
	}

	protected function checkInput() {
		$fields = [
			'name' =>		'string',
			'fullscreen' =>	'in 0,1',
			'fields' =>		'array'
		];

		$ret = $this->validateInput($fields);

		if ($ret) {
			/*
			 * @var array        $fields
			 * @var array|string $fields['groupids']           (optional)
			 * @var array|string $fields['exclude_groupids']   (optional)
			 * @var array|string $fields['hostids']            (optional)
			 * @var string       $fields['problem']            (optional)
			 * @var array        $fields['severities']         (optional)
			 * @var int          $fields['maintenance']        (optional)
			 * @var int          $fields['hide_empty_groups']  (optional)
			 * @var int          $fields['ext_ack']            (optional)
			 */
			$this->form = CWidgetConfig::getForm(WIDGET_HOST_STATUS, $this->getInput('fields', []));

			if ($errors = $this->form->validate()) {
				$ret = false;
			}
		}

		if (!$ret) {
			// TODO VM: prepare propper response for case of incorrect fields
			$this->setResponse(new CControllerResponseData(['main_block' => CJs::encodeJson('')]));
		}

		return $ret;
	}

	protected function checkPermissions() {
		return ($this->getUserType() >= USER_TYPE_ZABBIX_USER);
>>>>>>> 108d40ad
	}

	protected function doAction() {
		$fields = $this->form->getFieldsData();

		$config = select_config();

		$filter_groupids = $fields['groupids'] ? getSubGroups($fields['groupids']) : null;
		$filter_hostids = $fields['hostids'] ? $fields['hostids'] : null;
		$filter_problem = $fields['problem'] != '' ? $fields['problem'] : null;
		$filter_severities = $fields['severities']
			? $fields['severities']
			: range(TRIGGER_SEVERITY_NOT_CLASSIFIED, TRIGGER_SEVERITY_COUNT - 1);
		$filter_maintenance = $fields['maintenance'];
		$filter_ext_ack = $fields['ext_ack'];

		if ($fields['exclude_groupids']) {
			$exclude_groupids = getSubGroups($fields['exclude_groupids']);

			if ($filter_hostids === null) {
				// get all groups if no selected groups defined
				if ($filter_groupids === null) {
					$filter_groupids = array_keys(API::HostGroup()->get([
						'output' => [],
						'preservekeys' => true
					]));
				}

				$filter_groupids = array_diff($filter_groupids, $exclude_groupids);

				// get available hosts
				$filter_hostids = array_keys(API::Host()->get([
					'output' => [],
					'groupids' => $filter_groupids,
					'preservekeys' => true
				]));
			}

			$exclude_hostids = array_keys(API::Host()->get([
				'output' => [],
				'groupids' => $exclude_groupids,
				'preservekeys' => true
			]));

			$filter_hostids = array_diff($filter_hostids, $exclude_hostids);
		}

		$groups = API::HostGroup()->get([
			'output' => ['groupid', 'name'],
			'groupids' => $filter_groupids,
			'hostids' => $filter_hostids,
			'monitored_hosts' => true,
			'preservekeys' => true
		]);

		// get hosts
		$hosts = API::Host()->get([
			'output' => ['hostid', 'name'],
			'selectGroups' => ['groupid'],
			'groupids' => array_keys($groups),
			'hostids' => $filter_hostids,
			'filter' => ['maintenance_status' => ($filter_maintenance == 0) ? 0 : null],
			'monitored_hosts' => true,
			'preservekeys' => true
		]);

		CArrayHelper::sort($hosts, ['name']);
		CArrayHelper::sort($groups, ['name']);

		// get triggers
		$triggers = API::Trigger()->get([
			'output' => ['triggerid', 'priority'],
			'selectHosts' => ['hostid'],
			'search' => ['description' => $filter_problem],
			'filter' => [
				'priority' => $filter_severities,
				'value' => TRIGGER_VALUE_TRUE
			],
			'maintenance' => ($filter_maintenance == 0) ? false : null,
			'monitored' => true
		]);

		if ($filter_ext_ack != EXTACK_OPTION_ALL) {
			$hosts_with_unack_triggers = [];

			$triggers_unack = API::Trigger()->get([
				'output' => ['triggerid'],
				'selectHosts' => ['hostid'],
				'search' => ['description' => $filter_problem],
				'filter' => [
					'priority' => $filter_severities,
					'value' => TRIGGER_VALUE_TRUE
				],
				'withLastEventUnacknowledged' => true,
				'maintenance' => ($filter_maintenance == 0) ? false : null,
				'monitored' => true,
				'preservekeys' => true
			]);

			foreach ($triggers_unack as $tunack) {
				foreach ($tunack['hosts'] as $unack_host) {
					$hosts_with_unack_triggers[$unack_host['hostid']] = $unack_host['hostid'];
				}
			}
		}

		$hosts_data = [];
		$problematic_host_list = [];
		$lastUnack_host_list = [];
		$highest_severity = [];
		$highest_severity2 = [];

		foreach ($triggers as $trigger) {
			foreach ($trigger['hosts'] as $trigger_host) {
				if (!array_key_exists($trigger_host['hostid'], $hosts)) {
					continue;
				}
				else {
					$host = $hosts[$trigger_host['hostid']];
				}

				if ($filter_ext_ack != EXTACK_OPTION_ALL
						&& array_key_exists($host['hostid'], $hosts_with_unack_triggers)) {
					if (!array_key_exists($host['hostid'], $lastUnack_host_list)) {
						$lastUnack_host_list[$host['hostid']] = [];
						$lastUnack_host_list[$host['hostid']]['host'] = $host['name'];
						$lastUnack_host_list[$host['hostid']]['hostid'] = $host['hostid'];

						$lastUnack_host_list[$host['hostid']]['severities'] = [];

						foreach ($filter_severities as $severity) {
							$lastUnack_host_list[$host['hostid']]['severities'][$severity] = 0;
						}
					}
					if (array_key_exists($trigger['triggerid'], $triggers_unack)) {
						$lastUnack_host_list[$host['hostid']]['severities'][$trigger['priority']]++;
					}

					foreach ($host['groups'] as $gnum => $group) {
						if (!array_key_exists($group['groupid'], $highest_severity2)) {
							$highest_severity2[$group['groupid']] = 0;
						}

						if ($trigger['priority'] > $highest_severity2[$group['groupid']]) {
							$highest_severity2[$group['groupid']] = $trigger['priority'];
						}

						if (!array_key_exists($group['groupid'], $hosts_data)) {
							$hosts_data[$group['groupid']] = [
								'problematic' => 0,
								'ok' => 0,
								'lastUnack' => 0,
								'hostids_all' => [],
								'hostids_unack' => []
							];
						}

						if (!array_key_exists($host['hostid'], $hosts_data[$group['groupid']]['hostids_unack'])) {
							$hosts_data[$group['groupid']]['hostids_unack'][$host['hostid']] = $host['hostid'];
							$hosts_data[$group['groupid']]['lastUnack']++;
						}
					}
				}

				if (!array_key_exists($host['hostid'], $problematic_host_list)) {
					$problematic_host_list[$host['hostid']] = [];
					$problematic_host_list[$host['hostid']]['host'] = $host['name'];
					$problematic_host_list[$host['hostid']]['hostid'] = $host['hostid'];

					$problematic_host_list[$host['hostid']]['severities'] = [];

					foreach ($filter_severities as $severity) {
						$problematic_host_list[$host['hostid']]['severities'][$severity] = 0;
					}
				}
				$problematic_host_list[$host['hostid']]['severities'][$trigger['priority']]++;

				foreach ($host['groups'] as $gnum => $group) {
					if (!array_key_exists($group['groupid'], $highest_severity)) {
						$highest_severity[$group['groupid']] = 0;
					}

					if ($trigger['priority'] > $highest_severity[$group['groupid']]) {
						$highest_severity[$group['groupid']] = $trigger['priority'];
					}

					if (!array_key_exists($group['groupid'], $hosts_data)) {
						$hosts_data[$group['groupid']] = [
							'problematic' => 0,
							'ok' => 0,
							'lastUnack' => 0,
							'hostids_all' => [],
							'hostids_unack' => []
						];
					}

					if (!array_key_exists($host['hostid'], $hosts_data[$group['groupid']]['hostids_all'])) {
						$hosts_data[$group['groupid']]['hostids_all'][$host['hostid']] = $host['hostid'];

						/*
						 * Display acknowledged problem triggers in "Without problems" column when filter dashboard is
						 * enabled and is set to display "Unacknowledged only". Host and trigger must not be in
						 * unacknowledged lists. Count as problematic host otherwise.
						 */
						if ($filter_ext_ack == EXTACK_OPTION_UNACK
								&& !array_key_exists($host['hostid'], $hosts_with_unack_triggers)
								&& !array_key_exists($trigger['triggerid'], $triggers_unack)) {
							$hosts_data[$group['groupid']]['ok']++;
						}
						else {
							$hosts_data[$group['groupid']]['problematic']++;
						}
					}
				}
			}
		}

		foreach ($hosts as $host) {
			foreach ($host['groups'] as $group) {
				if (!array_key_exists($group['groupid'], $groups)) {
					continue;
				}

				if (!array_key_exists('hosts', $groups[$group['groupid']])) {
					$groups[$group['groupid']]['hosts'] = [];
				}
				$groups[$group['groupid']]['hosts'][$host['hostid']] = ['hostid' => $host['hostid']];

				if (!array_key_exists($group['groupid'], $highest_severity)) {
					$highest_severity[$group['groupid']] = 0;
				}

				if (!array_key_exists($group['groupid'], $hosts_data)) {
					$hosts_data[$group['groupid']] = ['problematic' => 0, 'ok' => 0, 'lastUnack' => 0];
				}

				if (!array_key_exists($host['hostid'], $problematic_host_list)) {
					$hosts_data[$group['groupid']]['ok']++;
				}
			}
		}

		$this->setResponse(new CControllerResponseData([
<<<<<<< HEAD
			'name' => $this->getInput('name', $this->getDefaultHeader()),
			'filter' => $filter,
=======
			'name' => $this->getInput('name', CWidgetConfig::getKnownWidgetTypes()[WIDGET_HOST_STATUS]),
			'filter' => [
				'hostids' => $fields['hostids'],
				'problem' => $fields['problem'],
				'severities' => $filter_severities,
				'maintenance' => $fields['maintenance'],
				'hide_empty_groups' => $fields['hide_empty_groups'],
				'ext_ack' => $fields['ext_ack']
			],
>>>>>>> 108d40ad
			'config' => [
				'severity_name_0' => $config['severity_name_0'],
				'severity_name_1' => $config['severity_name_1'],
				'severity_name_2' => $config['severity_name_2'],
				'severity_name_3' => $config['severity_name_3'],
				'severity_name_4' => $config['severity_name_4'],
				'severity_name_5' => $config['severity_name_5']
			],
			'problematic_host_list' => $problematic_host_list,
			'lastUnack_host_list' => $lastUnack_host_list,
			'highest_severity2' => $highest_severity2,
			'highest_severity' => $highest_severity,
			'hosts_data' => $hosts_data,
			'groups' => $groups,
			'hosts' => $hosts,
			'fullscreen' => $this->getInput('fullscreen', 0),
			'user' => [
				'debug_mode' => $this->getDebugMode()
			]
		]));
	}
}<|MERGE_RESOLUTION|>--- conflicted
+++ resolved
@@ -24,64 +24,19 @@
 
 class CControllerWidgetHostsView extends CControllerWidget {
 
-<<<<<<< HEAD
 	public function __construct() {
 		parent::__construct();
 
 		$this->setType(WIDGET_HOST_STATUS);
 		$this->setValidationRules([
-			'name' =>	'string'
-		]);
-=======
-	private $form;
-
-	protected function init() {
-		$this->disableSIDValidation();
-	}
-
-	protected function checkInput() {
-		$fields = [
 			'name' =>		'string',
 			'fullscreen' =>	'in 0,1',
 			'fields' =>		'array'
-		];
-
-		$ret = $this->validateInput($fields);
-
-		if ($ret) {
-			/*
-			 * @var array        $fields
-			 * @var array|string $fields['groupids']           (optional)
-			 * @var array|string $fields['exclude_groupids']   (optional)
-			 * @var array|string $fields['hostids']            (optional)
-			 * @var string       $fields['problem']            (optional)
-			 * @var array        $fields['severities']         (optional)
-			 * @var int          $fields['maintenance']        (optional)
-			 * @var int          $fields['hide_empty_groups']  (optional)
-			 * @var int          $fields['ext_ack']            (optional)
-			 */
-			$this->form = CWidgetConfig::getForm(WIDGET_HOST_STATUS, $this->getInput('fields', []));
-
-			if ($errors = $this->form->validate()) {
-				$ret = false;
-			}
-		}
-
-		if (!$ret) {
-			// TODO VM: prepare propper response for case of incorrect fields
-			$this->setResponse(new CControllerResponseData(['main_block' => CJs::encodeJson('')]));
-		}
-
-		return $ret;
+		]);
 	}
 
-	protected function checkPermissions() {
-		return ($this->getUserType() >= USER_TYPE_ZABBIX_USER);
->>>>>>> 108d40ad
-	}
-
 	protected function doAction() {
-		$fields = $this->form->getFieldsData();
+		$fields = $this->getForm()->getFieldsData();
 
 		$config = select_config();
 
@@ -321,11 +276,7 @@
 		}
 
 		$this->setResponse(new CControllerResponseData([
-<<<<<<< HEAD
 			'name' => $this->getInput('name', $this->getDefaultHeader()),
-			'filter' => $filter,
-=======
-			'name' => $this->getInput('name', CWidgetConfig::getKnownWidgetTypes()[WIDGET_HOST_STATUS]),
 			'filter' => [
 				'hostids' => $fields['hostids'],
 				'problem' => $fields['problem'],
@@ -334,7 +285,6 @@
 				'hide_empty_groups' => $fields['hide_empty_groups'],
 				'ext_ack' => $fields['ext_ack']
 			],
->>>>>>> 108d40ad
 			'config' => [
 				'severity_name_0' => $config['severity_name_0'],
 				'severity_name_1' => $config['severity_name_1'],
