--- conflicted
+++ resolved
@@ -23,12 +23,8 @@
 
 	protected function checkInput() {
 		$fields = [
-<<<<<<< HEAD
+			'widgetid'		=>	'db widget.widgetid',
 			'fields'		=>	'array',
-=======
-			'widgetid' =>	'db widget.widgetid',
-			'fields' =>		'array'
->>>>>>> 26fa34d3
 		];
 
 		$ret = $this->validateInput($fields);
@@ -48,17 +44,10 @@
 					));
 					$ret = false;
 				}
-<<<<<<< HEAD
-				// We will work only with known widget types
-				// TODO VM: (?) what should happen if I will open dashboard with widget, here I don't have right for this widget type.
-				elseif (!in_array($widget_fields['type'], $this->widget_config->getKnownWidgetTypes($this->getUserType()))) {
-					error(_('Unknown widget type')); // TODO VM: (?) improve message
-=======
 				elseif (!in_array($widget_fields['type'], $known_widget_types)) {
 					error(_s('Invalid parameter "%1$s": %2$s.', 'fields[type]',
 						_s('value must be one of %1$s', implode(',', $known_widget_types))
 					));
->>>>>>> 26fa34d3
 					$ret = false;
 				}
 			}
