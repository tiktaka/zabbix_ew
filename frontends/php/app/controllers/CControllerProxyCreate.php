--- conflicted
+++ resolved
@@ -30,7 +30,6 @@
 			'useip' =>			'db       interface.useip  |in 0,1',
 			'port' =>			'db       interface.port',
 			'proxy_hostids' =>	'array_db hosts.hostid',
-<<<<<<< HEAD
 			'description' =>	'db       hosts.description',
 			'tls_accept' => 	'db       hosts.tls_accept     |in 0,1,2,3,4,5,6,7',
 			'tls_connect' => 	'db       hosts.tls_connect    |in 0,1,2,3,4,5,6,7',
@@ -38,11 +37,7 @@
 			'tls_psk' =>		'db       hosts.tls_psk',
 			'tls_psk_identity'=>'db       hosts.tls_psk_identity',
 			'tls_subject' => 	'db       hosts.tls_subject'
-		);
-=======
-			'description' =>	'db       hosts.description'
 		];
->>>>>>> ac3dece1
 
 		$ret = $this->validateInput($fields);
 
@@ -70,12 +65,8 @@
 	protected function doAction() {
 		$proxy = [];
 
-<<<<<<< HEAD
-		$this->getInputs($proxy, array('host', 'description', 'status', 'tls_accept', 'tls_connect',
-			'tls_issuer', 'tls_psk', 'tls_psk_identity', 'tls_subject'));
-=======
-		$this->getInputs($proxy, ['host', 'description', 'status']);
->>>>>>> ac3dece1
+		$this->getInputs($proxy, ['host', 'description', 'status', 'tls_accept', 'tls_connect',
+			'tls_issuer', 'tls_psk', 'tls_psk_identity', 'tls_subject']);
 
 		if ($this->getInput('status', HOST_STATUS_PROXY_ACTIVE) == HOST_STATUS_PROXY_PASSIVE) {
 			$proxy['interface'] = [];
