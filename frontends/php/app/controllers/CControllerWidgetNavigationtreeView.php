<?php
/*
** Zabbix
** Copyright (C) 2001-2017 Zabbix SIA
**
** This program is free software; you can redistribute it and/or modify
** it under the terms of the GNU General Public License as published by
** the Free Software Foundation; either version 2 of the License, or
** (at your option) any later version.
**
** This program is distributed in the hope that it will be useful,
** but WITHOUT ANY WARRANTY; without even the implied warranty of
** MERCHANTABILITY or FITNESS FOR A PARTICULAR PURPOSE. See the
** GNU General Public License for more details.
**
** You should have received a copy of the GNU General Public License
** along with this program; if not, write to the Free Software
** Foundation, Inc., 51 Franklin Street, Fifth Floor, Boston, MA  02110-1301, USA.
**/


require_once dirname(__FILE__).'/../../include/blocks.inc.php';

class CControllerWidgetNavigationtreeView extends CController {
	private $problems_per_severity_tpl;

	private $form;

	protected function init() {
		$this->disableSIDValidation();
	}

	protected function checkInput() {
		$fields = [
			'name'		=>	'string',
			'uniqueid'	=>	'required',
			'widgetid'	=>	'db widget.widgetid',
			'fields'	=>	'array',
			'initial_load' => 'in 0,1'
		];

		$ret = $this->validateInput($fields);

		if ($ret) {
			/*
			 * @var array  $fields
			 * @var string $fields['map.name.#']
			 * @var int    $fields['map.parent.#']
			 * @var int    $fields['map.order.#']
			 * @var id     $fields['mapid.#']
			 */
			$this->form = CWidgetConfig::getForm(WIDGET_NAVIGATION_TREE, $this->getInput('fields', []));
			if (!empty($errors = $this->form->validate())) {
				$ret = false;
			}
		}

		if (!$ret) {
			$this->setResponse(new CControllerResponseData(['main_block' => CJs::encodeJson('')]));
		}

		return $ret;
	}

	protected function checkPermissions() {
		return ($this->getUserType() >= USER_TYPE_ZABBIX_USER);
	}

	protected function getNumberOfProblemsBySysmap(array $sysmapids = []) {
		$response = [];
		$sysmaps = API::Map()->get([
			'sysmapids' => $sysmapids,
			'preservekeys' => true,
			'output' => ['sysmapid', 'severity_min'],
			'selectLinks' => ['linktriggers'],
			'selectSelements' => ['elements', 'elementtype']
		]);

		if ($sysmaps) {
			$navtree_sysmapids = array_keys($sysmaps);
			$triggers_per_hosts = [];
			$triggers_per_host_groups = [];
			$problems_per_trigger = [];
			$submaps_relations = [];
			$submaps_found = [];
			$host_groups = [];
			$hosts = [];

			// Gather submaps from all selected maps.
			foreach ($sysmaps as $map) {
				foreach ($map['selements'] as $selement) {
					if ($selement['elementtype'] == SYSMAP_ELEMENT_TYPE_MAP) {
						if (($element = reset($selement['elements'])) !== false) {
							$submaps_relations[$map['sysmapid']][] = $element['sysmapid'];
							$submaps_found[] = $element['sysmapid'];
						}
					}
				}
			}

			// Gather maps added as submaps for each of map in any depth.
			$sysmaps_resolved = array_keys($sysmaps);
			while ($diff = array_diff($submaps_found, $sysmaps_resolved)) {
				$submaps = API::Map()->get([
					'sysmapids' => $diff,
					'preservekeys' => true,
					'output' => ['sysmapid', 'severity_min'],
					'selectLinks' => ['linktriggers'],
					'selectSelements' => ['elements', 'elementtype']
				]);

				$sysmaps_resolved = array_merge($sysmaps_resolved, $diff);

				foreach ($submaps as $submap) {
					$sysmaps[$submap['sysmapid']] = $submap;

					foreach ($submap['selements'] as $selement) {
						if ($selement['elementtype'] == SYSMAP_ELEMENT_TYPE_MAP) {
							$element = reset($selement['elements']);
							if ($element) {
								$submaps_relations[$submap['sysmapid']][] = $element['sysmapid'];
								$submaps_found[] = $element['sysmapid'];
							}
						}
					}
				}
			}

			// Gather elements from all maps selected.
			foreach ($sysmaps as $map) {
				// Collect triggers from map links.
				foreach ($map['links'] as $link) {
					foreach ($link['linktriggers'] as $linktrigger) {
						$problems_per_trigger[$linktrigger['triggerid']] = $this->problems_per_severity_tpl;
					}
				}

				// Collect map elements.
				foreach ($map['selements'] as $selement) {
					switch ($selement['elementtype']) {
						case SYSMAP_ELEMENT_TYPE_HOST_GROUP:
							if (($element = reset($selement['elements'])) !== false) {
								$host_groups[$element['groupid']] = true;
							}
							break;
						case SYSMAP_ELEMENT_TYPE_TRIGGER:
							foreach (zbx_objectValues($selement['elements'], 'triggerid') as $triggerid) {
								$problems_per_trigger[$triggerid] = $this->problems_per_severity_tpl;
							}
							break;
						case SYSMAP_ELEMENT_TYPE_HOST:
							if (($element = reset($selement['elements'])) !== false) {
								$hosts[$element['hostid']] = true;
							}
							break;
					}
				}
			}

			// Select lowest severity to reduce amount of data returned by API.
			$severity_min = min(zbx_objectValues($sysmaps, 'severity_min'));

			// Get triggers related to host groups.
			if ($host_groups) {
				$triggers = API::Trigger()->get([
					'output' => ['triggerid'],
					'groupids' => array_keys($host_groups),
					'min_severity' => $severity_min,
					'skipDependent' => true,
					'selectGroups' => ['groupid'],
					'preservekeys' => true
				]);

				foreach ($triggers as $trigger) {
					if (($host_group = reset($trigger['groups'])) !== false) {
						$triggers_per_host_groups[$host_group['groupid']][$trigger['triggerid']] = true;
						$problems_per_trigger[$trigger['triggerid']] = $this->problems_per_severity_tpl;
					}
				}

				unset($host_groups);
			}

			// Get triggers related to hosts.
			if ($hosts) {
				$triggers = API::Trigger()->get([
					'output' => ['triggerid'],
					'selectHosts' => ['hostid'],
					'hostids' => array_keys($hosts),
					'min_severity' => $severity_min,
					'skipDependent' => true,
					'preservekeys' => true
				]);

				foreach ($triggers as $trigger) {
					if (($host = reset($trigger['hosts'])) !== false) {
						$triggers_per_hosts[$host['hostid']][$trigger['triggerid']] = true;
						$problems_per_trigger[$trigger['triggerid']] = $this->problems_per_severity_tpl;
					}
				}

				unset($hosts);
			}

			// Count problems per trigger.
			if ($problems_per_trigger) {
				$triggers = API::Trigger()->get([
					'output' => ['triggerid', 'priority'],
					'triggerids' => array_keys($problems_per_trigger),
					'min_severity' => $severity_min,
					'skipDependent' => true,
					'selectGroups' => ['groupid'],
					'preservekeys' => true
				]);

				$problems = API::Problem()->get([
					'output' => ['objectid'],
					'source' => EVENT_SOURCE_TRIGGERS,
					'object' => EVENT_OBJECT_TRIGGER,
					'objectids' => zbx_objectValues($triggers, 'triggerid'),
					'severities' => range($severity_min, TRIGGER_SEVERITY_COUNT - 1),
					'preservekeys' => true
				]);

				if ($problems) {
					foreach ($problems as $problem) {
						$trigger = $triggers[$problem['objectid']];
						$problems_per_trigger[$problem['objectid']][$trigger['priority']]++;
					}
				}
			}

			// Count problems in each submap included in navigation tree:
			foreach ($navtree_sysmapids as $sysmapids) {
				$map = $sysmaps[$sysmapids];
				$response[$map['sysmapid']] = $this->problems_per_severity_tpl;
				$problems_counted = [];

				foreach ($map['selements'] as $selement) {
					if ($selement['available']) {
						$problems = $this->getElementProblems($selement, $problems_per_trigger, $sysmaps,
							$submaps_relations, $map['severity_min'], $problems_counted, $triggers_per_hosts,
							$triggers_per_host_groups
						);

						if (is_array($problems)) {
							$response[$map['sysmapid']] = array_map(function () {
								return array_sum(func_get_args());
							}, $response[$map['sysmapid']], $problems);
						}
					}
				}

				foreach ($map['links'] as $link) {
					foreach ($link['linktriggers'] as $lt) {
						if (!array_key_exists($lt['triggerid'], $problems_counted)) {
							$problems_to_add = $problems_per_trigger[$lt['triggerid']];
							$problems_counted[$lt['triggerid']] = true;

							// Remove problems which are less important than map's min-severity.
							if ($map['severity_min'] > 0) {
								foreach ($problems_to_add as $sev => $probl) {
									if ($map['severity_min'] > $sev) {
										$problems_to_add[$sev] = 0;
									}
								}
							}

							// Sum problems.
							$response[$map['sysmapid']] = array_map(function() {
								return array_sum(func_get_args());
							}, $problems_to_add, $response[$map['sysmapid']]);
						}
					}
				}
			}
		}

		return $response;
	}

	protected function getElementProblems(array $selement, array $problems_per_trigger, array $sysmaps,
			array $submaps_relations, $severity_min = 0, array &$problems_counted = [], array $triggers_per_hosts = [],
			array $triggers_per_host_groups = []) {
		$problems = null;

		switch ($selement['elementtype']) {
			case SYSMAP_ELEMENT_TYPE_HOST_GROUP:
				$problems = $this->problems_per_severity_tpl;

				if (($element = reset($selement['elements'])) !== false) {
					if (array_key_exists($element['groupid'], $triggers_per_host_groups)) {
						foreach ($triggers_per_host_groups[$element['groupid']] as $triggerid => $val) {
							if (!array_key_exists($triggerid, $problems_counted)) {
								$problems_counted[$triggerid] = true;
								$problems = array_map(function() {
									return array_sum(func_get_args());
								}, $problems_per_trigger[$triggerid], $problems);
							}
						}
					}
				}
				break;
			case SYSMAP_ELEMENT_TYPE_TRIGGER:
				$problems = $this->problems_per_severity_tpl;

				foreach (zbx_objectValues($selement['elements'], 'triggerid') as $triggerid) {
					if (!array_key_exists($triggerid, $problems_counted)) {
						$problems_counted[$triggerid] = true;

						$problems = array_map(function() {
							return array_sum(func_get_args());
						}, $problems_per_trigger[$triggerid], $problems);
					}
				}
				break;
			case SYSMAP_ELEMENT_TYPE_HOST:
				$problems = $this->problems_per_severity_tpl;

				if (($element = reset($selement['elements'])) !== false) {
					if (array_key_exists($element['hostid'], $triggers_per_hosts)) {
						foreach ($triggers_per_hosts[$element['hostid']] as $triggerid => $val) {
							if (!array_key_exists($triggerid, $problems_counted)) {
								$problems_counted[$triggerid] = true;
								$problems = array_map(function() {
									return array_sum(func_get_args());
								}, $problems_per_trigger[$triggerid], $problems);
							}
						}
					}
				}
				break;
			case SYSMAP_ELEMENT_TYPE_MAP:
				$problems = $this->problems_per_severity_tpl;

				if (($submap_element = reset($selement['elements'])) !== false) {
					// Recursively find all submaps in any depth and put them into an array.
					$maps_to_process[$submap_element['sysmapid']] = false;

					while (array_filter($maps_to_process, function($item) {return !$item;})) {
						foreach ($maps_to_process as $linked_map => $val) {
							$maps_to_process[$linked_map] = true;

							if (array_key_exists($linked_map, $submaps_relations)) {
								foreach ($submaps_relations[$linked_map] as $submap) {
									if (!array_key_exists($submap, $maps_to_process)) {
										$maps_to_process[$submap] = false;
									}
								}
							}
						}
					}

					// Count problems in each of selected submap.
					foreach ($maps_to_process as $sysmapid => $val) {
						// Count problems in elements assigned to selements.
						foreach ($sysmaps[$sysmapid]['selements'] as $submap_selement) {
							if ($submap_selement['available']) {
								$problems_in_submap = $this->getElementProblems($submap_selement, $problems_per_trigger,
									$sysmaps, $submaps_relations, $sysmaps[$sysmapid]['severity_min'],
									$problems_counted, $triggers_per_hosts, $triggers_per_host_groups
								);

								if (is_array($problems_in_submap)) {
									$problems = array_map(function () {
										return array_sum(func_get_args());
									}, $problems, $problems_in_submap);
								}
							}
						}

						// Count problems in triggers assigned to linked.
						foreach ($sysmaps[$sysmapid]['links'] as $link) {
							foreach ($link['linktriggers'] as $lt) {
								if (!array_key_exists($lt['triggerid'], $problems_counted)) {
									$problems_counted[$lt['triggerid']] = true;
									$add_problems = $problems_per_trigger[$lt['triggerid']];

									// Sum problems.
									$problems = array_map(function() {
										return array_sum(func_get_args());
									}, $add_problems, $problems);
								}
							}
						}
					}
				}
				break;
		}

		// Remove problems which are less important than $severity_min.
		if (is_array($problems) && $severity_min > 0) {
			foreach ($problems as $sev => $probl) {
				if ($severity_min > $sev) {
					$problems[$sev] = 0;
				}
			}
		}

		return $problems;
	}

	protected function doAction() {
		$fields = $this->form->getFieldsData();
		$error = null;
<<<<<<< HEAD
		$data = [];

		// Default values
		$default = [
			'widgetid' => 0
		];

		if ($this->hasInput('fields')) {
			// Use configured data, if possible
			$data = $this->getInput('fields');
		}

		// Apply default value for data
		foreach ($default as $key => $value) {
			if (!array_key_exists($key, $data)) {
				$data[$key] = $value;
			}
		}

		// Get list of sysmapids.
		$sysmapids = [];
		foreach ($data as $field_key => $field_value) {
			if (is_numeric($field_value)) {
				preg_match('/^mapid\.\d+$/', $field_key, $field_details);
				if ($field_details) {
					$sysmapids[] = $field_value;
				}
=======

		// Parse tree items and prepare an array from them.
		$items = [];
		foreach ($fields as $field_key => $field_value) {
			preg_match('/^map\.?(?<item_key>id|parent|name)\.(?<itemid>\d+)$/', $field_key, $field_details);
			if (array_key_exists('item_key', $field_details) && array_key_exists('itemid', $field_details)) {
				$item_key = $field_details['item_key'];
				$itemid = $field_details['itemid'];

				if (!array_key_exists($itemid, $items)) {
					$items[$itemid] = [
						'parent' => 0,
						'name' => '',
						'mapid' => 0,
						'id' => $itemid
					];
				}

				$items[$itemid][($item_key == 'id') ? 'mapid' : $item_key] = $field_value;
				unset($fields[$field_key]);
>>>>>>> 38b4d200
			}
			unset($data[$field_key]);
		}

		// Get severity levels and colors and select list of sysmapids to count problems per maps.
		$sysmapids = array_keys(array_flip($sysmapids));
		$this->problems_per_severity_tpl = [];
		$config = select_config();
		$severity_config = [];

		$maps_accessible = API::Map()->get([
			'output' => ['sysmapid'],
			'sysmapids' => $sysmapids,
			'preservekeys' => true
		]);

		$maps_accessible = array_keys($maps_accessible);

		foreach (range(TRIGGER_SEVERITY_NOT_CLASSIFIED, TRIGGER_SEVERITY_COUNT - 1) as $severity) {
			$this->problems_per_severity_tpl[$severity] = 0;
			$severity_config[$severity] = [
				'color' => $config['severity_color_'.$severity],
				'name' => $config['severity_name_'.$severity],
			];
		}

		$widgetid = $this->getInput('widgetid', 0);
		$navtree_item_selected = 0;
		$navtree_items_opened = [];
		if ($widgetid) {
			$navtree_items_opened = array_keys(
				CProfile::findByIDXs('web.dashbrd.navtree-%.toggle', $widgetid, 'idx', true));

			$navtree_item_selected = CProfile::get('web.dashbrd.navtree.item.selected', 0, $widgetid);
		}

		$this->setResponse(new CControllerResponseData([
			'name' => $this->getInput('name', CWidgetConfig::getKnownWidgetTypes()[WIDGET_NAVIGATION_TREE]),
			'user' => [
				'debug_mode' => $this->getDebugMode()
			],
			'uniqueid' => $this->getInput('uniqueid'),
			'navtree_item_selected' => $navtree_item_selected,
			'navtree_items_opened' => $navtree_items_opened,
			'problems' => $this->getNumberOfProblemsBySysmap($sysmapids),
			'maps_accessible' => $maps_accessible,
			'severity_config' => $severity_config,
			'initial_load' => $this->getInput('initial_load', 0),
			'error' => $error
		]));
	}
}<|MERGE_RESOLUTION|>--- conflicted
+++ resolved
@@ -403,58 +403,17 @@
 	protected function doAction() {
 		$fields = $this->form->getFieldsData();
 		$error = null;
-<<<<<<< HEAD
-		$data = [];
-
-		// Default values
-		$default = [
-			'widgetid' => 0
-		];
-
-		if ($this->hasInput('fields')) {
-			// Use configured data, if possible
-			$data = $this->getInput('fields');
-		}
-
-		// Apply default value for data
-		foreach ($default as $key => $value) {
-			if (!array_key_exists($key, $data)) {
-				$data[$key] = $value;
-			}
-		}
 
 		// Get list of sysmapids.
 		$sysmapids = [];
-		foreach ($data as $field_key => $field_value) {
+		foreach ($fields as $field_key => $field_value) {
 			if (is_numeric($field_value)) {
 				preg_match('/^mapid\.\d+$/', $field_key, $field_details);
 				if ($field_details) {
 					$sysmapids[] = $field_value;
 				}
-=======
-
-		// Parse tree items and prepare an array from them.
-		$items = [];
-		foreach ($fields as $field_key => $field_value) {
-			preg_match('/^map\.?(?<item_key>id|parent|name)\.(?<itemid>\d+)$/', $field_key, $field_details);
-			if (array_key_exists('item_key', $field_details) && array_key_exists('itemid', $field_details)) {
-				$item_key = $field_details['item_key'];
-				$itemid = $field_details['itemid'];
-
-				if (!array_key_exists($itemid, $items)) {
-					$items[$itemid] = [
-						'parent' => 0,
-						'name' => '',
-						'mapid' => 0,
-						'id' => $itemid
-					];
-				}
-
-				$items[$itemid][($item_key == 'id') ? 'mapid' : $item_key] = $field_value;
-				unset($fields[$field_key]);
->>>>>>> 38b4d200
-			}
-			unset($data[$field_key]);
+			}
+			unset($fields[$field_key]);
 		}
 
 		// Get severity levels and colors and select list of sysmapids to count problems per maps.
