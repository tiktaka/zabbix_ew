<?php
/*
** Zabbix
** Copyright (C) 2001-2017 Zabbix SIA
**
** This program is free software; you can redistribute it and/or modify
** it under the terms of the GNU General Public License as published by
** the Free Software Foundation; either version 2 of the License, or
** (at your option) any later version.
**
** This program is distributed in the hope that it will be useful,
** but WITHOUT ANY WARRANTY; without even the implied warranty of
** MERCHANTABILITY or FITNESS FOR A PARTICULAR PURPOSE. See the
** GNU General Public License for more details.
**
** You should have received a copy of the GNU General Public License
** along with this program; if not, write to the Free Software
** Foundation, Inc., 51 Franklin Street, Fifth Floor, Boston, MA  02110-1301, USA.
**/


require_once dirname(__FILE__).'/../../include/blocks.inc.php';

class CControllerWidgetNavigationtreeView extends CController {
	private $problems_per_severity_tpl;

	private $form;

	protected function init() {
		$this->disableSIDValidation();
	}

	protected function checkInput() {
		$fields = [
<<<<<<< HEAD
			'name'		=>	'string',
			'uniqueid'	=>	'required',
			'widgetid'	=>	'db widget.widgetid',
			'fields'	=>	'array',
			'initial_load' => 'in 0,1'
=======
			'name' =>		'string',
			'uniqueid' =>	'required|string',
			'fields' =>		'array'
>>>>>>> 6d02e0f7
		];

		$ret = $this->validateInput($fields);

		if ($ret) {
			/*
			 * @var array  $fields
			 * @var string $fields['map.name.#']
			 * @var int    $fields['map.parent.#']
			 * @var int    $fields['map.order.#']
			 * @var id     $fields['mapid.#']
			 */
			$this->form = CWidgetConfig::getForm(WIDGET_NAVIGATION_TREE, $this->getInput('fields', []));

			if ($errors = $this->form->validate()) {
				$ret = false;
			}
		}

		if (!$ret) {
			$this->setResponse(new CControllerResponseData(['main_block' => CJs::encodeJson('')]));
		}

		return $ret;
	}

	protected function checkPermissions() {
		return ($this->getUserType() >= USER_TYPE_ZABBIX_USER);
	}

	protected function getNumberOfProblemsBySysmap(array $navtree_items = []) {
		$response = [];
		$sysmapids = array_keys(array_flip(zbx_objectValues($navtree_items, 'mapid')));

		$sysmaps = API::Map()->get([
			'sysmapids' => $sysmapids,
			'preservekeys' => true,
			'output' => ['sysmapid', 'severity_min'],
			'selectLinks' => ['linktriggers'],
			'selectSelements' => ['elements', 'elementtype']
		]);

		if ($sysmaps) {
			$triggers_per_hosts = [];
			$triggers_per_host_groups = [];
			$problems_per_trigger = [];
			$submaps_relations = [];
			$submaps_found = [];
			$host_groups = [];
			$hosts = [];

			// Gather submaps from all selected maps.
			foreach ($sysmaps as $map) {
				foreach ($map['selements'] as $selement) {
					if ($selement['elementtype'] == SYSMAP_ELEMENT_TYPE_MAP) {
						if (($element = reset($selement['elements'])) !== false) {
							$submaps_relations[$map['sysmapid']][] = $element['sysmapid'];
							$submaps_found[] = $element['sysmapid'];
						}
					}
				}
			}

			// Gather maps added as submaps for each of map in any depth.
			$sysmaps_resolved = array_keys($sysmaps);
			while ($diff = array_diff($submaps_found, $sysmaps_resolved)) {
				$submaps = API::Map()->get([
					'sysmapids' => $diff,
					'preservekeys' => true,
					'output' => ['sysmapid', 'severity_min'],
					'selectLinks' => ['linktriggers'],
					'selectSelements' => ['elements', 'elementtype']
				]);

				$sysmaps_resolved = array_merge($sysmaps_resolved, $diff);

				foreach ($submaps as $submap) {
					$sysmaps[$submap['sysmapid']] = $submap;

					foreach ($submap['selements'] as $selement) {
						if ($selement['elementtype'] == SYSMAP_ELEMENT_TYPE_MAP) {
							$element = reset($selement['elements']);
							if ($element) {
								$submaps_relations[$submap['sysmapid']][] = $element['sysmapid'];
								$submaps_found[] = $element['sysmapid'];
							}
						}
					}
				}
			}

			// Gather elements from all maps selected.
			foreach ($sysmaps as $map) {
				// Collect triggers from map links.
				foreach ($map['links'] as $link) {
					foreach ($link['linktriggers'] as $linktrigger) {
						$problems_per_trigger[$linktrigger['triggerid']] = $this->problems_per_severity_tpl;
					}
				}

				// Collect map elements.
				foreach ($map['selements'] as $selement) {
					switch ($selement['elementtype']) {
						case SYSMAP_ELEMENT_TYPE_HOST_GROUP:
							if (($element = reset($selement['elements'])) !== false) {
								$host_groups[$element['groupid']] = true;
							}
							break;
						case SYSMAP_ELEMENT_TYPE_TRIGGER:
							foreach (zbx_objectValues($selement['elements'], 'triggerid') as $triggerid) {
								$problems_per_trigger[$triggerid] = $this->problems_per_severity_tpl;
							}
							break;
						case SYSMAP_ELEMENT_TYPE_HOST:
							if (($element = reset($selement['elements'])) !== false) {
								$hosts[$element['hostid']] = true;
							}
							break;
					}
				}
			}

			// Select lowest severity to reduce amount of data returned by API.
			$severity_min = min(zbx_objectValues($sysmaps, 'severity_min'));

			// Get triggers related to host groups.
			if ($host_groups) {
				$triggers = API::Trigger()->get([
					'output' => ['triggerid'],
					'groupids' => array_keys($host_groups),
					'min_severity' => $severity_min,
					'skipDependent' => true,
					'selectGroups' => ['groupid'],
					'preservekeys' => true
				]);

				foreach ($triggers as $trigger) {
					if (($host_group = reset($trigger['groups'])) !== false) {
						$triggers_per_host_groups[$host_group['groupid']][$trigger['triggerid']] = true;
						$problems_per_trigger[$trigger['triggerid']] = $this->problems_per_severity_tpl;
					}
				}

				unset($host_groups);
			}

			// Get triggers related to hosts.
			if ($hosts) {
				$triggers = API::Trigger()->get([
					'output' => ['triggerid'],
					'selectHosts' => ['hostid'],
					'hostids' => array_keys($hosts),
					'min_severity' => $severity_min,
					'skipDependent' => true,
					'preservekeys' => true
				]);

				foreach ($triggers as $trigger) {
					if (($host = reset($trigger['hosts'])) !== false) {
						$triggers_per_hosts[$host['hostid']][$trigger['triggerid']] = true;
						$problems_per_trigger[$trigger['triggerid']] = $this->problems_per_severity_tpl;
					}
				}

				unset($hosts);
			}

			// Count problems per trigger.
			if ($problems_per_trigger) {
				$triggers = API::Trigger()->get([
					'output' => ['triggerid', 'priority'],
					'triggerids' => array_keys($problems_per_trigger),
					'min_severity' => $severity_min,
					'skipDependent' => true,
					'selectGroups' => ['groupid'],
					'preservekeys' => true
				]);

				$problems = API::Problem()->get([
					'output' => ['objectid'],
					'source' => EVENT_SOURCE_TRIGGERS,
					'object' => EVENT_OBJECT_TRIGGER,
					'objectids' => zbx_objectValues($triggers, 'triggerid'),
					'severities' => range($severity_min, TRIGGER_SEVERITY_COUNT - 1),
					'preservekeys' => true
				]);

				if ($problems) {
					foreach ($problems as $problem) {
						$trigger = $triggers[$problem['objectid']];
						$problems_per_trigger[$problem['objectid']][$trigger['priority']]++;
					}
				}
			}

			// Count problems in each submap included in navigation tree:
			foreach ($navtree_items as $itemid => $item_details) {
				$maps_need_to_count_in = $item_details['children_mapids'];
				if ($item_details['mapid']) {
					$maps_need_to_count_in[] = $item_details['mapid'];
				}

				$maps_need_to_count_in = array_keys(array_flip($maps_need_to_count_in));

				$response[$itemid] = $this->problems_per_severity_tpl;
				$problems_counted = [];

				foreach ($maps_need_to_count_in as $mapid) {
					if (array_key_exists($mapid, $sysmaps)) {
						$map = $sysmaps[$mapid];

						// Count problems occurred in linked elements.
						foreach ($map['selements'] as $selement) {
							if ($selement['available']) {
								$problems = $this->getElementProblems($selement, $problems_per_trigger, $sysmaps,
									$submaps_relations, $map['severity_min'], $problems_counted, $triggers_per_hosts,
									$triggers_per_host_groups
								);

								if (is_array($problems)) {
									$response[$itemid] = array_map(function () {
										return array_sum(func_get_args());
									}, $response[$itemid], $problems);
								}
							}
						}

						// Count problems occurred in triggers which are related to links.
						foreach ($map['links'] as $link) {
							foreach ($link['linktriggers'] as $lt) {
								if (!array_key_exists($lt['triggerid'], $problems_counted)) {
									$problems_to_add = $problems_per_trigger[$lt['triggerid']];
									$problems_counted[$lt['triggerid']] = true;

									// Remove problems which are less important than map's min-severity.
									if ($map['severity_min'] > 0) {
										foreach ($problems_to_add as $sev => $probl) {
											if ($map['severity_min'] > $sev) {
												$problems_to_add[$sev] = 0;
											}
										}
									}

									// Sum problems.
									$response[$itemid] = array_map(function() {
										return array_sum(func_get_args());
									}, $problems_to_add, $response[$itemid]);
								}
							}
						}
					}
				}
			}
		}

		return $response;
	}

	protected function getElementProblems(array $selement, array $problems_per_trigger, array $sysmaps,
			array $submaps_relations, $severity_min = 0, array &$problems_counted = [], array $triggers_per_hosts = [],
			array $triggers_per_host_groups = []) {
		$problems = null;

		switch ($selement['elementtype']) {
			case SYSMAP_ELEMENT_TYPE_HOST_GROUP:
				$problems = $this->problems_per_severity_tpl;

				if (($element = reset($selement['elements'])) !== false) {
					if (array_key_exists($element['groupid'], $triggers_per_host_groups)) {
						foreach ($triggers_per_host_groups[$element['groupid']] as $triggerid => $val) {
							if (!array_key_exists($triggerid, $problems_counted)) {
								$problems_counted[$triggerid] = true;
								$problems = array_map(function() {
									return array_sum(func_get_args());
								}, $problems_per_trigger[$triggerid], $problems);
							}
						}
					}
				}
				break;
			case SYSMAP_ELEMENT_TYPE_TRIGGER:
				$problems = $this->problems_per_severity_tpl;

				foreach (zbx_objectValues($selement['elements'], 'triggerid') as $triggerid) {
					if (!array_key_exists($triggerid, $problems_counted)) {
						$problems_counted[$triggerid] = true;

						$problems = array_map(function() {
							return array_sum(func_get_args());
						}, $problems_per_trigger[$triggerid], $problems);
					}
				}
				break;
			case SYSMAP_ELEMENT_TYPE_HOST:
				$problems = $this->problems_per_severity_tpl;

				if (($element = reset($selement['elements'])) !== false) {
					if (array_key_exists($element['hostid'], $triggers_per_hosts)) {
						foreach ($triggers_per_hosts[$element['hostid']] as $triggerid => $val) {
							if (!array_key_exists($triggerid, $problems_counted)) {
								$problems_counted[$triggerid] = true;
								$problems = array_map(function() {
									return array_sum(func_get_args());
								}, $problems_per_trigger[$triggerid], $problems);
							}
						}
					}
				}
				break;
			case SYSMAP_ELEMENT_TYPE_MAP:
				$problems = $this->problems_per_severity_tpl;

				if (($submap_element = reset($selement['elements'])) !== false) {
					// Recursively find all submaps in any depth and put them into an array.
					$maps_to_process[$submap_element['sysmapid']] = false;

					while (array_filter($maps_to_process, function($item) {return !$item;})) {
						foreach ($maps_to_process as $linked_map => $val) {
							$maps_to_process[$linked_map] = true;

							if (array_key_exists($linked_map, $submaps_relations)) {
								foreach ($submaps_relations[$linked_map] as $submap) {
									if (!array_key_exists($submap, $maps_to_process)) {
										$maps_to_process[$submap] = false;
									}
								}
							}
						}
					}

					// Count problems in each of selected submap.
					foreach ($maps_to_process as $sysmapid => $val) {
						// Count problems in elements assigned to selements.
						foreach ($sysmaps[$sysmapid]['selements'] as $submap_selement) {
							if ($submap_selement['available']) {
								$problems_in_submap = $this->getElementProblems($submap_selement, $problems_per_trigger,
									$sysmaps, $submaps_relations, $sysmaps[$sysmapid]['severity_min'],
									$problems_counted, $triggers_per_hosts, $triggers_per_host_groups
								);

								if (is_array($problems_in_submap)) {
									$problems = array_map(function () {
										return array_sum(func_get_args());
									}, $problems, $problems_in_submap);
								}
							}
						}

						// Count problems in triggers assigned to linked.
						foreach ($sysmaps[$sysmapid]['links'] as $link) {
							foreach ($link['linktriggers'] as $lt) {
								if (!array_key_exists($lt['triggerid'], $problems_counted)) {
									$problems_counted[$lt['triggerid']] = true;
									$add_problems = $problems_per_trigger[$lt['triggerid']];

									// Sum problems.
									$problems = array_map(function() {
										return array_sum(func_get_args());
									}, $add_problems, $problems);
								}
							}
						}
					}
				}
				break;
		}

		// Remove problems which are less important than $severity_min.
		if (is_array($problems) && $severity_min > 0) {
			foreach ($problems as $sev => $probl) {
				if ($severity_min > $sev) {
					$problems[$sev] = 0;
				}
			}
		}

		return $problems;
	}

	protected function doAction() {
		$fields = $this->form->getFieldsData();
		$error = null;

		// Get list of sysmapids.
		$navtree_items = [];
		foreach ($fields as $field_key => $field_value) {
			if (is_numeric($field_value)) {
				preg_match('/^map\.parent\.(\d+)$/', $field_key, $field_details);
				if ($field_details) {
					$fieldid = $field_details[1];
					$navtree_items[$fieldid] = [
						'parent' => $field_value,
						'mapid' => array_key_exists('mapid.'.$fieldid, $fields) ? $fields['mapid.'.$fieldid] : 0,
						'children_mapids' => []
					];
				}
			}
		}

		// Propagate item mapids to all its parent items.
		foreach ($navtree_items as $field_details) {
			$parentid = $field_details['parent'];
			if ($field_details['parent'] != 0 && array_key_exists($parentid, $navtree_items)) {
				while (array_key_exists($parentid, $navtree_items)) {
					if ($field_details['mapid'] != 0) {
						$navtree_items[$parentid]['children_mapids'][] = $field_details['mapid'];
					}
					$parentid = $navtree_items[$parentid]['parent'];
				}
			}
		}

		// Get severity levels and colors and select list of sysmapids to count problems per maps.
		$this->problems_per_severity_tpl = [];
		$config = select_config();
		$severity_config = [];

		$sysmapids = array_keys(array_flip(zbx_objectValues($navtree_items, 'mapid')));
		$maps_accessible = API::Map()->get([
			'output' => ['sysmapid'],
			'sysmapids' => $sysmapids,
			'preservekeys' => true
		]);

		$maps_accessible = array_keys($maps_accessible);

		foreach (range(TRIGGER_SEVERITY_NOT_CLASSIFIED, TRIGGER_SEVERITY_COUNT - 1) as $severity) {
			$this->problems_per_severity_tpl[$severity] = 0;
			$severity_config[$severity] = [
				'color' => $config['severity_color_'.$severity],
				'name' => $config['severity_name_'.$severity],
			];
		}

		$widgetid = $this->getInput('widgetid', 0);
		$navtree_item_selected = 0;
		$navtree_items_opened = [];
		if ($widgetid) {
			$navtree_items_opened = array_keys(
				CProfile::findByIDXs('web.dashbrd.navtree-%.toggle', $widgetid, 'idx', true));

			$navtree_item_selected = CProfile::get('web.dashbrd.navtree.item.selected', 0, $widgetid);
		}

		$this->setResponse(new CControllerResponseData([
			'name' => $this->getInput('name', CWidgetConfig::getKnownWidgetTypes()[WIDGET_NAVIGATION_TREE]),
			'uniqueid' => $this->getInput('uniqueid'),
			'field_items' => $items,
			'error' => $error,
			'user' => [
				'debug_mode' => $this->getDebugMode()
<<<<<<< HEAD
			],
			'uniqueid' => $this->getInput('uniqueid'),
			'navtree_item_selected' => $navtree_item_selected,
			'navtree_items_opened' => $navtree_items_opened,
			'problems' => $this->getNumberOfProblemsBySysmap($navtree_items),
			'maps_accessible' => $maps_accessible,
			'severity_config' => $severity_config,
			'initial_load' => $this->getInput('initial_load', 0),
			'error' => $error
=======
			]
>>>>>>> 6d02e0f7
		]));
	}
}<|MERGE_RESOLUTION|>--- conflicted
+++ resolved
@@ -32,17 +32,11 @@
 
 	protected function checkInput() {
 		$fields = [
-<<<<<<< HEAD
 			'name'		=>	'string',
-			'uniqueid'	=>	'required',
+			'uniqueid' =>	'required|string',
 			'widgetid'	=>	'db widget.widgetid',
 			'fields'	=>	'array',
 			'initial_load' => 'in 0,1'
-=======
-			'name' =>		'string',
-			'uniqueid' =>	'required|string',
-			'fields' =>		'array'
->>>>>>> 6d02e0f7
 		];
 
 		$ret = $this->validateInput($fields);
@@ -490,23 +484,16 @@
 		$this->setResponse(new CControllerResponseData([
 			'name' => $this->getInput('name', CWidgetConfig::getKnownWidgetTypes()[WIDGET_NAVIGATION_TREE]),
 			'uniqueid' => $this->getInput('uniqueid'),
-			'field_items' => $items,
-			'error' => $error,
-			'user' => [
-				'debug_mode' => $this->getDebugMode()
-<<<<<<< HEAD
-			],
-			'uniqueid' => $this->getInput('uniqueid'),
 			'navtree_item_selected' => $navtree_item_selected,
 			'navtree_items_opened' => $navtree_items_opened,
 			'problems' => $this->getNumberOfProblemsBySysmap($navtree_items),
 			'maps_accessible' => $maps_accessible,
 			'severity_config' => $severity_config,
 			'initial_load' => $this->getInput('initial_load', 0),
-			'error' => $error
-=======
+			'error' => $error,
+			'user' => [
+				'debug_mode' => $this->getDebugMode()
 			]
->>>>>>> 6d02e0f7
 		]));
 	}
 }