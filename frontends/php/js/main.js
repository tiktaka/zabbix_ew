/*
** Zabbix
** Copyright (C) 2001-2020 Zabbix SIA
**
** This program is free software; you can redistribute it and/or modify
** it under the terms of the GNU General Public License as published by
** the Free Software Foundation; either version 2 of the License, or
** (at your option) any later version.
**
** This program is distributed in the hope that it will be useful,
** but WITHOUT ANY WARRANTY; without even the implied warranty of
** MERCHANTABILITY or FITNESS FOR A PARTICULAR PURPOSE. See the
** GNU General Public License for more details.
**
** You should have received a copy of the GNU General Public License
** along with this program; if not, write to the Free Software
** Foundation, Inc., 51 Franklin Street, Fifth Floor, Boston, MA  02110-1301, USA.
**/


// Array indexOf method for javascript<1.6 compatibility
if (!Array.prototype.indexOf) {
	Array.prototype.indexOf = function (searchElement) {
		if (this === void 0 || this === null) {
			throw new TypeError();
		}
		var t = Object(this);
		var len = t.length >>> 0;
		if (len === 0) {
			return -1;
		}
		var n = 0;
		if (arguments.length > 0) {
			n = Number(arguments[1]);
			if (n !== n) { // shortcut for verifying if it's NaN
				n = 0;
			}
			else if (n !== 0 && n !== (1 / 0) && n !== -(1 / 0)) {
				n = (n > 0 || -1) * Math.floor(Math.abs(n));
			}
		}
		if (n >= len) {
			return -1;
		}
		var k = n >= 0 ? n : Math.max(len - Math.abs(n), 0);
		for (; k < len; k++) {
			if (k in t && t[k] === searchElement) {
				return k;
			}
		}
		return -1;
	}
}

/*
 * Page refresh
 */
var PageRefresh = {
	delay:		null, // refresh timeout
	delayLeft:	null, // left till refresh
	timeout:	null, // link to timeout

	init: function(time) {
		this.delay = time;
		this.delayLeft = this.delay;
		this.start();
	},

	check: function() {
		if (is_null(this.delay)) {
			return false;
		}

		this.delayLeft -= 1000;
		if (this.delayLeft < 0) {
			if (IE || ED) {
				sessionStorage.scrollTop = jQuery(window).scrollTop();
			}

			location.reload();
		}
		else {
			this.timeout = setTimeout('PageRefresh.check()', 1000);
		}
	},

	start: function() {
		if (is_null(this.delay)) {
			return false;
		}
		this.timeout = setTimeout('PageRefresh.check()', 1000);
	},

	stop: function() {
		clearTimeout(this.timeout);
	},

	restart: function() {
		this.stop();
		this.delayLeft = this.delay;
		this.start();
	}
};

/*
 * Main menu
 */
var MMenu = {
	def_label:		null,
	sub_active: 	false,
	timeout_reset:	null,
	timeout_change:	null,

	init: function() {
		// Detects when none of the selected elements are focused.
		var elems = jQuery('.top-nav a, .top-subnav a').on('keydown', function(event) {
			clearTimeout(this.timeout_reset);

			if (event.which == 9) {
				setTimeout(function() {
					if (elems.toArray().indexOf(document.querySelector(':focus')) == -1) {
						clearTimeout(this.timeout_reset);
						this.timeout_reset = setTimeout(function() {
							if (elems.toArray().indexOf(document.querySelector(':focus')) == -1){
								MMenu.showSubMenu(MMenu.def_label)
							}
						}, 2500);
					}
				});
			}
		});
	},

	mouseOver: function(show_label) {
		clearTimeout(this.timeout_reset);
		this.timeout_change = setTimeout('MMenu.showSubMenu("' + show_label + '", true)', 10);
		PageRefresh.restart();
	},

	keyUp: function(show_label, event) {
		if (event.which == 13) {
			clearTimeout(this.timeout_reset);
			this.timeout_change = setTimeout('MMenu.showSubMenu("' + show_label + '", true)', 10);
			PageRefresh.restart();
		}
	},

	submenu_mouseOver: function() {
		clearTimeout(this.timeout_reset);
		clearTimeout(this.timeout_change);
		PageRefresh.restart();
	},

	mouseOut: function() {
		clearTimeout(this.timeout_change);
		this.timeout_reset = setTimeout('MMenu.showSubMenu("' + this.def_label + '")', 2500);
	},

	showSubMenu: function(show_label, focus_subitem) {
		var sub_menu = jQuery('#sub_' + show_label),
<<<<<<< HEAD
			focus_subitem = focus_subitem || false;

		if (sub_menu.length) {
			jQuery('#' + show_label)[0].className = 'selected';
			sub_menu.show();
=======
			top_menu = jQuery('#' + show_label),
			focus_subitem = focus_subitem || false;

		if (sub_menu) {
			top_menu.addClass('selected').siblings().removeClass('selected');
			sub_menu.show().siblings('.top-subnav').hide();
>>>>>>> 513b411f

			if (focus_subitem) {
				jQuery('li:first > a', sub_menu).focus();
			}
<<<<<<< HEAD

			for (var key in this.menus) {
				if (key == show_label) {
					continue;
				}

				var menu_cell = jQuery('#' + key);
				if (menu_cell.length) {
					menu_cell[0].className = '';
					jQuery('a', menu_cell).blur();
				}

				var sub_menu_cell = jQuery('#sub_' + key);
				if (sub_menu_cell.length) {
					sub_menu_cell.hide();
				}
			}
=======
>>>>>>> 513b411f
		}
	}
};

/*
 * Audio control system
 */
var AudioControl = {

	timeoutHandler: null,

	loop: function(timeout) {
		AudioControl.timeoutHandler = setTimeout(
			function() {
				if (new Date().getTime() >= timeout) {
					AudioControl.stop();
				}
				else {
					AudioControl.loop(timeout);
				}
			},
			1000
		);
	},

	playOnce: function(name) {
		this.stop();

		if (IE) {
			this.create(name, false);
		}
		else {
			var obj = jQuery('#audio');

			if (obj.length > 0 && obj.data('name') === name) {
				obj.trigger('play');
			}
			else {
				this.create(name, false);
			}
		}
	},

	playLoop: function(name, delay) {
		this.stop();

		if (IE) {
			this.create(name, true);
		}
		else {
			var obj = jQuery('#audio');

			if (obj.length > 0 && obj.data('name') === name) {
				obj.trigger('play');
			}
			else {
				this.create(name, true);
			}
		}

		AudioControl.loop(new Date().getTime() + delay * 1000);
	},

	stop: function() {
		var obj = document.getElementById('audio');

		if (obj !== null) {
			clearTimeout(AudioControl.timeoutHandler);

			if (IE) {
				obj.setAttribute('loop', false);
				obj.setAttribute('playcount', 0);

				try {
					obj.stop();
				}
				catch (e) {
					setTimeout(
						function() {
							try {
								document.getElementById('audio').stop();
							}
							catch (e) {
							}
						},
						100
					);
				}
			}
			else {
				jQuery(obj).trigger('pause');
			}
		}
	},

	create: function(name, loop) {
		if (IE) {
			jQuery('#audio').remove();

			jQuery('body').append(jQuery('<embed>', {
				id: 'audio',
				'data-name': name,
				src: 'audio/' + name,
				enablejavascript: true,
				autostart: true,
				loop: true,
				playcount: loop ? 9999999 : 1,
				height: 0
			}));
		}
		else {
			var obj = jQuery('#audio');

			if (obj.length == 0 || obj.data('name') !== name) {
				obj.remove();

				var audioOptions = {
					id: 'audio',
					'data-name': name,
					src: 'audio/' + name,
					preload: 'auto',
					autoplay: true
				};

				if (loop) {
					audioOptions.loop = true;
				}

				jQuery('body').append(jQuery('<audio>', audioOptions));
			}
		}
	}
};

/*
 * Replace standard blink functionality
 */
/**
 * Sets HTML elements to blink.
 * Example of usage:
 *      <span class="blink" data-time-to-blink="60">test 1</span>
 *      <span class="blink" data-time-to-blink="30">test 2</span>
 *      <span class="blink" data-toggle-class="normal">test 3</span>
 *      <span class="blink">test 3</span>
 *      <script type="text/javascript">
 *          jQuery(document).ready(function(
 *              jqBlink.blink();
 *          ));
 *      </script>
 * Elements with class 'blink' will blink for 'data-seconds-to-blink' seconds
 * If 'data-seconds-to-blink' is omitted, element will blink forever.
 * For elements with class 'blink' and attribute 'data-toggle-class' class will be toggled.
 * @author Konstantin Buravcov
 */
var jqBlink = {
	shown: true, // are objects currently shown or hidden?
	interval: 1000, // how fast will they blink (ms)

	/**
	 * Shows/hides the elements and repeats it self after 'this.blinkInterval' ms
	 */
	blink: function() {
		var that = this;

		setInterval(function() {
			var $collection = jQuery('.blink');

			$collection.each(function() {
				var $el = jQuery(this),
					blink = true;

				if (typeof $el.data('timeToBlink') !== 'undefined') {
					blink = (($el.data()['timeToBlink']--) > 0);
				}

				if (blink) {
					if (typeof $el.data('toggleClass') !== 'undefined') {
						$el[that.shown ? 'removeClass' : 'addClass']($el.data('toggleClass'));
					}
					else {
						$el.css('visibility', that.shown ? 'visible' : 'hidden');
					}
				}
				else if (that.shown) {
					$el.removeClass('blink').removeClass($el.data('toggleClass')).css('visibility', '');
				}
			});

			that.shown = !that.shown;
		}, this.interval);
	}
};

/*
 * HintBox class.
 */
var hintBox = {

	/**
	 * Initialize hint box event handlers.
	 *
	 * Triggered events:
	 * - onDeleteHint.hintBox 	- when removing a hintbox.
	 */
	bindEvents: function () {
		jQuery(document).on('keydown click mouseenter mouseleave', '[data-hintbox=1]', function (e) {

			if (jQuery(this).hasClass('hint-item')) {
				var target = jQuery(this).siblings('.main-hint');
			}
			else {
				var target = jQuery(this);
			}

			switch (e.type) {
				case 'mouseenter':
					hintBox.showHint(e, target[0], target.next('.hint-box').html(), target.data('hintbox-class'), false,
						target.data('hintbox-style')
					);
					break;

				case 'mouseleave':
					hintBox.hideHint(target[0], false);
					break;

				case 'keydown':
					if (e.which == 13 && target.data('hintbox-static') == 1) {
						var offset = target.offset(),
							w = jQuery(window);
						// Emulate click on left middle point of link.
						e.clientX = offset.left - w.scrollLeft();
						e.clientY = offset.top - w.scrollTop() + (target.height() / 2);
						e.preventDefault();

						hintBox.showStaticHint(e, target[0], target.data('hintbox-class'), false,
							target.data('hintbox-style')
						);
					}
					break;

				case 'click':
					if (target.data('hintbox-static') == 1) {
						hintBox.showStaticHint(e, target[0], target.data('hintbox-class'), false,
							target.data('hintbox-style')
						);
					}
					break;
			}
		});
	},

	createBox: function(e, target, hintText, className, isStatic, styles, appendTo) {
		var hintboxid = hintBox.getUniqueId(),
			box = jQuery('<div></div>', {'data-hintboxid': hintboxid}).addClass('overlay-dialogue'),
			appendTo = appendTo || 'body';

		if (styles) {
			// property1: value1; property2: value2; property(n): value(n)

			var style_list = styles.split(';');

			for (var i = 0; i < style_list.length; i++) {
				var style_props = style_list[i].split(':');

				if (style_props[1]) {
					box.css(style_props[0].trim(), style_props[1].trim());
				}
			}
		}

		if (typeof hintText === 'string') {
			hintText = hintText.replace(/\n/g, '<br />');
		}

		if (!empty(className)) {
			box.append(jQuery('<div></div>').addClass(className).html(hintText));
		}
		else {
			box.html(hintText);
		}

		if (isStatic) {
			target.hintboxid = hintboxid;
			jQuery(target).attr('data-expanded', 'true');
			addToOverlaysStack(hintboxid, target, 'hintbox');

			var close_link = jQuery('<button>', {
					'class': 'overlay-close-btn',
					'title': t('S_CLOSE')
				}
			)
				.click(function() {
					hintBox.hideHint(target, true);
				});
			box.prepend(close_link);
		}

		jQuery(appendTo).append(box);

		var removeHandler = function() {
			hintBox.deleteHint(target);
		};

		jQuery(target)
			.off('remove', removeHandler)
			.on('remove', removeHandler);

		return box;
	},

	showStaticHint: function(e, target, className, resizeAfterLoad, styles, hintText) {
		var isStatic = target.isStatic;
		hintBox.hideHint(target, true);

		if (!isStatic) {
			if (typeof hintText === 'undefined') {
				hintText = jQuery(target).next('.hint-box').html();
			}

			target.isStatic = true;
			hintBox.showHint(e, target, hintText, className, true, styles);
			jQuery(target).data('return-control', jQuery(e.target));

			if (resizeAfterLoad) {
				hintText.one('load', function(e) {
					hintBox.positionHint(e, target);
				});
			}
		}
	},

	showHint: function(e, target, hintText, className, isStatic, styles) {
		if (target.hintBoxItem) {
			return;
		}

		target.hintBoxItem = hintBox.createBox(e, target, hintText, className, isStatic, styles);
		hintBox.positionHint(e, target);
		target.hintBoxItem.show();

		if (target.isStatic) {
			Overlay.prototype.recoverFocus.call({'$dialogue': target.hintBoxItem});
			Overlay.prototype.containFocus.call({'$dialogue': target.hintBoxItem});
		}
	},

	positionHint: function(e, target) {
		var wWidth = jQuery(window).width(),
			wHeight = jQuery(window).height(),
			scrollTop = jQuery(window).scrollTop(),
			scrollLeft = jQuery(window).scrollLeft(),
			hint_width = jQuery(target.hintBoxItem).outerWidth(),
			hint_height = jQuery(target.hintBoxItem).outerHeight(),
			top, left;

		// uses stored clientX on afterload positioning when there is no event
		if (e.clientX) {
			target.clientX = e.clientX;
			target.clientY = e.clientY;
		}

		// doesn't fit in the screen horizontally
		if (hint_width + 10 > wWidth) {
			left = scrollLeft + 2;
		}
		// 10px to right if fit
		else if (wWidth - target.clientX - 10 > hint_width) {
			left = scrollLeft + target.clientX + 10;
		}
		// 10px from screen right side
		else {
			left = scrollLeft + wWidth - 10 - hint_width;
		}

		// 10px below if fit
		if (wHeight - target.clientY - hint_height - 10 > 0) {
			top = scrollTop + target.clientY + 10;
		}
		// 10px above if fit
		else if (target.clientY - hint_height - 10 > 0) {
			top = scrollTop + target.clientY - hint_height - 10;
		}
		// 10px below as fallback
		else {
			top = scrollTop + target.clientY + 10;
		}

		// fallback if doesn't fit vertically but could fit if aligned to right or left
		if ((top - scrollTop + hint_height > wHeight)
				&& (target.clientX - 10 > hint_width || wWidth - target.clientX - 10 > hint_width)) {

			// align to left if fit
			if (wWidth - target.clientX - 10 > hint_width) {
				left = scrollLeft + target.clientX + 10;
			}
			// align to right
			else {
				left = scrollLeft + target.clientX - hint_width - 10;
			}

			// 10px from bottom if fit
			if (wHeight - 10 > hint_height) {
				top = scrollTop + wHeight - hint_height - 10;
			}
			// 10px from top
			else {
				top = scrollTop + 10;
			}
		}

		target.hintBoxItem.css({
			top: top + 'px',
			left: left + 'px'
		});
	},

	hideHint: function(target, hideStatic) {
		if (target.isStatic && !hideStatic) {
			return;
		}

		hintBox.deleteHint(target);
	},

	deleteHint: function(target) {
		if (typeof target.hintboxid !== 'undefined') {
			jQuery(target).removeAttr('data-expanded');
			removeFromOverlaysStack(target.hintboxid);
		}

		if (target.hintBoxItem) {
			target.hintBoxItem.trigger('onDeleteHint.hintBox');
			target.hintBoxItem.remove();
			delete target.hintBoxItem;

			if (target.isStatic) {
				if (jQuery(target).data('return-control') !== 'undefined') {
					jQuery(target).data('return-control').focus();
				}
				delete target.isStatic;
			}
		}
	},

	getUniqueId: function() {
		var hintboxid = Math.random().toString(36).substring(7);
		while (jQuery('[data-hintboxid="' + hintboxid + '"]').length) {
			hintboxid = Math.random().toString(36).substring(7);
		}

		return hintboxid;
	}
};

/**
 * Add object to the list of favourites.
 */
function add2favorites(object, objectid) {
	sendAjaxData('zabbix.php?action=favourite.create', {
		data: {
			object: object,
			objectid: objectid
		}
	});
}

/**
 * Remove object from the list of favourites. Remove all favourites if objectid==0.
 */
function rm4favorites(object, objectid) {
	sendAjaxData('zabbix.php?action=favourite.delete', {
		data: {
			object: object,
			objectid: objectid
		}
	});
}

/**
 * Toggles filter state and updates title and icons accordingly.
 *
 * @param {string} 	idx					User profile index
 * @param {string} 	value_int			Integer value
 * @param {object} 	idx2				An array of IDs
 */
function updateUserProfile(idx, value_int, idx2) {
	return sendAjaxData('zabbix.php?action=profile.update', {
		data: {
			idx: idx,
			value_int: value_int,
			idx2: idx2
		}
	});
}

function changeWidgetState(obj, widgetId, idx) {
	var widgetObj = jQuery('#' + widgetId + '_widget'),
		css = switchElementClass(obj, 'btn-widget-collapse', 'btn-widget-expand'),
		state = 0;

	if (css === 'btn-widget-expand') {
		jQuery('.body', widgetObj).slideUp(50);
		jQuery('.dashbrd-widget-foot', widgetObj).slideUp(50);
	}
	else {
		jQuery('.body', widgetObj).slideDown(50);
		jQuery('.dashbrd-widget-foot', widgetObj).slideDown(50);

		state = 1;
	}

	obj.title = (state == 1) ? t('S_COLLAPSE') : t('S_EXPAND');
	if (idx !== '' && typeof idx !== 'undefined') {
		updateUserProfile(idx, state, []);
	}
}

/**
 * Send ajax data.
 *
 * @param string url
 * @param object options
 */
function sendAjaxData(url, options) {
	var url = new Curl(url);
	url.setArgument('output', 'ajax');

	options.type = 'post';
	options.url = url.getUrl();

	return jQuery.ajax(options);
}

/**
 * Converts number to letter representation.
 * From A to Z, then from AA to ZZ etc.
 * Example: 0 => A, 25 => Z, 26 => AA, 27 => AB, 52 => BA, ...
 *
 * Keep in sync with PHP num2letter().
 *
 * @param {int} number
 *
 * @return {string}
 */
function num2letter(number) {
	var start = 'A'.charCodeAt(0);
	var base = 26;
	var str = '';
	var level = 0;

	do {
		if (level++ > 0) {
			number--;
		}
		var remainder = number % base;
		number = (number - remainder) / base;
		str = String.fromCharCode(start + remainder) + str;
	} while (number);

	return str;
}

/**
 * Generate a formula from the given conditions with respect to the given evaluation type.
 * Each condition must have a condition type, that will be used for grouping.
 *
 * Each condition object must have the following properties:
 * - id		- ID used in the formula
 * - type	- condition type used for grouping
 *
 * Supported evalType values:
 * - 1 - or
 * - 2 - and
 * - 3 - and/or
 *
 * Example:
 * getConditionFormula([{'id': 'A', 'type': '1'}, {'id': 'B', 'type': '1'}, {'id': 'C', 'type': '2'}], '1');
 *
 * // (A and B) and C
 *
 * Keep in sync with PHP CConditionHelper::getFormula().
 *
 * @param {array} 	conditions	array of condition objects
 * @param {string} 	evalType
 *
 * @returns {string}
 */
function getConditionFormula(conditions, evalType) {
	var conditionOperator, groupOperator;

	switch (evalType) {
		// and
		case 1:
			conditionOperator = 'and';
			groupOperator = conditionOperator;
			break;

		// or
		case 2:
			conditionOperator = 'or';
			groupOperator = conditionOperator;
			break;

		// and/or
		default:
			conditionOperator = 'or';
			groupOperator = 'and';
	}

	var groupedFormulas = [];

	for (var i = 0; i < conditions.length; i++) {
		if (typeof conditions[i] === 'undefined') {
			continue;
		}

		var groupedConditions = [];

		groupedConditions.push(conditions[i].id);

		// Search for other conditions of the same type.
		for (var n = i + 1; n < conditions.length; n++) {
			if (typeof conditions[n] !== 'undefined' && conditions[i].type == conditions[n].type) {
				groupedConditions.push(conditions[n].id);
				delete conditions[n];
			}
		}

		// Join conditions of the same type.
		if (groupedConditions.length > 1) {
			groupedFormulas.push('(' + groupedConditions.join(' ' + conditionOperator + ' ') + ')');
		}
		else {
			groupedFormulas.push(groupedConditions[0]);
		}
	}

	var formula = groupedFormulas.join(' ' + groupOperator + ' ');

	// Strip parentheses if there's only one condition group.
	if (groupedFormulas.length == 1) {
		formula = formula.substr(1, formula.length - 2);
	}

	return formula;
}

(function($) {
	/**
	 * Creates a table with dynamic add/remove row buttons.
	 *
	 * Supported options:
	 * - template				- row template selector
	 * - row					- element row selector
	 * - add					- add row button selector
	 * - remove					- remove row button selector
	 * - counter 				- number to start row enumeration from
	 * - dataCallback			- function to generate the data passed to the template
	 * - remove_next_sibling	- remove also next element
	 *
	 * Triggered events:
	 * - tableupdate.dynamicRows 	- after adding or removing a row.
	 * - beforeadd.dynamicRows 	    - only before adding a new row.
	 * - afteradd.dynamicRows 	    - only after adding a new row.
	 * - afterremove.dynamicRows 	- only after removing a row.
	 *
	 * @param options
	 */
	$.fn.dynamicRows = function(options) {
		options = $.extend({}, {
			template: '',
			row: '.form_row',
			add: '.element-table-add',
			remove: '.element-table-remove',
			remove_next_sibling: false,
			disable: '.element-table-disable',
			counter: null,
			beforeRow: null,
			dataCallback: function(data) {
				return {};
			}
		}, options);

		return this.each(function() {
			var table = $(this);

			// If options.remove_next_sibling is true, counter counts each row making the next index twice as large (bug).
			table.data('dynamicRows', {
				counter: (options.counter !== null) ? options.counter : $(options.row, table).length
			});

			// add buttons
			table.on('click', options.add, function() {
				table.trigger('beforeadd.dynamicRows', options);

				// add the new row before the row with the "Add" button
				var beforeRow = (options['beforeRow'] !== null)
					? $(options['beforeRow'], table)
					:  $(this).closest('tr');
				addRow(table, beforeRow, options);

				table.trigger('afteradd.dynamicRows', options);
			});

			// remove buttons
			table.on('click', options.remove, function() {
				// remove the parent row
				removeRow(table, $(this).closest(options.row), options);
			});

			// disable buttons
			table.on('click', options.disable, function() {
				// disable the parent row
				disableRow($(this).closest(options.row));
			});
		});
	};

	/**
	 * Adds a row before the given row.
	 *
	 * @param {jQuery} table
	 * @param {jQuery} beforeRow
	 * @param {object} options
	 */
	function addRow(table, beforeRow, options) {
		var data = {
			rowNum: table.data('dynamicRows').counter
		};
		data = $.extend(data, options.dataCallback(data));

		var template = new Template($(options.template).html());
		beforeRow.before(template.evaluate(data));
		table.data('dynamicRows').counter++;

		table.trigger('tableupdate.dynamicRows', options);
	}

	/**
	 * Removes the given row.
	 *
	 * @param {jQuery} table
	 * @param {jQuery} row
	 * @param {object} options
	 */
	function removeRow(table, row, options) {
		if (options.remove_next_sibling) {
			row.next().remove();
		}
		row.remove();

		table.trigger('tableupdate.dynamicRows', options);
		table.trigger('afterremove.dynamicRows', options);
	}

	/**
	 * Disables the given row.
	 *
	 * @param {jQuery} row
	 */
	function disableRow(row) {
		row.find('input').prop('readonly', true);
		row.find('button').prop('disabled', true);
	}
}(jQuery));

jQuery(function ($) {
	var verticalHeaderTables = {};

	$.fn.makeVerticalRotation = function() {
		this.each(function(i) {
			var table = $(this);

			if (table.data('rotated') == 1) {
				return;
			}
			table.data('rotated', 1);

			var cellsToRotate = $('.vertical_rotation', table),
				betterCells = [];

			// insert spans
			cellsToRotate.each(function() {
				var cell = $(this),
					text = $('<span>', {
						text: cell.html()
					}).css({'white-space': 'nowrap'});

				cell.text('').append(text);
			});

			// rotate cells
			cellsToRotate.each(function() {
				var cell = $(this),
					span = cell.children(),
					height = cell.height(),
					width = span.width(),
					transform = (width / 2) + 'px ' + (width / 2) + 'px';

				var css = {};

				if (IE9) {
					css['-ms-transform-origin'] = transform;
				}
				else {
					css['transform-origin'] = transform;
					css['-webkit-transform-origin'] = transform;
					css['-moz-transform-origin'] = transform;
					css['-o-transform-origin'] = transform;
				}

				var divInner = $('<div>', {
					'class': 'vertical_rotation_inner'
				})
					.css(css)
					.append(span.text());

				var div = $('<div>', {
					height: width,
					width: height
				})
					.append(divInner);

				betterCells.push(div);
			});

			cellsToRotate.each(function(i) {
				$(this).html(betterCells[i]);
			});

			table.on('remove', function() {
				delete verticalHeaderTables[table.attr('id')];
			});

			verticalHeaderTables[table.attr('id')] = table;
		});
	};

	if ((IE || ED) && typeof sessionStorage.scrollTop !== 'undefined') {
		$(window).scrollTop(sessionStorage.scrollTop);
		sessionStorage.removeItem('scrollTop');
	}
});<|MERGE_RESOLUTION|>--- conflicted
+++ resolved
@@ -158,44 +158,16 @@
 
 	showSubMenu: function(show_label, focus_subitem) {
 		var sub_menu = jQuery('#sub_' + show_label),
-<<<<<<< HEAD
-			focus_subitem = focus_subitem || false;
-
-		if (sub_menu.length) {
-			jQuery('#' + show_label)[0].className = 'selected';
-			sub_menu.show();
-=======
 			top_menu = jQuery('#' + show_label),
 			focus_subitem = focus_subitem || false;
 
 		if (sub_menu) {
 			top_menu.addClass('selected').siblings().removeClass('selected');
 			sub_menu.show().siblings('.top-subnav').hide();
->>>>>>> 513b411f
 
 			if (focus_subitem) {
 				jQuery('li:first > a', sub_menu).focus();
 			}
-<<<<<<< HEAD
-
-			for (var key in this.menus) {
-				if (key == show_label) {
-					continue;
-				}
-
-				var menu_cell = jQuery('#' + key);
-				if (menu_cell.length) {
-					menu_cell[0].className = '';
-					jQuery('a', menu_cell).blur();
-				}
-
-				var sub_menu_cell = jQuery('#sub_' + key);
-				if (sub_menu_cell.length) {
-					sub_menu_cell.hide();
-				}
-			}
-=======
->>>>>>> 513b411f
 		}
 	}
 };
