--- conflicted
+++ resolved
@@ -2075,61 +2075,26 @@
 			return;
 		}
 
-		data['options']['updating_config'] = true;
-
 		var	fields = $('form', data.dialogue['body']).serializeJSON(),
 			type = fields['type'],
 			name = fields['name'],
-			view_mode = (fields['show_header'] == 1) ? ZBX_WIDGET_VIEW_MODE_NORMAL : ZBX_WIDGET_VIEW_MODE_HIDDEN_HEADER;
+			view_mode = (fields['show_header'] == 1) ? ZBX_WIDGET_VIEW_MODE_NORMAL : ZBX_WIDGET_VIEW_MODE_HIDDEN_HEADER,
+			pos;
 
 		delete fields['type'];
 		delete fields['name'];
 		delete fields['show_header'];
 
-<<<<<<< HEAD
-=======
-		if (widget === null || ('type' in widget) === false) {
-			if (widget && 'pos' in widget) {
-				// Pos contains unused properties left and top for some reason.
-				pos = $.extend({}, data.widget_defaults[type].size, widget.pos);
-
-				$.map(data.widgets, function(box) {
-					return rectOverlap(box.pos, pos) ? box : null;
-				}).each(function(box) {
-					if (!rectOverlap(box.pos, pos)) {
-						return;
-					}
-
-					if (pos.x + pos.width > box.pos.x && pos.x < box.pos.x) {
-						pos.width = box.pos.x - pos.x;
-					}
-					else if (pos.y + pos.height > box.pos.y && pos.y < box.pos.y) {
-						pos.height = box.pos.y - pos.y;
-					}
-				});
-
-				pos.width = Math.min(data.options['max-columns'] - pos.x, pos.width);
-				pos.height = Math.min(data.options['max-rows'] - pos.y, pos.height);
-			}
-			else {
-				pos = findEmptyPosition($obj, data, type);
-				if (!pos) {
-					showMessageExhausted(data);
-					return;
-				}
-			}
-
-			$placeholder = $('<div>').css({
-					position: 'absolute',
-					top: (pos.y * data.options['widget-height']) + 'px',
-					left: (pos.x * data.options['widget-width']) + '%',
-					height: (pos.height * data.options['widget-height']) + 'px',
-					width: (pos.width * data.options['widget-width']) + '%'
-				})
-				.appendTo($obj);
-		}
-
->>>>>>> 8dfd3f49
+		if (widget === null || !('type' in widget) && !('pos' in widget)) {
+			pos = findEmptyPosition($obj, data, type);
+			if (!pos) {
+				showMessageExhausted(data);
+				return;
+			}
+		}
+
+		data['options']['updating_config'] = true;
+
 		// Prepare to call dashboard.widget.check.
 
 		var url = new Curl('zabbix.php');
@@ -2193,10 +2158,8 @@
 					configuration = response['configuration'];
 				}
 
-				if (widget === null || ('type' in widget) === false) {
+				if (widget === null || !('type' in widget)) {
 					// In case of ADD widget, create and add widget to the dashboard.
-
-					var pos;
 
 					if (widget && 'pos' in widget) {
 						pos = $.extend({}, data.widget_defaults[type].size, widget.pos);
@@ -2218,9 +2181,6 @@
 
 						pos.width = Math.min(data.options['max-columns'] - pos.x, pos.width);
 						pos.height = Math.min(data.options['max-rows'] - pos.y, pos.height);
-					}
-					else {
-						pos = findEmptyPosition($obj, data, type);
 					}
 
 					var widget_data = {
@@ -2315,20 +2275,12 @@
 	}
 
 	function findEmptyPosition($obj, data, type) {
-<<<<<<< HEAD
-		var pos = {
-				'x': 0,
-				'y': 0,
-				'width': data['widget_defaults'][type]['size']['width'],
-				'height': data['widget_defaults'][type]['size']['height']
-=======
 		var pos_type = (typeof type === 'undefined') ? Object.keys(data.widget_defaults)[0] : type,
 			pos = {
 				'x': 0,
 				'y': 0,
 				'width': data.widget_defaults[pos_type].size.width,
 				'height': data.widget_defaults[pos_type].size.height
->>>>>>> 8dfd3f49
 			};
 
 		// Go y by row and try to position widget in each space.
