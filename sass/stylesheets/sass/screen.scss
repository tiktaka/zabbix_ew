--- conflicted
+++ resolved
@@ -645,8 +645,8 @@
 
 		& > span {
 			display: inline-block;
-			line-height: 14px;
-			padding: 3px 7px;
+			line-height: 1;
+			padding: 4px 7px;
 
 			a {
 				display: inline-block;
@@ -1012,17 +1012,12 @@
 		}
 	}
 
-	tbody th,
 	td {
 		padding: 6px 5px;
 		position: relative;
 		border-bottom: 1px solid $table-border-color;
 		line-height: 18px;
 		vertical-align: top;
-	}
-
-	tbody th {
-		text-align: inherit;
 	}
 
 	.vertical_rotation_inner {
@@ -6031,7 +6026,6 @@
 	}
 }
 
-<<<<<<< HEAD
 // RANGE CONTROL
 $range-track-color: silver;
 $range-progress-color: $link-color;
@@ -6166,11 +6160,11 @@
 	> .tabs-nav {
 		padding-left: calc(15% + 20px);
 	}
-=======
+}
+
 // Screen reader
 .inline-sr-only {
 	font-size: 0;
->>>>>>> 4252c42a
 }
 
 @if $theme_name == 'dev' {
