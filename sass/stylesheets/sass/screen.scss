$theme-name: 'blue' !default;

$ui-transitions: true !default;

// Sync with JavaScript variable: UI_TRANSITION_DURATION.
$ui-transition-duration: .3s !default;

// Sprite path
$sprite-path: '../img/icon-sprite.svg?20200407';
$browser-sprite-path: '../img/browser-sprite.png?20200407';

@import "utils/mixins";

@import "base/reset";
@import "base/colors";
@import "base/typography";
@import "base/common";

@import "utils/indicator";
@import "utils/resizable";
@import "utils/scrollable";
@import "utils/sortable";

@import "layout/grid";
@import "layout/header";
@import "layout/footer";
@import "layout/sidebar";
@import "layout/form-grid";

@import "components/buttons";
@import "components/dashboard";
@import "components/diff";
@import "components/form-search";
@import "components/menu-main";
@import "components/menu-user";
@import "components/message-box";
@import "components/radio-list-control";
@import "components/service/info";
@import "components/tabfilter";
@import "components/toc";
@import "components/z-select";

.link-action {
	border-bottom: 1px dotted;
	cursor: pointer;
	color: $font-color;

	&:visited {
		@extend %link-action-style;
	}

	&:hover {
		@extend %link-action-style;
		color: $link-hover-color;
		border-bottom: 1px solid rgba($link-hover-color, .35);
	}

	&:active {
		@extend %link-action-style;
	}

	&:focus {
		outline: none;
		border-bottom: 2px solid rgba($link-hover-color, .35);
	}
}

%link-action-style {
	border-bottom: 1px dotted;
	text-decoration: none;
}

.link-alt {
	text-decoration: none;
	cursor: pointer;

	&:link {
		border-bottom: 1px solid rgba($link-alt-underline-color, .35);
	}

	&:visited {
		border-bottom: 1px solid rgba($link-alt-underline-color, .35);
	}

	&:hover {
		color: $link-hover-color;
		border-bottom: 1px solid rgba($link-hover-color, .5);
	}

	&:focus {
		color: $link-hover-color;
		outline: none;
		border-bottom: 2px solid rgba($link-hover-color, .35);
	}

	&:active {
		color: $link-active-color;
		border-bottom: 1px solid rgba($link-active-color, .5);
	}
}

.disabled {
	cursor: default !important;
	opacity: .35;
	background-color: transparent;

	.subfilter-enabled {
		color: darken($ui-bg-selected-color, 35%);
	}

	.subfilter-disable-btn {
		cursor: default;
		color: darken($ui-bg-selected-color, 25%);
		background-color: $ui-bg-selected-color;

		&:hover,
		&:focus,
		&:active {
			color: darken($ui-bg-selected-color, 25%);
		}
	}

	.disabled,
	[disabled] {
		opacity: 1 !important;
	}
}

.monospace-font {
	font-family: $font-stack-mono;
}

%space-pre-wrap {
	white-space: pre-wrap;
	word-break: break-word;
	overflow-wrap: break-word;
}

.arrow-up {
	@extend %arrow;
	border: 0;
	border-left: 4px solid transparent;
	border-right: 4px solid transparent;
	border-bottom: 6px solid $font-color;
}

.arrow-down {
	@extend %arrow;
	border: 0;
	border-left: 4px solid transparent;
	border-right: 4px solid transparent;
	border-top: 6px solid $font-color;
}

.arrow-left {
	@extend %arrow;
	border-bottom: 4px solid transparent;
	border-top: 4px solid transparent;
	border-right: 6px solid $font-color;
}

.arrow-right {
	@extend %arrow;
	border-bottom: 4px solid transparent;
	border-top: 4px solid transparent;
	border-left: 6px solid $font-color;
}

%arrow {
	display: inline-block;
	height: 0;
	width: 0;
	font-size: 0;
	line-height: 0;
}

.zabbix-logo {
	width: 114px;
	height: 30px;
	background: url($sprite-path) no-repeat 0 -864px;
}

.zabbix-sidebar-logo {
	width: 91px;
	height: 24px;
	background: url($sprite-path) no-repeat -570px -400px;
}

.zabbix-sidebar-logo-compact {
	width: 24px;
	height: 24px;
	background: url($sprite-path) no-repeat -540px -400px;
}

.hor-list {
	> li {
		display: inline-block;
		margin: 0 6px 0 0;

		&:last-child {
			margin: 0;
		}
	}
}

.header-navigation {
	display: inline-block;
	position: relative;
	margin: 0 0 5px;
	z-index: 3;
	max-width: calc(100% - 200px);
	min-height: 24px;

	& > ul {
		display: flex;
		flex-wrap: wrap;
		align-items: baseline;

		& > li {
			margin-right: 5px;
			line-height: 24px;

			> ul {
				display: flex;
				align-items: baseline;
				flex-wrap: wrap;

				li {
					margin-right: 5px;
				}

				&.breadcrumbs > li {
					margin-right: 0;

					&:not(:last-child)::after {
						content: "/";
					}
				}
			}

			.status-container {
				margin-right: 5px;
			}
		}

		li > span {
			display: inline-block;
			padding: 2px 7px;
			line-height: 18px;
			white-space: nowrap;
			vertical-align: top;
			text-overflow: ellipsis;
			overflow: hidden;
			max-width: 250px;

			a {
				vertical-align: top;
				text-overflow: ellipsis;
				overflow: hidden;
				max-width: 200px;
				display: inline-block;
				margin-top: 2px;
				line-height: 14px;
			}

			&.selected {
				background-color: $ui-bg-color;
				border-radius: 2px;
				box-shadow: inset 0 0 0 1px $ui-border-color;
			}
		}
	}

	& + .filter-space {
		margin-top: -29px;
	}
}

form {
	&.is-loading {
		position: relative;
	}
}

// Tables.
.list-table {
	width: 100%;
	background-color: $ui-bg-color;
	border-collapse: separate;
	border: 1px solid $ui-border-color;

	.action-container {
		display: flex;
		width: 100%;

		.label {
			@extend %overflow-ellipsis;
		}

		.separator {
			margin-right: 4px;
		}

		[class*='icon-'] {
			flex-shrink: 0;
		}
	}

	&.compact-view {
		tr {
			&[class*='flh-'] {
				@if $theme-name == 'blue' {
					&:not(.row-selected):not(:hover) {
						td {
							color: $font-color;

							sup,
							a,
							.problem-unack-fg,
							.problem-ack-fg,
							.ok-unack-fg,
							.ok-ack-fg {
								color: $font-color;
								border-bottom-color: rgba($font-color, .5);
							}

							.tag {
								background-color: rgba($font-color, .5);
							}

							.icon-wzrd-action {
								background-position: -165px -624px;
							}

							button:focus {
								box-shadow: 0 0 0 2px rgba($font-color, .5);
							}
						}
					}
				}

				@if $theme-name == 'dark' {
					&:not(.row-selected):not(:hover) {
						td {
							color: #000000;

							sup,
							a,
							.problem-unack-fg,
							.problem-ack-fg,
							.ok-unack-fg,
							.ok-ack-fg {
								color: #000000;
								border-bottom-color: rgba(0, 0, 0, .5);
							}

							.icon-wzrd-action {
								background-position: -165px -624px;
							}

							button:focus {
								box-shadow: 0 0 0 2px rgba(0, 0, 0, .5);
							}
						}
					}
				}

				@if $theme-name == 'blue' or $theme-name == 'dark' {
					&:not(.row-selected):not(:hover) {
						td {
							[class*='icon-'] {
								background-color: $ui-bg-color;
								border-radius: 2px;
							}

							[class*='icon-depend-'],
							.icon-description,
							.icon-wzrd-action {
								background-color: transparent;
							}
						}
					}
				}
			}
		}

		.link-action {
			color: $font-color;

			&.red {
				color: $red;
			}

			&.orange {
				color: $orange;
			}

			&.yellow {
				color: $dark-yellow;
			}

			&.green {
				color: $green;
			}

			&:hover,
			&:focus {
				color: $link-hover-color;
			}
		}

		td {
			padding-top: 0;
			padding-bottom: 0;
			border-bottom: 0;
			box-shadow: inset 0 -1px 0 0 rgba($font-color, .1);
			color: $font-color;
			height: 22px;
			line-height: 1;
			vertical-align: middle;
			white-space: nowrap;

			[class*='icon-'] {
				vertical-align: middle;

				&::after {
					margin: 0;
					line-height: 14px;
				}

				&:last-of-type {
					margin-right: 0;
				}
			}

			[class*='icon-depend-'] {
				width: 12px;
				margin-right: 0;
			}

			.rel-container {
				span {
					margin: 0;
				}
			}

			.tag {
				display: inline-block;
				line-height: 16px;
				margin-right: 3px;
				padding: 0 3px;
				max-width: 40px;

				@media screen and (min-width: 1200px) {
					max-width: 71px;
				}

				@media screen and (min-width: 1400px) {
					max-width: 102px;
				}

				@media screen and (min-width: 1600px) {
					max-width: 133px;
				}
			}

			.icon-maint {
				position: relative;
				display: inline-block;
				height: 12px;
				width: 12px;
				margin: 3px 1px 2px 2px !important;

				&::before {
					height: 12px;
					width: 12px;
					background-position: -48px -804px;
				}
			}

			.icon-wzrd-action {
				background: url($sprite-path) no-repeat -6px -624px;
				height: 12px;
				min-height: 12px;
				margin: 0;
				position: relative;
			}

			.icon-description {
				margin-left: 2px;
			}
		}

		.action-container {
			height: 18px;
			line-height: 18px;

			.rel-container {
				display: flex;
			}

			.link-action {
				height: 16px;
				min-width: 1em;
				@extend %overflow-ellipsis;
			}

			.separator {
				flex-shrink: 0;
			}
		}
	}

	thead th {
		color: $font-alt-color;
		height: 100%;
		overflow: hidden;
		white-space: nowrap;
		padding: 6px 5px;
		vertical-align: bottom;
		border-bottom: 2px solid darken($table-border-color, 5%);
		text-align: left;

		&.column-tags-1 {
			width: 75px;
		}

		&.column-tags-2 {
			width: 124px;
		}

		&.column-tags-3 {
			width: 173px;
		}

		@media screen and (min-width: 1200px) {
			&.column-tags-1 {
				width: 106px;
			}

			&.column-tags-2 {
				width: 186px;
			}

			&.column-tags-3 {
				width: 266px;
			}
		}

		@media screen and (min-width: 1400px) {
			&.column-tags-1 {
				width: 137px;
			}

			&.column-tags-2 {
				width: 248px;
			}

			&.column-tags-3 {
				width: 359px;
			}
		}

		@media screen and (min-width: 1600px) {
			&.column-tags-1 {
				width: 168px;
			}

			&.column-tags-2 {
				width: 310px;
			}

			&.column-tags-3 {
				width: 452px;
			}
		}

		.arrow-up {
			margin: 0 0 0 3px;
			border-bottom-color: $font-alt-color;
		}

		.arrow-right {
			margin: 0 0 0 3px;
			border-left-color: $font-alt-color;
		}

		.arrow-down {
			margin: 0 0 0 3px;
			border-top-color: $font-alt-color;
		}

		.treeview {
			span {
				margin: 0;
			}
		}

		a {
			display: block;
			position: relative;
			margin: -1em;
			padding: 1em;
			border: 0;
			transition: background-color .2s ease-out;

			&:hover,
			&:focus,
			&:active {
				text-decoration: none;
				background-color: $ui-hover-color;
			}
		}
	}

	tbody tr {
		&:hover {
			background-color: $ui-hover-color;

			.timeline-axis {
				background-color: $ui-bg-color;
			}

			.timeline-date {
				background-color: $ui-bg-color;
			}

			.timeline-td {
				background-color: $ui-bg-color !important;
			}
		}

		&.row-selected {
			@extend %found-bg;

			.timeline-axis {
				background-color: $ui-bg-color;
			}

			.timeline-date {
				background-color: $ui-bg-color;
			}

			.timeline-td {
				background-color: $ui-bg-color;
			}
		}

		&.nothing-to-show {
			@extend %nothing-to-show;
		}

		&:last-child th,
		&:last-child td {
			border-bottom: 0;
		}

		&.hover-nobg {
			background-color: $ui-bg-color;
		}
	}

	tbody th,
	td {
		padding: 6px 5px;
		position: relative;
		border-bottom: 1px solid $table-border-color;
		line-height: 18px;
		vertical-align: top;
	}

	tbody th {
		text-align: left;
	}

	.vertical_rotation_inner {
		transform: rotate(270deg);
		white-space: nowrap;
	}

	.list-table-footer {
		border-bottom: 0;
		color: $font-alt-color;
		text-align: right;
	}

	.latest-values,
	.opdata {
		max-width: 300px;
	}

	.list-table-actions {
		text-align: right;
		white-space: nowrap;
	}
}

.table-paging {
	text-align: center;
	background-color: $ui-bg-color;
	margin-top: -1px;
	padding: 4px 5px;
	overflow: hidden;
	position: relative;
	border: 1px solid $ui-border-color;
	border-top-color: $table-border-color;

	a {
		@extend %paging-btn;
		&:focus {
			.arrow-right {
				border-left-color: $font-selected-color;
			}
			.arrow-left {
				border-right-color: $font-selected-color;
			}
		}
	}
}

.paging-btn-container {
	min-height: 24px;
	position: relative;
}

.table-stats {
	color: $font-alt-color;
	display: inline-block;
	padding: 4px 0;
	position: absolute;
	right: 5px;
}

.radio-switch {
	cursor: default;
	background-color: $form-bg-color;
	@extend %paging-btn;
}

%paging-btn {
	display: inline-block;
	margin-left: -1px;
	padding: 3px 11px;
	background-color: $btn-form-bg-color;
	border: 1px solid $form-border-color !important;
	text-decoration: none;
	color: $font-color;
	outline: 0;
	transition: background-color .2s ease-out;

	&:hover {
		color: $font-color;
		background-color: $btn-form-hover-color;
	}

	&:focus {
		@include btn-hover-active($btn-font-color, $btn-bg-color);
		z-index: 10;
		position: relative;
	}

	&:active {
		color: $font-color;
		background-color: $btn-form-hover-color;
		z-index: 10;
		position: relative;
	}

	&:first-of-type {
		border-radius: 2px 0 0 2px;
	}

	&:last-of-type {
		border-radius: 0 2px 2px 0;
	}

	&.paging-selected {
		color: $font-selected-color;
		background-color: $ui-bg-selected-color;
		position: relative;
		z-index: 1;

		&:hover {
			background-color: darken($ui-bg-selected-color, 4%);
		}

		&:focus {
			@include btn-hover-active($btn-font-color, $btn-bg-color);
			position: relative;
		}

		&:active {
			background-color: darken($ui-bg-selected-color, 4%);
			position: relative;
		}
	}
}

.treeview-plus {
	font: {
		size: $font-top-nav-size;
		weight: bold;
	}
	display: inline-block;
	background-color: $ui-bg-color;
	border: 1px solid $form-border-color;
	border-radius: 2px;
	cursor: pointer;
	width: 12px;
	height: 12px;
	line-height: 12px;
	text-align: center;

	&:link,
	&:visited,
	&:hover,
	&:focus,
	&:active {
		color: $font-color;
	}

	&:hover {
		background-color: $ui-hover-color;
		border-bottom-color: $form-border-color;
	}

	&:focus {
		background-color: $ui-hover-color;
		border-color: $form-border-focus-color;
	}

	&:active {
		background-color: $ui-hover-color;
		border-color: $form-border-color;
	}
}

.treeview {
	display: inline-block;
	width: 14px;
	height: 16px;
	min-height: auto;
	line-height: 16px;
	padding: 0;
	margin: 0 2px 0 0;
	cursor: auto;
	text-align: center;
	border: 0;
	background-color: $transparent;

	.arrow-right {
		border-left-color: $font-alt-color;
	}

	.arrow-down {
		margin: 0 0 2px;
		border-top-color: $font-alt-color;
	}

	&:hover,
	&:focus {
		background-color: $transparent;

		.arrow-right {
			border-left-color: $link-color;
		}

		.arrow-down {
			border-top-color: $link-color;
		}
	}
}

.table {
	display: table;
}

.row {
	display: table-row;
}

.cell {
	display: table-cell;
	vertical-align: top;

	&:last-child {
		.dashboard-widget {
			margin: 0 0 10px;
		}
	}
}

.adm-img {
	width: 75%;
	text-align: center;
	margin: 0 auto;
	table-layout: fixed;

	.cell {
		vertical-align: bottom;
		padding: 20px 10px;
		width: 20%;
		text-align: center;

		img {
			max-width: 100%;
		}
	}
}

.cell-width {
	width: 8px;
}

.nowrap {
	white-space: nowrap;

	.input-group {
		flex-wrap: nowrap;
	}
}

.wordwrap {
	white-space: normal;
	word-break: break-all;
}

.wordbreak {
	white-space: pre-wrap;
	word-break: break-word;
}

.overflow-table {
	overflow-x: auto;
	position: relative;
	@extend %webkit-hor-scrollbar;
}

// Timeline in table view.
.timeline-date {
	text-align: right;
	white-space: nowrap;
	border-bottom-color: $transparent !important;
}

.timeline-axis {
	@extend %timeline-td;
	padding: 6px .04em !important;
	border-right: 2px solid lighten(desaturate($btn-bg-color, 27%), 44%);

	&::before {
		content: '';
		position: absolute;
		bottom: -1px;
		right: -2px;
		height: 100%;
		width: 2px;
		background-color: lighten(desaturate($btn-bg-color, 27%), 44%);
	}
}

.timeline-dot {
	&::after {
		@extend %timeline-dot;
		background-color: $btn-bg-color;
		border: 2px solid $ui-bg-color;
		border-radius: 100%;
		top: 11px;
	}
}

.timeline-dot-big {
	&::after {
		@extend %timeline-dot;
		background-color: $ui-bg-color;
		border: 2px solid $btn-bg-color;
		border-radius: 100%;
		top: 10px;
	}
}

.timeline-td {
	@extend %timeline-td;
	padding: 6px .25em !important;
}

.timeline-th {
	padding: 6px .25em !important;
}

%timeline-dot {
	content: '';
	position: absolute;
	z-index: 1;
	display: block;
	width: 4px;
	height: 4px;
	right: -5px;
	border-radius: 100%;
}

%timeline-td {
	position: relative;
	border-bottom-color: $ui-bg-color !important;
}

// Filters.
.filter-btn-container {
	position: relative;
	text-align: right;
}

.filter-container {
	background-color: $ui-bg-color;
	border: 1px solid $ui-border-color;
	margin: 0 0 10px;
	padding: 10px 0;
	position: relative;

	.table {
		border-bottom: 1px solid $table-border-color;
	}

	.filter-forms {
		padding: 0 10px;

		.btn-grey {
			vertical-align: baseline;
		}
	}

	.list-table {
		margin-bottom: -10px;
		border: 0;

		thead {
			th {
				color: initial;
				padding: 8px 5px 5px;
				border-bottom-width: 1px;
			}
		}
	}
}

.subfilter,
.subfilter-enabled {
	display: inline-block;
	height: 18px;
	position: relative;
}

.subfilter {
	margin-right: 10px;
}

.subfilter-enabled {
	background-color: $ui-bg-selected-color;
	border-radius: 2px;
	color: $font-selected-color;
	padding: 0 4px;

	.link-action {
		color: $font-selected-color;
		text-decoration: none;

		&:focus {
			color: $font-selected-color;
			border-bottom: 2px solid rgba($font-selected-color, .7);
		}

		&:hover {
			color: $font-selected-color;
			border-bottom: 1px solid rgba($font-selected-color, .7);
		}
	}

	sup {
		color: lighten($ui-bg-selected-color, 25%);
	}
}

.filter-forms {
	margin: 0 auto;
	text-align: center;
	white-space: nowrap;
	background-color: $ui-bg-color;

	.cell {
		text-align: left;
		padding: 0 20px 5px;

		&:first-child {
			padding-left: 0;
		}

		&:last-child {
			padding-right: 0;
			border-right: 0;
		}

		button {
			margin: 0;
		}
	}

	button {
		margin: 10px 5px 0;
	}

	select {
		vertical-align: top;
	}

	.table-forms .table-forms-td-right {
		td {
			padding: 0 5px 5px 0;
			vertical-align: middle;
		}
	}
}

.multiselect-control {
	display: flex;
	position: relative;
	vertical-align: top;
	white-space: nowrap;
}

.multiselect {
	@extend %form-input-style;
	display: flex;
	flex-direction: column;
	position: relative;
	margin-right: 3px;
	min-height: 24px;
	white-space: normal;

	&.active {
		border-color: $form-border-focus-color;
	}

	&[aria-disabled] {
		@extend %form-disabled;
	}

	input[type="text"] {
		border: 0;
		background: none;
		box-sizing: border-box;
		width: 100%;
		padding-bottom: 2px;
		min-height: 20px;
	}

	&.search-disabled {
		input[type="text"] {
			position: absolute;
			top: 0;
			left: 0;
			width: 0;
			padding: 0;
			margin: 0;
		}
	}

	.multiselect-list {
		display: flex;
		flex-direction: row;
		flex-wrap: wrap;
		padding-left: 2px;
		padding-bottom: 2px;

		li {
			display: block; // Override ".table-forms li".
			padding-left: 0 !important;
			margin: 2px 2px 0 0;
			overflow: hidden;
			white-space: nowrap;
			cursor: default;

			.subfilter-enabled {
				display: flex;
				flex-direction: row;
				padding: 0 3px 0 4px;
				line-height: 18px;

				> span:first-child {
					overflow: hidden;
					text-overflow: ellipsis;
				}

				> .subfilter-disable-btn {
					position: relative;
					left: 3px;
					flex-shrink: 0;
				}
			}

			&.selected {
				.subfilter-enabled,
				.subfilter-disable-btn,
				.subfilter-disable-btn:active {
					background-color: $multiselect-selected-bg-color;
				}
			}
		}
	}

	.disabled {
		background-color: $multiselect-disabled-bg-color;
		opacity: 1;

		.subfilter-enabled,
		.subfilter-disable-btn {
			background-color: $multiselect-item-disabled-bg-color;
			color: $multiselect-item-disabled-color;
		}
	}

	div[aria-live] {
		overflow: hidden;
		position: absolute;
		left: 0;
		right: 0;
		top: 0;
		bottom: 0;
		z-index: -1;
	}
}

.multiselect-button {
	vertical-align: top;
}

.multiselect-suggest {
	padding: 0 5px;
	white-space: normal;
	color: $font-alt-color;
	background-color: $form-bg-color;

	li {
		display: block;
		height: inherit;
		line-height: normal;
		color: $font-color;
		padding: .4em 5px;
		margin: 0 -5px;
		cursor: pointer;
		overflow: hidden;
		text-overflow: ellipsis;
		transition: background-color .2s ease-out;

		&.suggest-hover {
			background-color: $action-hover-color;
		}
	}
}

.multiselect-matches {
	padding: .4em 5px;
	color: $font-color;
	font-weight: bold;
	@extend .multiselect-suggest;
}

.multiselect-available {
	position: absolute;
	z-index: 20000;
	border: 1px solid $action-border-color;
	overflow-y: auto;
	@extend %webkit-scrollbar;
	box-shadow: 0 6px 10px 0 $action-shadow-color;
}

.suggest-found {
	font-weight: bold;
	color: $dark-yellow;
}

.suggest-new {
	border-top: 1px solid $form-border-color;

	span:first-child {
		font-weight: bold;
	}
}

// Forms.
.table-forms-container {
	margin: 0 0 10px;
	background-color: $ui-bg-color;
	border: 1px solid $ui-border-color;
	padding: 10px;
	text-align: left;

	> .ui-tabs-nav {
		margin: -10px -10px 10px;
	}
}

.form-btns {
	button {
		margin: 10px 6px 5px;
	}
}

.table-forms {
	display: table;
	width: 100%;
	color: $font-color;

	> li {
		display: table-row;

		&.display-none {
			@extend .display-none
		}
	}

	.multiselect-suggest {
		li {
			display: block;
		}
	}

	th {
		color: $font-alt-color;
		padding: 0 5px 0 0;
		text-align: left;

		&:last-child {
			padding: 0;
		}
	}

	tfoot {
		.table-forms-td-right {
			padding-top: 5px;
		}

		button {
			margin: 0 10px 0 0;
		}
	}

	.tfoot-buttons {
		@extend tfoot;
	}

	td {
		position: relative;

		&.td-drag-icon {
			padding: 0 11px 0 0;
			vertical-align: middle;
		}

		.drag-icon {
			position: absolute;
			top: 5px;
			margin-right: 5px;
		}
	}

	.table-forms-td-left {
		display: table-cell;
		padding: 5px 0;
		text-align: right;
		vertical-align: top;
		width: 15%;
		white-space: nowrap;

		label {
			display: block;
			height: 24px;
			line-height: 24px;
		}
	}

	.table-forms-td-right {
		display: table-cell;
		padding: 5px 0 5px 10px;
		vertical-align: middle;
		width: 85%;
		position: relative;

		&.has-before {
			padding-top: 0;
		}

		td {
			padding: 5px 5px 5px 0;
			position: relative;

			&.td-drag-icon {
				padding-right: 11px;
			}

			&.center {
				text-align: center;
				vertical-align: middle;

				.btn-grey {
					margin: 3px 0;
				}
			}

			&.overflow-break {
				max-width: 150px;
				overflow-wrap: break-word;
				white-space: initial;
				word-wrap: break-word;
			}

			&:last-child {
				padding-right: 0;
			}
		}

		.wrap-multiple-controls {
			display: flex;
		}

		.table-forms-separator {
			.radio-segmented + .multiselect-wrapper {
				margin-top: 5px;
			}
		}
	}

	.form-fields-inline {
		label {
			margin: 0 8px 0 3px;
		}
	}

	h4 {
		margin-bottom: -5px;
	}

	.hor-list {
		li {
			display: inline-block;
		}
	}

	.dynamic-row > td {
		padding-top: 0;
	}

	.dynamic-row-control > td {
		padding-top: 0;
		padding-bottom: 0;
	}
}

.table-forms-separator {
	border: 1px solid $table-border-color;
	box-sizing: border-box;
	display: inline-block;
	padding: 5px;
	position: relative;
}

.border-left {
	border-left: 1px solid $table-border-color;
}

.drag-drop-area {
	@extend %found-bg;
}

.margin-top {
	display: block;
	margin: 4px 0 0;
}

.form-new-group {
	border: 5px solid $lighter-green;
	border-radius: 2px;
	margin-left: -5px;
	padding: 4px 0;
}

.list-check-radio {
	li {
		display: block;
		padding: .3em 0;
	}

	&.hor-list li {
		margin-right: 15px;
		padding: .3em 0 0;

		&:last-child {
			margin-right: 0;
		}
	}

	label {
		padding: 0 0 0 18px;
		display: inline-block;
		text-indent: -18px;
		max-width: 600px;

		input[type="checkbox"] {
			left: -3px;
			margin: 0;
		}

		input[type="radio"] {
			left: -3px;
			margin: 0;
		}
	}
}

.list-numbered {
	counter-reset: line;

	.list-numbered-item {
		&::before {
			content: counter(line);
			counter-increment: line;
			user-select: none;
			text-align: right;
		}
	}
}

label {
	&.form-label-asterisk {
		&::before {
			color: $form-label-asterisk-color;
			display: inline-block;
			content: '*';
			margin-right: .3em;
		}
	}

	input[type="checkbox"] {
		margin-right: 3px;
	}

	input[type="radio"] {
		margin-right: 3px;
	}
}

input {
	font: {
		family: $font-stack;
		size: $font-form-size;
	}

	&[type="text"] {
		@extend %form-input-height-padding;
		@extend %form-input-style;
	}

	&[type="password"] {
		@extend %form-input-height-padding;
		@extend %form-input-style;
	}

	&[type="search"] {
		@extend %form-input-height-padding;
		@extend %form-input-style;
	}

	&[type="number"] {
		@extend %form-input-height-padding;
		@extend %form-input-style;
	}

	&[type="email"] {
		@extend %form-input-height-padding;
		@extend %form-input-style;
	}

	&[type="time"] {
		@extend %form-input-height-padding;
		@extend %form-input-style;
	}

	&[type="file"] {
		padding: 1px;
		@extend %form-input-style;
	}

	&[type="checkbox"] {
		@extend %form-check-radio-style;
	}

	&[type="radio"] {
		@extend %form-check-radio-style;
	}

	&[disabled] {
		@extend %form-disabled;
	}

	&[readonly] {
		color: $font-color !important;
		@extend %form-disabled;
	}
}

textarea {
	font: {
		family: $font-stack;
		size: $font-form-size;
	}
	padding: 4px 5px;
	margin: 0;
	overflow: auto;
	@extend %form-input-style;
	@extend %webkit-scrollbar;

	&[disabled] {
		@extend %form-disabled;
	}

	&[readonly] {
		color: $font-color !important;
		@extend %form-disabled;

		&:focus {
			border-color: $form-border-focus-color;
		}
	}
}

select {
	font: {
		family: $font-stack;
		size: $font-form-size;
	}

	height: 24px;
	padding: 3px 3px 3px 0;
	background-color: $form-bg-color;
	@extend %form-input-style;
	@extend %webkit-scrollbar;

	option {
		color: $font-color;

		&[disabled] {
			@extend %form-disabled;
		}
	}

	&[multiple] {
		padding: 4px 5px;
		width: 300px;
		height: 150px;

		option {
			padding: 0;
		}
	}

	&[disabled] {
		@extend %form-disabled;
	}

	&[readonly] {
		color: $font-color !important;
		pointer-events: none;
		@extend %form-disabled;
	}
}

.form-input-margin {
	display: inline-block;
	margin: 0 3px 0 0;
}

.checkbox-radio {
	&:checked[readonly] + label span {
		transition: none;

		&::after {
			border-color: $form-border-color !important;
		}
	}

	&[readonly] {
		&,
		+ label {
			pointer-events: none;

			span {
				transition: none;
				@extend %form-disabled;
			}
		}
	}

	&[type="checkbox"] {
		+ label span {
			border-radius: 2px;
		}

		&:checked + label span {
			&::after {
				content: '';
				position: absolute;
				display: block;
				width: 7px;
				height: 4px;
				top: 6px;
				left: 7px;
				border-left: 2px solid $btn-bg-color;
				border-bottom: 2px solid $btn-bg-color;
				transform: translate(-50%, -50%) rotate(-45deg);
			}
		}

		&:checked[disabled] + label span {
			&::after {
				border-color: $form-border-color !important;
			}
		}
	}

	&[type="radio"] {
		+ label span {
			border-radius: 50%;
		}

		&:checked + label span {
			&::after {
				content: '';
				position: absolute;
				display: block;
				width: 8px;
				height: 8px;
				top: 3px;
				left: 3px;
				background-color: $btn-bg-color;
				border-radius: 50%;
			}
		}

		&:checked[disabled] + label span {
			&::after {
				background-color: $form-border-color !important;
			}
		}
	}

	position: absolute !important;
	top: auto !important;
	width: 16px !important;
	height: 16px !important;
	opacity: 0;
	z-index: 1;

	+ label span {
		position: relative;
		display: inline-block;
		width: 14px;
		height: 14px;
		margin: -4px 4px 0 0;
		bottom: -3px;
		border: 1px solid $form-border-color;
		background-color: $form-bg-color;

		&:active {
			border-color: $form-border-color;
		}
	}

	+ label.label-pos-left span {
		margin-left: 6px;
		margin-right: 1px;
	}

	&:focus + label span {
		border-color: $form-border-focus-color;
	}

	&:checked:focus + label span {
		border-color: $form-border-focus-color;
	}

	&:checked[disabled] + label span {
		transition: none;

		&::after {
			border-color: $form-border-color !important;
		}
	}

	&[disabled] + label span {
		transition: none;
		@extend %form-disabled;
	}
}

%form-check-radio-style {
	margin: 0;
	padding: 0;
	border: 0;
	vertical-align: middle;
	position: relative;
	top: -1px;
	overflow: hidden;
	width: 13px;
	height: 13px;
	background: none;
}

%form-input-height-padding {
	margin: 0;
	padding: 0 5px;
	min-height: 24px;
}

%form-input-style {
	background-color: $form-bg-color;
	border: 1px solid $form-border-color;
	box-sizing: border-box;
	color: $font-color;
	outline: 0;
	transition: border-color .2s ease-out, box-shadow .2s ease-out;

	&:focus {
		border-color: $form-border-focus-color;
	}
}

button::-moz-focus-inner {
	padding: 0;
	border: 0;
	vertical-align: middle;
}

button {
	font: {
		family: $font-stack;
		size: $font-form-size;
	}
	background-color: $btn-bg-color;
	border: 1px solid $btn-bg-color;
	border-radius: 2px;
	color: $btn-font-color;
	margin: 0;
	padding: 0 11px;
	min-height: 24px;
	cursor: pointer;
	outline: 0;
	transition: border-color .2s ease-out, background-color .2s ease-out;

	&:hover {
		@include btn-hover-active($btn-font-color, $btn-bg-color);
	}

	&:focus {
		box-shadow: 0 0 0 2px rgba($blue, .35);
		@include btn-hover-active($btn-font-color, $btn-bg-color);
	}

	&:active {
		@include btn-hover-active($btn-font-color, $btn-bg-color);
	}
}

.btn-alt {
	color: $btn-alt-font-color;
	background-color: $btn-alt-bg-color;

	.plus-icon {
		background-color: $btn-alt-font-color;
		margin-right: 8px;

		&::after {
			background-color: $btn-alt-font-color;
		}
	}

	&:hover {
		@include btn-hover-active($btn-font-color, $btn-bg-color);

		.plus-icon {
			background-color: $btn-font-color;

			&::after {
				background-color: $btn-font-color;
			}
		}
	}

	&:focus {
		@include btn-hover-active($btn-font-color, $btn-bg-color);

		.plus-icon {
			background-color: $btn-font-color;

			&::after {
				background-color: $btn-font-color;
			}
		}
	}

	&:active {
		@include btn-hover-active($btn-font-color, $btn-bg-color);

		.plus-icon {
			background-color: $btn-font-color;

			&::after {
				background-color: $btn-font-color;
			}
		}
	}
}

.btn-grey {
	color: $btn-form-font-color;
	background-color: $btn-form-bg-color;
	border-color: $btn-form-border-color;
	vertical-align: top;

	&:hover {
		color: $btn-form-font-color;
		background-color: $btn-form-hover-color;
		border-color: $btn-form-border-color;
	}

	&:focus {
		color: $btn-form-font-color;
		background-color: $btn-form-hover-color;
		border-color: $form-border-focus-color;
	}

	&:active {
		color: $btn-form-font-color;
		background-color: $btn-form-hover-color;
		border-color: $form-border-focus-color;
	}
}

.btn-link {
	position: relative;
	background-color: $transparent;
	border: 0;
	border-bottom: 1px dotted $link-color;
	border-radius: 0;
	color: $link-color;
	font-size: inherit;
	padding: 0;
	min-height: inherit;

	&:hover {
		@extend .btn-link;
	}

	&:focus {
		@extend .btn-link;
		outline: none;
		margin-bottom: -2px !important;
		border-bottom: 2px solid rgba($link-hover-color, .5);
		box-shadow: 0 0 0 0 !important;
	}

	&:active {
		@extend .btn-link;
	}

	&[disabled] {
		background-color: $transparent;

		&:hover {
			background-color: $transparent;
		}
	}
}

$icon-btn: (
	kiosk: $btn-bg-color url($sprite-path) no-repeat -79px -259px,
	min: $btn-bg-color url($sprite-path) no-repeat -7px -259px,
	add-fav: $btn-bg-color url($sprite-path) no-repeat -7px -295px,
	remove-fav: $btn-bg-color url($sprite-path) no-repeat -7px -329px,
	action: $btn-bg-color url($sprite-path) no-repeat -7px -367px,
	info: $btn-bg-color url($sprite-path) no-repeat -7px -403px,
	"dashboard-kioskmode-toggle-slideshow.slideshow-state-started": $btn-bg-color url($sprite-path) no-repeat -432px -582px,
	"dashboard-kioskmode-toggle-slideshow.slideshow-state-stopped": $btn-bg-color url($sprite-path) no-repeat -433px -546px,
	dashboard-kioskmode-previous-page: $btn-bg-color url($sprite-path) no-repeat -398px -657px,
	dashboard-kioskmode-next-page: $btn-bg-color url($sprite-path) no-repeat -396px -624px
);

// Dynamically generated classes:
//  .btn-kiosk
//  .btn-min
//  .btn-add-fav
//  .btn-remove-fav
//  .btn-action
//  .btn-info
//  .btn-dashboard-kioskmode-toggle-slideshow
//  .btn-dashboard-kioskmode-previous-page
//  .btn-dashboard-kioskmode-next-page
@each $icon-btn, $bgimage in $icon-btn {
	.btn-#{$icon-btn} {
		background: $bgimage;
		@extend %button-icon-size;
	}
}

$icon-widget-btn: (
	dashboard-page-properties: url($sprite-path) no-repeat -318px -618px,
	iterator-page-previous: url($sprite-path) no-repeat -85px -657px,
	iterator-page-next: url($sprite-path) no-repeat -83px -623px,
	widget-action: url($sprite-path) no-repeat -6px -618px,
	widget-collapse: url($sprite-path) no-repeat -6px -654px,
	widget-expand: url($sprite-path) no-repeat -6px -689px,
	widget-edit: url($sprite-path) no-repeat -42px -619px,
	alarm-on: url($sprite-path) no-repeat -6px -546px,
	alarm-off: url($sprite-path) no-repeat -6px -582px,
	sound-on: url($sprite-path) no-repeat -6px -474px,
	sound-off: url($sprite-path) no-repeat -6px -510px,
	info-clock: url($sprite-path) no-repeat -87px -762px
);

// Dynamically generated classes:
//  .btn-dashboard-page-properties
//  .btn-iterator-page-previous
//  .btn-iterator-page-next
//  .btn-widget-action
//  .btn-widget-collapse
//  .btn-widget-expand
//  .btn-widget-edit
//  .btn-alarm-on
//  .btn-alarm-off
//  .btn-sound-on
//  .btn-sound-off
//  .btn-info-clock
@each $icon-widget-btn, $bgimage in $icon-widget-btn {
	.btn-#{$icon-widget-btn} {
		background: $bgimage;
		@extend %btn-widget;
	}
}

// Time selection.
.ui-tabs-nav {
	height: 30px;
	line-height: 30px;
	border-bottom: 1px solid $table-border-color;

	li {
		display: inline-block;

		a {
			border: 0;
			padding: 8px 10px;
			transition: background-color .2s ease-out;

			&:hover,
			&:focus,
			&:active {
				background-color: $ui-hover-color;
			}
		}

		&.ui-tabs-active:first-child {
			border-left: 0;
		}

		&.ui-tabs-active {
			a {
				padding: 8px 10px 6px;
				background-color: $transparent;
				color: $font-color;
				text-decoration: none;
				cursor: default;
				border-bottom: 3px solid $ui-tab-bg-selected-color;
			}
		}

		&.ui-state-disabled {
			a {
				cursor: default;
				color: $btn-disabled-font-color;
				background-color: $transparent;
				border: 0;
			}
		}
	}

	.btn-info,
	.btn-time,
	.filter-trigger {
		border-radius: 2px;
		color: $btn-font-color;
		background-color: $btn-bg-color;
		border: 1px solid $btn-bg-color;
		position: relative;
		margin: 0 0 0 6px;
		min-height: 24px;
		vertical-align: bottom;

		&::after {
			content: '';
			position: absolute;
		}

		&:focus,
		&:hover {
			@include btn-hover-active($btn-font-color, $btn-bg-color);
			cursor: pointer;
		}
	}

	.btn-info,
	.btn-time {
		padding: 0 34px 0 10px;

		&::after {
			margin: 0 5px;
			right: 0;
			top: 0;
			height: 24px;
			width: 24px;
			background: url($sprite-path) no-repeat -87px -583px;
		}
	}

	.btn-info {
		width: initial;
		background-image: none;

		&::after {
			background: url($sprite-path) no-repeat -398px -407px;
		}
	}

	.filter-trigger {
		padding: 0 34px 0 10px;

		&::after {
			margin: 0 5px;
			right: 0;
			top: 0;
			height: 24px;
			width: 24px;
			background: url($sprite-path) no-repeat -87px -547px;
		}
	}

	.ui-state-focus {
		.btn-info,
		.btn-time,
		.filter-trigger {
			box-shadow: 0 0 0 2px rgba($blue, .35);
			@include btn-hover-active($btn-font-color, $btn-bg-color);
		}

		&.ui-tabs-active {
			.btn-info,
			.btn-time,
			.filter-trigger {
				box-shadow: 0 0 0 2px rgba($blue, .35);
			}
		}
	}

	.ui-tabs-active {
		.btn-info,
		.btn-time,
		.filter-trigger {
			color: $font-color;
			background-color: $ui-bg-color;
			border: 1px solid $ui-border-color;
			border-bottom: 0;
			border-radius: 2px 2px 0 0;
			margin: -1px 0 0 6px;
			padding: 1px 34px 7px 10px;
		}

		.btn-info {
			&::after {
				background-position: -398px -430px;
				top: 1px;
			}
		}

		.btn-time {
			&::after {
				background-position: -246px -583px;
				top: 1px;
			}
		}

		.filter-trigger {
			&::after {
				background-position: -246px -547px;
			}
		}
	}

	.ui-state-hover {
		&.ui-tabs-active {
			.btn-info,
			.btn-time,
			.filter-trigger {
				background-color: $action-hover-color;
			}
		}
	}
}

.filter-space {
	box-sizing: border-box;

	li a.ui-tabs-anchor {
		vertical-align: top;
	}

	ul.ui-tabs-nav li:focus {
		outline: none;
	}

	.filter-btn-container {
		height: 29px;
		z-index: 2;
	}

	.ui-tabs-nav {
		height: 29px;
		border-bottom: 0;

		a {
			display: inline-block;
			box-sizing: border-box;
			line-height: 22px;
			margin-bottom: 5px;
			text-align: center;
		}
	}
}

.btn-time-left,
.btn-time-right {
	background: url($sprite-path) no-repeat;
	content: '';
	border: 0;
	height: 24px;
	width: 24px;
	vertical-align: top;

	&:focus,
	&:hover {
		border: 1px solid $ui-border-color;
		@include btn-hover-active($btn-font-color, $btn-bg-color);
	}

	&:disabled {
		border: 0;
		opacity: .4;
	}
}

.btn-time-right {
	background-position: -83px -623px;

	&:focus,
	&:hover {
		background-position: -396px -624px;
	}

	&:disabled {
		background-position: -83px -623px;
	}
}

.btn-time-left {
	background-position: -85px -657px;

	&:focus,
	&:hover {
		background-position: -398px -658px;
	}

	&:disabled {
		background-position: -85px -657px;
	}
}

.btn-time-out {
	background: none;
	border: 1px solid transparent;
	color: $font-color;
	height: 24px;
	line-height: 22px;
	margin: 0 5px;
	vertical-align: top;

	&:disabled {
		background: transparent !important;
		border-color: transparent !important;
		opacity: .8;
	}
}


.time-quick {
	font-size: 12px;
	line-height: 20px;

	li {
		&:last-of-type {
			a {
				margin-bottom: 0;
			}
		}

		a {
			display: inline-block;
			padding: 2px 10px;
			margin-bottom: 2px;
			margin-left: -10px;
			border-bottom: 0;

			&:hover,
			&:focus,
			&.selected {
				border-radius: 2px;
				border-bottom: 0;
			}

			&:hover {
				background: $action-hover-color;
				transition: background-color .2s ease-out;
			}

			&:focus {
				box-shadow: 0 0 0 2px rgba($blue, .35);
			}

			&.selected {
				background: $ui-bg-selected-color;
				color: $white;
				transition: background-color .2s ease-out;
			}
		}
	}
}

.time-selection-container {
	display: flex;
	justify-content: flex-end;

	.time-input {
		border-right: 1px solid $ui-border-color;
		padding: 0 30px 0 10px;
		text-align: right;
		white-space: nowrap;

		.time-input-error {
			margin: -8px 29px 0 0;
		}

		ul {
			padding: 0 0 10px;
		}

		li {
			display: inline-block;
			vertical-align: baseline;
			padding: 0 0 0 10px;

			.icon-cal {
				position: relative;
				vertical-align: middle;
				margin-left: 2px;
			}
		}
	}

	.time-quick-range {
		text-align: right;
		white-space: nowrap;
		margin: 0 0 0 20px;

		.cell {
			display: inline-flex;
			vertical-align: top;
			text-align: left;
			margin: 0 10px;
		}

		.time-quick-selected {
			display: inline-block;
			padding: 2px 10px;
			margin-left: -10px;
			color: $font-selected-color;
			background-color: $ui-bg-selected-color;
			border-bottom: 0;
		}
	}
}

.header-kioskmode-controls {
	position: fixed;
	top: 5px;
	right: 45px;
	z-index: 1010;
	display: flex;
	transition: opacity 1s ease-out;

	&.hidden {
		opacity: 0;
	}

	& > li > ul {
		margin-right: 10px;
	}

	ul {
		display: flex;

		li {
			margin-right: 10px;
		}
	}
}

.btn-dashboard-conf {
	background: url($sprite-path) no-repeat -42px -619px;
	@extend %btn-dashboard;
}

.btn-dashboard-normal {
	box-shadow: 1px 1px 2px $action-shadow-color;
}

%btn-widget {
	width: 24px;
	height: 24px;
	margin: 2px 2px 0 0;
	@extend %btn-widget-defaults;
}

%btn-dashboard {
	width: 24px;
	height: 24px;
	@extend %btn-widget-defaults;
}

%btn-widget-defaults {
	border: 0;
	min-height: 0;
	padding: 0;
	opacity: .5;
	transition: opacity .2s ease-out;

	&:hover,
	&:focus,
	&:active {
		@extend %btn-widget-hover-active;
	}

	&[disabled],
	&[disabled]:hover,
	&[disabled]:focus,
	&[disabled]:active {
		background-color: transparent;
		opacity: .25;
	}
}

%button-icon-size {
	width: 24px;
	height: auto;
	padding: 0;
}

%btn-disabled {
	color: $btn-disabled-font-color !important;
	background-color: $btn-disabled-bg-color;
	border-color: $btn-disabled-border-color;
	cursor: default;

	&.icon-cal {
		opacity: .3;
		background-color: transparent;
	}
}

%form-disabled {
	color: $form-disabled-font-color;
	background-color: $form-disabled-bg-color !important;
	border-color: $form-disabled-border-color;
}

.inaccessible {
	.subfilter-enabled {
		color: darken($font-selected-color, 25%);
	}
}

%btn-widget-hover-active {
	background-color: $transparent;
	opacity: 1;
}

button[disabled] {
	@extend %btn-disabled;

	&:hover {
		@extend %btn-disabled;
	}

	&:active {
		@extend %btn-disabled;
	}
}

.action-buttons {
	margin: 10px 0 0;
	color: $font-alt-color;

	button {
		margin: 0 10px 10px 0;
	}
}

.selected-item-count {
	display: inline-block;
	margin: 0 14px 0 0;
}

$var-icons: (
	maint: url($sprite-path) no-repeat -46px -802px,
	depend-up: url($sprite-path) no-repeat -49px -729px,
	depend-down: url($sprite-path) no-repeat -49px -765px,
	ackn: url($sprite-path) no-repeat -45px -693px
);

// Dynamically generated classes:
//  .icon-maint
//  .icon-depend-up
//  .icon-depend-down
//  .icon-ackn
@each $var-icons, $bgimage in $var-icons {
	.icon-#{$var-icons} {
		margin: 0 18px 0 0;
		&::before {
			background: $bgimage;
			@extend %var-icons;
		}
	}
}

$trigger-expression-tree-icons: (
	top-bottom: url($sprite-path) no-repeat -84px -300px,
	top-bottom-right: url($sprite-path) no-repeat -84px -334px,
	top-right: url($sprite-path) no-repeat -84px -372px,
	empty: url($sprite-path) no-repeat -84px -350px
);

%trigger-expression-tree-icons-common {
	margin: 0 12px 0 0;

	&::before {
		background: url($sprite-path) no-repeat;
		display: inline-block;
		width: 12px;
		height: 12px;
		position: absolute;
		content: '';
	}
}

// Dynamically generated classes:
//  .icon-tree-top-bottom
//  .icon-tree-top-bottom-right
//  .icon-tree-top-right
//  .icon-tree-empty
@each $class, $bg-position in $trigger-expression-tree-icons {
	.icon-tree-#{$class} {
		@extend %trigger-expression-tree-icons-common;

		&::before {
			background-position: $bg-position;
		}
	}
}

$form-icon-btn: (
	cal: url($sprite-path) no-repeat -42px -834px,
	wzrd-action: url($sprite-path) no-repeat -6px -617px
);

// Dynamically generated classes:
//  .icon-cal
//  .icon-wzrd-action
@each $form-icon-btn, $bgimage in $form-icon-btn {
	.icon-#{$form-icon-btn} {
		background: $transparent $bgimage;
		@extend %form-icon-btn;
	}
}

%form-icon-btn {
	border: 0;
	margin: -4px 0;
	vertical-align: middle;
	cursor: pointer;
	opacity: .75;
	transition: opacity .2s ease-out;
	@extend %button-icon-size;

	&:hover,
	&:focus,
	&:active {
		opacity: 1;
		background-color: $transparent;
	}
}

%var-icons {
	display: inline-block;
	width: 18px;
	height: 18px;
	position: absolute;
	content: '';
}

.drag-icon {
	margin-left: -9px;
	height: 24px;
	background: url($sprite-path) no-repeat -6px -762px;
	@extend %button-icon-size;
}

.drag-icon,
.ui-draggable .dashboard-widget-head {
	@extend %cursor-drag;
}

.ui-draggable {
	.drag-icon,
	.dashboard-widget-head {
		@extend %cursor-dragging;
	}
}

.icon-info {
	position: relative;
	width: 8px;
	height: 11px;
	cursor: pointer;
	margin: -12px 0 -4px;

	&::before {
		content: '';
		display: inline-block;
		position: absolute;
		top: 0;
		left: 0;
		width: 14px;
		height: 14px;
		background: url($sprite-path) no-repeat -47px -659px;
	}
}

// Installation.
.setup-container {
	background-color: $ui-bg-color;
	width: 766px;
	height: 420px;
	margin: 0 auto;
	margin-top: 5%;
	padding: 42px;
	vertical-align: top;
	position: relative;
	border: 1px solid $ui-border-color;

	h1 {
		border: 0;
		margin: 3px 0 11px;
		padding: 0;
	}

	.setup-logo {
		display: flex;
		margin-bottom: 40px;
		justify-content: flex-start;
	}

	#tls_encryption_hint {
		font-style: italic;
		color: $font-alt-color;
	}
}

.setup-left {
	float: left;
	width: 200px;
	padding-right: 10px;

	ul {
		margin: -4px 0 0 -42px;

		li {
			padding: 4px 0 4px 42px;

			&.setup-left-current {
				border-left: 3px solid $ui-tab-bg-selected-color;
				color: $font-alt-color;
				padding-left: 39px;
			}
		}
	}
}

.setup-right {
	width: auto;
	margin-left: 200px;
}

.setup-right-body {
	padding-right: 5px;
	max-height: 345px;
	overflow-y: auto;

	.list-table {
		border: 0;
	}

	h1 {
		margin: 25% 0 .4em;
	}

	@extend %webkit-scrollbar;
}

.setup-title {
	margin: 109px 0 16px 0;
	color: $font-alt-color;
	font-size: $font-setup-title;
	line-height: $setup-title-line-height;

	span {
		display: block;
		font-size: $font-setup-sup-title;
	}
}

.setup-footer {
	position: absolute;
	bottom: 32px;
	width: 766px;
	text-align: right;

	div {
		float: right;
	}

	button {
		margin: 0 0 0 10px;

		&.float-left {
			margin: 0;
			float: left;
		}
	}
}

.signin-container {
	background-color: $ui-bg-color;
	width: 280px;
	margin: 0 auto;
	margin-top: 5%;
	padding: 42px 42px 39px;
	border: 1px solid $ui-border-color;

	h1 {
		border: 0;
		margin: 0 0 17px;
		padding: 0;
	}

	ul li {
		padding: 16px 0 0;
		font-size: $font-top-nav-size;

		&.sign-in-txt {
			text-align: center;
		}
	}

	label {
		display: inline-block;
		margin: 0 0 2px;
	}

	input {
		&[type="text"] {
			@extend %signin-input;
		}

		&[type="password"] {
			@extend %signin-input;
		}
	}

	button {
		font-size: $font-form-size;
		margin: 7px 0;
		min-height: 35px;
		line-height: 35px;
		width: 100%;
	}
}

.signin-logo {
	display: flex;
	margin-bottom: 21px;
	justify-content: center;
}

.signin-links {
	width: 100%;
	text-align: center;
	color: $font-alt-color;
	margin: 11px 0 0;
}

%signin-input {
	padding: 9px 5px;
	width: 100%;
}

%nothing-to-show {
	color: $font-alt-color;
	text-align: center;
	transition: 0s;

	td:hover {
		background-color: $ui-bg-color;
	}
}

// Action Menus, Pop-up Menus.
.menu-popup-overlay {
	position: fixed;
	top: 0;
	left: 0;
	width: 100%;
	height: 100%;
	z-index: 1001;
}

.menu-popup {
	position: absolute;
	z-index: 1001;
	padding: 5px 15px 5px 25px;
	min-width: 166px;
	max-width: 250px;
	background-color: $ui-bg-color;
	border: 1px solid $action-border-color;
	border-bottom-color: darken($action-border-color, 1%);
	box-shadow: 0 4px 20px 0 $action-shadow-color;

	&:focus {
		outline: none;
	}

	li {
		display: block;

		div {
			border-top: 1px solid $table-border-color;
			margin: 5px -15px 5px -25px;
		}
	}

	.menu-popup-item {
		display: block;
		height: 24px;
		line-height: 24px;
		cursor: pointer;
		color: $font-color;
		text-decoration: none;
		border: 0;
		outline: 0;
		padding: 0 15px 0 25px;
		margin: 0 -15px 0 -25px;
		position: relative;
		@extend %overflow-ellipsis;
		transition: background-color .2s ease-out;

		&:hover,
		&:focus,
		&:active,
		&.highlighted {
			background-color: $action-hover-color;
		}

		&.selected {
			&::before {
				display: block;
				width: 24px;
				height: 24px;
				position: absolute;
				left: 0;
				content: '';
				background: url($sprite-path) no-repeat -5px -835px;
			}
		}

		.arrow-right {
			position: absolute;
			right: 10px;
			top: 8px;
			height: auto;
			line-height: auto;
			padding: 0;
			margin: 0;
			border-left-color: $font-alt-color;
		}

		&[class*='icon-'] {
			&::before {
				position: absolute;
				top: 0;
				left: 0;
				display: block;
				width: 22px;
				height: 22px;
				content: "";
			}
		}

		&.disabled {
			background-color: transparent;
			color: $font-alt-color;
			opacity: 1;
		}
	}

	h3 {
		height: 24px;
		line-height: 24px;
		@extend %overflow-ellipsis;
	}

	&.page-title-submenu::before {
		content: '';
		position: absolute;
		top: -7px;
		left: 10px;
		width: 12px;
		height: 12px;
		background-color: $ui-bg-color;
		border-top: 1px solid $action-border-color;
		border-left: 1px solid $action-border-color;
		transform: rotate(45deg);
	}
}

.overlay-dialogue {
	display: table;
	position: absolute;
	z-index: 1000;
	padding: 15px 10px 10px;
	background-color: $ui-bg-color;
	border: 1px solid $action-border-color;
	border-bottom-color: darken($action-border-color, 1%);
	box-shadow: 0 4px 20px 0 $action-shadow-color;

	&.modal {
		position: fixed;
		overflow: hidden;
		margin: 0 10px;

		.overlay-dialogue-body {
			overflow: auto;
			overflow-x: hidden;
			width: 100%;
			max-height: calc(100vh - 190px);
			max-width: inherit;
			margin: 0 -10px 8px;
			padding: 2px 10px;
			position: relative;
			@extend %webkit-scrollbar;

			.table-forms {
				.table-forms-td-right {
					padding-right: 8px;
				}

				.table-forms-row-with-second-field {
					position: relative;

					.table-forms-second-column {
						position: absolute;
						top: 5px;
						right: 8px;
					}
				}
			}

			.columns-wrapper {
				.column-50:last-of-type {
					margin-left: 10px;
				}
			}
		}

		.overlay-dialogue-controls {
			text-align: right;
			padding: 0 0 10px;

			z-select {
				text-align: left;
				padding: inherit;
			}

			li {
				display: inline;
				padding-left: 10px;
			}

			z-select {
				li {
					display: block;
					padding-left: 5px;
				}
			}
		}

		> .overlay-close-btn {
			position: relative;
			float: right;
			top: -13px;
			right: -8px;
		}
	}

	&.sticked-to-top {
		top: 50px;
	}

	&.modal-popup {
		max-width: 1024px;

		&.modal-popup-medium {
			min-width: 450px;
		}

		&.modal-popup-small {
			max-width: 450px;
			width: 100%;
		}

		&.modal-popup-static {
			max-width: 700px;
			width: 100%;
		}

		&.modal-popup-preprocessing {
			max-width: 900px;
			width: 100%;
		}

		&.modal-popup-generic {
			min-width: 650px;
		}

		&[data-dialogueid="host_edit"] {
			min-width: 1024px;
		}

		&.modal-popup-fullscreen {
			width: calc(100vw - 40px);
			max-width: calc(100vw - 40px);
		}
	}

	.hintbox-wrap {
		overflow: auto;
		max-height: 240px;
		max-width: 800px;
		overflow-wrap: break-word;
		@extend %webkit-scrollbar;
	}

	.msg-bad,
	.msg-good,
	.msg-warning {
		position: -webkit-sticky;
		position: sticky;
		top: 0;
		z-index: 4;
		margin: 0 0 10px;
	}

	.list-table {
		white-space: normal;
		border: 0;

		th {
			@extend %dashboard-widget-td;
		}

		td {
			@extend %dashboard-widget-td;
		}
	}

	.table-paging {
		border: 0;
		border-top: 1px solid $table-border-color;
	}

	.table-forms-td-right {
		td {
			vertical-align: middle;

			label {
				display: block;
			}
		}
	}

	.dashboard-widget-head {
		margin: -10px -10px 4px;
	}

	.maps-container {
		max-height: 128px;
		overflow-y: auto;
		margin-left: -10px;
		@extend %webkit-scrollbar;
	}

	.table-forms-second-column {
		float: right;
		line-height: 24px;
	}
}

// Multiline input control.
.multilineinput-control {
	display: flex;
	width: 100%;

	input[type=text] {
		overflow: hidden;
		cursor: pointer;
		white-space: nowrap;
		text-overflow: ellipsis;
		border-right: 0;
		width: 100%;

		&[readonly] {
			background: $form-bg-color !important;
			border-color: $form-border-color;
			color: $form-font-color;
		}

		&.monospace-font {
			padding-top: 1px;
		}
	}

	&.editable {
		background-color: $form-bg-color !important;
		border-color: $form-disabled-font-color;
	}

	button {
		position: relative;
		border-top-left-radius: 0;
		border-bottom-left-radius: 0;

		&::after {
			background: url($sprite-path) no-repeat -47px -478px;
			content: '';
			position: absolute;
			left: 3px;
			top: 4px;
			height: 14px;
			width: 15px;
		}

		&:not([disabled]):not([readonly]) {
			background-color: $form-bg-color;
			border-color: $form-border-color;

			&:hover {
				background-color: $btn-form-hover-color;
			}
		}
	}

	&.multilineinput-readonly {
		input[type=text][readonly] {
			background-color: $form-disabled-bg-color !important;
		}
	}

	&.multilineinput-disabled {
		input[type=text] {
			cursor: default;
		}

		button::after {
			opacity: .5;
		}
	}
}

.multilineinput-modal {
	$line-height: 18px;

	min-width: 960px;

	.multilineinput-container {
		padding: 1px;
		position: relative;
		display: flex;
		overflow: hidden;
	}

	.multilineinput-line-numbers {
		counter-reset: line;
		overflow: hidden;
		padding: 1px 5px 1px 0;
		position: absolute;
		left: 0;
		top: 0;
		bottom: 0;

		li {
			color: $font-alt-color;
			line-height: $line-height;
			text-align: right;
			min-width: 24px;

			&::before {
				counter-increment: line;
				content: counter(line);
				user-select: none;
			}
		}
	}

	.multilineinput-label {
		color: $font-alt-color;
		line-height: 24px;
	}

	.multilineinput-textarea {
		flex: 1;
		line-height: $line-height;
		resize: none;
		white-space: pre;
		padding: 0 5px;
		z-index: 20;

		&::-webkit-scrollbar {
			height: 9px;
		}
	}

	.multilineinput-symbols-remaining {
		color: $font-alt-color;
		float: left;
		line-height: 24px;
	}
}

// Flexible textarea.
.textarea-flexible-container {
	td {
		line-height: 22px;

		&.textarea-flexible-parent {
			vertical-align: top;
		}

		button {
			line-height: normal;
		}
	}
}

.textarea-flexible {
	display: block;
	min-height: 24px;
	overflow: hidden;
	resize: none;
	word-break: break-all;
	height: 24px;
	line-height: 14px;
	white-space: break-spaces;
}

// Map widget back to parent button.
.btn-back-map-container {
	text-align: left;
	position: absolute;
	left: -1px;
	max-width: 100%;

	a {
		&:focus,
		&:hover {
			outline: none;

			.btn-back-map {
				background-color: $btn-back-background-hover;
				border: $btn-border-color solid 1px;

				.btn-back-map-content {
					display: inline-block;
					line-height: 24px;
					padding: 0 6px 0 0;
					flex: auto;
					@extend %overflow-ellipsis;
				}
			}
		}
	}

	.btn-back-map {
		border: $ui-border-color solid 1px;
		border-radius: 0 2px 2px 0;
		background-color: $btn-back-map-background-color;
		color: $btn-back-text-color;
		margin-top: 10px;
		padding: 0;
		display: flex;
		height: 24px;
		line-height: 24px;
		vertical-align: middle;
		text-decoration: none;

		.btn-back-map-content {
			display: none;
		}

		.btn-back-map-icon {
			margin-left: 5px;
			display: inline-block;
			flex: 1 0 auto;
			width: 28px;
			height: 24px;
			vertical-align: middle;
			background: url($sprite-path) no-repeat -85px -691px;
		}
	}
}

.overlay-dialogue-body {
	margin: 0 0 25px;
	white-space: nowrap;

	.debug-output {
		margin: 10px 0 0;
	}
}

.overlay-dialogue-footer {
	text-align: right;

	button {
		margin: 0 0 0 10px;
	}
}

.overlay-bg {
	background-color: $overlay-bg-color;
	width: 100%;
	height: 100%;
	position: fixed;
	z-index: 1000;
	top: 0;
	left: 0;
	opacity: .35;
}

.calendar {
	width: 200px;

	.calendar-year,
	.calendar-month {
		&.highlighted {
			background-color: $action-hover-color;
		}

		&:focus {
			outline: none;
		}
	}

	table {
		width: 100%;
		margin: 5px 0;

		thead {
			text-transform: $font-transform;
			color: $font-alt-color;
		}

		tbody {
			text-align: center;

			td {
				transition: background-color .2s ease-out;

				&.selected {
					background-color: $ui-bg-selected-color;
					color: $white;

					&:hover {
						background-color: darken($ui-bg-selected-color, 4%);
					}
				}

				&:hover {
					background-color: $action-hover-color;
					cursor: pointer;
				}

				&.highlighted {
					@include btn-hover-active($btn-font-color, $btn-bg-color);
					cursor: pointer;
				}

				&:focus {
					outline: none;
				}

				span {
					z-index: -1;
					padding: 4px;
					display: block;
				}
			}
		}
	}
}

.calendar-header {
	text-align: center;

	.btn-grey {
		border: 0;
		background-color: $transparent;
	}
}

.calendar-year {
	height: 24px;
	line-height: 26px;
	display: table;
	width: 100%;

	button:first-child {
		float: left;
	}

	button:last-child {
		float: right;
	}

	button:hover {
		background-color: $action-hover-color;
		cursor: pointer;
	}
}

.calendar-month {
	@extend .calendar-year;
}

.calendar-time {
	text-align: center;

	input[type="text"] {
		width: 32px;
	}
}

.calendar-footer {
	margin: 26px 0 0;
	text-align: right;

	.btn-grey {
		float: left;
		margin-top: 0;
	}
}

.calendar-control {
	input {
		vertical-align: middle;
	}
}

// Problem notification overlay.
.notif {
	width: 250px;

	.dashboard-widget-head {
		margin: -11px 0 7px -9px;
		padding: 0;

		ul {
			position: relative;
			display: inline-block;

			li {
				float: none;
				display: inline-block;
			}
		}
	}

}

.notif-body {
	max-height: 600px;
	padding: 0 5px 0 0;
	overflow-y: auto;
	@extend %webkit-scrollbar;

	h4 {
		display: block;
		max-width: 250px;
		padding-bottom: .083em;
		@extend %overflow-ellipsis;
	}

	p {
		margin: .25em 0 0;
	}

	li {
		padding: 0 0 10px 19px;

		&:last-child {
			padding-bottom: 0;
		}
	}
}

.notif-indic {
	width: 14px;
	height: 14px;
	float: left;
	margin: 2px 0 0 -19px;
	border-radius: 2px;

	.notif-indic-snooze {
		width: 14px;
		height: 14px;
		float: left;
		margin-top: 20px;
		background: url($sprite-path) no-repeat -11px -587px;
	}

}

.notif-indic-container {
	border-top: 1px solid $table-border-color;
	margin: 0 0 0 -19px;
	padding: 14px 0 0;

	.notif-indic {
		float: none;
		display: inline-block;
		margin: 0 2px 0 0;
	}
}

.dashed-border {
	td {
		border: 1px dashed $table-border-color;
	}
}

.top {
	vertical-align: top !important;
}

.right {
	text-align: right !important;
}

.bottom {
	vertical-align: bottom;
}

.left {
	text-align: left;
}

.center {
	text-align: center;
}

.middle {
	vertical-align: middle;
}

.no-padding {
	padding: 0 !important;
}

.graph-selection {
	position: absolute;
	z-index: 98;
	overflow: hidden;
	background-color: rgba($yellow, .35);
	border: 1px solid rgba($dark-yellow, .6);
	border-top: 0;
	border-bottom: 0;
}
.svg-graph-selection {
	fill: rgba($yellow, .35);
	stroke: rgba($dark-yellow, .6);
	stroke-width: 1px;
}
.svg-graph-selection-text {
	fill: $font-color;
}
.svg-helper {
	stroke-opacity: .35;
	stroke: $red;
	stroke-width: 2px;
}
.svg-point-highlight {
	fill: $font-color !important;
	fill-opacity: .5 !important;
}

.svg-graph-preview {
	margin-top: 10px;
	min-width: 960px;
	height: 300px;
	position: relative;

	> div {
		background: $ui-bg-color;
		height: 300px;
		position: absolute;
		left: 0;
		right: 0;
		top: 0;
		z-index: 3; // More than z-index of form controls, less than z-index of .msg-*.
	}
}

.svg-graph {
	display: block;
}

.svg-single-item-graph-legend,
.svg-single-two-items-graph-legend,
.svg-graph-legend {
	// Legend single line height is 18. Value should be synchronized with $legend_height in 'CSvgGraphHelper.php'.
	$svg-legend-line-height: 18px;
	$svg-legend-handle-height: 4px;

	overflow-y: hidden;
	white-space: normal;
	margin: 0 10px;
	line-height: $svg-legend-line-height;

	div {
		display: inline-block;
		margin: 0 4px;
		font-size: 12px;
		line-height: 1.1;
		vertical-align: bottom;
		min-width: 120px;
		overflow: hidden;
		white-space: nowrap;
		text-overflow: ellipsis;
		border: 0 none transparent;
	}

	div::before {
		content: ' ';
		display: inline-block;
		margin-right: 4px;
		width: 10px;
		height: 0;
		vertical-align: middle;
		margin-top: -$svg-legend-handle-height;
		border-top-width: $svg-legend-handle-height;
		border-top-style: solid;
		border-top-color: inherit;
	}
}
.svg-graph-legend div {
	max-width: 30%;
}
.svg-single-two-items-graph-legend div {
	max-width: 50%;
}

.svg-graph-hintbox {
	font-size: 12px;
	line-height: 18px;
	white-space: nowrap;
	min-width: 145px;

	.table-paging {
		min-height: 18px;
		padding: 0 0 2px;
		border: 0;
		top: 2px;

		.paging-btn-container {
			min-height: inherit;
		}
	}

	.list-table tbody tr:last-child td {
		border-bottom-style: none;
		box-shadow: none;
	}

	li {
		padding-left: 23px;

		.svg-graph-hintbox-item-color {
			margin: 3px 10px 3px -20px;
			width: 10px;
			height: 10px;
			float: left;
			display: block;
		}
	}

	.header {
		margin: 0 0 10px 3px;
	}
}

.ui-selectable-helper {
	position: absolute;
	z-index: 100;
	background-color: rgba($yellow, .35);
	border: 1px solid rgba($dark-yellow, .6);
}

#map-area {
	.map-element-area-bg {
		background-color: rgba($action-hover-color, .35);
	}
}

.map-element-selected {
	border: 3px dashed $dark-yellow;
	margin: -3px;
}

// Debug, Overlay Description.
.debug-output {
	display: none;
	max-height: 600px;
	overflow-y: auto;
	padding: 10px;
	margin: 10px;
	background-color: $lighter-yellow;
	border: 1px solid $ui-border-color;
	@extend %webkit-scrollbar;
}

// ZBX_STYLE_BTN_DEBUG
.btn-debug {
	position: fixed;
	bottom: 10px;
	right: 35px;
	z-index: 15000;
	color: $btn-form-font-color;
	background-color: $btn-form-bg-color;
	border-color: $btn-form-border-color;
	opacity: 0;
	transition: opacity .2s ease-out;

	&.visible {
		opacity: 0.75;
	}

	&:hover {
		color: $btn-form-font-color;
		background-color: $btn-form-hover-color;
		border-color: $btn-form-border-color;
	}

	&:focus {
		color: $btn-form-font-color;
		background-color: $btn-form-hover-color;
		border-color: $form-border-focus-color;
	}

	&:active {
		color: $btn-form-font-color;
		background-color: $btn-form-hover-color;
		border-color: $form-border-focus-color;
	}
}

.overlay-descr {
	max-height: 150px;
	overflow-y: auto;
	padding: 0;
	margin: 5px 0;
	background-color: $ui-bg-color;
	@extend %webkit-scrollbar;
	@extend %scroll-vert-shadow;
}

.overlay-descr-url {
	padding: 3px 0 7px;
	@extend %overflow-ellipsis;
}

%scroll-vert-shadow {
	background:
		// Shadow covers.
		linear-gradient($ui-bg-color 30%, rgba($ui-bg-color, 0)),
		linear-gradient(rgba($ui-bg-color, 0), $ui-bg-color 70%) 0 100%,
		// Shadows.
		radial-gradient(50% 0, farthest-side, rgba($action-shadow-color, .4), rgba($action-shadow-color, 0)),
		radial-gradient(50% 100%, farthest-side, rgba($action-shadow-color, .4), rgba($action-shadow-color, 0)) 0 100%;
	background:
		// Shadow covers.
		linear-gradient($ui-bg-color 30%, rgba($ui-bg-color, 0)),
		linear-gradient(rgba($ui-bg-color, 0), $ui-bg-color 70%) 0 100%,
		// Shadows.
		radial-gradient(farthest-side at 50% 0, rgba($action-shadow-color, .4), rgba($action-shadow-color, 0)),
		radial-gradient(farthest-side at 50% 100%, rgba($action-shadow-color, .4), rgba($action-shadow-color, 0)) 0 100%;
	background-repeat: no-repeat;
	background-color: $ui-bg-color;
	background-size: 100% 40px, 100% 40px, 100% 4px, 100% 4px;
	background-attachment: local, local, scroll, scroll;
}

// Alerts.
.green {
	color: $green;
}

a.green {
	@extend .green;

	&:hover,
	&:focus {
		color: $link-hover-color;
	}
}

.red {
	color: $red;
}

a.red {
	@extend .red;

	&:hover,
	&:focus {
		color: $link-hover-color;
	}
}

.orange {
	color: $orange;
}

a.orange {
	@extend .orange;

	&:hover,
	&:focus {
		color: $link-hover-color;
	}
}

.yellow {
	color: $dark-yellow;
}

a.yellow {
	@extend .yellow;

	&:hover,
	&:focus {
		color: $link-hover-color;
	}
}

.grey {
	color: $font-alt-color;
}

a.grey {
	@extend .grey;

	&:hover,
	&:focus {
		color: $link-hover-color;
	}
}

.blue {
	color: $blue;
}

a.blue {
	@extend .blue;

	&:hover,
	&:focus {
		color: $link-hover-color;
	}
}

.teal {
	color: $teal;
}

a.teal {
	@extend .teal;

	&:hover,
	&:focus {
		color: $link-hover-color;
	}
}

a.link-action {
	color: $font-color;

	&.red {
		color: $red;
	}

	&.orange {
		color: $orange;
	}

	&.yellow {
		color: $dark-yellow;
	}

	&.green {
		color: $green;
	}

	&.grey {
		color: $font-alt-color;
	}

	&:hover {
		color: $link-hover-color;
		border-bottom: 1px solid rgba($link-hover-color, .5);
	}

	&:focus {
		color: $link-hover-color;
	}
}

%status {
	padding: 2px 3px 1px;
	font-size: $font-h3-size;
	text-align: center;
	min-width: .7em;
	line-height: 1em;
	display: inline-block;
	border-radius: 2px;

	&:not(:last-of-type) {
		border-right: 0;
	}
}

.status-container {
	display: inline-block;
	white-space: nowrap;
	margin: 1px 3px 1px 0;

	&:last-child {
		margin: 0;
	}

	span {
		border-radius: 0;

		&:first-of-type {
			border-top-left-radius: 2px;
			border-bottom-left-radius: 2px;
		}

		&:last-of-type {
			border-top-right-radius: 2px;
			border-bottom-right-radius: 2px;
		}
	}

	.status-na-bg,
	.status-info-bg,
	.status-warning-bg,
	.status-average-bg,
	.status-high-bg,
	.status-disaster-bg {
		@extend %status;
		border: 1px solid rgba($font-color, .2);
		border-radius: 0;
	}
}

.status-green {
	color: $white;
	border: 1px solid darken(desaturate($alt-green, 10%), 20%);
	background-color: darken(desaturate($alt-green, 10%), 16%);
	@extend %status;
}

.status-red {
	color: $white;
	border: 1px solid darken(desaturate($alt-red, 10%), 9%);
	background-color: darken(desaturate($alt-red, 10%), 5%);
	@extend %status;
}

.status-grey {
	color: $form-disabled-font-color;
	background-color: $form-disabled-bg-color;
	border: 1px solid $form-disabled-border-color;
	@extend %status;
}

.status-dark-grey {
	border: 1px solid darken(desaturate($alt-blue-grey, 10%), 12%);
	background-color: darken(desaturate($alt-blue-grey, 10%), 8%);
	@extend %status;
}

.status-yellow {
	color: $white;
	border: 1px solid darken(desaturate($alt-yellow, 9%), 20%);
	background-color: darken(desaturate($alt-yellow, 9%), 18%);
	@extend %status;
}

.status-disabled-bg {
	color: $form-disabled-font-color;
	background-color: $form-disabled-bg-color;
	border: 1px solid rgba($font-color, .2);
	@extend %status;
}

.tag {
	display: inline-block;
	color: $font-selected-color;
	background-color: $ui-bg-selected-color;
	margin: 1px 3px 1px 0;
	padding: 2px 3px;
	line-height: 1em;
	max-width: 133px;
	vertical-align: middle;
	@extend %overflow-ellipsis;
	border-radius: 2px;

	&:last-child {
		margin: 0;
	}

	&.green-bg {
		color: darken($alt-green, 45%);
	}

	&.yellow-bg {
		color: darken($alt-yellow, 45%);
	}
}

.green-bg {
	background-color: $alt-green;
}

.red-bg {
	background-color: $alt-red;
}

.yellow-bg {
	background-color: $alt-yellow;
}

// Severity statuses.
@if $theme-name == 'blue' or $theme-name == 'dark' {
	td[class] {
		+ {
			td.na-bg,
			td.normal-bg,
			td.info-bg,
			td.average-bg,
			td.warning-bg,
			td.high-bg,
			td.disaster-bg {
				border-left: 1px dotted $table-border-color;
			}
		}
	}
}

@each $severity-type, $color in (
	na-bg: $alt-blue-grey,
	normal-bg: $alt-green,
	info-bg: $alt-dark-blue,
	average-bg: $alt-orange,
	warning-bg: $alt-yellow,
	high-bg: $alt-dark-orange,
	disaster-bg: $alt-red,
) {
	// Dynamically generated classes:
	//  .na-bg
	//  .normal-bg
	//  .info-bg
	//  .average-bg
	//  .warning-bg
	//  .high-bg
	//  .disaster-bg
	.#{$severity-type} {
		color: darken($color, 45%);
		position: relative;

		@if $severity-type == normal-bg {
			background-color: $color;

			a.link-action {
				color: darken($color, 45%);
			}
		}
		@else {
			a.link-action,
			input[type="radio"]:enabled:checked + label {
				color: darken($color, 45%);
			}
		}
	}

	// Dynamically generated classes:
	//  .log-na-bg
	//  .log-normal-bg
	//  .log-info-bg
	//  .log-average-bg
	//  .log-warning-bg
	//  .log-high-bg
	//  .log-disaster-bg
	.log-#{$severity-type} {
		color: darken($color, 45%);
		background-color: $color;
	}
}

.na-bg,
.normal-bg,
.info-bg,
.average-bg,
.warning-bg,
.high-bg,
.disaster-bg {
	a {
		transition: none;
	}

	&.blink-hidden {
		background-color: transparent;

		a {
			color: $font-color;
		}
	}
}

.inactive-bg {
	color: darken($alt-red, 45%);
	background-color: $alt-red;
}

td.inactive-bg {
	@extend .inactive-bg;
}

// Filter checkboxes.
.table-forms-second-column {
	display: inline-block;
	width: 50%;
	min-width: 200px;
	text-align: right;

	.second-column-label {
		padding: 0 10px;
	}
}

// Event status colors.
.problem-unack-fg {
	color: $problem-unack-fg-color;
}

.problem-ack-fg {
	color: $problem-ack-fg-color;
}

.ok-unack-fg {
	color: $ok-unack-fg-color;
}

.ok-ack-fg {
	color: $ok-ack-fg-color;
}

%found-bg {
	background-color: $lighter-yellow;
}

// Plus/Add icon.
.plus-icon {
	display: inline-block;
	@extend %plus-icon;
}

%plus-icon {
	width: 2px;
	height: 8px;
	position: relative;

	&::after {
		content: '';
		width: 8px;
		height: 2px;
		top: 3px;
		left: -3px;
		position: absolute;
	}
}

// Color picker.
.color-picker {
	height: 20px;
	white-space: nowrap;

	div {
		display: inline-block;
		width: 18px;
		height: 18px;
		border: 1px solid $ui-bg-color;

		&:hover {
			border-color: $alt-dark-blue;
			box-shadow: inset 0 0 0 1px $ui-bg-color;
			cursor: pointer;
		}

		&:active {
			box-shadow: inset 0 0 0 2px $ui-bg-color;
			cursor: pointer;
		}
	}
}

.input-color-picker {
	position: relative;
	display: inline-block;

	div {
		position: absolute;
		top: 2px;
		left: 2px;
		width: 18px;
		height: 18px;
		border: 1px solid $form-border-color;
		background: url($sprite-path) no-repeat -323px -411px;
		cursor: pointer;
	}

	input[readonly],
	input:disabled {
		color: $form-disabled-font-color !important;

		+ div {
			cursor: default;
		}
	}

	input:disabled + div {
		background: $form-disabled-font-color !important;
		border: 1px solid $form-disabled-font-color;
	}

	input[type="text"] {
		padding-left: 25px;
	}
}

// Preloader.
@keyframes is-loading-kf {
	to {
		transform: rotate(360deg);
	}
}

.is-loading {
	pointer-events: none;

	&::before {
		background-color: rgba($ui-bg-color, .8);
		content: 'loading'; // For screen-reader
		text-indent: 200%;  // For screen-reader, for IE 200% instead of 100%
		overflow: hidden;
		position: absolute;
		top: 0;
		bottom: 0;
		left: 0;
		right: 0;
		z-index: 5; // More than z-index of .msg-*.
	}

	&::after {
		background-color: rgba($ui-bg-color, .8);
		border: 2px solid $preloader-color;
		border-bottom-color: $preloader-accent-color;
		border-radius: 50%;
		box-shadow: 0 0 0 7px rgba($ui-bg-color, .8);
		width: 20px;
		height: 20px;
		position: absolute;
		margin: auto;
		top: 0;
		bottom: 0;
		left: 0;
		right: 0;
		animation: is-loading-kf .6s infinite linear;
		z-index: 5; // More than z-index of .msg-*.
		content: '';
	}

	&.is-loading-fadein {
		&::before {
			opacity: 0;
			animation: fadein 2s ease-in .5s normal forwards;
		}

		&::after {
			opacity: 0;
			animation: fadein 2s ease-in .5s normal forwards, is-loading-kf .6s infinite linear;
		}

		&.delayed-15s {
			&::before,
			&::after {
				animation-delay: 15s;
			}
		}
	}
}

button {
	&.is-loading {
		position: relative;

		&::before {
			background: none;
		}

		&::after {
			box-shadow: none;
			background: none;
			border: 1px solid $preloader-disabled-color;
			border-bottom-color: $preloader-accent-color;
			width: 12px;
			height: 12px;
		}
	}
}

span {
	&.is-loading {
		position: relative;
		display: inline-block;
		min-width: 40px;
		min-height: 40px;
	}
}

.overlay-dialogue.modal .overlay-dialogue-body {
	&.is-loading {
		overflow: hidden;
	}
}

.menu-popup-preloader,
.hintbox-preloader {
	background: $preloader-bg-color;
	border: 1px solid $action-border-color;
	box-shadow: 0 4px 20px 0 $action-shadow-color;
	height: 128px;
	width: 128px;
	position: fixed;
	right: auto;
	bottom: auto;
	z-index: 1010;

	&::before {
		background: $preloader-bg-color;
	}
}

.hintbox-preloader {
	position: absolute;
}

$browser-logos: (
	chrome: 0 0,
	ff: -66px 0,
	ed: 0 -66px,
	opera: -66px -66px,
	safari: 0 -132px
);

%browser-logo-style {
	background: url($browser-sprite-path) no-repeat;
	width: 66px;
	height: 66px;
	margin: 0 auto;
	margin-bottom: 5px;
}

// Dynamically generated classes for the browser logo:
//  .browser-logo-chrome
//  .browser-logo-ff
//  .browser-logo-ed
//  .browser-logo-opera
//  .browser-logo-safari
@each $class, $bg-position in $browser-logos {
	.browser-logo-#{$class} {
		@extend %browser-logo-style;
		background-position: $bg-position;
	}
}

.browser-warning-container {
	margin-top: 5%;
	margin-left: auto;
	margin-right: auto;
	width: 766px;
	text-align: center;
	padding: 28px 28px 10px;
	@extend .table-forms-container;

	h2 {
		text-align: left;
	}

	p {
		margin: .7em 0;
		text-align: left;
	}

	li {
		display: inline-block;
		margin: 25px 20px;
	}
}

.browser-warning-footer {
	border-top: 1px solid $table-border-color;
	margin: 25px 0 0;
	padding: 10px 0 0;
	text-align: center;
}

// TODO: Legacy
%webkit-scrollbar {
	&::-webkit-scrollbar {
		width: 9px;
	}

	&::-webkit-scrollbar-track {
		background-color: $scrollbar-track-color;
	}

	&::-webkit-scrollbar-thumb {
		background-color: $scrollbar-thumb-color;
		border: 1px solid darken($scrollbar-thumb-color, $scrollbar-thumb-color-darken);
	}
}

// TODO: Legacy
%webkit-hor-scrollbar {
	&::-webkit-scrollbar {
		height: 9px;
	}

	@extend %webkit-scrollbar;
}

%cursor-drag {
	cursor: move; // fallback if grab cursor is unsupported
	cursor: grab;
}

%cursor-dragging {
	cursor: move; // fallback if grabbing cursor is unsupported
	cursor: grabbing;
}

.cursor-dragging {
	@extend %cursor-dragging;
}

.cursor-move {
	cursor: move;
}

tr.cursor-move {
	td * {
		cursor: move;
	}
}

.cursor-pointer {
	cursor: pointer;
}

.overflow-ellipsis {
	table-layout: fixed;
	@extend %overflow-ellipsis;

	td {
		@extend %overflow-ellipsis;
	}

	th {
		@extend %overflow-ellipsis;

		a {
			@extend %overflow-ellipsis;
		}
	}
}

.rel-container {
	position: relative;
	display: inline-block;
	min-width: 16px;
	white-space: nowrap;

	.icon-info {
		margin-right: 5px;

		&:only-of-type {
			margin-right: 0;
		}

		&:last-child {
			margin-right: 0;
		}
		&.status-green {
			border-right: 1px solid darken(desaturate($alt-green, 10%), 20%);
		}
	}
}

main {
	.server-name {
		float: right;
		margin: 10px;
		color: $font-alt-color;
	}
}

.uppercase {
	text-transform: $font-transform;
}

.flickerfreescreen {
	position: relative;
	overflow: hidden;

	&.is-loading {
		min-height: 64px;
	}
}

.graph-wrapper {
	display: inline;
}

// Dashboard widget - URL.
.widget-url {
	display: block;
}

// Analog Clock.
.clock {
	display: flex;
	justify-content: center;
	padding: 0 10px;
	height: 100%;
}

.clock-svg {
	flex-grow: 1;
}

.time-zone {
	margin: 0 0 .5em;
	white-space: nowrap;
}

.local-clock {
	margin: .5em 0 0;
	white-space: nowrap;
}

.clock-face {
	fill: $clock-face-color;
}

.clock-hand {
	fill: $clock-hand-color;
}

.clock-hand-sec {
	fill: $clock-hand-sec-color;
}

.clock-lines {
	fill: $clock-lines-color;
}

svg {
	overflow: hidden;
}

.sysmap {
	height: 100%;
	width: auto;
	padding: 0 10px;
	text-align: center;
}

.sysmap-scroll-container {
	overflow-x: auto;
	overflow-y: hidden;
	position: relative;
	width: calc(100% - 20px);
	border: 10px solid $ui-bg-color;
	background: $ui-bg-color;
	display: block;
	margin-top: 4px;

	.map-container {
		display: table;
	}

	.flickerfreescreen {
		display: inline-block;
	}

	.table-forms-container {
		display: table;
		margin: 0;
		padding: 0;
		border: 0;
	}
}

.sysmap-widget-container {
	overflow: hidden;
	height: 100%;
	display: flex;

	svg {
		flex-grow: 1;
	}
}

.lld-overrides-operations-table,
.confirmation-msg {
	white-space: normal;
	word-break: break-word;
}

.overrides-list {
	display: table;
	width: 90%;
	max-width: 738px;
	padding-left: 15px;

	.overrides-list-item {
		display: table-row;

		.btn-remove {
			position: relative;
			right: -73px;
			top: 3px;
		}
	}
}

.overrides-options-list {
	white-space: normal;
	padding: 5px 0 8px;
	margin-bottom: 10px;
	border-bottom: 1px solid $table-border-color;

	> li {
		display: inline-block;
		margin: 2px 7px 2px 0;
		white-space: nowrap;

		> div {
			position: relative;
			padding: 1px 18px 1px 1px;
			background-color: $ui-bg-selected-color;
			border-radius: 2px;

			> span {
				color: lighten($ui-bg-selected-color, 100%);
				padding-left: 8px;
				line-height: 22px;
			}

			> input[type=text] {
				border-style: none;
				line-height: 22px;
				min-height: 22px;
				width: 85px;
			}

			> .subfilter-disable-btn {
				position: absolute;
				right: 0;
				top: 0;
				min-height: 24px;
			}
		}
	}
}

.list-accordion-foot {
	> div {
		display: table-cell;
		padding-top: 10px;
	}
}

.color-preview-box {
	height: 24px;
	width: 24px;
	float: left;
	margin-right: 10px;
	cursor: pointer;
	border: 0;
	border-radius: 0;
}

.list-vertical-accordion {
	display: table;
	padding-left: 15px;
	width: calc(100% - 15px);

	.list-accordion-item {
		display: table-row;

		.btn-remove {
			position: relative;
			right: -10px;
			top: 3px;
		}
	}

	.list-accordion-item-head,
	.list-accordion-item-body {
		padding-bottom: 2px;
	}

	.list-accordion-item-closed {
		.multiselect {
			height: 24px;
			overflow: hidden;
		}

		.list-accordion-item-head {
			margin-bottom: 5px;
		}

		.list-accordion-item-body {
			display: none;
		}
	}
}

.display-none {
	display: none;
}

.visibility-hidden {
	visibility: hidden;
}

.checkbox-list {
	li {
		overflow: hidden;
		text-overflow: ellipsis;
		line-height: 20px;

		label {
			line-height: 16px;
			vertical-align: bottom;
		}
	}
}

.columns-wrapper {
	$column-count: (2, 3);
	$column-size: (
		5: 5%,
		10: 10%,
		15: 15%,
		20: 20%,
		33: 33.33333%,
		35: 35%,
		40: 40%,
		50: 50%,
		75: 75%,
		90: 90%,
		95: 95%
	);

	display: flex;
	flex-wrap: wrap;

	&.columns-nowrap {
		flex-wrap: nowrap;
	}

	// Dynamically generated classes for the columns count:
	//  .columns-2
	//  .columns-3
	@each $count in $column-count {
		&.columns-#{$count} > {
			div,
			li {
				display: block;
				flex: 0 0 (100% / $count);
				max-width: (100% / $count);
			}
		}
	}

	// Dynamically generated classes for the column width:
	//  .column-5
	//  .column-10
	//  .column-15
	//  .column-20
	//  .column-33
	//  .column-35
	//  .column-40
	//  .column-50
	//  .column-75
	//  .column-90
	//  .column-95
	@each $class, $width in $column-size {
		.column-#{$class} {
			flex: 0 0 $width;
			max-width: $width;
		}
	}

	.column-center {
		display: flex;
		justify-content: center;
		text-align: center;
	}

	.column-middle {
		display: flex;
		align-items: center;
	}
}

.preprocessing-list {
	$name-width: 295px;
	$on-fail-width: 100px;
	$action-width: 120px;

	display: block;
	max-width: 930px;
	min-width: 800px;

	> li {
		display: block;
		position: relative;
	}

	.drag-icon {
		position: absolute;
		left: 0;
		top: 5px;
	}

	.list-numbered-item::before {
		content: counter(line) ':';
		flex: 0 0 15px;
		max-width: 15px;
		line-height: 24px;
		padding-right: 5px;
	}

	input[type=text],
	select {
		width: 100%;
		min-width: 0; // https://stackoverflow.com/a/43361500
	}

	input[type=text],
	.btn-link {
		&:not(:last-of-type) {
			margin-right: 10px;
		}
	}

	.preprocessing-list-head,
	.preprocessing-list-foot,
	.preprocessing-step,
	.on-fail-options,
	.step-name,
	.step-parameters,
	.step-on-fail,
	.step-action {
		display: flex;
		align-items: center;
		box-sizing: border-box;
	}

	.step-name,
	.step-parameters,
	.step-on-fail,
	.step-action,
	.on-fail-options > label,
	.on-fail-options > .radio-segmented {
		padding: 5px 5px 5px 0;
	}

	.step-name {
		flex: 0 0 $name-width;
		max-width: $name-width;
	}

	.step-parameters {
		flex: 1;
	}

	.step-on-fail {
		flex: 0 0 $on-fail-width;
		max-width: $on-fail-width;
		justify-content: center;
		text-align: center;
	}

	.step-action {
		flex: 0 0 $action-width;
		max-width: $action-width;
		padding-right: 0;
	}

	.on-fail-options {
		padding-right: $on-fail-width + $action-width + 5px;
		margin-bottom: 5px;

		> label {
			padding-left: 30px;
		}

		input[type=text] {
			flex: 1;
		}
	}

	.preprocessing-list-head {
		color: $font-alt-color;
		line-height: 14px;

		.step-name {
			padding-left: 30px;
		}
	}

	.preprocessing-list-item {
		.step-name {
			padding-left: 10px;
		}
	}

	.preprocessing-list-foot {
		justify-content: space-between;

		.step-action {
			height: 24px;

			+ .step-action:last-child {
				margin-left: auto;
				justify-self: flex-end;
			}
		}
	}
}

.navtree {
	$max_depth: 10;

	@keyframes fadein {
		from {
			opacity: 0;
		}
		to {
			opacity: 1;
		}
	}

	.tree {
		width: 100%;
		height: 100%;

		.tree-list {
			list-style: none;

			&.root > .tree-item > .tree-row > .content > .margin-lvl {
				flex: 0 0 15px;
			}

			> .tree-item.ui-sortable-helper .content {
				padding-left: 5px;
			}

			@for $i from 0 through $max_depth {
				&[data-depth="#{$i}"] > .tree-item {
					> .tree-row > .content > .margin-lvl {
						flex: 0 0 ($i * 15px + 10px);
					}
					&.ui-sortable-helper {
						margin-left: ($i * 15px + 10px);

						> .tree-row > .content > .margin-lvl {
							display: none;
						}
					}
				}
			}

			&[data-depth] .ui-sortable-helper {
				> .tree-row > .content > .margin-lvl {
					flex: 0 0 15px;
				}

				@for $i from 1 through $max_depth - 1 {
					$class_tree_list: '.tree-list';
					@for $j from 1 through $i {
						@if $j != 1 {
							$class_tree_list: $class_tree_list + ' .tree-list';
						}
					}
					#{$class_tree_list} > li > .tree-row > .content > .margin-lvl {
						flex: 0 0 ($i * 15px + 15px);
					}
				}
			}
		}

		.tree-item {
			> .tree-row {
				width: 100%;
				min-width: 320px;
				border-bottom: 1px solid $table-border-color;
				padding: 8px 0;

				&:hover {
					background-color: $ui-hover-color;
				}

				> .problem-icon-list {
					float: right;
					padding-left: 10px;
					margin-right: 10px;
				}

				> .tools {
					float: right;
					position: relative;
					padding-left: 10px;
					margin-right: 10px;
					display: flex;
					width: 85px;

					.btn-add,
					.btn-edit,
					.btn-import,
					.btn-remove {
						&:focus {
							box-shadow: none;
						}
					}
				}

				> .content {
					display: flex;
					height: 20px;

					> .arrow {
						flex: 0 0 15px;
						text-align: center;
						margin: 2px 2px 0 -5px;

						> .treeview {
							display: none;
						}
					}

					> .drag-icon {
						min-width: 24px;
					}

					> .item-name {
						flex: 0 1 auto;
						white-space: nowrap;
						overflow: hidden;
						margin-right: 5px;
						text-overflow: ellipsis;
						line-height: 1.5;
					}
				}
			}

			&.is-parent {
				> .tree-row {
					> .content {
						> .arrow {
							> .treeview {
								display: block;
							}
						}
					}
				}
			}

			&.selected {
				> .tree-row {
					@extend %found-bg;

					&:hover {
						@extend %found-bg;
					}
				}
			}

			&.no-map,
			&.inaccessible {
				> .tree-row {
					> .content {
						> .item-name {
							color: $form-border-color;
						}
					}
				}
			}

			&.ui-sortable-helper {
				background: $ui-sortable-helper-background-color;
				border-color: $ui-sortable-helper-border-color;
				border-width: 1px;
				border-style: solid;

				.tools {
					display: none;
				}
			}

			&.opened > ul {
				display: block;
			}

			&.closed > ul {
				display: none;
			}

			.sortable-error {
				border-color: transparent;
				background: rgba($red, .2);
			}
		}

		.highlighted-parent > .tree-row {
			background: $ui-highlighted-parent-background-color;
		}

		.placeholder {
			background-color: $ui-placeholder-background-color;
			animation: fadein .5s;
		}
	}

	.problem-icon-list {
		flex-wrap: nowrap;
	}
}

.problem-icon-list {
	display: flex;
	flex-wrap: wrap;

	.problem-icon-list-item {
		border-radius: 3px;
		color: $btn-font-color;
		display: inline-block;
		flex: 0 0 7px;
		font-size: 12px;
		line-height: 1;
		padding: 3px 4px 2px;
		margin: 1px 0;

		&:not(:last-of-type) {
			margin-right: 5px;
		}
	}
}

:-ms-input-placeholder {
	color: $input-placeholder-color !important;
}

::-ms-input-placeholder {
	color: $input-placeholder-color;
}

::placeholder {
	color: $input-placeholder-color;
}

.icon-action-command,
.icon-action-close,
.icon-action-msg,
.icon-action-msgs,
.icon-action-severity-up,
.icon-action-severity-down,
.icon-action-severity-changed,
.icon-action-message,
.icon-action-ack,
.icon-action-unack,
.icon-invisible,
.icon-problem-generated,
.icon-problem-recovery,
.icon-actions-number-gray,
.icon-actions-number-yellow,
.icon-actions-number-red,
.icon-description,
.icon-user,
.icon-user-group {
	display: inline-block;
	position: relative;
	height: 18px;
	width: 18px;
	margin: 0 5px 0 0;
	top: 0;
	bottom: 0;
	vertical-align: bottom;

	&::before {
		content: '';
		display: inline-block;
		position: absolute;
		top: 0;
		left: 0;
		width: 18px;
		height: 18px;
		background-image: url($sprite-path);
		background-repeat: no-repeat;
	}
}

button {
	&.icon-action-command,
	&.icon-action-close,
	&.icon-action-msg,
	&.icon-action-msgs,
	&.icon-action-severity-up,
	&.icon-action-severity-down,
	&.icon-action-severity-changed,
	&.icon-action-message,
	&.icon-action-ack,
	&.icon-invisible,
	&.icon-problem-generated,
	&.icon-problem-recovery,
	&.icon-actions-number-gray,
	&.icon-actions-number-yellow,
	&.icon-actions-number-red {
		background: none;
		border: none;
		padding: 0px;
		margin: 0px;
		margin-right: 5px;
		min-height: 0px;
		&::after {
			left: 0px;
			top: 4px;
		}
	}
}

[data-count][class*='icon-']::after,
.icon-description::after {
	position: absolute;
	content: attr(data-count);
	text-align: center;
	margin-top: -2px;
	font-size: 9px;
	letter-spacing: -.25px;
	width: 18px;
}

.icon-action-command::before {
	background-position: -249px -245px;
}

.icon-action-close::before {
	background-position: -224px -245px;
}

.icon-action-msg::before {
	background-position: -299px -245px;
}

.icon-action-severity-up::before {
	background-position: -349px -245px;
}

.icon-action-severity-down::before {
	background-position: -374px -245px;
}

.icon-action-severity-changed::before {
	background-position: -399px -245px;
}

.icon-action-message::before {
	background-position: -199px -245px;
}

.icon-action-ack::before {
	background-position: -323px -245px;
}

.icon-action-unack::before {
	background-position: -173px -245px;
}

.icon-invisible::before {
	background-position: -89px -803px;
}

.icon-problem-generated::before {
	background-position: -449px -245px;
}

.icon-problem-recovery::before {
	background-position: -424px -245px;
}

.icon-action-msgs {
	&[data-count]::after {
		color: $ui-bg-color;
	}

	&::before {
		background-position: -474px -245px;
	}
}

.icon-actions-number-gray {
	&[data-count]::after {
		color: $font-color;
	}

	&::before {
		background-position: -499px -245px;
	}
}

.icon-actions-number-yellow {
	&[data-count]::after {
		color: $font-color;
	}

	&::before {
		background-position: -549px -245px;
	}
}

.icon-actions-number-red {
	&[data-count]::after {
		color: $font-color;
	}

	&::before {
		background-position: -524px -245px;
	}
}

.icon-description {
	margin: 0 0 0 5px;

	&::after {
		content: '?';
		color: $ui-bg-color;
	}

	&::before {
		background-position: -474px -245px;
	}
}

.icon-user,
.icon-user-group {
	height: 16px;
	width: 16px;
	vertical-align: top;

	&::before {
		height: inherit;
		width: inherit;
	}
}

.icon-user {
	&::before {
		background-position: -339px -46px;
	}
}

.icon-user-group {
	&::before {
		background-position: -339px -8px;
	}
}

.icon-help-hint {
	display: inline-block;
	height: 14px;
	width: 14px;
	margin: 0 0 0 5px;
	border-radius: 50%;
	background-color: $ui-bg-selected-color;
	position: relative;
	line-height: 1.4;

	&::after {
		content: '?';
		position: relative;
		top: -2px;
		left: -4px;
		font-size: 10px;
		font-weight: bold;
		color: $btn-font-color;
	}
}

#expressions_list .ui-sortable-helper {
	display: table;
}

// Range control.
$range-track-color: #c0c0c0;
$range-progress-color: $link-color;
$range-thumb-color: $link-color;
$range-thumb-color-focus: $link-active-color;
$range-progress-color-focus: $link-active-color;
$range-thumb-size: 10px;
$range-track-height: 2px;
$range-input-width: 31px;

.range-control {
	position: relative;
	display: inline-block;
	vertical-align: middle;

	input[type=range] {
		cursor: pointer;
		-webkit-appearance: none; /* Hides the slider so that custom slider can be made */
		-moz-appearance: none; /* Hides the slider so that custom slider can be made */
		width: calc(100% + 10px);
		opacity: 0;
		vertical-align: middle;
		margin: 0 -5px;
		padding: 0;
		height: 20px;

		&:focus {
			outline: none;
		}

		/* Special styling for WebKit/Blink */
		&::-webkit-slider-thumb {
			margin-top: 1px; /* You need to specify a margin in Chrome, but in Firefox and IE it is automatic */
			height: $range-thumb-size;
			width: $range-thumb-size;
			opacity: 0;
		}

		&::-webkit-slider-runnable-track {
			height: $range-thumb-size;
			opacity: 0;
		}
	}

	input[type=text] {
		width: $range-input-width;
		float: right;
	}

	> div {
		position: relative;
		width: calc(100% - 10px - #{$range-input-width});
		margin: 2px $range-thumb-size 0 0;
		float: left;
	}

	.range-control-track,
	.range-control-progress {
		position: absolute;
		top: 50%;
		margin-top: -$range-track-height / 2;
		left: 0;
		height: $range-track-height;
		cursor: pointer;
	}

	.range-control-track {
		width: 100%;
		background: $range-track-color;
	}

	.range-control-progress {
		background: $range-progress-color;
	}

	.range-control-thumb {
		position: absolute;
		top: 50%;
		margin-top: -$range-thumb-size / 2;
		margin-left: -$range-thumb-size / 2;
		width: $range-thumb-size;
		height: $range-thumb-size;
		border-radius: 50%;
		background: $range-thumb-color;
	}

	&.range-control-focus {
		.range-control-thumb {
			margin-top: -$range-thumb-size / 1.5;
			margin-left: -$range-thumb-size / 1.5;
			background: $range-thumb-color-focus;
			border: 2px solid lighten($btn-bg-color, 10%);
		}

		.range-control-progress {
			background: $range-progress-color-focus;
		}
	}

	&.disabled {
		opacity: 1;

		input[type=range] {
			cursor: default;
		}
		.range-control-progress,
		.range-control-thumb {
			background: #c0c0c0;
		}
	}

	datalist {
		position: absolute;
		display: flex;
		width: 100%;
		top: 50%;
		margin-top: -$range-track-height / 2;

		option {
			padding: 0;
			font-size: 0;
			flex: 1 0 0;
			height: $range-track-height;
			border-left: 1px solid $body-bg-color;
		}
	}
}

.graph-legend {
	text-align: left;
	white-space: nowrap;
	text-overflow: ellipsis;
	overflow: hidden;
}

.graph-widget-config-tabs {
	padding: 10px 0;

	> .tabs-nav {
		padding-left: calc(15% + 10px);
		margin-right: 0;
		margin-left: 0;
	}
}

// Screen reader.
.inline-sr-only {
	font-size: 0;
}

.preprocessing-test-results {
	td {
		vertical-align: top !important;
	}

	.rel-container {
		top: 4px;
		margin-left: 3px;
	}
}

#preprocessing-test-form {
	.table-forms-separator {
		margin-top: -2px;
	}
}

.totals-list {
	&:not(.list-table) {
		display: flex;
		height: 100%;
	}

	> div {
		flex: 1;
		align-items: center;
		display: flex;
		line-height: 18px;
		overflow: hidden;
		padding: 0 10px;
		position: relative;
	}

	.count {
		font-size: 16px;
	}

	&.totals-list-horizontal {
		> div {
			flex-direction: column;
			justify-content: center;
			min-width: 55px;
			text-align: center;
		}
	}

	&.totals-list-vertical {
		flex-direction: column;

		> div {
			min-height: 21px;
			padding-top: 3px;
		}

		.count {
			margin-right: 5px;
		}
	}
}

// Widget "Host availability".
.host-avail-widget {
	td:not(:first-child) {
		border-left: 1px dotted $table-border-color;

	}

	.host-avail-true {
		background: $host-avail-true-bg-color;
	}

	.host-avail-false {
		background: $host-avail-false-bg-color;
	}

	.host-avail-unknown {
		background: $host-avail-unknown-bg-color;
	}

	.host-avail-total {
		background: $host-avail-total-bg-color;
	}
}

// Input group

.input-group {
	position: relative;
	display: flex;
	flex-wrap: wrap;
	align-items: stretch;
	width: 100%;

	* {
		box-sizing: border-box;
	}

	input,
	textarea {
		flex: 1;
		border-right: 0;

		&:focus,
		&:active {
			+ .btn-undo {
				border-top-color: $form-border-focus-color;
				border-bottom-color: $form-border-focus-color;
			}
		}
	}

	button {
		position: relative;

		&.btn-change {
			border-radius: 0;

			&:disabled {
				display: none;
			}
		}

		&.btn-undo {
			display: none;
			width: 24px;
			border-left: 0;
			border-right: 0;
			border-top: 1px solid $form-border-color;
			border-bottom: 1px solid $form-border-color;
			border-radius: 0;
			background-color: $form-bg-color;
			transition: border-color .2s ease-out, box-shadow .2s ease-out;

			&::before {
				position: absolute;
				top: 0;
				left: 0;
				display: block;
				width: 22px;
				height: 22px;
				content: '';
				background: url($sprite-path) no-repeat -119px -474px;
			}

			&.is-focused {
				border-top: 1px solid $form-border-focus-color;
				border-bottom: 1px solid $form-border-focus-color;
			}

			&:hover,
			&:focus,
			&:active {
				border-top: 1px solid $form-border-focus-color;
				border-bottom: 1px solid $form-border-focus-color;
				@include btn-hover-active($btn-font-color, $btn-bg-color);

				&::before {
					background-position: -431px -474px;
				}
			}
		}

		&.btn-dropdown-toggle {
			border-color: $form-border-focus-color;
			border-top-left-radius: 0;
			border-bottom-left-radius: 0;

			&:disabled {
				@extend %form-disabled;
			}
		}
	}
}

.input-secret {
	position: relative;
	display: flex;
	flex: 1;

	input {
		flex: 1;
	}

	button {
		position: absolute;
		top: 0;
		left: 0;
		width: 100%;
		opacity: 0;

		&:enabled {
			&:hover,
			&:focus,
			&:active {
				opacity: 1;
				animation: fadein .2s;
			}
		}
	}
}

// Dropdown

.btn-dropdown-container {
	display: flex;
}

.icon-text {
	&::before {
		background: url($sprite-path) no-repeat -87px -474px;
	}

	&:not(.highlighted):enabled {
		&:hover,
		&:focus,
		&:active,
		&[aria-expanded="true"] {
			&::before {
				background-position: -399px -474px;
			}
		}
	}
}

.icon-secret {
	&::before {
		background: url($sprite-path) no-repeat -87px -510px;
	}

	&:not(.highlighted):enabled {
		&:hover,
		&:focus,
		&:active,
		&[aria-expanded="true"] {
			&::before {
				background-position: -399px -510px;
			}
		}
	}
}

.icon-invisible.menu-popup-item,
.icon-invisible.btn-dropdown-toggle {
	width: 100%;

	&::before {
		background: url($sprite-path) no-repeat -87px -800px;
	}

	&:not(.highlighted):enabled {
		&:hover,
		&:focus,
		&:active,
		&[aria-expanded="true"] {
			&::before {
				background-position: -399px -800px;
			}
		}
	}
}
.icon-invisible.btn-dropdown-toggle {
	margin: 0;
}

.btn-split {
	display: inline-block;
	position: relative;
	margin-right: 10px;

	li {
		display: inline-block;

		button {
			margin: 0 -1px 0 0;
			border-radius: 0;
		}

		&:first-child button {
			border-radius: 2px 0 0 2px;
		}

		&:last-child button {
			border-radius: 0 2px 2px 0;
		}

		&:only-child button {
			border-radius: 2px;
		}
	}
}

.btn-toggle-chevron {
	position: relative;

	&[aria-expanded="true"] {
		@include btn-hover-active($btn-font-color, $btn-bg-color);
	}

	&::after {
		content: '';
		position: absolute;
		right: 8px;
		top: calc(50% - 3px);
		width: 5px;
		height: 5px;
		border-top: 1px solid $btn-alt-font-color;
		border-right: 1px solid $btn-alt-font-color;
		transform: rotate(135deg) translate(-1px,1px);
		transition: transform .3s;
	}

	&[disabled] {
		&::after {
			border-top-color: $btn-disabled-font-color;
			border-right-color: $btn-disabled-font-color;
		}
	}

	&:enabled {
		&:active,
		&[aria-expanded="true"] {
			&::after {
				transform: rotate(315deg) translate(-1px,1px);
			}
		}

		&:hover,
		&:focus,
		&:active,
		&[aria-expanded="true"] {
			&::after {
				border-top-color:  $btn-font-color;
				border-right-color: $btn-font-color;
			}
		}
	}
}

.btn-toggle-chevron-captioned {
	padding-inline-end: 1.5rem;
}

.btn-dropdown-toggle {
	white-space: nowrap;
	overflow: hidden;

	&[class*='icon-'] {
		padding-left: 22px;

		&::before {
			position: absolute;
			top: 0;
			left: 0;
			display: block;
			width: 22px;
			height: 22px;
			content: '';
		}

		&::after {
			top: 6px;
			right: 2px;
		}
	}

	&:not(:empty) {
		padding-right: 22px;
	}

	&::after {
		position: absolute;
		top: 7px;
		right: 6px;
		width: 10px;
		height: 10px;
		content: '';
		background: url($sprite-path) no-repeat -547px -431px;
	}

	&:enabled {
		&:hover,
		&:focus,
		&:active {
			&::after {
				background-position: -604px -431px;
			}
		}
	}

	&[aria-expanded="true"] {
		@include btn-hover-active($btn-font-color, $btn-bg-color);

		&::after {
			background: url($sprite-path) no-repeat -604px -503px;
		}

		&:hover,
		&:focus,
		&:active {
			&::after {
				background: url($sprite-path) no-repeat -604px -503px;
			}
		}
	}
}

// Macros mass update tab.

.checkbox-block {
	margin: 10px 0;
}

#tbl_macros.massupdate-remove {
	th,
	td {
		display: none;
	}

	th:nth-child(1),
	td:nth-child(1),
	td.nowrap {
		display: table-cell;
	}
}

@media screen and (-ms-high-contrast: active), (-ms-high-contrast: none) {
	/* for IE11 only. Fixed cell height if table has 100% height */
	.host-avail-widget {
		td {
			height: 100%;
		}
	}
}

// HOST INTERFACES

.interface-container {
	width: fit-content;
	width: -moz-fit-content;
	padding-left: 0;

	&:not(.interface-container-header):not(:empty) {
		margin-bottom: 5px;

		& ~ .interface-container:not(:empty) {
			border-top: 1px solid $form-border-color;
			padding-top: 10px;
		}
	}

	&:empty {
		display: none;
	}

	.interface-row {
		display: grid;
		grid-template-columns: 26px 36px 225px 175px 85px 100px 20px 1fr;
		grid-template-rows: 24px 1fr;
		gap: 5px;

		&:not(:first-of-type) {
			margin-top: 5px;
		}

		&[data-type] .interface-cell-details {
			display: none;
		}

		.interface-cell {
			align-self: center;

			.interface-btn-toggle {
				display: none;
				@extend .btn-link;
			}

			&.interface-cell-header {
				color: $font-alt-color;
				text-align: left;
			}

			.table-forms-td-left,
			.table-forms-td-right {
				padding-bottom: 0;
			}
		}
	}
}

// Host interface accordion for SNMP specific styles.
.interface-row.list-accordion-item[data-type="2"] {
	&.list-accordion-item-closed {
		.interface-btn-toggle {
			@extend .btn-widget-expand;
		}

		.list-accordion-item-body {
			display: none;
		}
	}

	&.list-accordion-item-opened {
		.interface-btn-toggle {
			@extend .btn-widget-collapse;
		}

		.list-accordion-item-body {
			display: block;
		}
	}

	.interface-btn-toggle {
		display: inline-block;
		@extend %btn-widget;
	}
}

// Popup with debug data of request processing to Zabbix server.
.debug-modal {
	&.overlay-dialogue.modal {
		.overlay-dialogue-body {
			overflow-x: auto;

			&::-webkit-scrollbar {
				height: 9px;
			}
		}
	}

	.logitems {
		pre {
			white-space: nowrap;
		}
	}

	.logtotalms {
		color: $font-alt-color;
		float: left;
		line-height: 24px;
	}
}

// Table column styles
#itemsTable {
	.table-col-handle { width: 26px; }
	.table-col-no { width: 20px; }
	.table-col-name-normal { width: 285px; }
	.table-col-name { width: 365px; }
	.table-col-type { width: 85px; }
	.table-col-function { width: 85px; }
	.table-col-draw-style { width: 85px; }
	.table-col-y-axis-side { width: 85px; }
	.table-col-colour { width: 105px; }
	.table-col-action { width: 55px; }
}

z-select,
.z-select {
	&.z-select-host-interface {
		.description:not(:empty) {
			display: block;
			margin-top: 5px;
			color: $input-placeholder-color;
		}

		&[disabled],
		li[disabled] {
			.description:not(:empty) {
				color: $form-disabled-font-color;
			}
		}
	}
}

.multiselect-description-container {
	display: flex;
	align-items: center;

	> .multiselect-control {
		margin-right: 5px;
	}
}

// Users permissions tab.
.rules-status-container {
	> span {
		text-transform: none;
		margin: 3px 3px 3px 0;

		&:last-of-type {
			margin-right: 0;
		}
	}

	> .status-green:not(:last-of-type) {
		border-right: 1px solid darken(desaturate($alt-green, 10%), 20%);
	}

	> .status-grey:not(:last-of-type) {
		border-right: 1px solid $form-disabled-border-color;
	}
}

// Used in form lists to separate input elements on sections.
.input-section-header {
	padding-top: 10px;
}

.modal-popup-preprocessing {
	.preprocessing-list .step-name {
		flex: 0 0 180px;
	}

	.preprocessing-list {
		min-width: unset;
		max-width: unset;
	}
}

.modal-popup-medium,
.modal-popup-static,
.modal-popup-preprocessing {
	.table-forms-container {
		border: none;
	}

	.ui-tabs-nav {
		position: sticky;
		top: 0;
		background: $header-bg-color;
		z-index: 3;
	}

	.textarea-flexible {
		max-height: 200px;
		overflow-y: auto;
	}
}

.global-macro-table,
.inherited-macros-table,
.host-macros-table {
	.table-col-value,
	.table-col-template-value {
		width: 300px;
	}
}

.active-readonly {
	&[readonly] {
		color: $font-color;
		background-color: $form-bg-color !important;
		border-color: $form-border-color;
	}
}

.valuemap-list-table {
	tbody {
		td {
			border-bottom: 1px solid $table-border-color;
		}

		tr:first-child td {
			border-top: 1px solid $table-border-color;
		}
	}
}

.mappings-table {
	display: grid;
	grid-template-columns: auto auto minmax(auto, 100%);

	& > div {
		text-align: left;
	}

	// For every 3th starting from 2nd child.
	& > div:nth-child(3n + 2) {
		text-align: center;
		padding: 0 10px;
	}
}

.valuemap-checkbox {
	margin-top: 10px;
}

.overlay-dialogue {
	.valuemap-list-table {
		td {
			vertical-align: top;
		}
	}
}

.subscriptions-table {

	th {
		color: $font-alt-color;
	}
}

.import-compare {
	display: flex;
	max-height: calc(100vh - 190px);

	.toc {
		flex: 20%;
		overflow-y: auto;
		overflow-x: hidden;
	}

	.diff {
		flex: 80%;
		margin-left: 5px;
		overflow: auto;
		border: 1px dashed $form-border-color;
	}
}

.list-dashed {
	li {
		margin-left: 1em;

		&::before {
			content: '\2013';
			float: left;
			margin-left: -1em;
		}
	}
}

<<<<<<< HEAD
.js-edit-host b {
	pointer-events: none;
}

#host-form #macrosFormList {
	.table-forms-td-left {
		display:none;
	}

	.table-forms-td-right {
		width: 100%;
=======
// Report -> Audit details styles.

.audit-details-popup-wrapper {
	margin: 5px 10px;

	.audit-details-popup-textarea {
		width: 100%;
		height: 135px;
	}
}

.audit-details-wrapper {
	display: flex;
	justify-content: space-between;

	.audit-show-details-btn-wrapper {
		margin: 0 5px 0 5px;
>>>>>>> a91ee32d
	}
}<|MERGE_RESOLUTION|>--- conflicted
+++ resolved
@@ -914,10 +914,6 @@
 
 .nowrap {
 	white-space: nowrap;
-
-	.input-group {
-		flex-wrap: nowrap;
-	}
 }
 
 .wordwrap {
@@ -3072,10 +3068,6 @@
 
 		&.modal-popup-generic {
 			min-width: 650px;
-		}
-
-		&[data-dialogueid="host_edit"] {
-			min-width: 1024px;
 		}
 
 		&.modal-popup-fullscreen {
@@ -6369,7 +6361,6 @@
 	}
 }
 
-<<<<<<< HEAD
 .js-edit-host b {
 	pointer-events: none;
 }
@@ -6381,7 +6372,9 @@
 
 	.table-forms-td-right {
 		width: 100%;
-=======
+	}
+}
+
 // Report -> Audit details styles.
 
 .audit-details-popup-wrapper {
@@ -6399,6 +6392,5 @@
 
 	.audit-show-details-btn-wrapper {
 		margin: 0 5px 0 5px;
->>>>>>> a91ee32d
 	}
 }