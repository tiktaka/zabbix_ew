--- conflicted
+++ resolved
@@ -7360,23 +7360,6 @@
 	.table-col-action { width: 55px; }
 }
 
-<<<<<<< HEAD
-// Dashboard list table.
-.dashboard-list {
-	.dashboard-list-item {
-		display: flex;
-		justify-content: space-between;
-		height: 18px;
-
-		.status-green {
-			background-color: $dashboard-my-bg-color;
-			border-color: $dashboard-my-bg-color;
-		}
-
-		.status-yellow {
-			background-color: $dashboard-shared-bg-color;
-			border-color: $dashboard-shared-bg-color;
-=======
 z-select,
 .z-select {
 	&.z-select-host-interface {
@@ -7391,7 +7374,25 @@
 			.description:not(:empty) {
 				color: $form-disabled-font-color;
 			}
->>>>>>> a8f97674
+		}
+	}
+}
+
+// Dashboard list table.
+.dashboard-list {
+	.dashboard-list-item {
+		display: flex;
+		justify-content: space-between;
+		height: 18px;
+
+		.status-green {
+			background-color: $dashboard-my-bg-color;
+			border-color: $dashboard-my-bg-color;
+		}
+
+		.status-yellow {
+			background-color: $dashboard-shared-bg-color;
+			border-color: $dashboard-shared-bg-color;
 		}
 	}
 }