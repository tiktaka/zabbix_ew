$theme-name: 'blue' !default;

$ui-transitions: true !default;
$ui-transition-duration: .3s !default;

@import "utils/mixins";

@import "base/reset";
@import "base/colors";
@import "base/typography";
@import "base/common";

@import "utils/scrollable";

@import "layout/grid";
@import "layout/header";
@import "layout/footer";
@import "layout/sidebar";

@import "components/form-search";
@import "components/menu-main";
@import "components/menu-user";
@import "components/message-box";

.link-action {
	border-bottom: 1px dotted;
	cursor: pointer;
	color: $font-color;

	&:visited {
		@extend %link-action-style;
	}

	&:hover {
		@extend %link-action-style;
		color: $link-hover-color;
		border-bottom: 1px solid rgba($link-hover-color, .35);
	}

	&:active {
		@extend %link-action-style;
	}

	&:focus {
		outline: none;
		border-bottom: 2px solid rgba($link-hover-color, .35);
	}
}

%link-action-style {
	border-bottom: 1px dotted;
	text-decoration: none;
}

.link-alt {
	text-decoration: none;
	cursor: pointer;

	&:link {
		border-bottom: 1px solid rgba($link-alt-underline-color, .35);
	}

	&:visited {
		border-bottom: 1px solid rgba($link-alt-underline-color, .35);
	}

	&:hover {
		color: $link-hover-color;
		border-bottom: 1px solid rgba($link-hover-color, .5);
	}

	&:focus {
		color: $link-hover-color;
		outline: none;
		border-bottom: 2px solid rgba($link-hover-color, .35);
	}

	&:active {
		color: $link-active-color;
		border-bottom: 1px solid rgba($link-active-color, .5);
	}
}

.disabled {
	cursor: default !important;
	opacity: .35;
	background-color: transparent;

	.subfilter-enabled {
		color: darken($ui-bg-selected-color, 35%);
	}

	.subfilter-disable-btn {
		cursor: default;
		color: darken($ui-bg-selected-color, 25%);
		background-color: $ui-bg-selected-color;

		&:hover,
		&:focus,
		&:active {
			color: darken($ui-bg-selected-color, 25%);
		}
	}

	.disabled,
	[disabled] {
		opacity: 1 !important;
	}
}

.monospace-font {
	font-family: $font-stack-mono;
}

%space-pre-wrap {
	white-space: pre-wrap;
	word-break: break-word;
	overflow-wrap: break-word;
}

.arrow-up {
	@extend %arrow;
	border: 0;
	border-left: 4px solid transparent;
	border-right: 4px solid transparent;
	border-bottom: 6px solid $font-color;
}

.arrow-down {
	@extend %arrow;
	border: 0;
	border-left: 4px solid transparent;
	border-right: 4px solid transparent;
	border-top: 6px solid $font-color;
}

.arrow-left {
	@extend %arrow;
	border-bottom: 4px solid transparent;
	border-top: 4px solid transparent;
	border-right: 6px solid $font-color;
}

.arrow-right {
	@extend %arrow;
	border-bottom: 4px solid transparent;
	border-top: 4px solid transparent;
	border-left: 6px solid $font-color;
}

%arrow {
	display: inline-block;
	height: 0;
	width: 0;
	font-size: 0;
	line-height: 0;
}

<<<<<<< HEAD
.logo {
	display: block;
	width: 91px;
	height: 24px;
=======
.header-title,
.object-group {
	min-height: 24px;
	line-height: 24px;
	padding: 10px 0 6px;
	position: relative;
	vertical-align: top;
}

.header-title {
	display: flex;
	flex-direction: row;
	justify-content: space-between;
	margin: -10px 0 10px;
	padding: 10px 0 6px;
	border-bottom: 1px solid $ui-border-color;

	> div {
		&:first-child {
			overflow: hidden;
		}
>>>>>>> 74678824

	div {
		height: 100%;
		background: url(../img/icon-sprite.svg) no-repeat -570px -400px;
	}

	img {
		display: inline-block;
		max-width: 100%;
		max-height: 100%;
	}

	&:active,
	&:hover,
	&:link,
	&:visited {
		border: 0;
	}

	&:focus {
		div,
		img {
			box-shadow: 0 0 0 2px rgba($blue, .35);
			transition: box-shadow $ui-transition-duration ease-out;
		}
	}
}

.object-group {
	min-height: 24px;
	line-height: 24px;
	padding: 10px 0 6px;
	position: relative;
	vertical-align: top;
}

.dashbrd-edit {
	background-color: $ui-bg-color;
	box-shadow: 0 0 0 4px $ui-bg-color;
	display: inline-block;
	margin-right: 5px;
	position: relative;

	&::after {
		content: '';
		position: absolute;
		min-height: 24px;
		z-index: -1;
		top: -5px;
		right: -5px;
		bottom: -5px;
		left: -5px;
		border: 1px solid $ui-border-color;
	}

	ul {
		li {
			vertical-align: middle;

			&:first-child {
				padding: 0;
			}

			.btn-dashbrd-conf {
				vertical-align: middle;
			}
		}
	}
}

// Object group navigation.
.object-group {
	margin-bottom: -1px;

	li {
		float: left;
		margin-right: 5px;

		span {
			display: inline-block;
			padding: 0 7px;
		}

		.status-container,
		.rel-container {
			margin: 0 5px 0 0;

			span {
				padding: 2px 3px 1px;
			}
		}

		.rel-container {
			margin: 0;
		}
	}

	.selected {
		background-color: $ui-bg-color;
		border-radius: 2px;
		box-shadow: inset 0 0 0 1px $ui-border-color;
	}

	.arrow-right {
		border-left-color: $font-color;
	}

	button {
		line-height: 22px;
	}

	.btn-link {
		line-height: 14px;
	}
}

.hor-list {

	li {
		display: inline-block;
		margin: 0 6px 0 0;

		&:last-child {
			margin: 0;
		}
	}

	.object-group {
		margin: 0;
	}
}

// Breadcrumbs inline with filter block.
.filter-breadcrumb {
	display: inline-block;
	padding-top: 0;
	z-index: 3;
	max-width: calc(100vw - 200px);

	li {
		line-height: 14px;
		vertical-align: top;
		float: none;
		display: inline-block;

		.status-container {
			padding-top: 3px;
		}

		> span {
			display: inline-block;
			height: 18px;
			padding: 4px 7px 0;
			line-height: 14px;

			a {
				display: inline-block;
				max-width: 200px;
				overflow: hidden;
				text-overflow: ellipsis;
				vertical-align: top;
				margin-bottom: -1px;

				&:focus {
					margin-bottom: -2px;
				}
			}
		}
	}

	> li {
		padding: 1px 0;
		line-height: 22px;
		white-space: nowrap;

		.status-container {
			line-height: 14px;
		}

		> span {

			a {
				margin-top: 1px;
				line-height: 13px;
			}
		}
	}

	+ .filter-space {
		margin-top: -29px;
	}
}

// Tables.
.list-table {
	width: 100%;
	background-color: $ui-bg-color;
	border-collapse: separate;
	border: 1px solid $ui-border-color;

	.action-container {
		display: flex;
		width: 100%;

		.label {
			@extend %overflow-ellipsis;
		}

		.separator {
			margin-right: 4px;
		}

		[class*='icon-'] {
			flex-shrink: 0;
		}
	}

	&.compact-view {
		tr {
			&[class*='flh-'] {

				@if $theme-name == 'blue' {

					&:not(.row-selected):not(:hover) {
						td {
							color: $font-color;

							sup,
							a,
							.problem-unack-fg,
							.problem-ack-fg,
							.ok-unack-fg,
							.ok-ack-fg {
								color: $font-color;
								border-bottom-color: rgba($font-color, .5);
							}

							.tag {
								background-color: rgba($font-color, .5);
							}

							.icon-wzrd-action {
								background-position: -165px -624px;
							}

							button:focus {
								box-shadow: 0 0 0 2px rgba($font-color, .5);
							}
						}
					}
				}

				@if $theme-name == 'dark' {

					&:not(.row-selected):not(:hover) {
						td {
							color: #000000;

							sup,
							a,
							.problem-unack-fg,
							.problem-ack-fg,
							.ok-unack-fg,
							.ok-ack-fg {
								color: #000000;
								border-bottom-color: rgba(0, 0, 0, .5);
							}

							.icon-wzrd-action {
								background-position: -165px -624px;
							}

							button:focus {
								box-shadow: 0 0 0 2px rgba(0, 0, 0, .5);
							}
						}
					}
				}

				@if $theme-name == 'blue' or $theme-name == 'dark' {

					&:not(.row-selected):not(:hover) {
						td {
							[class*='icon-'] {
								background-color: $ui-bg-color;
								border-radius: 2px;
							}

							[class*='icon-depend-'],
							.icon-description,
							.icon-wzrd-action {
								background-color: transparent;
							}
						}
					}
				}
			}
		}

		.link-action {
			color: $font-color;

			&.red {
				color: $red;
			}

			&.orange {
				color: $orange;
			}

			&.yellow {
				color: $dark-yellow;
			}

			&.green {
				color: $green;
			}

			&:hover,
			&:focus {
				color: $link-hover-color;
			}
		}

		td {
			padding-top: 0;
			padding-bottom: 0;
			border-bottom: 0;
			box-shadow: inset 0 -1px 0 0 rgba($font-color, .1);
			color: $font-color;
			height: 22px;
			line-height: 1;
			vertical-align: middle;
			white-space: nowrap;

			[class*='icon-'] {
				vertical-align: middle;

				&::after {
					margin: 0;
					line-height: 14px;
				}

				&:last-of-type {
					margin-right: 0;
				}
			}

			[class*='icon-depend-'] {
				width: 12px;
				margin-right: 0;
			}

			.rel-container {

				span {
					margin: 0;
				}
			}

			.tag {
				display: inline-block;
				line-height: 16px;
				margin-right: 3px;
				padding: 0 3px;
				max-width: 40px;

				@media screen and (min-width: 1200px) {
					max-width: 71px;
				}

				@media screen and (min-width: 1400px) {
					max-width: 102px;
				}

				@media screen and (min-width: 1600px) {
					max-width: 133px;
				}
			}

			.icon-maint {
				position: relative;
				display: inline-block;
				height: 12px;
				width: 12px;
				margin: 3px 1px 2px 2px !important;

				&::before {
					height: 12px;
					width: 12px;
					background-position: -48px -804px;
				}
			}

			.icon-wzrd-action {
				background: url(../img/icon-sprite.svg) no-repeat -6px -624px;
				height: 12px;
				min-height: 12px;
				margin: 0;
				position: relative;
			}

			.icon-description {
				margin-left: 2px;
			}
		}

		.action-container {
			height: 18px;
			line-height: 18px;

			.rel-container {
				display: flex;
			}

			.link-action {
				height: 16px;
				min-width: 1em;
			}

			.separator {
				flex-shrink: 0;
			}
		}
	}

	thead th {
		color: $font-alt-color;
		height: 100%;
		overflow: hidden;
		white-space: nowrap;
		padding: 6px 5px;
		vertical-align: bottom;
		border-bottom: 2px solid darken($table-border-color, 5%);
		text-align: left;

		&.column-tags-1 {
			width: 75px;
		}

		&.column-tags-2 {
			width: 124px;
		}

		&.column-tags-3 {
			width: 173px;
		}

		@media screen and (min-width: 1200px) {
			&.column-tags-1 {
				width: 106px;
			}

			&.column-tags-2 {
				width: 186px;
			}

			&.column-tags-3 {
				width: 266px;
			}
		}

		@media screen and (min-width: 1400px) {
			&.column-tags-1 {
				width: 137px;
			}

			&.column-tags-2 {
				width: 248px;
			}

			&.column-tags-3 {
				width: 359px;
			}
		}

		@media screen and (min-width: 1600px) {
			&.column-tags-1 {
				width: 168px;
			}

			&.column-tags-2 {
				width: 310px;
			}

			&.column-tags-3 {
				width: 452px;
			}
		}

		.arrow-up {
			margin: 0 0 0 3px;
			border-bottom-color: $font-alt-color;
		}

		.arrow-right {
			margin: 0 0 0 3px;
			border-left-color: $font-alt-color;
		}

		.arrow-down {
			margin: 0 0 0 3px;
			border-top-color: $font-alt-color;
		}

		.treeview {

			span {
				margin: 0;
			}
		}

		a {
			display: block;
			position: relative;
			margin: -1em;
			padding: 1em;
			border: 0;
			transition: background-color .2s ease-out;

			&:hover,
			&:focus,
			&:active {
				text-decoration: none;
				background-color: $ui-hover-color;
			}
		}
	}

	tbody tr {

		&:hover {
			background-color: $ui-hover-color;

			.timeline-axis {
				background-color: $ui-bg-color;
			}

			.timeline-date {
				background-color: $ui-bg-color;
			}

			.timeline-td {
				background-color: $ui-bg-color !important;
			}
		}

		&.row-selected {
			@extend %found-bg;

			.timeline-axis {
				background-color: $ui-bg-color;
			}

			.timeline-date {
				background-color: $ui-bg-color;
			}

			.timeline-td {
				background-color: $ui-bg-color;
			}
		}

		&.nothing-to-show {
			@extend %nothing-to-show;
		}

		&:last-child th,
		&:last-child td {
			border-bottom: 0;
		}

		&.hover-nobg {
			background-color: $ui-bg-color;
		}
	}

	tbody th,
	td {
		padding: 6px 5px;
		position: relative;
		border-bottom: 1px solid $table-border-color;
		line-height: 18px;
		vertical-align: top;
	}

	tbody th {
		text-align: left;
	}

	.vertical_rotation_inner {
		transform: rotate(270deg);
		white-space: nowrap;
	}

	.list-table-footer {
		border-bottom: 0;
		color: $font-alt-color;
		text-align: right;
	}

	.latest-values,
	.opdata {
		max-width: 300px;
	}
}

.table-paging {
	text-align: center;
	background-color: $ui-bg-color;
	margin-top: -1px;
	padding: 4px 5px;
	overflow: hidden;
	position: relative;
	border: 1px solid $ui-border-color;
	border-top-color: $table-border-color;

	a {
		@extend %paging-btn;
		&:focus {
			.arrow-right {
				border-left-color: $font-selected-color;
			}
			.arrow-left {
				border-right-color: $font-selected-color;
			}
		}
	}
}

.paging-btn-container {
	min-height: 24px;
	position: relative;
}

.table-stats {
	color: $font-alt-color;
	display: inline-block;
	padding: 4px 0;
	position: absolute;
	right: 5px;
}

.radio-switch {
	cursor: default;
	background-color: $form-bg-color;
	@extend %paging-btn;
}

%paging-btn {
	display: inline-block;
	margin-left: -1px;
	padding: 3px 11px;
	background-color: $btn-form-bg-color;
	border: 1px solid $form-border-color !important;
	text-decoration: none;
	color: $font-color;
	outline: 0;
	transition: background-color .2s ease-out;

	&:hover {
		color: $font-color;
		background-color: $btn-form-hover-color;
	}

	&:focus {
		@include btn-hover-active($btn-font-color, $btn-bg-color);
		z-index: 10;
		position: relative;
	}

	&:active {
		color: $font-color;
		background-color: $btn-form-hover-color;
		z-index: 10;
		position: relative;
	}

	&:first-of-type {
		border-radius: 2px 0 0 2px;
	}

	&:last-of-type {
		border-radius: 0 2px 2px 0;
	}

	&.paging-selected {
		color: $font-selected-color;
		background-color: $ui-bg-selected-color;
		position: relative;
		z-index: 1;

		&:hover {
			background-color: darken($ui-bg-selected-color, 4%);
		}

		&:focus {
			@include btn-hover-active($btn-font-color, $btn-bg-color);
			position: relative;
		}

		&:active {
			background-color: darken($ui-bg-selected-color, 4%);
			position: relative;
		}
	}
}

.treeview-plus {
	font: {
		size: $font-top-nav-size;
		weight: bold;
	}
	display: inline-block;
	background-color: $ui-bg-color;
	border: 1px solid $form-border-color;
	border-radius: 2px;
	cursor: pointer;
	width: 12px;
	height: 12px;
	line-height: 12px;
	text-align: center;

	&:link,
	&:visited,
	&:hover,
	&:focus,
	&:active {
		color: $font-color;
	}

	&:hover {
		background-color: $ui-hover-color;
		border-bottom-color: $form-border-color;
	}

	&:focus {
		background-color: $ui-hover-color;
		border-color: $form-border-focus-color;
	}

	&:active {
		background-color: $ui-hover-color;
		border-color: $form-border-color;
	}
}

.treeview {
	display: inline-block;
	width: 14px;
	height: 16px;
	min-height: auto;
	line-height: 16px;
	padding: 0;
	margin: 0 2px 0 0;
	cursor: auto;
	text-align: center;
	border: 0;
	background-color: $transparent;

	.arrow-right {
		border-left-color: $font-alt-color;
	}

	.arrow-down {
		margin: 0 0 2px;
		border-top-color: $font-alt-color;
	}

	&:hover,
	&:focus {
		background-color: $transparent;

		.arrow-right {
			border-left-color: $link-color;
		}

		.arrow-down {
			border-top-color: $link-color;
		}
	}
}

.table {
	display: table;
}

.row {
	display: table-row;
}

.cell {
	display: table-cell;
	vertical-align: top;

	&:last-child {

		.dashbrd-widget {
			margin: 0 0 10px;
		}
	}
}

.adm-img {
	width: 75%;
	text-align: center;
	margin: 0 auto;
	table-layout: fixed;

	.cell {
		vertical-align: bottom;
		padding: 20px 10px;
		width: 20%;
		text-align: center;

		img {
			max-width: 100%;
		}
	}
}

.cell-width {
	width: 8px;
}

.nowrap {
	white-space: nowrap;
}

.wordwrap {
	word-break: break-all;
}

.overflow-table {
	overflow-x: auto;
	position: relative;
	@extend %webkit-hor-scrollbar;
}

// Timeline in table view.
.timeline-date {
	text-align: right;
	white-space: nowrap;
	border-bottom-color: $transparent !important;
}

.timeline-axis {
	@extend %timeline-td;
	padding: 6px .04em !important;
	border-right: 2px solid lighten(desaturate($btn-bg-color, 27%), 44%);

	&::before {
		content: '';
		position: absolute;
		bottom: -1px;
		right: -2px;
		height: 100%;
		width: 2px;
		background-color: lighten(desaturate($btn-bg-color, 27%), 44%);
	}
}

.timeline-dot {

	&::after {
		@extend %timeline-dot;
		background-color: $btn-bg-color;
		border: 2px solid $ui-bg-color;
		border-radius: 100%;
		top: 11px;
	}
}

.timeline-dot-big {

	&::after {
		@extend %timeline-dot;
		background-color: $ui-bg-color;
		border: 2px solid $btn-bg-color;
		border-radius: 100%;
		top: 10px;
	}
}

.timeline-td {
	@extend %timeline-td;
	padding: 6px .25em !important;
}

.timeline-th {
	padding: 6px .25em !important;
}

%timeline-dot {
	content: '';
	position: absolute;
	z-index: 1;
	display: block;
	width: 4px;
	height: 4px;
	right: -5px;
	border-radius: 100%;
}

%timeline-td {
	position: relative;
	border-bottom-color: $ui-bg-color !important;
}

// Filters.
.filter-btn-container {
	position: relative;
	text-align: right;
}

.filter-container {
	background-color: $ui-bg-color;
	border: 1px solid $ui-border-color;
	margin: 0 0 10px;
	padding: 10px 0;
	position: relative;

	.table {
		border-bottom: 1px solid $table-border-color;
	}

	.filter-forms {
		padding: 0 10px;

		.btn-grey {
			vertical-align: baseline;
		}
	}

	.list-table {
		margin-bottom: -10px;
		border: 0;

		thead {

			th {
				color: initial;
				padding: 8px 5px 5px;
				border-bottom-width: 1px;
			}
		}
	}
}

.subfilter,
.subfilter-enabled {
	display: inline-block;
	height: 18px;
	position: relative;
}

.subfilter {
	margin-right: 10px;
}

.subfilter-enabled {
	background-color: $ui-bg-selected-color;
	border-radius: 2px;
	color: $font-selected-color;
	padding: 0 4px;

	.link-action {
		color: $font-selected-color;
		text-decoration: none;

		&:focus {
			color: $font-selected-color;
			border-bottom: 2px solid rgba($font-selected-color, .7);
		}

		&:hover {
			color: $font-selected-color;
			border-bottom: 1px solid rgba($font-selected-color, .7);
		}
	}

	sup {
		color: lighten($ui-bg-selected-color, 25%);
	}
}

.filter-forms {
	margin: 0 auto;
	text-align: center;
	white-space: nowrap;
	background-color: $ui-bg-color;

	.cell {
		text-align: left;
		padding: 0 20px 5px;

		&:first-child {
			padding-left: 0;
		}

		&:last-child {
			padding-right: 0;
			border-right: 0;
		}

		button {
			margin: 0;
		}
	}

	button {
		margin: 10px 5px 0;
	}

	select {
		vertical-align: top;
	}

	.table-forms .table-forms-td-right {

		td {
			padding: 0 5px 5px 0;
			vertical-align: middle;
		}
	}
}

.multiselect-control {
	display: flex;
	position: relative;
	vertical-align: top;
	white-space: nowrap;
}

.multiselect {
	@extend %form-input-style;
	display: flex;
	flex-direction: column;
	position: relative;
	margin-right: 3px;
	min-height: 24px;
	white-space: normal;

	&.active {
		border-color: $form-border-focus-color;
	}

	&[aria-disabled] {
		@extend %form-disabled;
	}

	input[type="text"] {
		border: 0;
		background: none;
		box-sizing: border-box;
		width: 100%;
		padding-bottom: 2px;
		min-height: 20px;
	}

	&.search-disabled {
		input[type="text"] {
			position: absolute;
			top: 0;
			left: 0;
			width: 0;
			padding: 0;
			margin: 0;
		}
	}

	.multiselect-list {
		display: flex;
		flex-direction: row;
		flex-wrap: wrap;
		padding-left: 2px;
		padding-bottom: 2px;

		li {
			display: block; // Override ".table-forms li".
			margin: 2px 2px 0 0;
			overflow: hidden;
			white-space: nowrap;
			cursor: default;

			.subfilter-enabled {
				display: flex;
				flex-direction: row;
				padding: 0 3px 0 4px;
				line-height: 18px;

				> span:first-child {
					overflow: hidden;
					text-overflow: ellipsis;
				}

				> .subfilter-disable-btn {
					position: relative;
					left: 3px;
					flex-shrink: 0;
				}
			}

			&.selected {

				.subfilter-enabled,
				.subfilter-disable-btn,
				.subfilter-disable-btn:active {
					background-color: $multiselect-selected-bg-color;
				}
			}
		}
	}

	.disabled {
		background-color: $multiselect-disabled-bg-color;
		opacity: 1;

		.subfilter-enabled,
		.subfilter-disable-btn {
			background-color: $multiselect-item-disabled-bg-color;
			color: $multiselect-item-disabled-color;
		}
	}

	div[aria-live] {
		overflow: hidden;
		position: absolute;
		left: 0;
		right: 0;
		top: 0;
		bottom: 0;
		z-index: -1;
	}
}

.multiselect-button {
	vertical-align: top;
}

.multiselect-suggest {
	padding: 0 5px;
	white-space: normal;
	color: $font-alt-color;
	background-color: $form-bg-color;

	li {
		display: block;
		height: inherit;
		line-height: normal;
		color: $font-color;
		padding: .4em 5px;
		margin: 0 -5px;
		cursor: pointer;
		overflow: hidden;
		text-overflow: ellipsis;
		transition: background-color .2s ease-out;

		&.suggest-hover {
			background-color: $action-hover-color;
		}
	}
}

.multiselect-matches {
	padding: .4em 5px;
	color: $font-color;
	font-weight: bold;
	@extend .multiselect-suggest;
}

.multiselect-available {
	position: absolute;
	z-index: 20000;
	border: 1px solid $action-border-color;
	overflow-y: auto;
	@extend %webkit-scrollbar;
	box-shadow: 0 6px 10px 0 $action-shadow-color;
}

.suggest-found {
	font-weight: bold;
	color: $dark-yellow;
}

.suggest-new {
	border-top: 1px solid $form-border-color;

	span:first-child {
		font-weight: bold;
	}
}

// Forms.
.table-forms-container {
	margin: 0 0 10px;
	background-color: $ui-bg-color;
	border: 1px solid $ui-border-color;
	padding: 10px;
	text-align: left;

	> .ui-tabs-nav {
		margin: -10px -10px 10px;
	}
}

.form-btns {

	button {
		margin: 10px 6px 5px;
	}
}

.table-forms {
	display: table;
	width: 100%;
	color: $font-color;

	li {
		display: table-row;
	}

	.multiselect-suggest {

		li {
			display: block;
		}
	}

	th {
		color: $font-alt-color;
		padding: 0 5px 0 0;
		text-align: left;

		&:last-child {
			padding: 0;
		}
	}

	tfoot {

		.table-forms-td-right {
			padding-top: 5px;
		}

		button {
			margin: 0 10px 0 0;
		}
	}

	.tfoot-buttons {
		@extend tfoot;
	}

	.table-forms-td-left {
		display: table-cell;
		padding: 5px 0;
		text-align: right;
		vertical-align: top;
		width: 15%;
		white-space: nowrap;

		label {
			display: block;
			height: 24px;
			line-height: 24px;
		}
	}

	.table-forms-td-right {
		display: table-cell;
		padding: 5px 0 5px 10px;
		vertical-align: middle;
		width: 85%;
		position: relative;

		&.has-before {
			padding-top: 0;
		}

		td {
			padding: 5px 5px 5px 0;
			position: relative;

			&.td-drag-icon {
				padding: 0 11px 0 0;
				vertical-align: middle;
			}

			.drag-icon {
				position: absolute;
				top: 5px;
				margin-right: 5px;
			}

			&.center {
				text-align: center;
				vertical-align: middle;

				.btn-grey {
					margin: 3px 0;
				}
			}

			&:last-child {
				padding-right: 0;
			}
		}

		.wrap-multiple-controls {
			display: flex;
		}

		.table-forms-separator {
			.radio-segmented + .multiselect-wrapper {
				margin-top: 5px;
			}
		}
	}

	.form-fields-inline {
		label {
			margin: 0 8px 0 3px;
		}
	}

	h4 {
		margin-bottom: -5px;
	}

	.hor-list {

		li {
			display: inline-block;
		}
	}
}

.table-forms-separator {
	border: 1px solid $table-border-color;
	box-sizing: border-box;
	display: inline-block;
	padding: 5px;
	position: relative;
}

.drag-drop-area {
	@extend %found-bg;
}

.margin-top {
	display: block;
	margin: 4px 0 0;
}

.form-new-group {
	border: 5px solid $lighter-green;
	border-radius: 2px;
	margin-left: -5px;
	padding: 4px 0;
}

.list-check-radio {

	li {
		display: block;
		padding: .3em 0;
	}

	&.hor-list li {
		margin-right: 15px;
		padding: .3em 0 0;

		&:last-child {
			margin-right: 0;
		}
	}

	label {
		padding: 0 0 0 18px;
		display: inline-block;
		text-indent: -18px;
		max-width: 600px;

		input[type="checkbox"] {
			left: -3px;
			margin: 0;
		}

		input[type="radio"] {
			left: -3px;
			margin: 0;
		}
	}
}

.list-numbered {
	counter-reset: line;

	.list-numbered-item {

		&::before {
			content: counter(line);
			counter-increment: line;
			user-select: none;
			text-align: right;
		}
	}
}

.radio-list-control {
	white-space: nowrap;

	li {
		position: relative;
		display: inline-block;
		margin: 0 -1px 0 0;

		&:first-child {
			border-radius: 3px 0 0 3px;

			label {
				border-radius: 2px 0 0 2px;
			}
		}

		&:last-child {
			border-radius: 0 3px 3px 0;

			label {
				border-radius: 0 2px 2px 0;
			}
		}

		&:only-child {
			border-radius: 3px;

			label {
				border-radius: 2px;
			}
		}
	}

	label {
		display: inline-block;
		border: 1px solid $form-border-color;
		line-height: 1.2em;
		padding: 4px 11px;
		transition: background-color .2s ease-out;
	}

	input[type="radio"] {
		position: absolute !important;
		top: auto !important;
		width: 1px !important;
		height: 1px !important;
		opacity: 0;

		+ label {
			color: $font-color;
			border-color: $form-border-color;
			background-color: $form-bg-color;

			&:hover {
				background-color: $btn-form-hover-color;
			}

			&:active {
				border-color: $form-border-color;
				background-color: $btn-form-hover-color;
			}
		}

		&:focus + label {
			border-color: $form-border-focus-color;
			background-color: $btn-form-hover-color;
			position: relative;
			z-index: 2;
		}

		&:checked + label {
			color: $white;
			border-color: $ui-bg-selected-color;
			background-color: $ui-bg-selected-color;
			position: relative;
			z-index: 1;
		}

		&:checked:focus + label {
			box-shadow: 0 0 0 2px rgba($blue, .35);
			position: relative;
			z-index: 2;
		}

		&:checked[disabled] + label {
			background-color: lighten($ui-bg-selected-color, 33%) !important;
			transition: none;
		}

		&[disabled] + label {
			transition: none;
			@extend %form-disabled;
		}
	}
}

label {
	&.form-label-asterisk {
		&::before {
			color: $form-label-asterisk-color;
			display: inline-block;
			content: '*';
			margin-right: .3em;
		}
	}

	input[type="checkbox"] {
		margin-right: 3px;
	}

	input[type="radio"] {
		margin-right: 3px;
	}
}

input {
	font: {
		family: $font-stack;
		size: $font-form-size;
	}

	&[type="text"] {
		@extend %form-input-height-padding;
		@extend %form-input-style;
	}

	&[type="password"] {
		@extend %form-input-height-padding;
		@extend %form-input-style;
	}

	&[type="search"] {
		@extend %form-input-height-padding;
		@extend %form-input-style;
	}

	&[type="number"] {
		@extend %form-input-height-padding;
		@extend %form-input-style;
	}

	&[type="email"] {
		@extend %form-input-height-padding;
		@extend %form-input-style;
	}

	&[type="time"] {
		@extend %form-input-height-padding;
		@extend %form-input-style;
	}

	&[type="file"] {
		padding: 1px;
		@extend %form-input-style;
	}

	&[type="checkbox"] {
		@extend %form-check-radio-style;
	}

	&[type="radio"] {
		@extend %form-check-radio-style;
	}

	&[disabled] {
		@extend %form-disabled;
	}

	&[readonly] {
		color: $font-color !important;
		@extend %form-disabled;
	}
}

textarea {
	font: {
		family: $font-stack;
		size: $font-form-size;
	}
	padding: 4px 5px;
	margin: 0;
	overflow: auto;
	@extend %form-input-style;
	@extend %webkit-scrollbar;

	&[disabled] {
		@extend %form-disabled;
	}

	&[readonly] {
		color: $font-color !important;
		@extend %form-disabled;

		&:focus {
			border-color: $form-border-focus-color;
		}
	}
}

select {
	font: {
		family: $font-stack;
		size: $font-form-size;
	}

	height: 24px;
	padding: 3px 3px 3px 0;
	background-color: $form-bg-color;
	@extend %form-input-style;
	@extend %webkit-scrollbar;

	option {
		color: $font-color;

		&[disabled] {
			@extend %form-disabled;
		}
	}

	&[multiple] {
		padding: 4px 5px;
		width: 300px;
		height: 150px;

		option {
			padding: 0;
		}
	}

	&[disabled] {
		@extend %form-disabled;
	}

	&[readonly] {
		color: $font-color !important;
		pointer-events: none;
		@extend %form-disabled;
	}
}

.form-input-margin {
	display: inline-block;
	margin: 0 3px 0 0;
}

.checkbox-radio {

	&:checked[readonly] + label span {
		transition: none;

		&::after {
			border-color: $form-border-color !important;
		}
	}

	&[readonly] {
		&,
		+ label {
			pointer-events: none;

			span {
				transition: none;
				@extend %form-disabled;
			}
		}
	}

	&[type="checkbox"] {

		+ label span {
			border-radius: 2px;
		}

		&:checked + label span {

			&::after {
				content: '';
				position: absolute;
				display: block;
				width: 7px;
				height: 4px;
				top: 6px;
				left: 7px;
				border-left: 2px solid $btn-bg-color;
				border-bottom: 2px solid $btn-bg-color;
				transform: translate(-50%, -50%) rotate(-45deg);
			}
		}

		&:checked[disabled] + label span {

			&::after {
				border-color: $form-border-color !important;
			}
		}
	}

	&[type="radio"] {

		+ label span {
			border-radius: 50%;
		}

		&:checked + label span {

			&::after {
				content: '';
				position: absolute;
				display: block;
				width: 8px;
				height: 8px;
				top: 3px;
				left: 3px;
				background-color: $btn-bg-color;
				border-radius: 50%;
			}
		}

		&:checked[disabled] + label span {

			&::after {
				background-color: $form-border-color !important;
			}
		}
	}

	position: absolute !important;
	top: auto !important;
	width: 16px !important;
	height: 16px !important;
	opacity: 0;
	z-index: 1;

	+ label span {
		position: relative;
		display: inline-block;
		width: 14px;
		height: 14px;
		margin: -4px 4px 0 0;
		bottom: -3px;
		border: 1px solid $form-border-color;
		background-color: $form-bg-color;

		&:active {
			border-color: $form-border-color;
		}
	}

	+ label.label-pos-left span {
		margin-left: 6px;
		margin-right: 1px;
	}

	&:focus + label span {
		border-color: $form-border-focus-color;
	}

	&:checked:focus + label span {
		border-color: $form-border-focus-color;
	}

	&:checked[disabled] + label span {
		transition: none;

		&::after {
			border-color: $form-border-color !important;
		}
	}

	&[disabled] + label span {
		transition: none;
		@extend %form-disabled;
	}
}

%form-check-radio-style {
	margin: 0;
	padding: 0;
	border: 0;
	vertical-align: middle;
	position: relative;
	top: -1px;
	overflow: hidden;
	width: 13px;
	height: 13px;
	background: none;
}

%form-input-height-padding {
	margin: 0;
	padding: 0 5px;
	min-height: 24px;
}

%form-input-style {
	background-color: $form-bg-color;
	border: 1px solid $form-border-color;
	box-sizing: border-box;
	color: $font-color;
	outline: 0;
	transition: border-color .2s ease-out;

	&:focus {
		border-color: $form-border-focus-color;
	}
}

button::-moz-focus-inner {
	padding: 0;
	border: 0;
	vertical-align: middle;
}

button {
	font: {
		family: $font-stack;
		size: $font-form-size;
	}
	background-color: $btn-bg-color;
	border: 1px solid $btn-bg-color;
	border-radius: 2px;
	color: $btn-font-color;
	margin: 0;
	padding: 0 11px;
	min-height: 24px;
	cursor: pointer;
	outline: 0;
	transition: border-color, background-color .2s ease-out;

	&:hover {
		@include btn-hover-active($btn-font-color, $btn-bg-color);
	}

	&:focus {
		box-shadow: 0 0 0 2px rgba($blue, .35);
		@include btn-hover-active($btn-font-color, $btn-bg-color);
	}

	&:active {
		@include btn-hover-active($btn-font-color, $btn-bg-color);
	}
}

.btn-alt {
	color: $btn-alt-font-color;
	background-color: $btn-alt-bg-color;

	.plus-icon {
		background-color: $btn-alt-font-color;
		margin-right: 8px;

		&::after {
			background-color: $btn-alt-font-color;
		}
	}

	&:hover {
		@include btn-hover-active($btn-font-color, $btn-bg-color);

		.plus-icon {
			background-color: $btn-font-color;

			&::after {
				background-color: $btn-font-color;
			}
		}
	}

	&:focus {
		@include btn-hover-active($btn-font-color, $btn-bg-color);

		.plus-icon {
			background-color: $btn-font-color;

			&::after {
				background-color: $btn-font-color;
			}
		}
	}

	&:active {
		@include btn-hover-active($btn-font-color, $btn-bg-color);

		.plus-icon {
			background-color: $btn-font-color;

			&::after {
				background-color: $btn-font-color;
			}
		}
	}
}

.btn-grey {
	color: $btn-form-font-color;
	background-color: $btn-form-bg-color;
	border-color: $btn-form-border-color;
	vertical-align: top;

	&:hover {
		color: $btn-form-font-color;
		background-color: $btn-form-hover-color;
		border-color: $btn-form-border-color;
	}

	&:focus {
		color: $btn-form-font-color;
		background-color: $btn-form-hover-color;
		border-color: $form-border-focus-color;
	}

	&:active {
		color: $btn-form-font-color;
		background-color: $btn-form-hover-color;
		border-color: $form-border-focus-color;
	}
}

.btn-link {
	position: relative;
	background-color: $transparent;
	border: 0;
	border-bottom: 1px dotted $link-color;
	border-radius: 0;
	color: $link-color;
	font-size: inherit;
	padding: 0;
	min-height: inherit;

	&:hover {
		@extend .btn-link;
	}

	&:focus {
		@extend .btn-link;
		outline: none;
		margin-bottom: -2px !important;
		border-bottom: 2px solid rgba($link-hover-color, .5);
		box-shadow: 0 0 0 0 !important;
	}

	&:active {
		@extend .btn-link;
	}

	&[disabled] {
		background-color: $transparent;

		&:hover {
			background-color: $transparent;
		}
	}
}

$icon-btn: (
	conf: $btn-bg-color url(../img/icon-sprite.svg) no-repeat -7px -187px,
	kiosk: $btn-bg-color url(../img/icon-sprite.svg) no-repeat -79px -259px,
	min: $btn-bg-color url(../img/icon-sprite.svg) no-repeat -7px -259px,
	add-fav: $btn-bg-color url(../img/icon-sprite.svg) no-repeat -7px -295px,
	remove-fav: $btn-bg-color url(../img/icon-sprite.svg) no-repeat -7px -329px,
	action: $btn-bg-color url(../img/icon-sprite.svg) no-repeat -7px -367px,
	info: $btn-bg-color url(../img/icon-sprite.svg) no-repeat -7px -403px
);

// Dynamically generated classes:
//  .btn-conf
//  .btn-kiosk
//  .btn-min
//  .btn-add-fav
//  .btn-remove-fav
//  .btn-action
//  .btn-info
@each $icon-btn, $bgimage in $icon-btn {
	.btn-#{$icon-btn} {
		background: $bgimage;
		@extend %button-icon-size;
	}
}

$icon-widget-btn: (
	iterator-page-previous: url(../img/icon-sprite.svg) no-repeat -85px -657px,
	iterator-page-next: url(../img/icon-sprite.svg) no-repeat -83px -623px,
	widget-action: url(../img/icon-sprite.svg) no-repeat -6px -618px,
	widget-collapse: url(../img/icon-sprite.svg) no-repeat -6px -654px,
	widget-expand: url(../img/icon-sprite.svg) no-repeat -6px -689px,
	widget-edit: url(../img/icon-sprite.svg) no-repeat -42px -619px,
	widget-delete: url(../img/icon-sprite.svg) no-repeat -42px -582px,
	alarm-on: url(../img/icon-sprite.svg) no-repeat -6px -546px,
	alarm-off: url(../img/icon-sprite.svg) no-repeat -6px -582px,
	sound-on: url(../img/icon-sprite.svg) no-repeat -6px -474px,
	sound-off: url(../img/icon-sprite.svg) no-repeat -6px -510px,
	info-clock: url(../img/icon-sprite.svg) no-repeat -87px -762px
);

// Dynamically generated classes:
//  .btn-iterator-page-previous
//  .btn-iterator-page-next
//  .btn-widget-action
//  .btn-widget-collapse
//  .btn-widget-expand
//  .btn-widget-edit
//  .btn-widget-delete
//  .btn-alarm-on
//  .btn-alarm-off
//  .btn-sound-on
//  .btn-sound-off
//  .btn-info-clock
@each $icon-widget-btn, $bgimage in $icon-widget-btn {
	.btn-#{$icon-widget-btn} {
		background: $bgimage;
		@extend %btn-widget;
	}
}

// Time selection.
.ui-tabs-nav {
	height: 30px;
	line-height: 30px;
	border-bottom: 1px solid $table-border-color;

	li {
		display: inline-block;

		a {
			border: 0;
			padding: 8px 10px;
			transition: background-color .2s ease-out;

			&:hover,
			&:focus,
			&:active {
				background-color: $ui-hover-color;
			}
		}

		&.ui-tabs-active:first-child {
			border-left: 0;
		}

		&.ui-tabs-active {

			a {
				padding: 8px 10px 6px;
				background-color: $transparent;
				color: $font-color;
				text-decoration: none;
				cursor: default;
				border-bottom: 3px solid $ui-tab-bg-selected-color;
			}
		}

		&.ui-state-disabled {

			a {
				cursor: default;
				color: $btn-disabled-font-color;
				background-color: $transparent;
				border: 0;
			}
		}
	}

	.btn-time,
	.filter-trigger {
		border-radius: 2px;
		color: $btn-font-color;
		background-color: $btn-bg-color;
		border: 1px solid $btn-bg-color;
		position: relative;
		margin: 0 0 0 6px;
		min-height: 24px;
		vertical-align: bottom;

		&::after {
			content: '';
			position: absolute;
		}

		&:focus,
		&:hover {
			@include btn-hover-active($btn-font-color, $btn-bg-color);
			cursor: pointer;
		}
	}

	.btn-time {
		padding: 0 34px 0 10px;

		&::after {
			margin: 0 5px;
			right: 0;
			top: 0;
			height: 24px;
			width: 24px;
			background: url(../img/icon-sprite.svg) no-repeat -87px -583px;
		}
	}

	.filter-trigger {
		padding: 0 34px 0 10px;

		&::after {
			margin: 0 5px;
			right: 0;
			top: 0;
			height: 24px;
			width: 24px;
			background: url(../img/icon-sprite.svg) no-repeat -87px -547px;
		}
	}

	.ui-state-focus {

		.btn-time,
		.filter-trigger {
			box-shadow: 0 0 0 2px rgba($blue, .35);
			@include btn-hover-active($btn-font-color, $btn-bg-color);
		}

		&.ui-tabs-active {

			.btn-time,
			.filter-trigger {
				box-shadow: 0 0 0 2px rgba($blue, .35);
			}
		}
	}

	.ui-tabs-active {

		.btn-time,
		.filter-trigger {
			color: $font-color;
			background-color: $ui-bg-color;
			border: 1px solid $ui-border-color;
			border-bottom: 0;
			border-radius: 2px 2px 0 0;
			margin: -1px 0 0 6px;
			padding: 1px 34px 7px 10px;
		}

		.btn-time {
			&::after {
				background-position: -246px -583px;
				top: 1px;
			}
		}

		.filter-trigger {
			&::after {
				background-position: -246px -547px;
			}
		}
	}

	.ui-state-hover {
		&.ui-tabs-active {
			.btn-time,
			.filter-trigger {
				background-color: $action-hover-color;
			}
		}
	}
}

.filter-space {
	box-sizing: border-box;

	li a.ui-tabs-anchor {
		vertical-align: top;
	}

	ul.ui-tabs-nav li:focus {
		outline: none;
	}

	.filter-btn-container {
		height: 29px;
		z-index: 2;
	}

	.ui-tabs-nav {
		height: 29px;
		border-bottom: 0;

		a {
			display: inline-block;
			box-sizing: border-box;
			line-height: 22px;
			margin-bottom: 5px;
			text-align: center;
		}
	}
}

.btn-time-left,
.btn-time-right {
	background: url(../img/icon-sprite.svg) no-repeat;
	content: '';
	border: 0;
	height: 24px;
	width: 24px;
	vertical-align: top;

	&:focus,
	&:hover {
		border: 1px solid $ui-border-color;
		@include btn-hover-active($btn-font-color, $btn-bg-color);
	}

	&:disabled {
		border: 0;
		opacity: .4;
	}
}

.btn-time-right {
	background-position: -83px -623px;

	&:focus,
	&:hover {
		background-position: -396px -624px;
	}

	&:disabled {
		background-position: -83px -623px;
	}
}

.btn-time-left {
	background-position: -85px -657px;

	&:focus,
	&:hover {
		background-position: -398px -658px;
	}

	&:disabled {
		background-position: -85px -657px;
	}
}

.btn-time-out {
	background: none;
	border: 1px solid transparent;
	color: $font-color;
	height: 24px;
	line-height: 22px;
	margin: 0 5px;
	vertical-align: top;

	&:disabled {
		background: transparent !important;
		border-color: transparent !important;
		opacity: .8;
	}
}


.time-quick {
	font-size: 12px;
	line-height: 20px;

	li {

		&:last-of-type {
			a {
				margin-bottom: 0;
			}
		}

		a {
			display: inline-block;
			padding: 2px 10px;
			margin-bottom: 2px;
			margin-left: -10px;
			border-bottom: 0;

			&:hover,
			&:focus,
			&.selected {
				border-radius: 2px;
				border-bottom: 0;
			}

			&:hover {
				background: $action-hover-color;
				transition: background-color .2s ease-out;
			}

			&:focus {
				box-shadow: 0 0 0 2px rgba($blue, .35);
			}

			&.selected {
				background: $ui-bg-selected-color;
				color: $white;
				transition: background-color .2s ease-out;
			}
		}
	}
}

.time-selection-container {
	display: flex;
	justify-content: flex-end;

	.time-input {
		border-right: 1px solid $ui-border-color;
		padding: 0 30px 0 10px;
		text-align: right;
		white-space: nowrap;

		.time-input-error {
			margin: -8px 29px 0 0;
		}

		ul {
			padding: 0 0 10px;
		}

		li {
			display: inline-block;
			vertical-align: baseline;
			padding: 0 0 0 10px;

			.icon-cal {
				position: relative;
				vertical-align: middle;
				margin-left: 2px;
			}
		}
	}

	.time-quick-range {
		text-align: right;
		white-space: nowrap;
		margin: 0 0 0 20px;

		.cell {
			display: inline-flex;
			vertical-align: top;
			text-align: left;
			margin: 0 10px;
		}

		.time-quick-selected {
			display: inline-block;
			padding: 2px 10px;
			margin-left: -10px;
			color: $font-selected-color;
			background-color: $ui-bg-selected-color;
			border-bottom: 0;
		}
	}
}

.btn-dashbrd-conf {
	background: url(../img/icon-sprite.svg) no-repeat -42px -619px;
	@extend %btn-dashbrd;
}

.btn-dashbrd-normal {
	box-shadow: 1px 1px 2px $action-shadow-color;
	position: fixed;
	right: 45px;
	top: 5px;
	opacity: 1;
	z-index: 1010;
	transition: opacity 1s ease-out;

	&.hidden {
		opacity: 0;
	}
}

%btn-widget {
	width: 24px;
	height: 24px;
	margin: 2px 2px 0 0;
	@extend %btn-widget-defaults;
}

%btn-dashbrd {
	width: 24px;
	height: 24px;
	@extend %btn-widget-defaults;
}

%btn-widget-defaults {
	border: 0;
	min-height: 0;
	padding: 0;
	opacity: .5;
	transition: opacity .2s ease-out;

	&:hover {
		@extend %btn-widget-hover-active;
	}

	&:focus {
		@extend %btn-widget-hover-active;
	}

	&:active {
		@extend %btn-widget-hover-active;
	}
}

%button-icon-size {
	width: 24px;
	height: auto;
	padding: 0;
}

%btn-disabled {
	color: $btn-disabled-font-color !important;
	background-color: $btn-disabled-bg-color;
	border-color: $btn-disabled-border-color;
	cursor: default;

	&.icon-cal {
		opacity: .3;
		background-color: transparent;
	}
}

%form-disabled {
	color: $form-disabled-font-color;
	background-color: $form-disabled-bg-color !important;
	border-color: $form-disabled-border-color;
}

.inaccessible {
	.subfilter-enabled {
		color: darken($font-selected-color, 25%);
	}
}

%btn-widget-hover-active {
	background-color: $transparent;
	opacity: 1;
}

button[disabled] {
	@extend %btn-disabled;

	&:hover {
		@extend %btn-disabled;
	}

	&:active {
		@extend %btn-disabled;
	}
}

.action-buttons {
	margin: 10px 0 0;
	color: $font-alt-color;

	button {
		margin: 0 10px 10px 0;
	}
}

.selected-item-count {
	display: inline-block;
	margin: 0 14px 0 0;
}

$var-icons: (
	maint: url(../img/icon-sprite.svg) no-repeat -46px -802px,
	depend-up: url(../img/icon-sprite.svg) no-repeat -49px -729px,
	depend-down: url(../img/icon-sprite.svg) no-repeat -49px -765px,
	ackn: url(../img/icon-sprite.svg) no-repeat -45px -693px
);

// Dynamically generated classes:
//  .icon-maint
//  .icon-depend-up
//  .icon-depend-down
//  .icon-ackn
@each $var-icons, $bgimage in $var-icons {
	.icon-#{$var-icons} {
		margin: 0 18px 0 0;
		&::before {
			background: $bgimage;
			@extend %var-icons;
		}
	}
}

.icon-none {
	margin-left: 18px;
}

$trigger-expression-tree-icons: (
	top-bottom: url(../img/icon-sprite.svg) no-repeat -84px -300px,
	top-bottom-right: url(../img/icon-sprite.svg) no-repeat -84px -334px,
	top-right: url(../img/icon-sprite.svg) no-repeat -84px -372px,
	empty: url(../img/icon-sprite.svg) no-repeat -84px -350px
);

%trigger-expression-tree-icons-common {
	margin: 0 12px 0 0;

	&::before {
		background: url(../img/icon-sprite.svg) no-repeat;
		display: inline-block;
		width: 12px;
		height: 12px;
		position: absolute;
		content: '';
	}
}

// Dynamically generated classes:
//  .icon-tree-top-bottom
//  .icon-tree-top-bottom-right
//  .icon-tree-top-right
//  .icon-tree-empty
@each $class, $bg-position in $trigger-expression-tree-icons {
	.icon-tree-#{$class} {
		@extend %trigger-expression-tree-icons-common;

		&::before {
			background-position: $bg-position;
		}
	}
}

$form-icon-btn: (
	cal: url(../img/icon-sprite.svg) no-repeat -42px -834px,
	wzrd-action: url(../img/icon-sprite.svg) no-repeat -6px -617px
);

// Dynamically generated classes:
//  .icon-cal
//  .icon-wzrd-action
@each $form-icon-btn, $bgimage in $form-icon-btn {
	.icon-#{$form-icon-btn} {
		background: $transparent $bgimage;
		@extend %form-icon-btn;

		@if $form-icon-btn == 'wzrd-action' {
			margin-top: -16px;
		}
	}
}

%form-icon-btn {
	border: 0;
	cursor: pointer;
	position: absolute;
	@extend %button-icon-size;
	opacity: .75;
	transition: opacity .2s ease-out;

	&:hover,
	&:focus,
	&:active {
		opacity: 1;
		background-color: $transparent;
	}
}

%var-icons {
	display: inline-block;
	width: 18px;
	height: 18px;
	position: absolute;
	content: '';
}

.drag-icon {
	margin-left: -9px;
	height: 24px;
	background: url(../img/icon-sprite.svg) no-repeat -6px -762px;
	@extend %button-icon-size;
}

.drag-icon,
.ui-draggable .dashbrd-widget-head,
.dashbrd-grid-widget.ui-draggable .dashbrd-grid-widget-head,
.dashbrd-grid-iterator.ui-draggable .dashbrd-grid-iterator-head {
	@extend %cursor-drag;
}

.ui-draggable-dragging {

	.drag-icon,
	.dashbrd-widget-head,
	.dashbrd-grid-widget-head,
	.dashbrd-grid-iterator-head {
		@extend %cursor-dragging;
	}
}

.icon-info {
	position: relative;
	width: 8px;
	height: 11px;
	cursor: pointer;
	margin: -12px 0 -4px;

	&::before {
		content: '';
		display: inline-block;
		position: absolute;
		top: 0;
		left: 0;
		width: 14px;
		height: 14px;
		background: url(../img/icon-sprite.svg) no-repeat -47px -659px;
	}
}

// Sign in, Installation.
.setup-container {
	background-color: $ui-bg-color;
	width: 766px;
	height: 420px;
	margin: 0 auto;
	margin-top: 5%;
	padding: 42px;
	vertical-align: top;
	position: relative;
	border: 1px solid $ui-border-color;

	h1 {
		border: 0;
		margin: 3px 0 11px;
		padding: 0;
	}

	.signin-logo {
		margin: 0 0 37px;
	}
}

.setup-left {
	float: left;
	width: 198px;
	padding-right: 10px;

	ul {
		margin: -4px 0 0 -42px;

		li {
			padding: 4px 0 4px 42px;

			&.setup-left-current {
				border-left: 3px solid $ui-tab-bg-selected-color;
				color: $font-alt-color;
				padding-left: 39px;
			}
		}
	}
}

.setup-right {
	width: auto;
	margin-left: 198px;
}

.setup-right-body {
	padding-right: 5px;
	max-height: 345px;
	overflow-y: auto;

	.list-table {
		border: 0;
	}

	.table-forms-td-left {
		text-align: left;
		width: auto;
	}

	.table-forms-td-right {
		width: 100%;
	}

	h1 {
		margin: 25% 0 .4em;
	}

	@extend %webkit-scrollbar;
}

.setup-title {
	color: $font-alt-color;
	height: 345px;
	display: table-cell;
	vertical-align: middle;
	font-size: $font-setup-title;
	line-height: $setup-title-line-height;

	span {
		display: block;
		font-size: $font-setup-sup-title;
	}
}

.setup-footer {
	position: absolute;
	bottom: 32px;
	width: 766px;
	text-align: right;

	div {
		float: right;
	}

	button {
		margin: 0 0 0 10px;

		&.float-left {
			margin: 0;
			float: left;
		}
	}
}

.signin-container {
	background-color: $ui-bg-color;
	width: 280px;
	margin: 0 auto;
	margin-top: 5%;
	padding: 42px 42px 39px;
	border: 1px solid $ui-border-color;

	h1 {
		border: 0;
		margin: 0 0 17px;
		padding: 0;
	}

	ul li {
		padding: 16px 0 0;
		font-size: $font-top-nav-size;

		&.sign-in-txt {
			text-align: center;
		}
	}

	label {
		display: inline-block;
		margin: 0 0 2px;
	}

	input {

		&[type="text"] {
			@extend %signin-input;
		}

		&[type="password"] {
			@extend %signin-input;
		}
	}

	button {
		font-size: $font-form-size;
		margin: 7px 0;
		min-height: 35px;
		line-height: 35px;
		width: 100%;
	}
}

.signin-logo {
	margin: 0 auto;
	margin-bottom: 21px;
	width: 114px;
	height: 30px;
	background: url(../img/icon-sprite.svg) no-repeat 0 -864px;
}

.signin-links {
	width: 100%;
	text-align: center;
	color: $font-alt-color;
	margin: 11px 0 0;
}

%signin-input {
	padding: 9px 5px;
	width: 100%;
}

// Dashboard, widgets and iterators.
// To maintain code clarity:
//   - Do not mix rules for dashboard view mode and dashboard edit mode.
//   - Do not mix rules for widgets and iterators.
.dashbrd-grid-container {
	position: relative;
	margin: -4px;

	// For widget sliding headers to appear over the breadcrumbs.
	z-index: 3;
}

.layout-kioskmode {
	// Set the same speed as for the sliding headers of the widgets.
	transition: margin-top .3s;

	&.kiosk-slide-lines-1 {
		// Set to the height of the sliding headers of the widgets.
		margin-top: 2rem;
	}

	&.kiosk-slide-lines-2 {
		// Set to double of the height of the sliding headers of the widgets.
		margin-top: 4rem;
	}
}

.dashbrd-grid-new-widget-placeholder {
	box-sizing: border-box;
	display: flex;
	height: 200px;
	padding: .25rem;
	width: calc(100% / 6 - .65rem);
	z-index: 999;
	color: $font-alt-color;
	cursor: pointer;

	.dashbrd-grid-widget-new-box,
	.dashbrd-grid-widget-set-position,
	.dashbrd-grid-widget-set-size {
		background-color: rgba($ui-bg-color, .7);
		border: 1px dashed $form-border-color;
		box-shadow: 2px 2px 6px $action-shadow-color;
		flex: 1;
		position: relative;
		overflow: hidden;
	}

	.dashbrd-grid-widget-set-size {
		background: darken($body-bg-color, 6%);
		box-shadow: inset 2px 2px 6px $action-shadow-color;
	}

	.dashbrd-grid-new-widget-label {
		$icon-height: 28px;

		position: absolute;
		left: 0;
		top: calc(50% - #{$icon-height / 2});
		right: 0;
		bottom: 0;
		padding: ($icon-height + 10px) 5px 5px;
		text-align: center;

		&::before {
			background: url(../img/icon-sprite.svg) no-repeat -157px -888px;
			content: ' ';
			height: $icon-height;
			width: 36px;
			position: absolute;
			top: 0;
			left: 50%;
			transform: translateX(-50%);
		}
	}

	&.disabled {
		opacity: 1;

		.dashbrd-grid-widget-new-box {
			background-color: rgba($ui-bg-color, .7);

			.dashbrd-grid-new-widget-label::before {
				background: url(../img/icon-sprite.svg) no-repeat -122px -284px;
			}
		}
	}
}

.dashbrd-grid-widget-set-size {
	.dashbrd-grid-new-widget-label {
		&::before {
			background: url(../img/icon-sprite.svg) no-repeat -345px -888px;
		}
	}
}

.dashbrd-grid-widget-container {
	position: absolute;
	top: 0;
	left: 0;
	right: 0;
	bottom: 0;
	padding: .25rem;
	box-sizing: border-box;
	display: flex;
	flex-direction: column;
}

.dashbrd-grid-widget-head {
	position: absolute;
	top: .25rem;
	left: .25rem;
	right: .25rem;
	height: 2rem;
	padding-left: 10px;
	display: flex;
	flex-wrap: nowrap;
	flex-direction: row;
	overflow: hidden;
	align-items: flex-start;
	border: 1px solid $ui-border-color;
	border-bottom: 0;
	background-color: $ui-bg-color;

	/*
	 * For floating headers to appear over other widgets.
	 * Cannot rely on DOM order here, since widgets of iterators can be shuffled on refresh.
	 */
	z-index: 3;

	h4 {
		flex-grow: 1;
		margin-top: .5rem;
		color: widget-head-font-color($font-color);
		font-weight: bold;
		@extend %overflow-ellipsis;
	}

	ul {
		flex-shrink: 0;

		li {
			float: left;
			padding: 0;

			select {
				margin: 4px 0;
			}
		}
	}
}

.dashbrd-grid-widget-actions {
	opacity: 0;
	transition: opacity .2s ease-out;
}

.dashbrd-grid-widget-content {
	flex-grow: 1;
	margin-top: 2rem;
	box-sizing: border-box;
	height: calc(100% - 2rem);
	padding-bottom: 8px;
	overflow: auto;
	border: 1px solid $ui-border-color;
	background-color: $ui-bg-color;

	@extend %webkit-scrollbar;

	.list-table {
		border: 0;

		th {
			@extend %dashbrd-widget-td;
		}

		td {
			@extend %dashbrd-widget-td;
		}

		tbody tr {
			&:last-child th,
			&:last-child td {
				border-bottom: 1px solid $table-border-color;

				&.list-table-footer {
					border-bottom: 0;
				}
			}
		}
	}

	.debug-output {
		max-height: none;
		border-color: $table-border-color;
	}

	.msg-bad,
	.msg-good,
	.msg-warning {
		margin: 0 10px;
	}
}

.dashbrd-grid-widget-mask {
	position: absolute;
	top: .25rem;
	left: .25rem;
	right: .25rem;
	bottom: .25rem;
	display: none;
}

.dashbrd-grid-widget {
	position: absolute;

	&.dashbrd-grid-widget-hidden-header {
		.dashbrd-grid-widget-head {
			height: 0;
			transition: height .3s, margin-top .3s, box-shadow .3s;
		}

		.dashbrd-grid-widget-content {
			margin-top: 0;
			height: 100%;
			padding-top: 8px;
		}

		&.dashbrd-grid-widget-focus {
			.dashbrd-grid-widget-head {
				height: 2rem;
				margin-top: -2rem;
				box-shadow: 0 -6px 8px -2px rgba(128, 128, 128, .15);
			}
		}
	}

	&.dashbrd-grid-widget-focus {

		.dashbrd-grid-widget-actions {
			opacity: 1;
		}
	}

	&.ui-resizable-resizing.resizing-top {

		.dashbrd-grid-widget-container {
			top: auto;
			bottom: 0;
		}
	}

	&.ui-resizable-resizing.resizing-left {

		.dashbrd-grid-widget-container {
			left: auto;
			right: 0;
		}
	}
}

.dashbrd-grid-iterator-container {
	position: absolute;
	top: 0;
	left: 0;
	width: 100%;
	height: 100%;
}

.dashbrd-grid-iterator-head {
	position: absolute;
	top: .25rem;
	left: .25rem;
	right: .25rem;
	height: 0;
	display: flex;
	flex-wrap: nowrap;
	flex-direction: row;
	overflow: hidden;
	padding-left: 10px;
	box-sizing: border-box;
	border: 1px solid $ui-border-color;
	border-bottom: 0;
	background-color: $ui-bg-color;
	opacity: 0;

	// Transition for opacity is set for best border disappearance on different themes.
	transition: margin-top .3s ease-out, height .3s ease-out, opacity .15s .15s ease-out, box-shadow .3s ease-out;

	// Not to loose hovered header while widget underneath is updating.
	z-index: 3;

	h4 {
		flex-grow: 1;
		margin-top: .5rem;
		color: widget-head-font-color($font-color);
		font-weight: bold;
		@extend %overflow-ellipsis;
	}

	ul {
		flex-shrink: 0;

		li {
			float: left;
			padding: 0;
		}
	}

	.dashbrd-grid-iterator-pager {
		margin: 0 10px;
		height: 2rem;
		display: none;
		flex-direction: row;
		flex-shrink: 0; // IE11 fix.
		align-items: center;

		.dashbrd-grid-iterator-pager-info {
			margin: 2px .5em 0;
			white-space: nowrap;
			color: widget-head-font-color($font-color);
		}
	}

	&.pager-visible .dashbrd-grid-iterator-pager {
		display: flex;
	}
}

.dashbrd-grid-iterator-content {
	// To catch vertical resize events correctly.
	position: absolute;
	top: 0;
	left: 0;
	right: 0;
	bottom: 0;

	// To allow overflowing of the floating headers of child widgets.
	overflow: visible;

	transition: margin-top .3s ease-out;
}

.dashbrd-grid-iterator-placeholder {
	position: absolute;
	display: flex;

	> div {
		margin: .25rem;
		display: flex;
		flex-grow: 1;
		flex-direction: column;
		border: 1px solid $ui-border-color;
		background-color: rgba($ui-bg-color, .3);
	}
}

.dashbrd-grid-iterator-too-small {
	position: absolute;
	top: .25rem;
	left: .25rem;
	right: .25rem;
	bottom: .25rem;
	overflow: hidden;
	display: none;
	align-items: center;
	justify-content: center;
	border: 1px solid $ui-border-color;
	background-color: $ui-bg-color;

	> div {
		padding: 0 10px;
		text-align: center;
		color: $font-alt-color;
	}
}

.dashbrd-grid-iterator-mask {
	position: absolute;
	top: .25rem;
	left: .25rem;
	right: .25rem;
	bottom: .25rem;
	display: none;
}

.dashbrd-grid-iterator {
	position: absolute;

	&.iterator-too-small {
		.dashbrd-grid-iterator-too-small {
			display: flex;
		}

		.dashbrd-grid-iterator-content {
			display: none;
		}
	}

	&.dashbrd-grid-iterator-focus {
		.dashbrd-grid-iterator-head {
			margin-top: -2rem;
			height: 2rem;
			box-shadow: 0 -6px 8px -2px rgba(128, 128, 128, .15);
			opacity: 1;

			// Not inheriting opacity transition here.
			transition: margin-top .3s ease-out, height .3s ease-out, box-shadow .3s ease-out;
		}

		&.dashbrd-grid-iterator-hidden-header.iterator-double-header {
			.dashbrd-grid-iterator-head {
				margin-top: -4rem;
				height: 4rem;
			}
		}
	}

	&.ui-resizable-resizing.resizing-top {
		.dashbrd-grid-iterator-container {
			top: auto;
			bottom: 0;
		}
	}

	&.ui-resizable-resizing.resizing-left {
		.dashbrd-grid-iterator-container {
			left: auto;
			right: 0;
		}
	}

	&.iterator-alt-content {
		.dashbrd-grid-iterator-content {
			position: absolute;
			top: .25rem;
			left: .25rem;
			right: .25rem;
			bottom: .25rem;
			border: 1px solid $ui-border-color;
			background-color: $ui-bg-color;

			> div {
				padding-top: 8px;

				.list-table {
					border: 0;

					th {
						@extend %dashbrd-widget-td;
					}

					td {
						@extend %dashbrd-widget-td;
					}

					tbody tr {
						&:last-child th,
						&:last-child td {
							border-bottom: 1px solid $table-border-color;

							&.list-table-footer {
								border-bottom: 0;
							}
						}
					}
				}

				.msg-good,
				.msg-bad {
					margin: 0 10px;
				}
			}
		}
	}
}

.dashbrd-grid-container.dashbrd-mode-edit {
	.dashbrd-grid-widget-actions {
		opacity: 1;
	}

	&.dashbrd-positioning {
		// No lazy transitions while dragging or resizing.

		.dashbrd-grid-widget {
			&.dashbrd-grid-widget-hidden-header {
				.dashbrd-grid-widget-head {
					transition: none;
				}
			}
		}

		.dashbrd-grid-iterator {
			&.dashbrd-grid-widget-hidden-header {
				.dashbrd-grid-widget-head {
					transition: none;
				}
			}
		}

		// No widget interactivity while dragging or resizing.

		.dashbrd-grid-widget-mask {
			display: block;
		}

		.dashbrd-grid-iterator-mask {
			display: block;
		}
	}

	.dashbrd-grid-widget {
		.ui-resizable-handle {
			visibility: hidden;
		}

		&.dashbrd-grid-widget-focus .ui-resizable-handle {
			visibility: visible;
		}

		&.ui-resizable-resizing {
			&.dashbrd-grid-widget-hidden-header {
				.dashbrd-grid-widget-head {
					margin-top: 0;
					height: 0;
					box-shadow: none;
				}
			}
		}

		&.ui-draggable-dragging {
			.ui-resizable-handle {
				visibility: hidden;
			}

			&.dashbrd-grid-widget-hidden-header {
				.dashbrd-grid-widget-head {
					margin-top: -2rem;
					height: 2rem;
					box-shadow: 0 -6px 8px -2px rgba(128, 128, 128, .15);
					opacity: .5;
				}
			}
		}

		&.ui-resizable-resizing,
		&.ui-draggable-dragging {
			z-index: 1000;

			&::before {
				content: '';
				display: block;
				position: absolute;
				top: .25rem;
				left: .25rem;
				right: .25rem;
				bottom: .25rem;
				background-color: rgba(darken($body-bg-color, 6%), .75);
				box-shadow: 0 4px 20px 2px rgba(0, 0, 0, .15);
			}

			.dashbrd-grid-widget-head {
				border-color: darken($ui-border-color, 6%);
			}

			.dashbrd-grid-widget-content {
				border-color: darken($ui-border-color, 6%);
			}
		}
	}

	.dashbrd-grid-iterator {
		.ui-resizable-handle {
			visibility: hidden;
		}

		&.dashbrd-grid-iterator-focus .ui-resizable-handle {
			visibility: visible;
		}

		&.ui-resizable-resizing {
			.dashbrd-grid-iterator-head {
				margin-top: 0;
				height: 0;
				box-shadow: none;
				opacity: 0;
			}
		}

		&.ui-draggable-dragging {
			.ui-resizable-handle {
				visibility: hidden;
			}

			.dashbrd-grid-iterator-head {
				margin-top: -2rem;
				height: 2rem;
				box-shadow: 0 -6px 8px -2px rgba(128, 128, 128, .15);
				opacity: .5;
			}

			&.dashbrd-grid-iterator-hidden-header.iterator-double-header {
				.dashbrd-grid-iterator-head {
					margin-top: -4rem;
					height: 4rem;
				}
			}
		}

		&.ui-resizable-resizing,
		&.ui-draggable-dragging {
			z-index: 1000;

			&::before {
				content: '';
				display: block;
				position: absolute;
				top: .25rem;
				left: .25rem;
				right: .25rem;
				bottom: .25rem;
				background-color: rgba(darken($body-bg-color, 6%), .75);
				box-shadow: 0 4px 20px 2px rgba(0, 0, 0, .15);
			}

			.dashbrd-grid-iterator-head {
				border-color: darken($ui-border-color, 6%);
			}

			.dashbrd-grid-iterator-content {
				.dashbrd-grid-widget {
					.dashbrd-grid-widget-head {
						border-color: darken($ui-border-color, 6%);
					}

					.dashbrd-grid-widget-content {
						border-color: darken($ui-border-color, 6%);
					}
				}

				.dashbrd-grid-iterator-placeholder > div {
					border-color: darken($ui-border-color, 6%);
				}
			}

			.dashbrd-grid-iterator-mask {
				border: 1px solid darken($ui-border-color, 8%);
				border-top: 0;
			}
		}
	}

	.dashbrd-grid-widget-placeholder {
		position: absolute;
		z-index: 999;

		> div {
			position: absolute;
			top: .25rem;
			left: .25rem;
			right: .25rem;
			bottom: .25rem;
			background-color: darken($body-bg-color, 6%) !important;
		}
	}
}

@keyframes zoom-in-out {
	0% {
		transform: scale(1);
	}
	50% {
		transform: scale(1.05);
	}
	100% {
		transform: scale(1);
	}
}

.new-widget {
	animation: zoom-in-out .2s linear;
}

.ui-resize-dot {
	@extend %ui-resize-dot;
}

.ui-resizable-border-n {
	border-top: 1px solid $form-border-focus-color;
	height: 5px;
	margin: 0 .25rem;
	flex: 1;
}

.ui-resizable-border-e {
	border-right: 1px solid $form-border-focus-color;
	width: 5px;
	margin: .25rem 0;
	flex: 1;
}

.ui-resizable-border-s {
	border-bottom: 1px solid $form-border-focus-color;
	height: 5px;
	margin: 0 .25rem;
	flex: 1;
}

.ui-resizable-border-w {
	border-left: 1px solid $form-border-focus-color;
	width: 5px;
	margin: .25rem 0;
	flex: 1;
}

.ui-resizable-n {
	@extend %ui-resizable;
	cursor: ns-resize;
	height: 5px;
	width: 100%;
	top: 4px;
	left: 0;

	.ui-resize-dot {
		left: 0;
		right: 0;
		margin: auto;
		bottom: 0;
	}
}

.ui-resizable-ne {
	@extend %ui-resize-dot;
	cursor: nesw-resize;
	right: 0;
	top: 0;
}

.ui-resizable-nw {
	@extend %ui-resize-dot;
	cursor: nwse-resize;
	left: 0;
	top: 0;
}

.ui-resizable-e {
	@extend %ui-resizable;
	cursor: ew-resize;
	width: 5px;
	right: 4px;
	top: 0;
	height: 100%;

	.ui-resize-dot {
		left: 0;
		top: 50%;
		transform: translateY(-50%);
	}
}

.ui-resizable-s {
	@extend %ui-resizable;
	cursor: ns-resize;
	height: 5px;
	width: 100%;
	bottom: 5px;
	left: 0;

	.ui-resize-dot {
		left: 0;
		right: 0;
		margin: auto;
		bottom: -5px;
	}
}

.ui-resizable-se {
	@extend %ui-resize-dot;
	cursor: nwse-resize;
	right: 0;
	bottom: 0;
}

.ui-resizable-sw {
	@extend %ui-resize-dot;
	cursor: nesw-resize;
	left: 0;
	bottom: 0;
}

.ui-resizable-w {
	@extend %ui-resizable;
	cursor: ew-resize;
	width: 5px;
	left: 4px;
	top: 0;
	height: 100%;

	.ui-resize-dot {
		right: 0;
		top: 50%;
		transform: translateY(-50%);
	}
}

.ui-inner-handles {
	.ui-resizable-n {
		top: 0;
	}

	.ui-resizable-ne {
		top: -4px;
		right: -4px;
	}

	.ui-resizable-nw {
		top: -4px;
		left: -4px;
	}

	.ui-resizable-e {
		right: 0;
	}

	.ui-resizable-s {
		bottom: 0;
	}

	.ui-resizable-se {
		bottom: -4px;
		right: -4px;
	}

	.ui-resizable-sw {
		bottom: -4px;
		left: -4px;
	}

	.ui-resizable-w {
		left: 0;
	}
}

%ui-resize-dot {
	z-index: 90;
	width: 7px;
	height: 7px;
	position: absolute;
	background-color: $ui-bg-color;
	border: 1px solid $form-border-focus-color;
	border-radius: 100%;
}

%ui-resizable {
	z-index: 90;
	position: absolute;
	display: flex;
}

.dashbrd-widget-placeholder {
	border-color: darken($body-bg-color, 6%) !important;
	background-color: darken($body-bg-color, 6%) !important;
}

.dashbrd-widget-draggable {
	border-color: $action-border-color !important;
	border-bottom-color: darken($action-border-color, 1%) !important;
	box-shadow: 0 4px 20px 0 $action-shadow-color;
}

.dashbrd-widget {
	min-width: 250px;
	margin: 0 10px 10px 0;
	background-color: $ui-bg-color;
	border: 1px solid $ui-border-color;

	.list-table {
		border: 0;

		th {
			@extend %dashbrd-widget-td;
		}

		td {
			@extend %dashbrd-widget-td;
		}

		tbody tr {

			&:last-child td {
				border-bottom: 1px solid $table-border-color;
			}
		}
	}

	.debug-output {
		max-height: 300px;
		border-color: $table-border-color;
	}

	.msg-bad,
	.msg-good,
	.msg-warning {
		margin: 0 10px;
	}

	&.dashbrd-widget-fluid {
		margin-right: 0;
	}
}

%nothing-to-show {
	color: $font-alt-color;
	text-align: center;
	transition: 0s;

	td:hover {
		background-color: $ui-bg-color;
	}
}

%dashbrd-widget-td {

	&:first-child {
		padding-left: 10px;
	}

	&:last-child {
		padding-right: 10px;
	}
}

.dashbrd-widget-head {
	position: relative;
	padding: 8px 60px 8px 10px;

	h4 {
		color: widget-head-font-color($font-color);
		font-weight: bold;
	}

	ul {
		position: absolute;
		top: 0;
		right: 0;

		li {
			display: block;
			float: left;
			padding: 0;

			select {
				margin: 4px 0;
			}
		}
	}
}

.dashbrd-widget-foot {
	text-align: right;
	color: $font-alt-color;
	margin: 0 10px;

	li {
		display: inline-block;
		padding: 8px 0 8px 13px;
	}
}

.dashbrd-widget-graph-link {
	display: block;

	&:link {
		border: 0;
	}
}

// Action Menus, Pop-up Menus.
.menu-popup {
	position: absolute;
	z-index: 1000;
	padding: 5px 15px 5px 25px;
	min-width: 166px;
	max-width: 250px;
	background-color: $ui-bg-color;
	border: 1px solid $action-border-color;
	border-bottom-color: darken($action-border-color, 1%);
	box-shadow: 0 4px 20px 0 $action-shadow-color;

	&:focus {
		outline: none;
	}

	li {
		display: block;

		div {
			border-top: 1px solid $table-border-color;
			margin: 5px -15px 5px -25px;
		}
	}

	.menu-popup-item {
		display: block;
		height: 24px;
		line-height: 24px;
		cursor: pointer;
		color: $font-color;
		text-decoration: none;
		border: 0;
		outline: 0;
		padding: 0 15px 0 25px;
		margin: 0 -15px 0 -25px;
		position: relative;
		@extend %overflow-ellipsis;
		transition: background-color .2s ease-out;

		&:hover,
		&:focus,
		&:active,
		&.highlighted {
			background-color: $action-hover-color;
		}

		&.selected {

			&::before {
				display: block;
				width: 24px;
				height: 24px;
				position: absolute;
				left: 0;
				content: '';
				background: url(../img/icon-sprite.svg) no-repeat -5px -835px;
			}
		}

		.arrow-right {
			position: absolute;
			right: 10px;
			top: 8px;
			height: auto;
			line-height: auto;
			padding: 0;
			margin: 0;
			border-left-color: $font-alt-color;
		}
	}

	.menu-popup-item-disabled {
		display: block;
		height: 24px;
		line-height: 24px;
		color: $font-alt-color;
		border: 0;
		cursor: default;
	}

	h3 {
		height: 24px;
		line-height: 24px;
		@extend %overflow-ellipsis;
	}

	&.page-title-submenu::before {
		content: '';
		position: absolute;
		top: -7px;
		left: 10px;
		width: 12px;
		height: 12px;
		background-color: $ui-bg-color;
		border-top: 1px solid $action-border-color;
		border-left: 1px solid $action-border-color;
		transform: rotate(45deg);
	}
}

.overlay-dialogue {
	display: table;
	position: absolute;
	z-index: 1000;
	padding: 15px 10px 10px;
	background-color: $ui-bg-color;
	border: 1px solid $action-border-color;
	border-bottom-color: darken($action-border-color, 1%);
	box-shadow: 0 4px 20px 0 $action-shadow-color;

	&.modal {
		position: fixed;
		overflow: hidden;
		margin: 0 10px;

		.overlay-dialogue-body {
			overflow: auto;
			overflow-x: hidden;
			width: 100%;
			max-height: calc(100vh - 190px);
			max-width: inherit;
			margin: 0 -10px 10px;
			padding: 0 10px;
			@extend %webkit-scrollbar;

			.table-forms .table-forms-td-right {
				padding-right: 8px;
			}

			.columns-wrapper {

				.column-50:last-of-type {
					margin-left: 10px;
				}
			}
		}

		.overlay-dialogue-controls {
			text-align: right;
			padding: 0 0 10px;

			li {
				display: inline;
				padding-left: 10px;
			}
		}

		> .overlay-close-btn {
			position: relative;
			float: right;
			top: -13px;
			right: -8px;
		}
	}

	&.sticked-to-top {
		top: 50px;
	}

	&.modal-popup {
		max-width: 1024px;

		&.modal-popup-medium {
			min-width: 450px;
		}

		&.modal-popup-generic {
			min-width: 650px;
		}
	}

	.hintbox-scrollable {
		overflow: auto;
		width: 100%;
		max-height: calc(100vh - 190px);
		max-width: 45vw;
		white-space: nowrap;
		@extend %webkit-scrollbar;
	}

	.hintbox-description {
		overflow: auto;
		max-height: 240px;
		max-width: 800px;
		@extend %webkit-scrollbar;
	}

	.msg-bad,
	.msg-good,
	.msg-warning {
		position: -webkit-sticky;
		position: sticky;
		top: 0;
<<<<<<< HEAD
		z-index: 1000;
		margin: 0 0 10px;
=======
		z-index: 4;
>>>>>>> 74678824
	}

	.list-table {
		white-space: normal;
		border: 0;

		th {
			@extend %dashbrd-widget-td;
		}

		td {
			@extend %dashbrd-widget-td;
		}
	}

	.table-paging {
		border: 0;
		border-top: 1px solid $table-border-color;
	}

	.table-forms-td-right {

		td {
			vertical-align: middle;

			label {
				display: block;
			}
		}
	}

	.dashbrd-widget-head {
		margin: -10px -10px 6px;
	}

	.maps-container {
		max-height: 128px;
		overflow-y: auto;
		margin-left: -10px;
		@extend %webkit-scrollbar;
	}

	.table-forms-second-column {
		float: right;
		line-height: 24px;
	}
}

// Multiline input control.
.multilineinput-control {
	display: flex;
	width: 100%;

	input[type=text] {
		overflow: hidden;
		cursor: pointer;
		white-space: nowrap;
		text-overflow: ellipsis;
		border-right: 0;
		width: 100%;

		&[readonly] {
			background: $form-bg-color !important;
			border-color: $form-border-color;
			color: $form-font-color;
		}

		&.monospace-font {
			padding-top: 1px;
		}
	}

	&.editable {
		background-color: $form-bg-color !important;
		border-color: $form-disabled-font-color;
	}

	button {
		position: relative;
		border-top-left-radius: 0;
		border-bottom-left-radius: 0;

		&::after {
			background: url(../img/icon-sprite.svg) no-repeat -47px -478px;
			content: '';
			position: absolute;
			left: 3px;
			top: 4px;
			height: 14px;
			width: 15px;
		}

		&:not([disabled]):not([readonly]) {
			background-color: $form-bg-color;
			border-color: $form-border-color;

			&:hover {
				background-color: $btn-form-hover-color;
			}
		}
	}

	&.multilineinput-readonly {

		input[type=text][readonly] {
			background-color: $form-disabled-bg-color !important;
		}
	}

	&.multilineinput-disabled {

		input[type=text] {
			cursor: default;
		}

		button::after {
			opacity: .5;
		}
	}
}

.multilineinput-modal {
	$line-height: 18px;

	min-width: 960px;

	.multilineinput-container {
		padding: 1px;
		position: relative;
		display: flex;
		overflow: hidden;
	}

	.multilineinput-line-numbers {
		counter-reset: line;
		overflow: hidden;
		padding: 1px 5px 1px 0;
		position: absolute;
		left: 0;
		top: 0;
		bottom: 0;

		li {
			color: $font-alt-color;
			line-height: $line-height;
			text-align: right;
			min-width: 24px;

			&::before {
				counter-increment: line;
				content: counter(line);
				user-select: none;
			}
		}
	}

	.multilineinput-label {
		color: $font-alt-color;
		line-height: 24px;
	}

	.multilineinput-textarea {
		flex: 1;
		line-height: $line-height;
		resize: none;
		white-space: pre;
		padding: 0 5px;
		z-index: 20;

		&::-webkit-scrollbar {
			height: 9px;
		}
	}

	.multilineinput-symbols-remaining {
		color: $font-alt-color;
		float: left;
		line-height: 24px;
	}
}

// Flexible textarea.
.textarea-flexible-container {

	td {
		line-height: 22px;

		&.textarea-flexible-parent {
			vertical-align: top;
		}

		button {
			line-height: normal;
		}
	}
}

.textarea-flexible {
	display: block;
	min-height: 24px;
	overflow: hidden;
	resize: none;
	word-break: break-all;
	white-space: normal;
	height: 24px;
}

// Map widget back to parent button.
.btn-back-map-container {
	text-align: left;
	position: absolute;
	left: -1px;
	max-width: 100%;

	a {

		&:focus,
		&:hover {
			outline: none;

			.btn-back-map {
				background-color: $btn-back-background-hover;
				border: $btn-border-color solid 1px;

				.btn-back-map-content {
					display: inline-block;
					line-height: 24px;
					padding: 0 6px 0 0;
					flex: auto;
					@extend %overflow-ellipsis;
				}
			}
		}
	}

	.btn-back-map {
		border: $ui-border-color solid 1px;
		border-radius: 0 2px 2px 0;
		background-color: $btn-back-map-background-color;
		color: $btn-back-text-color;
		margin-top: 10px;
		padding: 0;
		display: flex;
		height: 24px;
		line-height: 24px;
		vertical-align: middle;
		text-decoration: none;

		.btn-back-map-content {
			display: none;
		}

		.btn-back-map-icon {
			margin-left: 5px;
			display: inline-block;
			flex: 1 0 auto;
			width: 28px;
			height: 24px;
			vertical-align: middle;
			background: url(../img/icon-sprite.svg) no-repeat -85px -691px;
		}
	}
}

.overlay-dialogue-body {
	margin: 0 0 25px;
	white-space: nowrap;

	// for IE11
	textarea {
		white-space: pre-wrap;
	}

	.debug-output {
		margin: 10px 0 0;
	}
}

.overlay-dialogue-footer {
	text-align: right;

	button {
		margin: 0 0 0 10px;
	}
}

.overlay-bg {
	background-color: $overlay-bg-color;
	width: 100%;
	height: 100%;
	position: fixed;
	z-index: 1000;
	top: 0;
	left: 0;
	opacity: .35;
}

.calendar {
	width: 200px;

	.calendar-year,
	.calendar-month {
		&.highlighted {
			background-color: $action-hover-color;
		}

		&:focus {
			outline: none;
		}
	}

	table {
		width: 100%;
		margin: 5px 0;

		thead {
			text-transform: $font-transform;
			color: $font-alt-color;
		}

		tbody {
			text-align: center;

			td {
				transition: background-color .2s ease-out;

				&.selected {
					background-color: $ui-bg-selected-color;
					color: $white;

					&:hover {
						background-color: darken($ui-bg-selected-color, 4%);
					}
				}

				&:hover {
					background-color: $action-hover-color;
					cursor: pointer;
				}

				&.highlighted {
					@include btn-hover-active($btn-font-color, $btn-bg-color);
					cursor: pointer;
				}

				&:focus {
					outline: none;
				}

				span {
					z-index: -1;
					padding: 4px;
					display: block;
				}
			}
		}
	}
}

.calendar-header {
	text-align: center;

	.btn-grey {
		border: 0;
		background-color: $transparent;
	}
}

.calendar-year {
	height: 24px;
	line-height: 26px;
	display: table;
	width: 100%;

	button:first-child {
		float: left;
	}

	button:last-child {
		float: right;
	}

	button:hover {
		background-color: $action-hover-color;
		cursor: pointer;
	}
}

.calendar-month {
	@extend .calendar-year;
}

.calendar-time {
	text-align: center;

	input[type="text"] {
		width: 32px;
	}
}

.calendar-footer {
	margin: 26px 0 0;
	text-align: right;

	.btn-grey {
		float: left;
		margin-top: 0;
	}
}

// Problem notification overlay.
.notif {
	width: 250px;

	.dashbrd-widget-head {
		margin: -11px 0 7px -9px;
		padding: 0;

		ul {
			position: relative;
			display: inline-block;

			li {
				float: none;
				display: inline-block;
			}
		}
	}

}

.notif-body {
	max-height: 600px;
	padding: 0 5px 0 0;
	overflow-y: auto;
	@extend %webkit-scrollbar;

	h4 {
		display: block;
		max-width: 250px;
		padding-bottom: .083em;
		@extend %overflow-ellipsis;
	}

	p {
		margin: .25em 0 0;
	}

	li {
		padding: 0 0 10px 19px;

		&:last-child {
			padding-bottom: 0;
		}
	}
}

.notif-indic {
	width: 14px;
	height: 14px;
	float: left;
	margin: 2px 0 0 -19px;
	border-radius: 2px;

	.notif-indic-snooze {
		width: 14px;
		height: 14px;
		float: left;
		margin-top: 20px;
		background: url(../img/icon-sprite.svg) no-repeat -11px -587px;
	}

}

.notif-indic-container {
	border-top: 1px solid $table-border-color;
	margin: 0 0 0 -19px;
	padding: 14px 0 0;

	.notif-indic {
		float: none;
		display: inline-block;
		margin: 0 2px 0 0;
	}
}

// Maps, Screens, Graphs.
.screen-table {
	background-color: $ui-bg-color;
	width: 100%;

	td {
		padding: 2px 3px;
	}

	.table-forms {
		text-align: left;
	}

	.list-table {
		border: 0;

		td {
			text-align: left;
			padding: 6px 5px;
			border: 0;
			border-bottom: 1px solid $table-border-color;
		}
	}

	.dashbrd-widget {
		margin: 0;
		border: 0;

		th {
			padding: 6px 5px;
		}
	}

	.dashbrd-widget-head {
		text-align: left;
		padding: 4px 5px;

		li {
			line-height: 2.9em;
		}
	}

	.dashbrd-widget-foot {
		margin: 0;
	}

	.nothing-to-show {

		td {
			text-align: center !important;
		}
	}
}

.dashed-border {

	td {
		border: 1px dashed $table-border-color;
	}
}

.top {
	vertical-align: top;
}

.right {
	text-align: right !important;
}

.bottom {
	vertical-align: bottom;
}

.left {
	text-align: left;
}

.center {
	text-align: center;
}

.middle {
	vertical-align: middle;
}

.no-padding {
	padding: 0 !important;
}

.graph-selection {
	position: absolute;
	z-index: 98;
	overflow: hidden;
	background-color: rgba($yellow, .35);
	border: 1px solid rgba($dark-yellow, .6);
	border-top: 0;
	border-bottom: 0;
}
.svg-graph-selection {
	fill: rgba($yellow, .35);
	stroke: rgba($dark-yellow, .6);
	stroke-width: 1px;
}
.svg-graph-selection-text {
	fill: $font-color;
}
.svg-helper {
	stroke-opacity: .35;
	stroke: $red;
	stroke-width: 2px;
}
.svg-point-highlight {
	fill: $font-color !important;
	fill-opacity: .5 !important;
}

.svg-graph-preview {
	margin-top: 10px;
	min-width: 960px;
	height: 300px;
	position: relative;

	> div {
		background: $ui-bg-color;
		height: 300px;
		position: absolute;
		left: 0;
		right: 0;
		top: 0;
		z-index: 3; // More than z-index of form controls, less than z-index of .msg-*.
	}
}

.svg-graph {
	display: block;
}

.svg-single-item-graph-legend,
.svg-single-two-items-graph-legend,
.svg-graph-legend {
	// Legend single line height is 18. Value should be synchronized with $legend_height in 'CSvgGraphHelper.php'.
	$svg-legend-line-height: 18px;
	$svg-legend-handle-height: 4px;

	overflow-y: hidden;
	white-space: normal;
	margin: 0 10px;
	line-height: $svg-legend-line-height;

	div {
		display: inline-block;
		margin: 0 4px;
		font-size: 12px;
		line-height: 1.1;
		vertical-align: bottom;
		min-width: 120px;
		overflow: hidden;
		white-space: nowrap;
		text-overflow: ellipsis;
		border: 0 none transparent;
	}

	div::before {
		content: ' ';
		display: inline-block;
		margin-right: 4px;
		width: 10px;
		height: 0;
		vertical-align: middle;
		margin-top: -$svg-legend-handle-height;
		border-top-width: $svg-legend-handle-height;
		border-top-style: solid;
		border-top-color: inherit;
	}
}
.svg-graph-legend div {
	max-width: 30%;
}
.svg-single-two-items-graph-legend div {
	max-width: 50%;
}

.svg-graph-hintbox {
	font-size: 12px;
	line-height: 18px;
	white-space: nowrap;
	min-width: 145px;

	.table-paging {
		min-height: 18px;
		padding: 0 0 2px;
		border: 0;
		top: 2px;

		.paging-btn-container {
			min-height: inherit;
		}
	}

	.list-table tbody tr:last-child td {
		border-bottom-style: none;
		box-shadow: none;
	}

	li {
		padding-left: 23px;

		.svg-graph-hintbox-item-color {
			margin: 3px 10px 3px -20px;
			width: 10px;
			height: 10px;
			float: left;
			display: block;
		}
	}

	.header {
		margin: 0 0 10px 3px;
	}
}

.ui-selectable-helper {
	position: absolute;
	z-index: 100;
	background-color: rgba($yellow, .35);
	border: 1px solid rgba($dark-yellow, .6);
}

#map-area {

	.map-element-area-bg {
		background-color: rgba($action-hover-color, .35);
	}
}

.map-element-selected {
	border: 3px dashed $dark-yellow;
	margin: -3px;
}

// Debug, Overlay Description.
.debug-output {
	display: none;
	max-height: 600px;
	overflow-y: auto;
	padding: 10px;
	margin: 10px;
	background-color: $lighter-yellow;
	border: 1px solid $ui-border-color;
	@extend %webkit-scrollbar;
}

// ZBX_STYLE_BTN_DEBUG
.btn-debug {
	position: fixed;
	bottom: 10px;
	right: 15px;
	z-index: 15000;
	color: $btn-form-font-color;
	background-color: $btn-form-bg-color;
	border-color: $btn-form-border-color;
	opacity: 0;
	transition: opacity .2s ease-out;

	&.visible {
		opacity: 0.75;
	}

	&:hover {
		color: $btn-form-font-color;
		background-color: $btn-form-hover-color;
		border-color: $btn-form-border-color;
	}

	&:focus {
		color: $btn-form-font-color;
		background-color: $btn-form-hover-color;
		border-color: $form-border-focus-color;
	}

	&:active {
		color: $btn-form-font-color;
		background-color: $btn-form-hover-color;
		border-color: $form-border-focus-color;
	}
}

.overlay-descr {
	max-height: 150px;
	overflow-y: auto;
	padding: 0;
	margin: 5px 0;
	background-color: $ui-bg-color;
	@extend %webkit-scrollbar;
	@extend %scroll-vert-shadow;
}

.overlay-descr-url {
	padding: 3px 0 7px;
	@extend %overflow-ellipsis;
}

%scroll-vert-shadow {
	background:
		// Shadow covers.
		linear-gradient($ui-bg-color 30%, rgba($ui-bg-color, 0)),
		linear-gradient(rgba($ui-bg-color, 0), $ui-bg-color 70%) 0 100%,
		// Shadows.
		radial-gradient(50% 0, farthest-side, rgba($action-shadow-color, .4), rgba($action-shadow-color, 0)),
		radial-gradient(50% 100%, farthest-side, rgba($action-shadow-color, .4), rgba($action-shadow-color, 0)) 0 100%;
	background:
		// Shadow covers.
		linear-gradient($ui-bg-color 30%, rgba($ui-bg-color, 0)),
		linear-gradient(rgba($ui-bg-color, 0), $ui-bg-color 70%) 0 100%,
		// Shadows.
		radial-gradient(farthest-side at 50% 0, rgba($action-shadow-color, .4), rgba($action-shadow-color, 0)),
		radial-gradient(farthest-side at 50% 100%, rgba($action-shadow-color, .4), rgba($action-shadow-color, 0)) 0 100%;
	background-repeat: no-repeat;
	background-color: $ui-bg-color;
	background-size: 100% 40px, 100% 40px, 100% 4px, 100% 4px;
	background-attachment: local, local, scroll, scroll;
}

// Alerts.
.green {
	color: $green;
}

a.green {
	@extend .green;

	&:hover,
	&:focus {
		color: $link-hover-color;
	}
}

.red {
	color: $red;
}

a.red {
	@extend .red;

	&:hover,
	&:focus {
		color: $link-hover-color;
	}
}

select.red {
	@extend .red;
}

select {

	option.red {
		@extend .red;
	}
}

.orange {
	color: $orange;
}

a.orange {
	@extend .orange;

	&:hover,
	&:focus {
		color: $link-hover-color;
	}
}

.yellow {
	color: $dark-yellow;
}

a.yellow {
	@extend .yellow;

	&:hover,
	&:focus {
		color: $link-hover-color;
	}
}

.grey {
	color: $font-alt-color;
}

a.grey {
	@extend .grey;

	&:hover,
	&:focus {
		color: $link-hover-color;
	}
}

.blue {
	color: $blue;
}

a.blue {
	@extend .blue;

	&:hover,
	&:focus {
		color: $link-hover-color;
	}
}

.teal {
	color: $teal;
}

a.teal {
	@extend .teal;

	&:hover,
	&:focus {
		color: $link-hover-color;
	}
}

a.link-action {
	color: $font-color;

	&.red {
		color: $red;
	}

	&.orange {
		color: $orange;
	}

	&.yellow {
		color: $dark-yellow;
	}

	&.green {
		color: $green;
	}

	&.grey {
		color: $font-alt-color;
	}

	&:hover {
		color: $link-hover-color;
		border-bottom: 1px solid rgba($link-hover-color, .5);
	}

	&:focus {
		color: $link-hover-color;
	}
}

.progress-bar-container {
	display: inline-block;
	white-space: nowrap;
	position: relative;

	a {
		border: none !important;

		&:hover,
		&:focus {
			.progress-bar-label {
				display: block;
			}
		}
	}
}

.progress-bar-bg {
	padding: 3px 0 2px;
	font-size: $font-h3-size;
	line-height: 1em;
	display: inline-block;

	&.green-bg {
		background-color: darken(desaturate($alt-green, 10%), 16%);
	}

	&.red-bg {
		background-color: darken(desaturate($alt-red, 10%), 5%);
	}
}

.progress-bar-label {
	display: none;
	color: $white;
	font-size: $font-h3-size;

	span {
		position: absolute;

		&:first-child {
			left: .35em;
		}

		&:last-child {
			right: .35em;
		}
	}
}

.status-container {
	display: inline-block;
	white-space: nowrap;
	margin: 1px 3px 1px 0;

	&:last-child {
		margin: 0;
	}

	span {
		border-radius: 0;

		&:only-child {
			border-radius: 2px;
		}

		&:first-of-type:not(:only-child) {
			border-radius: 2px 0 0 2px;
		}

		&:last-of-type:not(:only-child) {
			border-radius: 0 2px 2px 0;
		}
	}
}

.status-green {
	color: $white;
	border: 1px solid darken(desaturate($alt-green, 10%), 20%);
	background-color: darken(desaturate($alt-green, 10%), 16%);
	@extend %status;
}

.status-red {
	color: $white;
	border: 1px solid darken(desaturate($alt-red, 10%), 9%);
	background-color: darken(desaturate($alt-red, 10%), 5%);
	@extend %status;
}

.status-grey {
	color: $form-disabled-font-color;
	background-color: $form-disabled-bg-color;
	border: 1px solid $form-disabled-border-color;
	@extend %status;
}

.status-dark-grey {
	border: 1px solid darken(desaturate($alt-blue-grey, 10%), 12%);
	background-color: darken(desaturate($alt-blue-grey, 10%), 8%);
	@extend %status;
}

.status-yellow {
	color: $white;
	border: 1px solid darken(desaturate($alt-yellow, 9%), 20%);
	background-color: darken(desaturate($alt-yellow, 9%), 18%);
	@extend %status;
}

.status-na-bg,
.status-info-bg,
.status-warning-bg,
.status-average-bg,
.status-high-bg,
.status-disaster-bg {
	border: 1px solid rgba($font-color, .2);
	@extend %status;
}

.status-disabled-bg {
	color: $form-disabled-font-color;
	background-color: $form-disabled-bg-color;
	border: 1px solid rgba($font-color, .2);
	@extend %status;
}

.tag {
	display: inline-block;
	color: $font-selected-color;
	background-color: $ui-bg-selected-color;
	margin: 1px 3px 1px 0;
	padding: 2px 3px;
	line-height: 1em;
	max-width: 133px;
	vertical-align: middle;
	@extend %overflow-ellipsis;
	border-radius: 2px;

	&:last-child {
		margin: 0;
	}
}

%status {
	padding: 2px 3px 1px;
	font-size: $font-h3-size;
	text-transform: $font-transform;
	text-align: center;
	min-width: .7em;
	line-height: 1em;
	display: inline-block;
	border-radius: 2px;

	&:not(:last-of-type) {
		border-right: 0;
	}
}

.green-bg {
	background-color: $alt-green;
}

.red-bg {
	background-color: $alt-red;
}

// Severity statuses.
@if $theme-name == 'blue' or $theme-name == 'dark' {
	td[class] {
		+ {
			td.na-bg,
			td.normal-bg,
			td.info-bg,
			td.average-bg,
			td.warning-bg,
			td.high-bg,
			td.disaster-bg {
				border-left: 1px dotted $table-border-color;
			}
		}
	}
}

@each $severity-type, $color in (
	na-bg: $alt-blue-grey,
	normal-bg: $alt-green,
	info-bg: $alt-dark-blue,
	average-bg: $alt-orange,
	warning-bg: $alt-yellow,
	high-bg: $alt-dark-orange,
	disaster-bg: $alt-red,
) {
	.#{$severity-type} {
		color: darken($color, 45%);
		position: relative;

		@if $severity-type == normal-bg {
			background-color: $color;

			a.link-action {
				color: darken($color, 45%);
			}
		}
		@else {
			a.link-action,
			input[type="radio"]:checked + label {
				color: darken($color, 45%);
			}
		}
	}

	// Dynamically generated classes:
	//  .log-na-bg
	//  .log-normal-bg
	//  .log-info-bg
	//  .log-average-bg
	//  .log-warning-bg
	//  .log-high-bg
	//  .log-disaster-bg
	.log-#{$severity-type} {
		color: darken($color, 45%);
		background-color: $color;
	}
}

.na-bg,
.normal-bg,
.info-bg,
.average-bg,
.warning-bg,
.high-bg,
.disaster-bg {

	a {
		transition: none;
	}

	&.blink-hidden {
		background-color: transparent;

		a {
			color: $font-color;
		}
	}
}

.inactive-bg {
	color: darken($alt-red, 45%);
	background-color: $alt-red;
}

td.inactive-bg {
	@extend .inactive-bg;
}

// Filter checkboxes.
.table-forms-second-column {
	display: inline-block;
	width: 50%;
	min-width: 200px;
	text-align: right;

	.second-column-label {
		padding: 0 10px;
	}
}

// Event status colors.
.problem-unack-fg {
	color: $problem-unack-fg-color;
}

.problem-ack-fg {
	color: $problem-ack-fg-color;
}

.ok-unack-fg {
	color: $ok-unack-fg-color;
}

.ok-ack-fg {
	color: $ok-ack-fg-color;
}

%found-bg {
	background-color: $lighter-yellow;
}

// Plus/Add icon.
.plus-icon {
	display: inline-block;
	@extend %plus-icon;
}

%plus-icon {
	width: 2px;
	height: 8px;
	position: relative;

	&::after {
		content: '';
		width: 8px;
		height: 2px;
		top: 3px;
		left: -3px;
		position: absolute;
	}
}

// Close/Remove icon.
%close-icon {
	display: block;
	padding: 0;
	width: 18px;
	height: 18px;
	line-height: 18px;
	text-align: center;
	color: $font-alt-color;
	font-size: $font-h2-size;
	font-weight: bold;
	text-decoration: none;
	cursor: pointer;
	opacity: .5;
	transition: opacity .2s ease-out;

	&::before {
		content: '\00d7';
	}

	&:hover,
	&:focus,
	&:active {
		color: $font-alt-color;
		text-decoration: none;
		opacity: 1;
	}
}

.remove-btn {
	position: absolute;
	top: 5px;
	right: 5px;
	min-height: auto;
	border: 0;
	background-color: $transparent !important;
	@extend %close-icon;
	border-radius: 2px;

	&:focus {
		box-shadow: none;
	}
}

.overlay-close-btn {
	position: absolute;
	z-index: 1000;
	top: 1px;
	right: 1px;
	min-height: auto;
	border: 0;
	background-color: $transparent !important;
	@extend %close-icon;
	border-radius: 2px;
}

a.overlay-close-btn {
	@extend .overlay-close-btn;
}

.subfilter-disable-btn {
	width: 18px;
	height: 18px;
	line-height: 18px;
	color: $font-selected-color;
	background-color: $ui-bg-selected-color;
	@extend %close-icon;
	border-radius: 2px;
	opacity: 1;

	&:hover {
		color: darken($font-selected-color, 5%);
	}

	&:focus,
	&:active {
		color: darken($font-selected-color, 10%);
	}
}

// Color picker.
.color-picker {
	height: 20px;
	white-space: nowrap;

	div {
		display: inline-block;
		width: 18px;
		height: 18px;
		border: 1px solid $ui-bg-color;

		&:hover {
			border-color: $alt-dark-blue;
			box-shadow: inset 0 0 0 1px $ui-bg-color;
			cursor: pointer;
		}

		&:active {
			box-shadow: inset 0 0 0 2px $ui-bg-color;
			cursor: pointer;
		}
	}
}

.input-color-picker {
	position: relative;
	display: inline-block;

	div {
		position: absolute;
		top: 2px;
		left: 2px;
		width: 18px;
		height: 18px;
		border: 1px solid $form-border-color;
		background: url(../img/icon-sprite.svg) no-repeat -323px -411px;
		cursor: pointer;
	}

	input[readonly],
	input:disabled {
		color: $form-disabled-font-color !important;

		+ div {
			cursor: default;
		}
	}

	input:disabled + div {
		background: $form-disabled-font-color !important;
		border: 1px solid $form-disabled-font-color;
	}

	input[type="text"] {
		padding-left: 25px;
	}
}

// Preloader.
@keyframes is-loading-kf {
	to {
		transform: rotate(360deg);
	}
}

.is-loading {
	pointer-events: none;

	&::before {
		background-color: rgba($ui-bg-color, .8);
		content: 'loading'; // For screen-reader
		text-indent: 200%;  // For screen-reader, for IE 200% instead of 100%
		overflow: hidden;
		position: absolute;
		top: 0;
		bottom: 0;
		left: 0;
		right: 0;
		z-index: 5; // More than z-index of .msg-*.
	}

	&::after {
		background-color: rgba($ui-bg-color, .8);
		border: 2px solid $preloader-color;
		border-bottom-color: $preloader-accent-color;
		border-radius: 50%;
		box-shadow: 0 0 0 7px rgba($ui-bg-color, .8);
		width: 20px;
		height: 20px;
		position: absolute;
		margin: auto;
		top: 0;
		bottom: 0;
		left: 0;
		right: 0;
		animation: is-loading-kf .6s infinite linear;
		z-index: 5; // More than z-index of .msg-*.
		content: '';
	}

	&.is-loading-fadein {

		&::before {
			opacity: 0;
			animation: fadein 2s ease-in .5s normal forwards;
		}

		&::after {
			opacity: 0;
			animation: fadein 2s ease-in .5s normal forwards, is-loading-kf .6s infinite linear;
		}

		.delayed-15s {

			&::before,
			&::after {
				animation-delay: 15s;
			}
		}
	}
}

button {

	&.is-loading {
		position: relative;

		&::before {
			background: none;
		}

		&::after {
			box-shadow: none;
			background: none;
			border: 1px solid $preloader-disabled-color;
			border-bottom-color: $preloader-accent-color;
			width: 12px;
			height: 12px;
		}
	}
}

span {

	&.is-loading {
		position: relative;
		display: inline-block;
		min-width: 40px;
		min-height: 40px;
	}
}

.dashbrd-grid-widget-content,
.dashbrd-grid-iterator-content {

	&.is-loading::before {
		margin: calc(.25rem + 1px);
	}
}

.overlay-dialogue.modal .overlay-dialogue-body {

	&.is-loading {
		overflow: hidden;

		&:before {
			top: 42px;
			bottom: 42px;
		}
	}
}

.menu-popup-preloader {
	background: $preloader-bg-color;
	border: 1px solid $action-border-color;
	box-shadow: 0 4px 20px 0 $action-shadow-color;
	height: 128px;
	width: 128px;
	position: fixed;
	right: auto;
	bottom: auto;
	z-index: 1010;

	&::before {
		background: $preloader-bg-color;
	}
}

$browser-logos: (
	chrome: url(../img/browser-sprite.png) no-repeat 0 0,
	ff: url(../img/browser-sprite.png) no-repeat -66px 0,
	ed: url(../img/browser-sprite.png) no-repeat 0 -66px,
	opera: url(../img/browser-sprite.png) no-repeat -66px -66px,
	safari: url(../img/browser-sprite.png) no-repeat 0 -132px
);

%browser-logo-style {
	background: url(../img/browser-sprite.png) no-repeat;
	width: 66px;
	height: 66px;
	margin: 0 auto;
	margin-bottom: 5px;
}

// Dynamically generated classes for the browser logo:
//  .browser-logo-chrome
//  .browser-logo-ff
//  .browser-logo-ed
//  .browser-logo-opera
//  .browser-logo-safari
@each $class, $bg-position in $browser-logos {
	.browser-logo-#{$class} {
		@extend %browser-logo-style;
		background-position: $bg-position;
	}
}

.browser-warning-container {
	margin-top: 5%;
	margin-left: auto;
	margin-right: auto;
	width: 766px;
	text-align: center;
	padding: 28px 28px 10px;
	@extend .table-forms-container;

	h2 {
		text-align: left;
	}

	p {
		margin: .7em 0;
		text-align: left;
	}

	li {
		display: inline-block;
		margin: 25px 20px;
	}
}

.browser-warning-footer {
	border-top: 1px solid $table-border-color;
	margin: 25px 0 0;
	padding: 10px 0 0;
	text-align: center;
}

// TODO: Legacy
%webkit-scrollbar {
	&::-webkit-scrollbar {
		width: 9px;
	}

	&::-webkit-scrollbar-track {
		background-color: $scrollbar-track-color;
	}

	&::-webkit-scrollbar-thumb {
		background-color: $scrollbar-thumb-color;
		border: 1px solid darken($scrollbar-thumb-color, $scrollbar-thumb-color-darken);
	}
}

// TODO: Legacy
%webkit-hor-scrollbar {
	&::-webkit-scrollbar {
		height: 9px;
	}

	@extend %webkit-scrollbar;
}

%cursor-drag {
	cursor: move; /* fallback if grab cursor is unsupported */
	cursor: grab;
}

%cursor-dragging {
	cursor: move; /* fallback if grabbing cursor is unsupported */
	cursor: grabbing;
}

.cursor-dragging {
	@extend %cursor-dragging;
}

.cursor-move {
	cursor: move;
}

tr.cursor-move {

	td * {
		cursor: move;
	}
}

.cursor-pointer {
	cursor: pointer;
}

%overflow-ellipsis {
	overflow: hidden;
	text-overflow: ellipsis;
	white-space: nowrap;
}

.overflow-ellipsis {
	table-layout: fixed;
	@extend %overflow-ellipsis;

	td {
		@extend %overflow-ellipsis;
	}

	th {
		@extend %overflow-ellipsis;

		a {
			@extend %overflow-ellipsis;
		}
	}
}

.rel-container {
	position: relative;
	display: inline-block;
	min-width: 16px;
	white-space: nowrap;

	.icon-info {
		margin-right: 5px;

		&:only-of-type {
			margin-right: 0;
		}

		&:last-child {
			margin-right: 0;
		}
		&.status-green {
			border-right: 1px solid darken(desaturate($alt-green, 10%), 20%);
		}
	}
}

.server-name {
	color: $font-alt-color;
	float: right;
	white-space: nowrap;
	overflow: hidden;
	@extend %overflow-ellipsis;
}

.uppercase {
	text-transform: $font-transform;
}

.flickerfreescreen {
	position: relative;
	overflow: hidden;

	&.is-loading {
		min-height: 64px;

		img {
			opacity: 0;
		}
	}
}

.graph-wrapper {
	display: inline;
}

// Dashboard widget - URL.
.widget-url {
	display: block;
}

// Analog Clock.
.clock {
	display: flex;
	justify-content: center;
	padding: 0 10px;
	height: 100%;
}

.clock-svg {
	flex-grow: 1;
}

.time-zone {
	margin: 0 0 .5em;
	white-space: nowrap;
}

.local-clock {
	margin: .5em 0 0;
	white-space: nowrap;
}

.clock-face {
	fill: $clock-face-color;
}

.clock-hand {
	fill: $clock-hand-color;
}

.clock-hand-sec {
	fill: $clock-hand-sec-color;
}

.clock-lines {
	fill: $clock-lines-color;
}

svg {
	overflow: hidden;
}

.sysmap {
	height: 100%;
	width: auto;
	padding: 0 10px;
	text-align: center;
}

.sysmap-scroll-container {
	overflow-x: auto;
	overflow-y: hidden;
	position: relative;
	width: calc(100% - 20px);
	border: 10px solid $ui-bg-color;
	background: $ui-bg-color;
	display: block;
	margin: 4px 0;

	.map-container {
		display: table;
	}

	.flickerfreescreen {
		display: inline-block;
	}

	.table-forms-container {
		display: table;
		margin: 0;
		padding: 0;
		border: 0;
	}
}

.sysmap-widget-container {
	overflow: hidden;
	height: 100%;
	display: flex;

	svg {
		flex-grow: 1;
	}
}

.overrides-list {
	display: table;
	width: 90%;
	max-width: 738px;
	padding-left: 15px;

	.overrides-list-item {
		display: table-row;

		.remove-btn {
			position: relative;
			right: -73px;
			top: 3px;
		}
	}
}

.overrides-options-list {
	white-space: normal;
	padding: 5px 0 8px;
	margin-bottom: 10px;
	border-bottom: 1px solid $table-border-color;

	> li {
		display: inline-block;
		margin: 2px 7px 2px 0;
		white-space: nowrap;

		> div {
			position: relative;
			padding: 1px 18px 1px 1px;
			background-color: $ui-bg-selected-color;
			border-radius: 2px;

			> span {
				color: lighten($ui-bg-selected-color, 100%);
				padding-left: 8px;
				line-height: 22px;
			}

			> input[type=text] {
				border-style: none;
				line-height: 22px;
				min-height: 22px;
				width: 85px;
			}

			> .subfilter-disable-btn {
				position: absolute;
				right: 0;
				top: 0;
				border: 0;

				&:focus,
				&:hover {
					background: none;
				}
			}
		}
	}
}

.list-accordion-foot {
	> div {
		display: table-cell;
		padding-top: 10px;
	}
}

.color-preview-box {
	height: 24px;
	width: 24px;
	float: left;
	margin-right: 10px;
	cursor: pointer;
	border: 0;
	border-radius: 0;
}

.list-vertical-accordion {
	display: table;
	padding-left: 15px;
	width: calc(100% - 15px);

	.list-accordion-item {
		display: table-row;

		.remove-btn {
			position: relative;
			right: -10px;
			top: 3px;
		}
	}

	.list-accordion-item-head,
	.list-accordion-item-body {
		padding-bottom: 2px;
	}

	.list-accordion-item-closed {

		.multiselect {
			height: 24px;
			overflow: hidden;
		}

		.list-accordion-item-head {
			margin-bottom: 5px;
		}

		.list-accordion-item-body {
			display: none;
		}
	}
}

.checkbox-list {
	li {
		margin-top: 4px;
	}
}

.columns-wrapper {
	$column-count: (2, 3);
	$column-size: (
		5: 5%,
		10: 10%,
		15: 15%,
		20: 20%,
		33: 33.33333%,
		35: 35%,
		40: 40%,
		50: 50%,
		75: 75%,
		90: 90%,
		95: 95%
	);

	display: flex;
	flex-wrap: wrap;

	&.columns-nowrap {
		flex-wrap: nowrap;
	}

	// Dynamically generated classes for the columns count:
	//  .columns-2
	//  .columns-3
	@each $count in $column-count {
		&.columns-#{$count} > {
			div,
			li {
				display: block;
				flex: 0 0 (100% / $count);
				max-width: (100% / $count);
			}
		}
	}

	// Dynamically generated classes for the column width:
	//  .column-5
	//  .column-10
	//  .column-15
	//  .column-20
	//  .column-33
	//  .column-35
	//  .column-40
	//  .column-50
	//  .column-75
	//  .column-90
	//  .column-95
	@each $class, $width in $column-size {
		.column-#{$class} {
			flex: 0 0 $width;
			max-width: $width;
		}
	}

	.column-center {
		display: flex;
		justify-content: center;
		text-align: center;
	}

	.column-middle {
		display: flex;
		align-items: center;
	}
}

.preprocessing-list {
	$name-width: 290px;
	$on-fail-width: 100px;
	$action-width: 120px;

	display: block;
	max-width: 930px;
	min-width: 800px;

	> li {
		display: block;
		position: relative;
	}

	.drag-icon {
		position: absolute;
		left: 0;
		top: 5px;
	}

	.list-numbered-item::before {
		content: counter(line) ':';
		flex: 0 0 15px;
		max-width: 15px;
		line-height: 24px;
		padding-right: 5px;
	}

	input[type=text],
	select {
		width: 100%;
		min-width: 0; // https://stackoverflow.com/a/43361500
	}

	input[type=text],
	.btn-link {

		&:not(:last-of-type) {
			margin-right: 10px;
		}
	}

	.preprocessing-list-head,
	.preprocessing-list-foot,
	.preprocessing-step,
	.on-fail-options,
	.step-name,
	.step-parameters,
	.step-on-fail,
	.step-action {
		display: flex;
		align-items: center;
		box-sizing: border-box;
	}

	.step-name,
	.step-parameters,
	.step-on-fail,
	.step-action,
	.on-fail-options > label,
	.on-fail-options > .radio-segmented {
		padding: 5px 5px 5px 0;
	}

	.step-name {
		flex: 0 0 $name-width;
		max-width: $name-width;
	}

	.step-parameters {
		flex: 1;
	}

	.step-on-fail {
		flex: 0 0 $on-fail-width;
		max-width: $on-fail-width;
		justify-content: center;
		text-align: center;
	}

	.step-action {
		flex: 0 0 $action-width;
		max-width: $action-width;
		padding-right: 0;
	}

	.on-fail-options {
		padding-right: $on-fail-width + $action-width + 5px;
		margin-bottom: 5px;

		> label {
			padding-left: 30px;
		}

		input[type=text] {
			flex: 1;
		}
	}

	.preprocessing-list-head {
		color: $font-alt-color;
		line-height: 14px;

		.step-name {
			padding-left: 30px;
		}
	}

	.preprocessing-list-item {

		.step-name {
			padding-left: 10px;
		}
	}

	.preprocessing-list-foot {
		justify-content: space-between;

		.step-action {
			height: 24px;

			+ .step-action:last-child {
				margin-left: auto;
				justify-self: flex-end;
			}
		}
	}
}

.navtree {
	$max_depth: 10;

	@keyframes fadein {
		from {
			opacity: 0;
		}
		to {
			opacity: 1;
		}
	}

	.tree {
		width: 100%;
		height: 100%;

		.tree-list {
			list-style: none;

			&.root > .tree-item > .tree-row > .content > .margin-lvl {
				flex: 0 0 15px;
			}

			> .tree-item.ui-sortable-helper .content {
				padding-left: 5px;
			}

			@for $i from 0 through $max_depth {
				&[data-depth="#{$i}"] > .tree-item {
					> .tree-row > .content > .margin-lvl {
						flex: 0 0 ($i * 15px + 10px);
					}
					&.ui-sortable-helper {
						margin-left: ($i * 15px + 10px);

						> .tree-row > .content > .margin-lvl {
							display: none;
						}
					}
				}
			}

			&[data-depth] .ui-sortable-helper {
				> .tree-row > .content > .margin-lvl {
					flex: 0 0 15px;
				}

				@for $i from 1 through $max_depth - 1 {
					$class_tree_list: '.tree-list';
					@for $j from 1 through $i {
						@if $j != 1 {
							$class_tree_list: $class_tree_list + ' .tree-list';
						}
					}
					#{$class_tree_list} > li > .tree-row > .content > .margin-lvl {
						flex: 0 0 ($i * 15px + 15px);
					}
				}
			}
		}

		.tree-item {
			> .tree-row {
				width: 100%;
				min-width: 320px;
				border-bottom: 1px solid $table-border-color;
				padding: 8px 0;

				&:hover {
					background-color: $ui-hover-color;
				}

				> .problems {
					float: right;
					position: relative;
					padding-left: 10px;
					margin-right: 10px;
					background: inherit;
					display: flex;

					.problems-per-item {
						flex: 0 0 7px;
						background: #808080;
						color: $white;
						padding: 3px 4px 2px;
						font-size: 12px;
						line-height: 1;
						border-radius: 3px;
						margin: 0 5px 0 0;
					}
				}

				> .tools {
					float: right;
					position: relative;
					padding-left: 10px;
					margin-right: 10px;
					display: flex;
					width: 85px;

					.edit-item-btn,
					.remove-item-btn,
					.import-items-btn,
					.add-child-btn {
						margin-left: 5px;
						cursor: pointer;
						border: 0;
						opacity: .5;
						float: left;

						&::-moz-focus-inner {
							padding: 0;
						}
					}
					.edit-item-btn:hover,
					.remove-item-btn:hover,
					.import-items-btn:hover,
					.add-child-btn:hover {
						opacity: 1;
					}
					.edit-item-btn:focus,
					.remove-item-btn:focus,
					.import-items-btn:focus,
					.add-child-btn:focus {
						opacity: 1;
						outline: none;
					}
					.add-child-btn {
						background: url(../img/icon-sprite.svg) no-repeat -47px -551px;
						background-color: $transparent !important;
						height: 15px;
						width: 14px;
					}
					.edit-item-btn {
						background: url(../img/icon-sprite.svg) no-repeat -47px -478px;
						background-color: $transparent !important;
						height: 15px;
						width: 14px;
					}
					.import-items-btn {
						background: url(../img/icon-sprite.svg) no-repeat -47px -515px;
						background-color: $transparent !important;
						height: 15px;
						width: 14px;
					}
					.remove-btn {
						position: relative;
						margin-left: 10px;
						top: 0;
					}
				}

				> .content {
					display: flex;
					height: 20px;

					> .arrow {
						flex: 0 0 15px;
						text-align: center;
						margin: 2px 2px 0 -5px;

						> .treeview {
							display: none;
						}
					}

					> .drag-icon {
						min-width: 24px;
					}

					> .item-name {
						flex: 0 1 auto;
						white-space: nowrap;
						overflow: hidden;
						margin-right: 5px;
						text-overflow: ellipsis;
						line-height: 1.5;
					}
				}
			}

			&.is-parent {
				> .tree-row {
					> .content {
						> .arrow {
							> .treeview {
								display: block;
							}
						}
					}
				}
			}

			&.selected {
				> .tree-row {
					@extend %found-bg;

					&:hover {
						@extend %found-bg;
					}
				}
			}

			&.no-map,
			&.inaccessible {
				> .tree-row {
					> .content {
						> .item-name {
							color: $form-border-color;
						}
					}
				}
			}

			&.ui-sortable-helper {
				background: $ui-sortable-helper-background-color;
				border-color: $ui-sortable-helper-border-color;
				border-width: 1px;
				border-style: solid;

				.tools {
					display: none;
				}
			}

			&.opened > ul {
				display: block;
			}

			&.closed > ul {
				display: none;
			}

			.sortable-error {
				border-color: transparent;
				background: rgba($red, .2);
			}
		}

		.highlighted-parent > .tree-row {
			background: $ui-highlighted-parent-background-color;
		}

		.placeholder {
			background-color: $ui-placeholder-background-color;
			animation: fadein .5s;
		}
	}
}

:-ms-input-placeholder {
	color: $input-placeholder-color !important;
}

::-ms-input-placeholder {
	color: $input-placeholder-color;
}

::placeholder {
	color: $input-placeholder-color;
}

.icon-action-command,
.icon-action-close,
.icon-action-msg,
.icon-action-msgs,
.icon-action-severity-up,
.icon-action-severity-down,
.icon-action-severity-changed,
.icon-action-message,
.icon-action-ack,
.icon-invisible,
.icon-problem-generated,
.icon-problem-recovery,
.icon-actions-number-gray,
.icon-actions-number-yellow,
.icon-actions-number-red,
.icon-description {
	display: inline-block;
	position: relative;
	height: 18px;
	width: 18px;
	margin: 0 5px 0 0;
	top: 0;
	bottom: 0;
	vertical-align: bottom;

	&::before {
		content: '';
		display: inline-block;
		position: absolute;
		top: 0;
		left: 0;
		width: 18px;
		height: 18px;
		background-image: url(../img/icon-sprite.svg);
		background-repeat: no-repeat;
	}
}

[data-count][class*='icon-']::after,
.icon-description::after {
	position: absolute;
	content: attr(data-count);
	text-align: center;
	margin-top: -2px;
	font-size: 9px;
	letter-spacing: -.25px;
	width: 18px;
}

.icon-action-command::before {
	background-position: -249px -245px;
}

.icon-action-close::before {
	background-position: -224px -245px;
}

.icon-action-msg::before {
	background-position: -299px -245px;
}

.icon-action-severity-up::before {
	background-position: -349px -245px;
}

.icon-action-severity-down::before {
	background-position: -374px -245px;
}

.icon-action-severity-changed::before {
	background-position: -399px -245px;
}

.icon-action-message::before {
	background-position: -199px -245px;
}

.icon-action-ack::before {
	background-position: -323px -245px;
}

.icon-invisible::before {
	background-position: -89px -803px;
}

.icon-problem-generated::before {
	background-position: -449px -245px;
}

.icon-problem-recovery::before {
	background-position: -424px -245px;
}

.icon-action-msgs {

	&[data-count]::after {
		color: $ui-bg-color;
	}

	&::before {
		background-position: -474px -245px;
	}
}

.icon-actions-number-gray {

	&[data-count]::after {
		color: $font-color;
	}

	&::before {
		background-position: -499px -245px;
	}
}

.icon-actions-number-yellow {

	&[data-count]::after {
		color: $font-color;
	}

	&::before {
		background-position: -549px -245px;
	}
}

.icon-actions-number-red {

	&[data-count]::after {
		color: $font-color;
	}

	&::before {
		background-position: -524px -245px;
	}
}

.icon-description {
	margin: 0 0 0 5px;

	&::after {
		content: '?';
		color: $ui-bg-color;
	}

	&::before {
		background-position: -474px -245px;
	}
}

#expressions_list .ui-sortable-helper {
	display: table;
}

// Range control.
$range-track-color: #c0c0c0;
$range-progress-color: $link-color;
$range-thumb-color: $link-color;
$range-thumb-color-focus: $link-active-color;
$range-progress-color-focus: $link-active-color;
$range-thumb-size: 10px;
$range-track-height: 2px;
$range-input-width: 31px;

.range-control {
	position: relative;
	display: inline-block;
	vertical-align: middle;

	input[type=range] {
		cursor: pointer;
		-webkit-appearance: none; /* Hides the slider so that custom slider can be made */
		-moz-appearance: none; /* Hides the slider so that custom slider can be made */
		width: calc(100% + 10px);
		opacity: 0;
		vertical-align: middle;
		margin: 0 -5px;
		padding: 0;
		height: 20px;

		&:focus {
			outline: none;
		}

		/* Special styling for WebKit/Blink */
		&::-webkit-slider-thumb {
			margin-top: 1px; /* You need to specify a margin in Chrome, but in Firefox and IE it is automatic */
			height: $range-thumb-size;
			width: $range-thumb-size;
			opacity: 0;
		}

		&::-webkit-slider-runnable-track {
			height: $range-thumb-size;
			opacity: 0;
		}
	}

	input[type=text] {
		width: $range-input-width;
		float: right;
	}

	> div {
		position: relative;
		width: calc(100% - 10px - #{$range-input-width});
		margin: 2px $range-thumb-size 0 0;
		float: left;
	}

	.range-control-track,
	.range-control-progress {
		position: absolute;
		top: 50%;
		margin-top: -$range-track-height / 2;
		left: 0;
		height: $range-track-height;
		cursor: pointer;
	}

	.range-control-track {
		width: 100%;
		background: $range-track-color;
	}

	.range-control-progress {
		background: $range-progress-color;
	}

	.range-control-thumb {
		position: absolute;
		top: 50%;
		margin-top: -$range-thumb-size / 2;
		margin-left: -$range-thumb-size / 2;
		width: $range-thumb-size;
		height: $range-thumb-size;
		border-radius: 50%;
		background: $range-thumb-color;
	}

	&.range-control-focus {
		.range-control-thumb {
			margin-top: -$range-thumb-size / 1.5;
			margin-left: -$range-thumb-size / 1.5;
			background: $range-thumb-color-focus;
			border: 2px solid lighten($btn-bg-color, 10%);
		}

		.range-control-progress {
			background: $range-progress-color-focus;
		}
	}

	&.disabled {
		opacity: 1;

		input[type=range] {
			cursor: default;
		}
		.range-control-progress,
		.range-control-thumb {
			background: #c0c0c0;
		}
	}

	datalist {
		position: absolute;
		display: flex;
		width: 100%;
		top: 50%;
		margin-top: -$range-track-height / 2;

		option {
			padding: 0;
			font-size: 0;
			flex: 1 0 0;
			height: $range-track-height;
			border-left: 1px solid $body-bg-color;
		}
	}
}

.graph-legend {
	text-align: left;
	white-space: nowrap;
	text-overflow: ellipsis;
	overflow: hidden;
}

.graph-widget-config-tabs {
	padding: 10px 0;

	> .tabs-nav {
		padding-left: calc(15% + 10px);
		margin-right: 0;
		margin-left: 0;
	}
}

// Screen reader.
.inline-sr-only {
	font-size: 0;
}

.item-test-popup-value-row,
.preproc-test-popup-value-row {
	display: flex;

	label {
		padding: 0 10px;
		margin-left: auto;
		line-height: 24px;
	}
}

table.preprocessing-test-results {

	td {
		vertical-align: top !important;
	}

	.rel-container {
		top: 4px;
		margin-left: 3px;
	}
}

#preprocessing-test-form {
	.table-forms-separator {
		margin-top: -2px;
	}
}

.totals-list {

	&:not(.list-table) {
		display: flex;
		height: 100%;
	}

	> div {
		flex: 1;
		align-items: center;
		display: flex;
		line-height: 18px;
		overflow: hidden;
		padding: 0 10px;
		position: relative;
	}

	.count {
		font-size: 16px;
	}

	&.totals-list-horizontal {

		> div {
			flex-direction: column;
			justify-content: center;
			min-width: 55px;
			text-align: center;
		}
	}

	&.totals-list-vertical {
		flex-direction: column;

		> div {
			min-height: 21px;
			padding-top: 3px;
		}

		.count {
			margin-right: 5px;
		}
	}
}

// Widget "Host availability".
.host-avail-widget {

	td:not(:first-child) {
		border-left: 1px dotted $table-border-color;

	}

	.host-avail-true {
		background: $host-avail-true-bg-color;
	}

	.host-avail-false {
		background: $host-avail-false-bg-color;
	}

	.host-avail-unknown {
		background: $host-avail-unknown-bg-color;
	}

	.host-avail-total {
		background: $host-avail-total-bg-color;
	}
}<|MERGE_RESOLUTION|>--- conflicted
+++ resolved
@@ -156,34 +156,10 @@
 	line-height: 0;
 }
 
-<<<<<<< HEAD
 .logo {
 	display: block;
 	width: 91px;
 	height: 24px;
-=======
-.header-title,
-.object-group {
-	min-height: 24px;
-	line-height: 24px;
-	padding: 10px 0 6px;
-	position: relative;
-	vertical-align: top;
-}
-
-.header-title {
-	display: flex;
-	flex-direction: row;
-	justify-content: space-between;
-	margin: -10px 0 10px;
-	padding: 10px 0 6px;
-	border-bottom: 1px solid $ui-border-color;
-
-	> div {
-		&:first-child {
-			overflow: hidden;
-		}
->>>>>>> 74678824
 
 	div {
 		height: 100%;
@@ -4159,12 +4135,8 @@
 		position: -webkit-sticky;
 		position: sticky;
 		top: 0;
-<<<<<<< HEAD
-		z-index: 1000;
+		z-index: 4;
 		margin: 0 0 10px;
-=======
-		z-index: 4;
->>>>>>> 74678824
 	}
 
 	.list-table {
