$theme_name: 'blue' !default;

@import '_reset.scss';
@import '_colors.scss';
@import '_fonts.scss';
@import '_mixins.scss';

html {
	position: relative;
	min-height: 100%;
}

body {
	line-height: $body-line-height;
	color: $font-color;
	background-color: $body-bg-color;
	margin-bottom: 60px;
	min-width: 1200px;

	font: {
		family: $font-stack;
		size: $font-body-size;
	}
}

a {

	&:link {
		color: $link-color;
		text-decoration: none;
		@include transition(color .2s ease-out);
	}

	&:visited {
		color: $link-visited-color;
		text-decoration: none;
	}

	&:hover {
		outline: 0;
		color: $link-hover-color;
		border-bottom: 1px solid rgba($link-hover-color, 0.5);
	}

	&:focus {
		color: $link-hover-color;
		outline: none;
		border-bottom: 2px solid rgba($link-hover-color, 0.5)
	}

	&:active {
		outline: 0;
		color: $link-active-color;
		border-bottom: 1px solid rgba($link-active-color, 0.5);
	}

	img {
		border: none;
		vertical-align: top;
	}
}

svg a {
	fill: $link-color;
	cursor: pointer;

	&:visited {
		fill: $link-visited-color;
	}

	&:hover, &:focus {
		fill: $link-hover-color;
		text-decoration: underline;
	}

	&:active {
		fill: $link-active-color;
		text-decoration: underline;
	}
}

.link-action {
	border-bottom: 1px dotted;
	cursor: pointer;
	color: $font-color;

	&:visited {
		@extend %link-action-style;
	}

	&:hover {
		@extend %link-action-style;
		color: $link-hover-color;
		border-bottom: 1px solid rgba($link-hover-color, 0.35);
	}

	&:active {
		@extend %link-action-style;
	}

	&:focus {
		outline: none;
		border-bottom: 2px solid rgba($link-hover-color, 0.35);

	}
}

%link-action-style {
	border-bottom: 1px dotted;
	text-decoration: none;
}

.link-alt {
	text-decoration: none;
	cursor: pointer;

	&:link {
		border-bottom: 1px solid rgba($link-alt-underline-color, 0.35);
	}

	&:visited {
		border-bottom: 1px solid rgba($link-alt-underline-color, 0.35);
	}

	&:hover {
		color: $link-hover-color;
		border-bottom: 1px solid rgba($link-hover-color, 0.5);
	}

	&:focus {
		color: $link-hover-color;
		outline: none;
		border-bottom: 2px solid rgba($link-hover-color, 0.35);
	}

	&:active {
		color: $link-active-color;
		border-bottom: 1px solid rgba($link-active-color, 0.5);
	}
}

h1 {
	font-size: $font-h1-size;
	line-height: $h1-line-height;
}

h2 {
	font-size: $font-h2-size;
	line-height: $h2-line-height;
}

h3 {
	font-size: $font-h3-size;
	text-transform: $font-transform;
	color: $font-alt-color;
	letter-spacing: 0.0688em;
	text-rendering: optimizeLegibility;
}

h4 {
	font-size: $font-h4-size;
	color: $font-color;
	line-height: $h4-line-height;
}

sup {
	font-size: $font-h3-size;
	color: $font-alt-color;
}

b {
	font-weight: bold;
}

strong {
	@extend b;
}

em {
	font-style: italic;
}

ol {
	list-style: decimal;
	list-style-position: inside;

	li {
		padding: 0 0 0.7em 0;
	}
}

p {
	margin: 0 0 0.7em 0;
}

pre {
	font: {
		family: $font-stack-mono;
		size: $font-mono-size;
	}
	@extend %space-pre-wrap;

	a {
		@extend %space-pre-wrap;
	}

	td {
		@extend %space-pre-wrap;
	}

	span {
		@extend %space-pre-wrap;
	}
}

.disabled {
	@include opacity(0.35);
	cursor: default !important;

	.disabled,
	[disabled] {
		opacity: 1 !important;
	}
}

.monospace-font {
	font-family: $font-stack-mono;
}

%space-pre-wrap {
	white-space: pre-wrap;
	word-wrap: break-word;
}

.top-nav-container {
	background-color: $main-nav-bg-color;
	height: 45px;
	line-height: 45px;
	padding: 0 10px;
	position: relative;
}

.top-nav a,
.top-subnav a,
.header-logo {
	&:active,
	&:hover,
	&:link,
	&:visited {
		border: none;
	}
}

.top-nav {
	font-size: $font-top-nav-size;
	background-color: $main-nav-bg-color;
	display: inline-block;

	li {
		display: block;
		float: left;

		&.selected {
			position: relative;

			&::after{
				content:'';
				position: absolute;
				bottom: -1px;
				left: 0;
				right: 0;
				margin: 0 auto;
				width: 0;
				height: 0;
				font-size: 0;
				line-height: 0;
				border-left: 9px solid $transparent;
				border-right: 9px solid $transparent;
				border-bottom: 9px solid $main-subnav-bg-color;
			}

			a, a:hover {
				color: $link-main-nav-active-color;
			}
		}
	}

	a {
		padding: 15px 10px;
		color: $link-main-nav-color;
		text-decoration: none;
		cursor: pointer;
		outline: 0;

		&:link {
			color: $link-main-nav-color;
		}

		&:visited {
			color: $link-main-nav-visited-color;
		}

		&:hover {
			color: $link-main-nav-hover-color;
		}

		&:focus {
			color: $link-main-nav-active-color;
			background-color: $ui-hover-color !important;
		}

		&:active {
			color: $link-main-nav-active-color;
		}
	}
}

ul.top-nav-icons {
	position: absolute;
	top: 0;
	right: 10px;

	li {
		display: block;
		float: left;
		padding: 0 0 0 10px;

		.search-suggest {
			min-width: 186px;

			li {
				float: none;
				padding: 0.4em 5px;

				a {
					opacity: inherit;
					width: inherit;
				}
			}
		}
	}

	a {
		display: block;
		width: 24px;
		height: 45px;
		line-height: 45px;
		color: $link-main-nav-active-color;
		font-size: $font-h3-size;
		text-decoration: none;
		outline: 0;
		@include opacity(0.75);
		@include transition(opacity .2s ease-out);

		&:hover {
			@include opacity(1);
		}

		&:focus {
			background-color: $ui-hover-color !important;
			@include opacity(1);
		}
	}

	.top-nav-help {
		background: url(../img/icon-sprite.svg) no-repeat -6px -32px;
	}

	.top-nav-profile {
		background: url(../img/icon-sprite.svg) no-repeat -6px -104px;
	}

	.top-nav-signout {
		background: url(../img/icon-sprite.svg) no-repeat -6px -140px;
	}

	.top-nav-zbbshare {
		background: url(../img/icon-sprite.svg) no-repeat -9px -68px;
		width: auto;
		padding: 0 6px 0 17px;
		-webkit-transform-style: preserve-3d;
	}

	.top-nav-support {
		background: url(../img/icon-sprite.svg) no-repeat -245px 4px;
		width: auto;
		padding: 0 6px 0 17px;
	}

	form {
		position: relative;
	}

	input {
		background-color: darken($main-nav-bg-color, 7%);
		border: 1px solid darken($main-nav-bg-color, 10%);
		width: 198px;
		margin: 6px 3px 0 0;
		color: $font-color;
		padding: 4px 24px 4px 5px;
		@include opacity(1);

		@media (max-width: 1050px) {
			width: 130px;
		}

		transition: width 0.5s;
		-webkit-transition: width 0.5s;

		&:focus {
			background-color: $form-bg-color;
			border: 1px solid $form-border-color;
			@include opacity(1);
		}

		&:focus + .btn-search {
			@include opacity(1);
		}
	}
}

.top-subnav-container {
	background-color: $main-subnav-bg-color;
	height: 30px;
	line-height: 30px;
	padding: 0 10px;
	position: relative;
}

.top-subnav {
	background-color: $main-subnav-bg-color;
	position: absolute;
	left: 0;

	li {
		display: block;
		float: left;
		padding: 0 10px;

		&:last-child {
			@include box-shadow (25px 0 10px -10px rgba($main-subnav-bg-color, 1));
		}
	}
}

.top-subnav a {
	padding: 8px 0;

	&:link {
		color: $link-main-subnav-color;
	}

	&:visited {
		color: $link-main-subnav-visited-color;
	}

	&:hover {
		color: $link-main-subnav-hover-color;
	}

	&:active {
		color: $link-main-subnav-active-color;
	}

	&:focus {
		border-bottom: 4px solid rgba($ui-hover-color, .5) !important;
		color: $link-main-subnav-active-color;
		outline: none;
		padding-bottom: 4px;
	}

	&.selected {
		border-bottom: 4px solid lighten($main-subnav-bg-color, 50%);
		color: $link-main-subnav-active-color;
		padding-bottom: 4px;
	}
}

.arrow-up {
	@extend %arrow;
	border: none;
	border-left: 4px solid transparent;
	border-right: 4px solid transparent;
	border-bottom: 6px solid $font-color;
}

.arrow-down {
	@extend %arrow;
	border: none;
	border-left: 4px solid transparent;
	border-right: 4px solid transparent;
	border-top: 6px solid $font-color;
}

.arrow-left {
	@extend %arrow;
	border-bottom: 4px solid transparent;
	border-top: 4px solid transparent;
	border-right: 6px solid $font-color;
}

.arrow-right {
	@extend %arrow;
	border-bottom: 4px solid transparent;
	border-top: 4px solid transparent;
	border-left: 6px solid $font-color;
}

%arrow {
	width: 0;
	height: 0;
	font-size: 0;
	line-height: 0;
	display: inline-block;
	@include transform(scale(.9999));
}

.header-title,
.object-group {
	min-height: 24px;
	line-height: 24px;
	padding: 10px 0 6px;
	position: relative;
	vertical-align: top;
}

.header-title {
	border-bottom: 1px solid $ui-border-color;
	margin: -10px 0 10px;
	padding: 10px 0 6px;
	width: 100%;

	.cell {

		&:first-child {
			max-width: calc(100vw - 370px);
		}
	}

	h1 {
		line-height: 24px;
		overflow: hidden;
		padding-top: 1px;
		text-overflow: ellipsis;
		white-space: nowrap;
	}

	form {
		display: flex;
		justify-content: flex-end;
	}

	ul {
		text-align: right;

		li {
			display: inline-block;
			vertical-align: top;
			position: relative;
			padding: 0 0 0 10px;
		}

		ul li:first-child {
			padding-left: 0;
		}

		button {
			line-height: 22px;
		}
	}

	.dashbrd-edit {
		position: relative;
		display: inline-block;
		background-color: $ui-bg-color;
		margin-right: 5px;
		@include box-shadow(0 0 0 4px $ui-bg-color);

		&::after {
			content: "";
			position: absolute;
			min-height: 24px;
			z-index: -1;
			top: -5px;
			right: -5px;
			bottom: -5px;
			left: -5px;
			border: 1px solid $ui-border-color;
		}

		ul {
			li {
				vertical-align: middle;

				&:first-child {
					padding: 0;
				}

				.btn-dashbrd-conf {
					vertical-align: middle;
				}
			}
		}
	}
}

// Article
article {
	padding: 10px 10px 0 10px;
}

// Object Group Navigation
.object-group {
	margin-bottom: -1px;

	li {
		float: left;
		margin-right: 5px;

		span {
			display: inline-block;
			padding: 0 7px;
		}

		.status-container, .rel-container {
			margin: 0 5px 0 0;

			span {
				padding: 2px 3px 1px 3px;
			}
		}

		.rel-container {
			margin: 0;
		}
	}

	.selected {
		background-color: $ui-bg-color;
		@include box-shadow(inset 0 0 0 1px $ui-border-color);
		@include border-radius(2px);
	}

	.arrow-right {
		border-left-color: $font-color;
	}

	button {
		line-height: 22px;
	}

	.btn-link {
		line-height: 14px;
	}
}

.hor-list {

	li {
		display: inline-block;
		margin: 0 6px 0 0;

		&:last-child {
			margin: 0;
		}
	}

	.object-group {
		margin: 0;
	}
}

// Breadcrumbs inline with filter block
.filter-breadcrumb {
	display: inline-block;
	padding-top: 0;
	z-index: 3;
	max-width: calc(100vw - 200px);

	li {
		line-height: 14px;
		vertical-align: top;
		float: none;
		display: inline-block;

		.status-container {
			padding-top: 3px;
		}

		> span {
			display: inline-block;
			height: 18px;
			padding: 4px 7px 0;
			line-height: 14px;

			a {
				display: inline-block;
				max-width: 200px;
				overflow: hidden;
				text-overflow: ellipsis;
				vertical-align: top;
				margin-bottom: -1px;

				&:focus {
					margin-bottom: -2px;
				}
			}
		}
	}

	> li {
		padding: 1px 0;

		> span {

			a {
				margin-top: 1px;
				line-height: 13px;
			}
		}
	}

	> li {
		line-height: 22px;
		white-space: nowrap;

		.status-container {
			line-height: 14px;
		}
	}

	+ .filter-space {
		margin-top: -29px;
	}
}

// Footer
footer {
	position: absolute;
	bottom: 0;
	width: 100%;
	height: 30px;
	text-align: center;
	color: $font-alt-color;
}

main {
	@extend article;
}

output {
	display: block;
}

.logo {
	float: left;
	display: block;
	width: 95px;
	height: 25px;
	background: url(../img/icon-sprite.svg) no-repeat 0 -903px;
}

.header-logo {
	float: left;
	display: block;
	margin: 10px 10px 0 0;

	&:focus {
		@include box-shadow(0 0 0 2px rgba($blue, .35));
	}
}

// Tables
.list-table {
	width: 100%;
	background-color: $ui-bg-color;
	border-collapse: separate;
	border: 1px solid $ui-border-color;

	&.compact-view {
		tr {
			&[class*='flh-'] {

				@if $theme_name == 'blue' {

					&:not(.row-selected):not(:hover) {
						td {
							color: $font-color;

							sup, a, .problem-unack-fg, .problem-ack-fg, .ok-unack-fg, .ok-ack-fg {
								color: $font-color;
								border-bottom-color: rgba($font-color, 0.5);
							}

							.tag {
								background-color: rgba($font-color, 0.5);
							}

							.icon-wzrd-action {
								background-position: -165px -624px;
							}

							button:focus {
								box-shadow: 0 0 0 2px rgba($font-color, 0.5);
							}
						}
					}
				}

				@if $theme_name == 'dark' {

					&:not(.row-selected):not(:hover) {
						td {
							color: black;

							sup, a, .problem-unack-fg, .problem-ack-fg, .ok-unack-fg, .ok-ack-fg {
								color: black;
								border-bottom-color: rgba(black, 0.5);
							}

							.icon-wzrd-action {
								background-position: -165px -624px;
							}

							button:focus {
								box-shadow: 0 0 0 2px rgba(black, 0.5);
							}
						}
					}
				}

				@if $theme_name == 'blue' or $theme_name == 'dark' {

					&:not(.row-selected):not(:hover) {
						td {
							[class*='icon-'] {
								@include border-radius(2px);
								background-color: $ui-bg-color;
							}

							.icon-wzrd-action {
								background-color: transparent;
							}
						}
					}
				}
			}
		}

		.link-action {
			color: $font-color;

			&.red {
				color: $red;
			}

			&.orange {
				color: $orange;
			}

			&.yellow {
				color: $dark-yellow;
			}

			&.green {
				color: $green;
			}

			&:hover,
			&:focus {
				color: $link-hover-color;
			}
		}

		td {
			padding-top: 0px;
			padding-bottom: 0px;
			border-bottom: none;
			box-shadow: inset 0 -1px 0 0 rgba($font-color, 0.1);
			color: $font-color;
			height: 22px;
			line-height: 1;
			vertical-align: middle;
			white-space: nowrap;

			[class*='icon-'] {
				vertical-align: middle;

				&:after {
					margin: 0;
					line-height: 14px;
				}

				&:last-of-type {
					margin-right: 0;
				}
			}

			[class*='icon-depend-'] {
				&,
				&:last-of-type {
					margin-right: 12px;
				}
			}

			.rel-container {

				span {
					margin: 0;
				}
			}

			.tag {
				display: inline-block;
				line-height: 16px;
				margin-right: 3px;
				padding: 0 3px;
				max-width: 40px;

				@media screen and (min-width: 1200px) {
					max-width: 71px;
				}

				@media screen and (min-width: 1400px) {
					max-width: 102px;
				}

				@media screen and (min-width: 1600px) {
					max-width: 133px;
				}
			}

			.icon-maint {
				position: relative;
				display: inline-block;
				height: 12px;
				width: 12px;
				margin: 0 1px 0 2px !important;
				vertical-align: bottom;

				&::before {
					height: 12px;
					width: 12px;
					background-position: -48px -804px;
				}
			}

			.icon-wzrd-action {
				background: url(../img/icon-sprite.svg) no-repeat -6px -624px;
				height: 12px;
				min-height: 12px;
				margin: 0;
				position: relative;
			}
		}
	}

	thead th {
		color: $font-alt-color;
		height: 100%;
		overflow: hidden;
		white-space: nowrap;
		padding: 6px 5px;
		vertical-align: bottom;
		border-bottom: 2px solid darken($table-border-color, 5%);
		text-align: left;

		&.column-tags-1 {
			width: 75px;
		}

		&.column-tags-2 {
			width: 124px;
		}

		&.column-tags-3 {
			width: 173px;
		}

		@media screen and (min-width: 1200px) {
			&.column-tags-1 {
				width: 106px;
			}

			&.column-tags-2 {
				width: 186px;
			}

			&.column-tags-3 {
				width: 266px;
			}
		}

		@media screen and (min-width: 1400px) {
			&.column-tags-1 {
				width: 137px;
			}

			&.column-tags-2 {
				width: 248px;
			}

			&.column-tags-3 {
				width: 359px;
			}
		}

		@media screen and (min-width: 1600px) {
			&.column-tags-1 {
				width: 168px;
			}

			&.column-tags-2 {
				width: 310px;
			}

			&.column-tags-3 {
				width: 452px;
			}
		}

		.arrow-up {
			margin: 0 0 0 3px;
			border-bottom-color: $font-alt-color;
		}

		.arrow-right {
			margin: 0 0 0 3px;
			border-left-color: $font-alt-color;
		}

		.arrow-down {
			margin: 0 0 0 3px;
			border-top-color: $font-alt-color;
		}

		.treeview {

			span {
				margin: 0;
			}
		}

		a {
			display: block;
			position: relative;
			margin: -1em;
			padding: 1em;
			border: none;
			@include transition(background-color .2s ease-out);

			&:hover,
			&:focus,
			&:active {
				text-decoration: none;
				background-color: $ui-hover-color;
			}
		}
	}

	tbody tr {

		&:hover {
			background-color: $ui-hover-color;

			.timeline-axis {
				background-color: $ui-bg-color;
			}

			.timeline-date {
				background-color: $ui-bg-color;
			}

			.timeline-td {
				background-color: $ui-bg-color!important;
			}
		}

		&.row-selected {
			@extend %found-bg;

			.timeline-axis {
				background-color: $ui-bg-color;
			}

			.timeline-date {
				background-color: $ui-bg-color;
			}

			.timeline-td {
				background-color: $ui-bg-color;
			}
		}

		&.nothing-to-show {
			@extend %nothing-to-show;
		}

		&:last-child th, &:last-child td {
			border-bottom: none;
		}

		&.hover-nobg {
			background-color: $ui-bg-color;
		}
	}

	tbody th,
	td {
		padding: 6px 5px;
		position: relative;
		border-bottom: 1px solid $table-border-color;
		line-height: 18px;
		vertical-align: top;
	}

	tbody th {
		text-align: left;
	}

	.vertical_rotation_inner {
		white-space: nowrap;
		@include rotate(270);
	}

	.list-table-footer {
		border-bottom: none;
		color: $font-alt-color;
		text-align: right;
	}

	.latest-values,
	.opdata {
		max-width: 300px;
	}
}

.table-paging {
	text-align: center;
	background-color: $ui-bg-color;
	margin-top: -1px;
	padding: 4px 5px;
	overflow: hidden;
	position: relative;
	border: 1px solid $ui-border-color;
	border-top-color: $table-border-color;

	a {
		@extend %paging-btn;
		&:focus {
			.arrow-right {
				border-left-color: $font-selected-color;
			}
			.arrow-left {
				border-right-color: $font-selected-color;
			}
		}
	}
}

.paging-btn-container {
	min-height: 24px;
	position: relative;
}

.table-stats {
	color: $font-alt-color;
	display: inline-block;
	padding: 4px 0;
	position: absolute;
	right: 5px;
}

.radio-switch {
	cursor: default;
	background-color: $form-bg-color;
	@extend %paging-btn;
}

%paging-btn {
	display: inline-block;
	margin-left: -1px;
	padding: 3px 11px;
	background-color: $btn-form-bg-color;
	border: 1px solid $form-border-color !important;
	text-decoration: none;
	color: $font-color;
	outline: 0;
	@include transition(background-color .2s ease-out);

	&:hover {
		color: $font-color;
		background-color: $btn-form-hover-color;
	}

	&:focus {
		@include btn-hover-active($btn-font-color, $btn-bg-color);
		z-index: 10;
		position: relative;
	}

	&:active {
		color: $font-color;
		background-color: $btn-form-hover-color;
		z-index: 10;
		position: relative;
	}

	&:first-of-type {
		@include border-radius(2px 0 0 2px);
	}

	&:last-of-type {
		@include border-radius(0 2px 2px 0);
	}

	&.paging-selected {
		color: $font-selected-color;
		background-color: $ui-bg-selected-color;
		position: relative;
		z-index: 1;

		&:hover {
			background-color: darken($ui-bg-selected-color, 4%);
		}

		&:focus {
			@include btn-hover-active($btn-font-color, $btn-bg-color);
			position: relative;
		}

		&:active {
			background-color: darken($ui-bg-selected-color, 4%);
			position: relative;
		}
	}
}

.treeview-plus {
	font: {
		size: $font-top-nav-size;
		weight: bold;
	}
	display: inline-block;
	background-color: $ui-bg-color;
	border: 1px solid $form-border-color;
	cursor: pointer;
	width: 12px;
	height: 12px;
	line-height: 12px;
	text-align: center;
	@include border-radius(2px);

	&:link {
		color: $font-color;
	}

	&:visited {
		color: $font-color;
	}

	&:hover {
		color: $font-color;
		background-color: $ui-hover-color;
		border-bottom-color: $form-border-color;
	}

	&:focus {
		color: $font-color;
		background-color: $ui-hover-color;
		border-color: $form-border-focus-color;
	}

	&:active {
		color: $font-color;
		background-color: $ui-hover-color;
		border-color: $form-border-color;
	}
}

.treeview {
	display: inline-block;
	width: 14px;
	height: 16px;
	min-height: auto;
	line-height: 16px;
	padding: 0;
	margin: 0 2px 0 0;
	cursor: auto;
	text-align: center;
	border: none;
	background-color: $transparent;

	.arrow-right {
		border-left-color: $font-alt-color;
	}

	.arrow-down {
		margin: 0 0 2px 0;
		border-top-color: $font-alt-color;
	}

	&:hover, &:focus {
		background-color: $transparent;

		.arrow-right {
			border-left-color: $link-color;
		}

		.arrow-down {
			border-top-color: $link-color;
		}
	}
}

.table {
	display: table;
}

.row {
	display: table-row;
}

.cell {
	display: table-cell;
	vertical-align: top;

	&:last-child {

		.dashbrd-widget {
			margin: 0 0 10px 0;
		}
	}
}

.adm-img {
	width: 75%;
	text-align: center;
	margin: 0 auto;
	table-layout: fixed;

	.cell {
		vertical-align: bottom;
		padding: 20px 10px;
		width: 20%;
		text-align: center;

		img {
			max-width: 100%;
		}
	}
}

.cell-width {
	width: 8px;
}

.nowrap {
	white-space: nowrap;
}

.wordwrap {
	word-break: break-all;
}

.overflow-table {
	overflow-x: auto;
	position: relative;
	@extend %webkit-hor-scrollbar;
}

// Timeline in table view
.timeline-date {
	text-align: right;
	white-space: nowrap;
	border-bottom-color: $transparent !important;
}

.timeline-axis {
	@extend %timeline-td;
	padding: 6px .04em !important;
	border-right: 2px solid lighten(desaturate($btn-bg-color, 27%), 44%);

	&::before {
		content: '';
		position: absolute;
		bottom: -1px;
		right: -2px;
		height: 100%;
		width: 2px;
		background-color: lighten(desaturate($btn-bg-color, 27%), 44%);
	}
}

.timeline-dot {

	&::after {
		@extend %timeline-dot;
		top: 11px;
		border: 2px solid $ui-bg-color;
		background-color: $btn-bg-color;
		@include border-radius(100%);
	}
}

.timeline-dot-big {

	&::after {
		@extend %timeline-dot;
		top: 10px;
		border: 2px solid $btn-bg-color;
		background-color: $ui-bg-color;
		@include border-radius(100%);
	}
}

.timeline-td {
	@extend %timeline-td;
	padding: 6px .25em !important;
}

.timeline-th {
	padding: 6px .25em !important;
}

%timeline-dot {
	content: '';
	position: absolute;
	z-index: 100;
	display: block;
	width: 4px;
	height: 4px;
	right: -5px;
	@include border-radius(100%);
}

%timeline-td {
	position: relative;
	border-bottom-color: $ui-bg-color !important;
}

// Filters
.filter-btn-container {
	position: relative;
	text-align: right;
}

.filter-container {
	background-color: $ui-bg-color;
	border: 1px solid $ui-border-color;
	margin: 0 0 10px 0;
	padding: 10px 0;
	position: relative;

	.table {
		border-bottom: 1px solid $table-border-color;
	}

	.filter-forms {
		padding: 0 10px;

		.btn-grey {
			vertical-align: baseline;
		}
	}

	.list-table {
		margin-bottom: -10px;
		border: none;

		thead {

			th {
				color: initial;
				padding: 8px 5px 5px 5px;
				border-bottom-width: 1px;
			}
		}
	}
}

.subfilter,
.subfilter-enabled {
	display: inline-block;
	height: 18px;
	position: relative;
}

.subfilter {
	margin-right: 10px;
}

.subfilter-enabled {
	background-color: $ui-bg-selected-color;
	color: $font-selected-color;
	padding: 0 4px;
	@include border-radius(2px);

	.link-action {
		color: $font-selected-color;
		text-decoration: none;

		&:focus {
			color: $font-selected-color;
			border-bottom: 2px solid rgba($font-selected-color, 0.7);
		}

		&:hover {
			color: $font-selected-color;
			border-bottom: 1px solid rgba($font-selected-color, 0.7);
		}
	}

	sup {
		color: lighten($ui-bg-selected-color, 25%);
	}
}

.disabled {
	background-color: transparent;

	.subfilter-enabled {
		color: darken($ui-bg-selected-color, 35%);
	}

	.subfilter-disable-btn {
		cursor: default;
		color: darken($ui-bg-selected-color, 25%);
		background-color: $ui-bg-selected-color;

		&:hover,
		&:focus,
		&:active {
			color: darken($ui-bg-selected-color, 25%);
		}
	}
}

.filter-forms {
	margin: 0 auto;
	text-align: center;
	white-space: nowrap;
	background-color: $ui-bg-color;

	.cell {
		text-align: left;
		padding: 0 20px 5px 20px;

		&:first-child {
			padding-left: 0;
		}

		&:last-child {
			padding-right: 0;
			border-right: none;
		}

		button {
			margin: 0;
		}
	}

	button {
		margin: 10px 5px 0 5px;
	}

	select {
		vertical-align: top;
	}

	.table-forms .table-forms-td-right {

		td {
			padding: 0 5px 5px 0;
			vertical-align: middle;
		}
	}
}

.multiselect-control {
	position: relative;
	vertical-align: top;
	display: inline-block;
	white-space: nowrap;
}

.multiselect {
	@extend %form-input-style;
	@extend .multiselect-button;
	position: relative;
	margin-right: 3px;
	min-height: 24px;
	white-space: normal;

	&.active {
		border-color: $form-border-focus-color;
	}

	&[aria-disabled] {
		@extend %form-disabled;
	}

	input[type="text"] {
		border: none;
		background: none;
		box-sizing: border-box;
		width: 100%;
		padding-bottom: 2px;
		min-height: 20px;
	}

	&.search-disabled {
		input[type="text"] {
			position: absolute;
			top: 0;
			left: 0;
			width: 0;
			padding: 0;
			margin: 0;
		}
	}

	.multiselect-list {
		padding-left: 2px;
		padding-bottom: 2px;

		li {
			display: inline-block;
			margin: 2px 14px 0 0;
			white-space: nowrap;

			.subfilter-enabled {
				padding: 0 9px 0 4px;
				line-height: 18px;
			}

			&.selected {

				.subfilter-enabled,
				.subfilter-disable-btn,
				.subfilter-disable-btn:active {
					background-color: $multiselect-selected-bg-color;
				}
			}
		}
	}

	.disabled {
		@include opacity(1);
		background-color: $multiselect-disabled-bg-color;

		.subfilter-enabled,
		.subfilter-disable-btn {
			background-color: $multiselect-item-disabled-bg-color;
			color: $multiselect-item-disabled-color;
		}
	}

	div[aria-live] {
		overflow: hidden;
		position: absolute;
		left: 0;
		right: 0;
		top: 0;
		bottom: 0;
		z-index: -1;
	}
}

.multiselect-collapsed {
	&.multiselect-control,
	.multiselect {
		overflow: hidden;
		max-height: 24px;

		input[type="text"] {
			display: none;
		}
	}
}

.multiselect-button {
	display: inline-block;
	vertical-align: top;
}

.multiselect-suggest {
	padding: 0 5px;
	white-space: normal;
	color: $font-alt-color;
	background-color: $form-bg-color;

	li {
		display: block;
		height: inherit;
		line-height: normal;
		color: $font-color;
		padding: 0.4em 5px;
		margin: 0 -5px;
		cursor: pointer;
		overflow: hidden;
		text-overflow: ellipsis;
		@include transition(background-color .2s ease-out);

		&.suggest-hover {
			background-color: $action-hover-color;
		}
	}
}

.multiselect-matches {
	padding: 0.4em 5px;
	color: $font-color;
	font-weight: bold;
	@extend .multiselect-suggest;
}

.available {
	position: absolute;
	z-index: 1000;
	margin-top: 1px;
	border: 1px solid $action-border-color;
	border-top: none;
	max-height: 400px;
	overflow-y: auto;
	@extend %webkit-scrollbar;
	@include box-shadow(0 6px 10px 0 $action-shadow-color);
}

.suggest-found {
	font-weight: bold;
	color: $dark-yellow;
}

.suggest-new {
	border-top: 1px solid $form-border-color;

	span:first-child {
		font-weight: bold;
	}
}

// Forms
.table-forms-container {
	margin: 0 0 10px 0;
	background-color: $ui-bg-color;
	border: 1px solid $ui-border-color;
	padding: 10px;
	text-align: left;

	> .ui-tabs-nav {
		margin: -10px -10px 10px -10px;
	}
}

.form-btns {

	button {
		margin: 10px 6px 5px 6px;
	}
}

.table-forms {
	display: table;
	width: 100%;
	color: $font-color;

	li {
		display: table-row;
	}

	.multiselect-suggest {

		li {
			display: block;
		}
	}

	th {
		color: $font-alt-color;
		padding: 0 5px 0 0;
		text-align: left;

		&:last-child {
			padding: 0;
		}
	}

	tfoot {

		.table-forms-td-right {
			padding-top: 5px;
		}

		button {
			margin: 0 10px 0 0;
		}
	}

	.tfoot-buttons {
		@extend tfoot;
	}

	.table-forms-td-left {
		display: table-cell;
		padding: 5px 0;
		text-align: right;
		vertical-align: top;
		width: 15%;
		white-space: nowrap;

		label {
			display: block;
			height: 24px;
			line-height: 24px;
		}
	}

	.table-forms-td-right {
		display: table-cell;
		padding: 5px 0 5px 10px;
		vertical-align: middle;
		width: 85%;
		position: relative;

		&.has-before {
			padding-top: 0px;
		}

		td {
			padding: 5px 5px 5px 0;
			position: relative;

			&.td-drag-icon {
				padding: 0 11px 0 0;
				vertical-align: middle;
			}

			.drag-icon {
				position: absolute;
				top: 5px;
				margin-right: 5px;
			}

			&.center {
				text-align: center;
				vertical-align: middle;

				.btn-grey {
					margin: 3px 0;
				}
			}

			&:last-child {
				padding-right: 0;
			}
		}

		.wrap-multiple-controls {
			display: flex;
		}

		.table-forms-separator {
			.radio-segmented + .multiselect-wrapper {
				margin-top: 5px;
			}
		}
	}

	h4 {
		margin-bottom: -5px;
	}

	.hor-list {

		li {
			display: inline-block;
		}
	}
}

.table-forms-separator {
	display: inline-block;
	padding: 5px;
	position: relative;
	border: 1px solid $table-border-color;
	@include box-sizing(border-box);
}

.drag-drop-area {
	@extend %found-bg;
}

.margin-top {
	display: block;
	margin: 4px 0 0 0;
}

.form-new-group {
	border: 5px solid $lighter-green;
	padding: 4px 0;
	margin-left: -5px;
	@include border-radius(2px);
}

.list-check-radio {

	li {
		display: block;
		padding: .3em 0;
	}

	&.hor-list li {
		margin-right: 15px;
		padding: .3em 0 0 0;

		&:last-child {
			margin-right: 0;
		}
	}

	label {
		padding: 0 0 0 18px;
		display: inline-block;
		text-indent: -18px;
		max-width: 600px;

		input[type="checkbox"] {
			left: -3px;
			margin: 0;
		}

		input[type="radio"] {
			left: -3px;
			margin: 0;
		}
	}
}

.list-numbered {
	counter-reset: line;

	.list-numbered-item {

		&::before {
			content: counter(line);
			counter-increment: line;
			user-select: none;
			text-align: right;
		}
	}
}

.radio-list-control {
	white-space: nowrap;

	li {
		position: relative;
		display: inline-block;
		margin: 0 -1px 0 0;

		&:first-child{
			@include border-radius(3px 0 0 3px);

			label {
				@include border-radius(2px 0 0 2px);
			}
		}

		&:last-child {
			@include border-radius(0 3px 3px 0);

			label {
				@include border-radius(0 2px 2px 0);
			}
		}

		&:only-child {
			@include border-radius(3px);

			label {
				@include border-radius(2px);
			}
		}
	}

	label {
		padding: 4px 11px;
		border: 1px solid $form-border-color;
		@include transition(background-color .2s ease-out);
		line-height: 1.2em;
		display: inline-block;
	}

	input[type="radio"] {
		position: absolute !important;
		top: auto !important;
		width: 1px !important;
		height: 1px !important;
		@include opacity(0);

		+ label {
			color: $font-color;
			border-color: $form-border-color;
			background-color: $form-bg-color;

			&:hover {
				background-color: $btn-form-hover-color;
			}

			&:active {
				border-color: $form-border-color;
				background-color: $btn-form-hover-color;
			}
		}

			&:focus + label {
				border-color: $form-border-focus-color;
				background-color: $btn-form-hover-color;
				position: relative;
				z-index: 2;
			}

		&:checked + label {
			color: $white;
			border-color: $ui-bg-selected-color;
			background-color: $ui-bg-selected-color;
			position: relative;
			z-index: 1;
		}

		&:checked:focus + label {
			@include box-shadow(0 0 0 2px rgba($blue, .35));
			position: relative;
			z-index: 2;
		}

		&:checked[disabled] + label {
			background-color: lighten($ui-bg-selected-color, 33%) !important;
			@include transition(none);
		}

		&[disabled] + label {
			@include transition(none);
			@extend %form-disabled;
		}
	}
}

label {
	&.form-label-asterisk {
		&:before {
			color: $form-label-asterisk-color;
			display: inline-block;
			content: '*';
			margin-right: 0.3em;
		}
	}
}

label {
	input[type="checkbox"] {
		margin-right: 3px;
	}

	input[type="radio"] {
		margin-right: 3px;
	}
}

input {
	font: {
		family: $font-stack;
		size: $font-form-size;
	}

	&[type="text"] {
		@extend %form-input-height-padding;
		@extend %form-input-style;
	}

	&[type="password"] {
		@extend %form-input-height-padding;
		@extend %form-input-style;
	}

	&[type="search"] {
		@extend %form-input-height-padding;
		@extend %form-input-style;
	}

	&[type="number"] {
		@extend %form-input-height-padding;
		@extend %form-input-style;
	}

	&[type="email"] {
		@extend %form-input-height-padding;
		@extend %form-input-style;
	}

	&[type="time"] {
		@extend %form-input-height-padding;
		@extend %form-input-style;
	}

	&[type="file"] {
		padding: 1px;
		@extend %form-input-style;
	}

	&[type="checkbox"] {
		@extend %form-check-radio-style;
	}

	&[type="radio"] {
		@extend %form-check-radio-style;
	}

	&[disabled] {
		@extend %form-disabled;
	}

	&[readonly] {
		color: $font-color !important;
		@extend %form-disabled;
	}
}

textarea {
	font: {
		family: $font-stack;
		size: $font-form-size;
	}
	padding: 4px 5px;
	margin: 0;
	overflow: auto;
	@extend %form-input-style;
	@extend %webkit-scrollbar;

	&[disabled] {
		@extend %form-disabled;
	}

	&[readonly] {
		color: $font-color!important;
		@extend %form-disabled;

		&:focus {
			border-color: $form-border-focus-color;
		}
	}
}

select {
	font: {
		family: $font-stack;
		size: $font-form-size;
	}

	height: 24px;
	padding: 3px 3px 3px 0;
	background-color: $form-bg-color;
	@extend %form-input-style;
	@extend %webkit-scrollbar;

	option {
		color: $font-color;

		&[disabled] {
			@extend %form-disabled;
		}
	}

	&[multiple] {
		padding: 4px 5px;
		width: 300px;
		height: 150px;

		option {
			padding: 0;
		}
	}

	&[disabled] {
		@extend %form-disabled;
	}

	&[readonly] {
		color: $font-color !important;
		pointer-events: none;
		@extend %form-disabled;
	}
}

.form-input-margin {
	display: inline-block;
	margin: 0 3px 0 0;
}

.checkbox-radio {
	&[type="checkbox"] {
		+ label span {
			@include border-radius(2px);
		}

		&:checked + label span {
			&::after {
				content:'';
				position: absolute;
				display: block;
				width: 7px;
				height: 4px;
				top: 6px;
				left: 7px;
				border-left: 2px solid $btn-bg-color;
				border-bottom: 2px solid $btn-bg-color;
				@include transform(translate(-50%, -50%) rotate(-45deg));
			}
		}

		&:checked[disabled] + label span {
			&::after {
				border-color: $form-border-color !important;
			}
		}
	}

	&[type="radio"] {
		+ label span {
			@include border-radius(50%);
		}

		&:checked + label span {
			&::after {
				content: '';
				position: absolute;
				display: block;
				width: 8px;
				height: 8px;
				top: 3px;
				left: 3px;
				background-color: $btn-bg-color;
				@include border-radius(50%);
			}
		}

		&:checked[disabled] + label span {
			&::after {
				background-color: $form-border-color !important;
			}
		}
	}

	position: absolute !important;
	top: auto !important;
	width: 16px !important;
	height: 16px !important;
	z-index: 1;
	@include opacity(0);

	+ label span {
		position: relative;
		display: inline-block;
		width: 14px;
		height: 14px;
		margin: -4px 4px 0 0;
		bottom: -3px;
		border: 1px solid $form-border-color;
		background-color: $form-bg-color;

		&:active {
			border-color: $form-border-color;
		}
	}

	+ label.label-pos-left span {
		margin-left: 6px;
		margin-right: 1px;
	}

	&:focus + label span {
		border-color: $form-border-focus-color;
	}

	&:checked:focus + label span {
		border-color: $form-border-focus-color;
	}

	&:checked[disabled] + label span {
		&::after {
			border-color: $form-border-color !important;
		}
		@include transition(none);
	}

	&[disabled] + label span {
		@include transition(none);
		@extend %form-disabled;
	}
}

%form-check-radio-style {
	margin: 0;
	padding: 0;
	border: 0;
	vertical-align: middle;
	position: relative;
	top: -1px;
	overflow: hidden;
	width: 13px;
	height: 13px;
	background: none;
}

%form-input-height-padding {
	margin: 0;
	padding: 0 5px;
	min-height: 24px;
}

%form-input-style {
	border: 1px solid $form-border-color;
	color: $font-color;
	background-color: $form-bg-color;
	outline: 0;
	@include box-sizing(border-box);
	@include transition(border-color .2s ease-out);

	&:focus {
		border-color: $form-border-focus-color;
	}
}

button::-moz-focus-inner {
	padding: 0;
	border: 0;
	vertical-align: middle;
}

button {
	font: {
		family: $font-stack;
		size: $font-form-size;
	}
	color: $btn-font-color;
	background-color: $btn-bg-color;
	border: 1px solid $btn-bg-color;
	margin: 0;
	padding: 0 11px;
	min-height: 24px;
	cursor: pointer;
	outline: 0;
	@include border-radius(2px);
	@include transition(border-color, background-color .2s ease-out);

	&:hover {
		@include btn-hover-active($btn-font-color, $btn-bg-color);
	}

	&:focus {
		@include box-shadow(0 0 0 2px rgba($blue, .35));
		@include btn-hover-active($btn-font-color, $btn-bg-color);
	}

	&:active {
		@include btn-hover-active($btn-font-color, $btn-bg-color);
	}
}

.btn-alt {
	color: $btn-alt-font-color;
	background-color: $btn-alt-bg-color;

	.plus-icon {
		background-color: $btn-alt-font-color;
		margin-right: 8px;

		&::after {
			background-color: $btn-alt-font-color;
		}
	}

	&:hover {
		@include btn-hover-active($btn-font-color, $btn-bg-color);

		.plus-icon {
			background-color: $btn-font-color;

			&::after {
				background-color: $btn-font-color;
			}
		}
	}

	&:focus {
		@include btn-hover-active($btn-font-color, $btn-bg-color);

		.plus-icon {
			background-color: $btn-font-color;

			&::after {
				background-color: $btn-font-color;
			}
		}
	}

	&:active {
		@include btn-hover-active($btn-font-color, $btn-bg-color);

		.plus-icon {
			background-color: $btn-font-color;

			&::after {
				background-color: $btn-font-color;
			}
		}
	}
}

.btn-grey {
	color: $btn-form-font-color;
	background-color: $btn-form-bg-color;
	border-color: $btn-form-border-color;
	vertical-align: top;

	&:hover {
		color: $btn-form-font-color;
		background-color: $btn-form-hover-color;
		border-color: $btn-form-border-color;
	}

	&:focus {
		color: $btn-form-font-color;
		background-color: $btn-form-hover-color;
		border-color: $form-border-focus-color;
	}

	&:active {
		color: $btn-form-font-color;
		background-color: $btn-form-hover-color;
		border-color: $form-border-focus-color;
	}
}

.btn-link {
	position: relative;
	background-color: $transparent;
	border: none;
	color: $link-color;
	font-size: inherit;
	border-bottom: 1px dotted $link-color;
	padding: 0;
	min-height: inherit;
	@include border-radius(0);

	&:hover {
		@extend .btn-link;
	}

	&:focus {
		@extend .btn-link;
		outline: none;
		margin-bottom: -2px !important;
		border-bottom: 2px solid rgba($link-hover-color, 0.5);
		-webkit-box-shadow: 0 0 0 0px !important;
		-moz-box-shadow: 0 0 0 0px !important;
		box-shadow: 0 0 0 0px !important;
	}

	&:active {
		@extend .btn-link;
	}

	&[disabled] {
		background-color: $transparent;

		&:hover {
			background-color: $transparent;
		}
	}
}

.btn-search {
	background: url(../img/icon-sprite.svg) no-repeat -5px -7px;
	position: absolute;
	border: none;
	top: 11px;
	right: 4px;
	width: 24px;
	min-height: 22px;
	height: 22px;
	padding: 0;
	@include opacity(0.75);
	@include transition(opacity .2s ease-out);

	&:hover {
		@extend %btn-search-hover-focus;
	}

	&:active {
		@extend %btn-search-hover-focus;
	}

	&:focus {
		@extend %btn-search-hover-focus;
	}

	&[disabled] {
		background-color: $transparent;

		&:hover {
			background-color: $transparent;
			@include opacity(0.75);
		}
	}
}

$icon-btn: (
	conf: $btn-bg-color url(../img/icon-sprite.svg) no-repeat -7px -187px,
	kiosk: $btn-bg-color url(../img/icon-sprite.svg) no-repeat -79px -259px,
	max: $btn-bg-color url(../img/icon-sprite.svg) no-repeat -7px -223px,
	min: $btn-bg-color url(../img/icon-sprite.svg) no-repeat -7px -259px,
	add-fav: $btn-bg-color url(../img/icon-sprite.svg) no-repeat -7px -295px,
	remove-fav: $btn-bg-color url(../img/icon-sprite.svg) no-repeat -7px -329px,
	action: $btn-bg-color url(../img/icon-sprite.svg) no-repeat -7px -367px,
	info: $btn-bg-color url(../img/icon-sprite.svg) no-repeat -7px -403px
);

@each $icon-btn, $bgimage in $icon-btn {
	.btn-#{$icon-btn} {
		background: $bgimage;
		@extend %button-icon-size;
	}
}

$icon-widget-btn: (
	iterator-page-previous: url(../img/icon-sprite.svg) no-repeat -85px -657px,
	iterator-page-next: url(../img/icon-sprite.svg) no-repeat -83px -623px,
	widget-action: url(../img/icon-sprite.svg) no-repeat -6px -618px,
	widget-collapse: url(../img/icon-sprite.svg) no-repeat -6px -654px,
	widget-expand: url(../img/icon-sprite.svg) no-repeat -6px -689px,
	widget-edit: url(../img/icon-sprite.svg) no-repeat -42px -619px,
	widget-delete: url(../img/icon-sprite.svg) no-repeat -42px -582px,
	alarm-on: url(../img/icon-sprite.svg) no-repeat -6px -546px,
	alarm-off: url(../img/icon-sprite.svg) no-repeat -6px -582px,
	sound-on: url(../img/icon-sprite.svg) no-repeat -6px -474px,
	sound-off: url(../img/icon-sprite.svg) no-repeat -6px -510px,
	info-clock: url(../img/icon-sprite.svg) no-repeat -87px -762px
);

@each $icon-widget-btn, $bgimage in $icon-widget-btn {
	.btn-#{$icon-widget-btn} {
		background: $bgimage;
		@extend %btn-widget;
	}
}

// TIME SELECTION
.ui-tabs-nav {
	.btn-time,
	.filter-trigger {
		@include border-radius(2px);
		color: $btn-font-color;
		background-color: $btn-bg-color;
		border: 1px solid $btn-bg-color;
		position: relative;
		margin: 0 0 0 6px;
		min-height: 24px;
		vertical-align: bottom;

		&:after {
			content: "";
			position: absolute;
		}

		&:focus,
		&:hover {
			@include btn-hover-active($btn-font-color, $btn-bg-color);
			cursor: pointer;
		}
	}

	.btn-time {
		padding: 0 34px 0 10px;

		&:after {
			margin: 0 5px;
			right: 0;
			top: 0;
			height: 24px;
			width: 24px;
			background: url(../img/icon-sprite.svg) no-repeat -87px -583px;
		}
	}

	.filter-trigger {
		padding: 0 34px 0 10px;

		&:after {
			margin: 0 5px;
			right: 0;
			top: 0;
			height: 24px;
			width: 24px;
			background: url(../img/icon-sprite.svg) no-repeat -87px -547px;
		}
	}

	.ui-state-focus {
		.btn-time,
		.filter-trigger {
			@include box-shadow(0 0 0 2px rgba($blue, .35));
			@include btn-hover-active($btn-font-color, $btn-bg-color);
		}
	}

	.ui-tabs-active {
		.btn-time,
		.filter-trigger {
			color: $font-color;
			background-color: $ui-bg-color;
			border: 1px solid $ui-border-color;
			border-bottom: none;
			margin: -1px 0 0 6px;
			padding: 1px 34px 7px 10px;
			@include border-radius(2px 2px 0 0);
		}

		.btn-time {
			&:after {
				background-position: -246px -583px;
				top: 1px;
			}
		}

		.filter-trigger {
			&:after {
				background-position: -246px -547px;
			}
		}
	}

	.ui-state-hover {
		&.ui-tabs-active {
			.btn-time,
			.filter-trigger  {
				background-color: $action-hover-color;
			}
		}
	}

	.ui-state-focus {
		&.ui-tabs-active {
			.btn-time,
			.filter-trigger {
				@include box-shadow(0 0 0 2px rgba($blue, .35));
			}
		}
	}
}

.filter-space {
	box-sizing: border-box;
	margin-top: 10px;

	li a.ui-tabs-anchor {
		vertical-align: top;
	}

	ul.ui-tabs-nav li:focus {
		outline: none;
	}

	.filter-btn-container {
		height: 29px;
		z-index: 2;
	}

	.ui-tabs-nav {
		height: 29px;
		border-bottom: none;

		a {
			display: inline-block;
			box-sizing: border-box;
			line-height: 22px;
			margin-bottom: 5px;
			text-align: center;
		}
	}
}

.btn-time-left,
.btn-time-right {
	background: url(../img/icon-sprite.svg) no-repeat;
	content: "";
	border: none;
	height: 24px;
	width: 24px;
	vertical-align: top;

	&:focus,
	&:hover {
		border: 1px solid $ui-border-color;
		@include btn-hover-active($btn-font-color, $btn-bg-color);
	}

	&:disabled {
		border: none;
		opacity: 0.4;
	}
}

.btn-time-right {
	background-position: -83px -623px;

	&:focus,
	&:hover {
		background-position: -396px -624px;
	}

	&:disabled {
		background-position: -83px -623px;
	}
}

.btn-time-left {
	background-position: -85px -657px;

	&:focus,
	&:hover {
		background-position: -398px -658px;
	}

	&:disabled {
		background-position: -85px -657px;
	}
}

.btn-time-out {
	background: none;
	border: 1px solid transparent;
	color: $font-color;
	height: 24px;
	line-height: 22px;
	margin: 0 5px;
	vertical-align: top;

	&:disabled {
		background: transparent !important;
		border-color: transparent !important;
		opacity: 0.8;
	}
}


.time-quick {
	font-size: 12px;
	line-height: 20px;

	li {

		&:last-of-type {
			a {
				margin-bottom: 0;
			}
		}

		a {
			display: inline-block;
			padding: 2px 10px;
			margin-bottom: 2px;
			margin-left: -10px;
			border-bottom: 0;

			&:hover,
			&:focus,
			&.selected {
				@include border-radius(2px);
				border-bottom: 0;
			}

			&:hover {
				background: $action-hover-color;
				@include transition(background-color .2s ease-out);
			}

			&:focus {
				@include box-shadow(0 0 0 2px rgba($blue, .35));
			}

			&.selected {
				background: $ui-bg-selected-color;
				color: $white;
				@include transition(background-color .2s ease-out);
			}
		}
	}
}

.time-selection-container {
	display: flex;
	justify-content: flex-end;

	.time-input {
		border-right: 1px solid $ui-border-color;
		padding: 0 30px 0 10px;
		text-align: right;
		white-space: nowrap;

		.time-input-error {
			margin: -8px 29px 0 0;
		}

		ul {
			padding: 0 0 10px 0;
		}

		li {
			display: inline-block;
			vertical-align: baseline;
			padding: 0 0 0 10px;

			.icon-cal {
				position: relative;
				vertical-align: middle;
				margin-left: 2px;
			}
		}
	}

	.time-quick-range {
		text-align: right;
		white-space: nowrap;
		margin: 0 0 0 20px;

		.cell {
			display: inline-flex;
			vertical-align: top;
			text-align: left;
			margin: 0 10px 0 10px;
		}

		.time-quick-selected {
			display: inline-block;
			padding: 2px 10px;
			margin-left: -10px;
			color: $font-selected-color;
			background-color: $ui-bg-selected-color;
			border-bottom: 0;
		}
	}
}

.btn-dashbrd-conf {
	background: url(../img/icon-sprite.svg) no-repeat -42px -619px;
	@extend %btn-dashbrd;
}

.btn-dashbrd-normal {
	@include box-shadow(1px 1px 2px $action-shadow-color);
	@include opacity(1);
	position: fixed;
	right: 45px;
	top: 5px;
	z-index: 1010;
	@include transition(opacity 1s);

	&.hidden {
		@include opacity(0);
	}
}

%btn-widget {
	width: 24px;
	height: 24px;
	margin: 2px 2px 0 0;
	@extend %btn-widget-defaults;
}

%btn-dashbrd {
	width: 24px;
	height: 24px;
	@extend %btn-widget-defaults;
}

%btn-widget-defaults {
	border: none;
	min-height: 0;
	padding: 0;
	-webkit-transform-style: preserve-3d;
	@include opacity(0.5);
	@include transition(opacity .2s ease-out);

	&:hover {
		@extend %btn-widget-hover-active;
	}

	&:focus {
		@extend %btn-widget-hover-active;
	}

	&:active {
		@extend %btn-widget-hover-active;
	}
}

%button-icon-size {
	width: 24px;
	height: auto;
	padding: 0;
}

%btn-disabled {
	color: $btn-disabled-font-color !important;
	background-color: $btn-disabled-bg-color;
	border-color: $btn-disabled-border-color;
	cursor: default;

	&.icon-cal {
		opacity: 0.3;
		background-color: transparent;
	}
}

%form-disabled {
	color: $form-disabled-font-color;
	background-color: $form-disabled-bg-color !important;
	border-color: $form-disabled-border-color;
}

.inaccessible {
	.subfilter-enabled {
		color: darken($font-selected-color, 25%);
	}
}

%btn-search-hover-focus {
	background-color: $transparent;
	@include opacity(1);
}

%btn-widget-hover-active {
	background-color: $transparent;
	@include opacity(1);
}

button[disabled] {
	@extend %btn-disabled;

	&:hover {
		@extend %btn-disabled;
	}

	&:active {
		@extend %btn-disabled;
	}
}

.action-buttons {
	margin: 10px 0 0 0;
	color: $font-alt-color;

	button {
		margin: 0 10px 10px 0;
	}
}

.selected-item-count {
	display: inline-block;
	margin: 0 14px 0 0;
}

.ui-tabs-nav {
	height: 30px;
	line-height: 30px;
	border-bottom: 1px solid $table-border-color;

	li {
		display: inline-block;

		a {
			border: none;
			padding: 8px 10px;
			@include transition(background-color .2s ease-out);

			&:hover {
				background-color: $ui-hover-color;
			}

			&:focus {
				background-color: $ui-hover-color;
			}

			&:active {
				background-color: $ui-hover-color;
			}
		}

		&.ui-tabs-active:first-child {
			border-left: 0;
		}

		&.ui-tabs-active {

			a {
				padding: 8px 10px 6px 10px;
				background-color: $transparent;
				color: $font-color;
				text-decoration: none;
				cursor: default;
				border-bottom: 3px solid $ui-tab-bg-selected-color;
			}
		}

		&.ui-state-disabled {

			a {
				cursor: default;
				color: $btn-disabled-font-color;
				background-color: $transparent;
				border: none;
			}
		}
	}
}

$var-icons: (
	maint: url(../img/icon-sprite.svg) no-repeat -46px -802px,
	depend-up: url(../img/icon-sprite.svg) no-repeat -49px -730px,
	depend-down: url(../img/icon-sprite.svg) no-repeat -49px -766px,
	ackn: url(../img/icon-sprite.svg) no-repeat -45px -693px
);

@each $var-icons, $bgimage in $var-icons {
	.icon-#{$var-icons} {
		margin: 0 18px 0 0;
		&::before {
			background: $bgimage;
			@extend %var-icons;
		}
	}
}

.icon-none {
	margin-left: 18px;
}

$trigger-expression-tree-icons: (
	top-bottom: url(../img/icon-sprite.svg) no-repeat -84px -300px,
	top-bottom-right: url(../img/icon-sprite.svg) no-repeat -84px -334px,
	top-right: url(../img/icon-sprite.svg) no-repeat -84px -372px,
	empty: url(../img/icon-sprite.svg) no-repeat -84px -350px
);

@each $var-icon, $bgimage in $trigger-expression-tree-icons {
	.icon-tree-#{$var-icon} {
		margin: 0 12px 0 0;

		&::before {
			background: $bgimage;
			display: inline-block;
			width: 12px;
			height: 12px;
			position: absolute;
			content: '';
		}
	}
}

$form-icon-btn: (
	help: url(../img/icon-sprite.svg) no-repeat -6px -726px,
	cal: url(../img/icon-sprite.svg) no-repeat -42px -834px,
	wzrd-action: url(../img/icon-sprite.svg) no-repeat -6px -617px
);

@each $form-icon-btn, $bgimage in $form-icon-btn {
	.icon-#{$form-icon-btn} {
		background: $transparent $bgimage;
		@extend %form-icon-btn;

		@if $form-icon-btn == 'wzrd-action' {
			margin-top: -16px;
		}
	}
}

%form-icon-btn {
	border: none;
	position: absolute;
	cursor: pointer;
	@extend %button-icon-size;
	@include opacity(0.75);
	@include transition(opacity .2s ease-out);

	&:hover {
		@include opacity(1);
		background-color: $transparent;
	}

	&:focus {
		@include opacity(1);
		background-color: $transparent;
	}

	&:active {
		@include opacity(1);
		background-color: $transparent;
	}
}

%var-icons {
	display: inline-block;
	width: 18px;
	height: 18px;
	position: absolute;
	content: '';
}

.drag-icon {
	margin-left: -9px;
	height: 24px;
	background: url(../img/icon-sprite.svg) no-repeat -6px -762px;
	@extend %button-icon-size;
}

.drag-icon,
.ui-draggable .dashbrd-widget-head,
.dashbrd-grid-widget.ui-draggable .dashbrd-grid-widget-head,
.dashbrd-grid-iterator.ui-draggable .dashbrd-grid-iterator-head {
	@extend %cursor-drag;
}

.ui-draggable-dragging {

	.drag-icon,
	.dashbrd-widget-head,
	.dashbrd-grid-widget-head,
	.dashbrd-grid-iterator-head {
		@extend %cursor-dragging;
	}
}

.icon-info {
	position: relative;
	width: 8px;
	height: 11px;
	cursor: pointer;
	margin: -12px 0 -4px 0;

	&::before {
		content: '';
		display: inline-block;
		position: absolute;
		top: 0;
		left: 0;
		width: 14px;
		height: 14px;
		background: url(../img/icon-sprite.svg) no-repeat -47px -659px;
	}
}

// Sign in, Installation

.setup-container  {
	background-color: $ui-bg-color;
	width: 766px;
	height: 420px;
	margin: 0 auto;
	margin-top: 5%;
	padding: 42px;
	vertical-align: top;
	position: relative;
	border: 1px solid $ui-border-color;

	h1 {
		border: none;
		margin: 3px 0 11px 0;
		padding: 0;
	}

	.signin-logo {
		margin: 0 0 37px 0;
	}
}

.setup-left {
	float: left;
	width: 198px;
	padding-right: 10px;

	ul {
		margin: -4px 0 0 -42px;

		li {
			padding: 4px 0 4px 42px;

			&.setup-left-current {
				border-left: 3px solid $ui-tab-bg-selected-color;
				color: $font-alt-color;
				padding-left: 39px;
			}
		}
	}
}

.setup-right {
	width: auto;
	margin-left: 198px;
}

.setup-right-body {
	padding-right: 5px;
	max-height: 345px;
	overflow-y: auto;

	.list-table {
		border: none;
	}

	.table-forms-td-left {
		text-align: left;
		width: auto;
	}

	.table-forms-td-right {
		width: 100%;
	}

	h1 {
		margin: 25% 0 0.4em 0;
	}

	@extend %webkit-scrollbar;
}

.setup-title {
	color: $font-alt-color;
	height: 345px;
	display: table-cell;
	vertical-align: middle;
	font-size: $font-setup-title;
	line-height: $setup-title-line-height;

	span {
		display: block;
		font-size: $font-setup-sup-title;
	}
}

.setup-footer {
	position: absolute;
	bottom: 32px;
	width: 766px;
	text-align: right;

	div {
		float: right;
	}

	button {
		margin: 0 0 0 10px;

		&.float-left {
			margin: 0;
			float: left;
		}
	}
}

.signin-container {
	background-color: $ui-bg-color;
	width: 280px;
	margin: 0 auto;
	margin-top: 5%;
	padding: 42px 42px 39px 42px;
	border: 1px solid $ui-border-color;

	h1 {
		border: none;
		margin: 0 0 17px 0;
		padding: 0;
	}

	ul li {
		padding: 16px 0 0 0;
		font-size: $font-top-nav-size;

		&.sign-in-txt {
			text-align: center;
		}
	}

	label {
		display: inline-block;
		margin: 0 0 2px 0;
	}

	input {

		&[type="text"] {
			@extend %signin-input;
		}

		&[type="password"] {
			@extend %signin-input;
		}
	}

	button {
		font-size: $font-form-size;
		margin: 7px 0;
		min-height: 35px;
		line-height: 35px;
		width: 100%;
	}
}

.signin-logo {
	margin: 0 auto;
	margin-bottom: 21px;
	width: 114px;
	height: 30px;
	background: url(../img/icon-sprite.svg) no-repeat 0 -864px;
}

.signin-links {
	width: 100%;
	text-align: center;
	color: $font-alt-color;
	margin: 11px 0 0 0;
}

%signin-input {
	padding: 9px 5px;
	width: 100%;
}

// Dashboard, widgets and iterators

.dashbrd-grid-container {
	position: relative;
	margin: -4px;

	// For widget sliding headers to appear over the breadcrumbs.
	z-index: 3;
}

.layout-kioskmode {
	// Set the same speed as for the sliding headers of the widgets.
	transition: margin-top .3s;

	&.kiosk-slide-lines-1 {
		// Set to the height of the sliding headers of the widgets.
		margin-top: 2rem;
	}

	&.kiosk-slide-lines-2 {
		// Set to double of the height of the sliding headers of the widgets.
		margin-top: 4rem;
	}
}

.dashbrd-grid-new-widget-placeholder {
	box-sizing: border-box;
	display: flex;
	height: 200px;
	padding: .25rem;
	width: calc(100% / 6 - .65rem);
	z-index: 999;
	color: $font-alt-color;
	cursor: pointer;

	.dashbrd-grid-widget-new-box,
	.dashbrd-grid-widget-set-position,
	.dashbrd-grid-widget-set-size {
		@include box-shadow(2px 2px 6px $action-shadow-color);
		border: 1px dashed $form-border-color;
		background-color: rgba($ui-bg-color, .7);
		flex: 1;
		position: relative;
		overflow: hidden;
	}

	.dashbrd-grid-widget-set-size {
		@include box-shadow(inset 2px 2px 6px $action-shadow-color);
		background: darken($body-bg-color, 6%);
	}

	.dashbrd-grid-new-widget-label {
		$icon-height: 28px;

		position: absolute;
		left: 0;
		top: calc(50% - #{$icon-height / 2});
		right: 0;
		bottom: 0;
		padding: ($icon-height + 10px) 5px 5px;
		text-align: center;

		&::before {
			background: url(../img/icon-sprite.svg) no-repeat -157px -888px;
			content: ' ';
			height: $icon-height;
			width: 36px;
			position: absolute;
			top: 0;
			left: 50%;
			transform: translateX(-50%);
		}
	}

	&.disabled {
		@include opacity(1);

		.dashbrd-grid-widget-new-box {
			background-color: rgba($ui-bg-color, .7);

			.dashbrd-grid-new-widget-label::before {
				background: url(../img/icon-sprite.svg) no-repeat -122px -284px;
			}
		}
	}
}

.dashbrd-grid-widget {
	position: absolute;
}

.dashbrd-grid-widget-container {
	position: absolute;
	top: 0;
	left: 0;
	right: 0;
	bottom: 0;
	padding: .25rem;
	box-sizing: border-box;
	display: flex;
	flex-direction: column;
}

.dashbrd-grid-widget-head {
	position: absolute;
	top: .25rem;
	left: .25rem;
	right: .25rem;
	height: 2rem;
	padding-left: 10px;
	display: flex;
	flex-wrap: nowrap;
	flex-direction: row;
	overflow: hidden;
	align-items: flex-start;
	border: 1px solid $ui-border-color;
	border-bottom: 0;
	background-color: $ui-bg-color;

	/*
	 * For floating headers to appear over other widgets.
	 * Cannot rely on DOM order here, since widgets of iterators can be shuffled on refresh.
	 */
	z-index: 3;

	h4 {
		flex-grow: 1;
		margin-top: .5rem;
		color: widget-head-font-color($font-color);
		font-weight: bold;
		@extend %overflow-ellipsis;
	}

	ul {
		flex-shrink: 0;

		li {
			float: left;
			padding: 0;

			select {
				margin: 4px 0;
			}
		}
	}
}

.dashbrd-grid-widget-actions {
	@include opacity(0);
	@include transition(opacity .2s ease-out);
}

.dashbrd-grid-widget-content {
	flex-grow: 1;
	margin-top: 2rem;
	padding-bottom: 8px;
	overflow: auto;
	border: 1px solid $ui-border-color;
	background-color: $ui-bg-color;

	@extend %webkit-scrollbar;

	.list-table {
		border: none;

		th {
			@extend %dashbrd-widget-td;
		}

		td {
			@extend %dashbrd-widget-td;
		}

		tbody tr {

			&:last-child th, &:last-child td {
				border-bottom: 1px solid $table-border-color;

				&.list-table-footer {
					border-bottom: none;
				}
			}
		}
	}

	.debug-output {
		margin: 10px 10px 0 10px;
		max-height: 300px;
		border-color: $table-border-color;
	}

	.msg-bad,
	.msg-good,
	.msg-warning {
		margin: 0 10px;
	}
}

.dashbrd-grid-widget-mask {
	position: absolute;
	width: 100%;
	height: 100%;
	display: none;
}

.dashbrd-grid-widget {

	&.dashbrd-grid-widget-hidden-header {

		.dashbrd-grid-widget-head {
			height: 0;
			transition: height .3s, margin-top .3s, box-shadow .3s;
		}

		.dashbrd-grid-widget-content {
			margin-top: 0;
			padding-top: 8px;
		}

		&.dashbrd-grid-widget-focus, &:hover {

			.dashbrd-grid-widget-head {
				height: 2rem;
				margin-top: -2rem;
				box-shadow: 0 -6px 8px -2px rgba(128,128,128,0.15);
			}
		}
	}

	&.dashbrd-grid-widget-focus, &:hover {

		.dashbrd-grid-widget-actions {
			@include opacity(1);
		}
	}

	&.ui-resizable-resizing.resizing-top {

		.dashbrd-grid-widget-container {
			top: auto;
			bottom: 0;
		}
	}

	&.ui-resizable-resizing.resizing-left {

		.dashbrd-grid-widget-container {
			left: auto;
			right: 0;
		}
	}
}

.dashbrd-grid-iterator {
	position: absolute;
}

.dashbrd-grid-iterator-container {
	position: absolute;
	top: 0;
	left: 0;
	width: 100%;
	height: 100%;
}

.dashbrd-grid-iterator-head {
	position: absolute;
	top: .25rem;
	left: .25rem;
	right: .25rem;
	height: 0;
	display: flex;
	flex-wrap: nowrap;
	flex-direction: row;
	overflow: hidden;
	padding-left: 10px;
	box-sizing: border-box;
	border: 1px solid $ui-border-color;
	border-bottom: 0;
	background-color: $ui-bg-color;
	transition: margin-top .3s, height .3s, opacity .15s .15s, box-shadow .3s;
	opacity: 0;

	// Not to loose hovered header while widget underneath is updating.
	z-index: 3;

	h4 {
		flex-grow: 1;
		margin-top: .5rem;
		color: widget-head-font-color($font-color);
		font-weight: bold;
		@extend %overflow-ellipsis;
	}

	ul {
		flex-shrink: 0;

		li {
			float: left;
			padding: 0;
		}
	}

	.dashbrd-grid-iterator-pager {
		margin: 0 10px;
		height: 2rem;
		display: none;
		flex-direction: row;
		flex-shrink: 0; // IE11 fix.
		align-items: center;

		.dashbrd-grid-iterator-pager-info {
			margin: 2px .5em 0;
			white-space: nowrap;
			color: widget-head-font-color($font-color);
		}
	}

	&.pager-visible .dashbrd-grid-iterator-pager {
		display: flex;
	}
}

.dashbrd-grid-iterator-content {
	// To catch vertical resize events correctly.
	position: absolute;
	top: 0;
	left: 0;
	right: 0;
	bottom: 0;

	// To allow overflowing of the floating headers of child widgets.
	overflow: visible;

	transition: margin-top .3s;
}

.dashbrd-grid-iterator-placeholder {
	position: absolute;
	display: flex;

	& > div {
		margin: .25rem;
		display: flex;
		flex-grow: 1;
		flex-direction: column;
		border: 1px solid $ui-border-color;
		background-color: rgba($ui-bg-color, .3);
	}
}

.dashbrd-grid-iterator-too-small {
	position: absolute;
	top: .25rem;
	left: .25rem;
	right: .25rem;
	bottom: .25rem;
	overflow: hidden;
	display: none;
	align-items: center;
	justify-content: center;
	border: 1px solid $ui-border-color;
	background-color: $ui-bg-color;

	& > div {
		padding: 0 10px;
		text-align: center;
		color: $font-alt-color;
	}
}

.dashbrd-grid-iterator-mask {
	position: absolute;
	width: 100%;
	height: 100%;
	display: none;
}

.dashbrd-grid-iterator {

	&.iterator-too-small {

		.dashbrd-grid-iterator-too-small {
			display: flex;
		}

		.dashbrd-grid-iterator-content {
			display: none;
		}
	}

	&.dashbrd-grid-iterator-focus, &:hover {

		.dashbrd-grid-iterator-head {
			margin-top: -2rem;
			height: 2rem;
			box-shadow: 0 -6px 8px -2px rgba(128,128,128,0.15);
			opacity: 1;

			// Not inheriting opacity transition here.
			transition: margin-top .3s, height .3s, box-shadow .3s;
		}

		&.dashbrd-grid-iterator-hidden-header.iterator-double-header {

			.dashbrd-grid-iterator-head {
				margin-top: -4rem;
				height: 4rem;
			}
		}
	}

	&.ui-resizable-resizing.resizing-top {

		.dashbrd-grid-iterator-container {
			top: auto;
			bottom: 0;
		}
	}

	&.ui-resizable-resizing.resizing-left {

		.dashbrd-grid-iterator-container {
			left: auto;
			right: 0;
		}
	}

	&.iterator-alt-content {

		.dashbrd-grid-iterator-content {
			position: absolute;
			top: .25rem;
			left: .25rem;
			right: .25rem;
			bottom: .25rem;
			border: 1px solid $ui-border-color;
			background-color: $ui-bg-color;

			& > div {
				padding-top: 8px;

				.list-table {
					border: none;

					th {
						@extend %dashbrd-widget-td;
					}

					td {
						@extend %dashbrd-widget-td;
					}

					tbody tr {

						&:last-child th, &:last-child td {
							border-bottom: 1px solid $table-border-color;

							&.list-table-footer {
								border-bottom: none;
							}
						}
					}
				}

				.msg-good, .msg-bad {
					margin: 0 10px;
				}
			}
		}
	}
}

.dashbrd-grid-container.dashbrd-mode-edit {

	$resizing_background_color: darken($body-bg-color, 6%);

	.dashbrd-grid-widget-actions {
		@include opacity(1);
	}

	.dashbrd-grid-widget.ui-resizable-resizing {
		background-color: $resizing_background_color;
	}

	.dashbrd-grid-iterator-head {
		margin-top: 0;
		height: 2rem;
		border-bottom: 1px solid $ui-border-color;
		box-shadow: 0 6px 8px -2px rgba(128,128,128,0.15);
		transition: none;
		z-index: 7;
	}

	.dashbrd-grid-iterator-content {
		// Not to see the placeholder through while dragging the iterator.
		// Will conflict with floating headers, if moved outside the dashbrd-mode-edit section.
		background-color: $body-bg-color;
	}

	.dashbrd-grid-iterator {

		&.dashbrd-grid-iterator-focus, &:hover {

			.dashbrd-grid-iterator-head {
				opacity: 0;
			}
		}

		&.ui-resizable-resizing {
			background-color: $resizing_background_color;

			// Fix for Opera, for disappearing iterator headers while resizing.
			.dashbrd-grid-iterator-head {
				opacity: 1;
			}

			.dashbrd-grid-iterator-content {
				background-color: $resizing_background_color;
			}
		}

		&.iterator-alt-content {

			.dashbrd-grid-iterator-content {
				padding-top: 2rem;
				background-color: $ui-bg-color;
			}
		}
	}

	&.dashbrd-resizing {

		.dashbrd-grid-widget-mask {
			display: block;
		}

		.dashbrd-grid-iterator-mask {
			display: block;
		}
	}

	&:not(.dashbrd-resizing) {

		.dashbrd-grid-iterator {

			&.dashbrd-grid-iterator-focus, &:hover {

				.dashbrd-grid-iterator-head {
					opacity: 1;
				}
			}
		}
	}

	.dashbrd-grid-widget-placeholder {
		border-color: darken($body-bg-color, 6%) !important;
		background-color: darken($body-bg-color, 6%) !important;
		position: absolute;
		z-index: 999;
	}

	.dashbrd-grid-widget-set-size {
		.dashbrd-grid-new-widget-label {
			&::before {
				background: url(../img/icon-sprite.svg) no-repeat -345px -888px;
			}
		}
	}

	.dashbrd-grid-widget-draggable {
		border-color: $action-border-color !important;
		border-bottom-color: darken($action-border-color, 1%) !important;
		@include box-shadow(0 4px 20px 0 $action-shadow-color);
		z-index: 1000;
	}
}

@-webkit-keyframes zoom-in-out {
	0% {transform: scale(1);}
	50% {transform: scale(1.05);}
	100% {transform: scale(1);}
}
@-moz-keyframes zoom-in-out {
	0% {transform: scale(1);}
	50% {transform: scale(1.05);}
	100% {transform: scale(1);}
}
@-o-keyframes zoom-in-out{
	0% {transform: scale(1);}
	50% {transform: scale(1.05);}
	100% {transform: scale(1);}
}
@keyframes zoom-in-out {
	0% {transform: scale(1);}
	50% {transform: scale(1.05);}
	100% {transform: scale(1);}
}
@keyframes zoom-in-out {
	0% {transform: scale(1);}
	50% {transform: scale(1.05);}
	100% {transform: scale(1);}
}
.new-widget {
	-webkit-animation: zoom-in-out .2s linear;
	-moz-animation: zoom-in-out .2s linear;
	-ms-animation: zoom-in-out .2s linear;
	-o-animation: zoom-in-out .2s linear;
	animation: zoom-in-out .2s linear;
}

.ui-resize-dot {
	@extend %ui-resize-dot;
}

.ui-resizable-border-n {
	border-top: 1px solid $form-border-focus-color;
	height: 5px;
	margin: 0 .25rem;
	flex: 1;
}

.ui-resizable-border-e {
	border-right: 1px solid $form-border-focus-color;
	width: 5px;
	margin: .25rem 0;
	flex: 1;
}

.ui-resizable-border-s {
	border-bottom: 1px solid $form-border-focus-color;
	height: 5px;
	margin: 0 .25rem;
	flex: 1;
}

.ui-resizable-border-w {
	border-left: 1px solid $form-border-focus-color;
	width: 5px;
	margin: .25rem 0;
	flex: 1;
}

.ui-resizable-n {
	@extend %ui-resizable;
	cursor: ns-resize;
	height: 5px;
	width: 100%;
	top: 4px;
	left: 0;

	.ui-resize-dot {
		left: 0;
		right: 0;
		margin: auto;
		bottom: 0;
	}
}

.ui-resizable-ne {
	@extend %ui-resize-dot;
	cursor: nesw-resize;
	right: 0;
	top: 0;
}

.ui-resizable-nw {
	@extend %ui-resize-dot;
	cursor: nwse-resize;
	left: 0;
	top: 0;
}

.ui-resizable-e {
	@extend %ui-resizable;
	cursor: ew-resize;
	width: 5px;
	right: 4px;
	top: 0;
	height: 100%;

	.ui-resize-dot {
		left: 0;
		top: 50%;
		@include transform(translateY(-50%));
	}
}

.ui-resizable-s {
	@extend %ui-resizable;
	cursor: ns-resize;
	height: 5px;
	width: 100%;
	bottom: 5px;
	left: 0;

	.ui-resize-dot {
		left: 0;
		right: 0;
		margin: auto;
		bottom: -5px;
	}
}

.ui-resizable-se {
	@extend %ui-resize-dot;
	cursor: nwse-resize;
	right: 0;
	bottom: 0;
}

.ui-resizable-sw {
	@extend %ui-resize-dot;
	cursor: nesw-resize;
	left: 0;
	bottom: 0;
}

.ui-resizable-w {
	@extend %ui-resizable;
	cursor: ew-resize;
	width: 5px;
	left: 4px;
	top: 0;
	height: 100%;

	.ui-resize-dot {
		right: 0;
		top: 50%;
		@include transform(translateY(-50%));
	}
}

.ui-inner-handles {
	.ui-resizable-n {
		top: 0;
	}

	.ui-resizable-ne {
		top: -4px;
		right: -4px;
	}

	.ui-resizable-nw {
		top: -4px;
		left: -4px;
	}

	.ui-resizable-e {
		right: 0;
	}

	.ui-resizable-s {
		bottom: 0;
	}

	.ui-resizable-se {
		bottom: -4px;
		right: -4px;
	}

	.ui-resizable-sw {
		bottom: -4px;
		left: -4px;
	}

	.ui-resizable-w {
		left: 0;
	}
}

%ui-resize-dot {
	z-index: 90;
	width: 7px;
	height: 7px;
	position: absolute;
	background-color: $ui-bg-color;
	border: 1px solid $form-border-focus-color;
	@include border-radius(100%);
}

%ui-resizable {
	z-index: 90;
	position: absolute;
	display: flex;
}

.dashbrd-widget-placeholder {
	border-color: darken($body-bg-color, 6%) !important;
	background-color: darken($body-bg-color, 6%) !important;
}

.dashbrd-widget-draggable {
	border-color: $action-border-color !important;
	border-bottom-color: darken($action-border-color, 1%) !important;
	@include box-shadow(0 4px 20px 0 $action-shadow-color);
}

.dashbrd-widget {
	min-width: 250px;
	margin: 0 10px 10px 0;
	background-color: $ui-bg-color;
	border: 1px solid $ui-border-color;

	.list-table {
		border: none;

		th {
			@extend %dashbrd-widget-td;
		}

		td {
			@extend %dashbrd-widget-td;
		}

		tbody tr {

			&:last-child td {
				border-bottom: 1px solid $table-border-color;
			}
		}
	}

	.debug-output {
		margin: 10px 10px 0 10px;
		max-height: 300px;
		border-color: $table-border-color;
	}

	.msg-bad,
	.msg-good,
	.msg-warning {
		margin: 0 10px;
	}

	&.dashbrd-widget-fluid {
		margin-right: 0;
	}
}

%nothing-to-show {
	text-align: center;
	color: $font-alt-color;
	@include transition(0s);

	td:hover {
		background-color: $ui-bg-color;
	}
}

%dashbrd-widget-td {

	&:first-child {
		padding-left: 10px;
	}

	&:last-child {
		padding-right: 10px;
	}
}

.dashbrd-widget-head {
	position: relative;
	padding: 8px 60px 8px 10px;

	h4 {
		color: widget-head-font-color($font-color);
		font-weight: bold;
	}

	ul {
		position: absolute;
		top: 0;
		right: 0;

		li {
			display: block;
			float: left;
			padding: 0;

			select {
				margin: 4px 0;
			}
		}
	}
}

.dashbrd-widget-foot {
	text-align: right;
	color: $font-alt-color;
	margin: 0 10px;

	li {
		display: inline-block;
		padding: 8px 0 8px 13px
	}
}

.dashbrd-widget-graph-link {
	display: block;

	&:link {
		border: none;
	}
}

// Action Menus, Pop-up Menus
.menu-popup {
	position: absolute;
	z-index: 1000;
	padding: 5px 15px 5px 25px;
	min-width: 166px;
	max-width: 250px;
	background-color: $ui-bg-color;
	border: 1px solid $action-border-color;
	border-bottom-color: darken($action-border-color, 1%);
	@include box-shadow(0 4px 20px 0 $action-shadow-color);

	&:focus {
		outline: none;
	}

	li {
		display: block;

		div {
			border-top: 1px solid $table-border-color;
			margin: 5px -15px 5px -25px;
		}
	}

	.menu-popup-item {
		display: block;
		height: 24px;
		line-height: 24px;
		cursor: pointer;
		color: $font-color;
		text-decoration: none;
		border: none;
		outline: 0;
		padding: 0 15px 0 25px;
		margin: 0 -15px 0 -25px;
		position: relative;
		@extend %overflow-ellipsis;
		@include transition(background-color .2s ease-out);

		&:hover,
		&:focus,
		&:active,
		&.highlighted {
			background-color: $action-hover-color;
		}

		&.selected {

			&::before {
				display: block;
				width: 24px;
				height: 24px;
				position: absolute;
				left: 0;
				content: '';
				background: url(../img/icon-sprite.svg) no-repeat -5px -835px;
			}
		}

		.arrow-right {
			position: absolute;
			right: 10px;
			top: 8px;
			height: auto;
			line-height: auto;
			padding: 0;
			margin: 0;
			border-left-color: $font-alt-color;
		}
	}

	.menu-popup-item-disabled {
		display: block;
		height: 24px;
		line-height: 24px;
		color: $font-alt-color;
		border: none;
		cursor: default;
	}

	h3 {
		height: 24px;
		line-height: 24px;
		@extend %overflow-ellipsis;
	}
}

.search-suggest {
	position: absolute;
	z-index: 1000;
	padding: 0 5px;
	min-width: 16px;
	color: $font-alt-color;
	background-color: $form-bg-color;
	border: 1px solid $action-border-color;
	border-top: none;
	@include box-shadow(0 6px 10px 0 $action-shadow-color);

	li {
		display: block;
		height: inherit;
		line-height: normal;
		color: $font-color;
		padding: 0.4em 5px;
		margin: 0 -5px;
		cursor: pointer;
		@include transition(background-color .2s ease-out);

		&.suggest-hover {
			background-color: $action-hover-color;
		}
	}
}

.overlay-dialogue {
	display: table;
	position: absolute;
	z-index: 1000;
	padding: 15px 10px 10px 10px;
	background-color: $ui-bg-color;
	border: 1px solid $action-border-color;
	border-bottom-color: darken($action-border-color, 1%);
	@include box-shadow(0 4px 20px 0 $action-shadow-color);

	&.modal {
		position: fixed;
		overflow: hidden;

		.overlay-dialogue-body {
			overflow: auto;
			overflow-x: hidden;
			width: 100%;
			max-height: calc(100vh - 190px);
			max-width: inherit;
			margin: 0 -10px 10px -10px;
			padding: 0 10px;
			@extend %webkit-scrollbar;

			.table-forms .table-forms-td-right {
				padding-right: 8px;
			}

			.columns-wrapper {
				flex-wrap: nowrap;

				.column-50:last-of-type {
					margin-left: 10px;
				}
			}
		}
		.overlay-dialogue-controls {
			text-align: right;
			padding: 0px 0px 10px 0px;

			li {
				display: inline;
				padding-left: 10px;
			}
		}
		& > .overlay-close-btn {
			position: relative;
			float: right;
			top: -13px;
			right: -8px;
		}
	}

	&.sticked-to-top {
		top: 50px;
	}

	&.modal-popup {
		max-width: 1024px;
		min-width: 650px;
	}

	.hintbox-scrollable {
		overflow: auto;
		width: 100%;
		max-height: calc(100vh - 190px);
		max-width: 45vw;
		white-space: nowrap;
		@extend %webkit-scrollbar;
	}

	.msg-bad,
	.msg-good,
	.msg-warning {
		position: -webkit-sticky;
		position: sticky;
		top: 0;
		z-index: 1000;
	}

	.list-table {
		white-space: normal;
		border: none;

		th {
			@extend %dashbrd-widget-td;
		}

		td {
			@extend %dashbrd-widget-td;
		}
	}

	.table-paging {
		border: none;
		border-top: 1px solid $table-border-color;
	}

	.table-forms-td-right {

		td {
			vertical-align: middle;

			label {
				display: block;
			}
		}
	}

	.dashbrd-widget-head {
		margin: -10px -10px 6px -10px;
	}

	.maps-container {
		max-height: 128px;
		overflow-y: auto;
		margin-left: -10px;
		@extend %webkit-scrollbar;
	}

	.table-forms-second-column {
		float: right;
		line-height: 24px;
	}
}

// Multiline input control.
.multilineinput-control {
	display: flex;
	width: 100%;

	input[type=text] {
		overflow: hidden;
		cursor: pointer;
		white-space: nowrap;
		text-overflow: ellipsis;
		border-right: none;
		width: 100%;

		&[readonly] {
			background: $form-bg-color !important;
			border-color: $form-border-color;
			color: $form-font-color;
		}

		&.monospace-font {
			padding-top: 1px;
		}
	}

	&.editable {
		background-color: $form-bg-color !important;
		border-color: $form-disabled-font-color;
	}

	&:-ms-input-placeholder {
		color: $input-placeholder-color !important;
	}

	button {
		position: relative;
		border-top-left-radius: 0;
		border-bottom-left-radius: 0;

		&:after {
			background: url(../img/icon-sprite.svg) no-repeat -47px -478px;
			content: '';
			position: absolute;
			left: 3px;
			top: 4px;
			height: 14px;
			width: 15px;
		}

		&:not([disabled]):not([readonly]) {
			background-color: $form-bg-color;
			border-color: $form-border-color;

			&:hover {
				background-color: $btn-form-hover-color;
			}
		}
	}

	&.multilineinput-readonly {

		input[type=text][readonly] {
			background-color: $form-disabled-bg-color !important;
		}
	}

	&.multilineinput-disabled {

		input[type=text] {
			cursor: default;
		}

		button:after {
			opacity: .5;
		}
	}
}

.multilineinput-modal {
	$line-height: 18px;

	min-width: 960px;

	.multilineinput-container {
		padding: 1px;
		position: relative;
		display: flex;
		overflow: hidden;
	}

	.multilineinput-line-numbers {
		counter-reset: line;
		overflow: hidden;
		padding: 1px 5px 1px 0;
		position: absolute;
		left: 0;
		top: 0;
		bottom: 0;

		li {
			color: $font-alt-color;
			line-height: $line-height;
			text-align: right;
			min-width: 24px;

			&::before {
				counter-increment: line;
				content: counter(line);
				user-select: none;
			}
		}
	}

	.multilineinput-label {
		color: $font-alt-color;
		line-height: 24px;
	}

	.multilineinput-textarea {
		flex: 1;
		line-height: $line-height;
		resize: none;
		white-space: pre;
		padding: 0 5px;
		z-index: 20;

		&::-webkit-scrollbar {
			height: 9px;
		}
	}

	.multilineinput-symbols-remaining {
		color: $font-alt-color;
		float: left;
		line-height: 24px;
	}
}

// Flexible textarea.
.textarea-flexible-container {

	td {
		line-height: 22px;

		&.textarea-flexible-parent {
			vertical-align: top;
		}

		button {
			line-height: normal;
		}
	}
}

.textarea-flexible {
	display: block;
	min-height: 24px;
	overflow: hidden;
	resize: none;
	word-break: break-all;
	white-space: normal;
}

// Map widget back to parent button.
.btn-back-map-container {
	text-align: left;
	position: absolute;
	left: -1px;
	max-width: 100%;

	a {

		&:focus,
		&:hover {
			outline: none;

			.btn-back-map {
				background-color: $btn-back-background-hover;
				border: $btn-border-color solid 1px;

				.btn-back-map-content {
					display: inline-block;
					line-height: 24px;
					padding: 0 6px 0 0;
					flex: auto;
					@extend %overflow-ellipsis;
				}
			}
		}
	}

	.btn-back-map {
		border: $ui-border-color solid 1px;
		border-radius: 0 2px 2px 0;
		background-color: $btn-back-map-background-color;
		color: $btn-back-text-color;
		margin-top: 10px;
		padding: 0;
		display: flex;
		height: 24px;
		line-height: 24px;
		vertical-align: middle;
		text-decoration: none;

		.btn-back-map-content {
			display: none;
		}

		.btn-back-map-icon {
			margin-left: 5px;
			display: inline-block;
			flex: 1 0 auto;
			width: 28px;
			height: 24px;
			vertical-align: middle;
			background: url(../img/icon-sprite.svg) no-repeat -85px -691px;
		}
	}
}

.overlay-dialogue-body {
	margin: 0 0 25px 0;
	white-space: nowrap;
}

.overlay-dialogue-footer {
	text-align: right;

	button {
		margin: 0 0 0 10px;
	}
}

.overlay-bg {
	background-color: $overlay-bg-color;
	width: 100%;
	height: 100%;
	position: fixed;
	z-index: 1000;
	top: 0;
	left: 0;
	@include opacity(0.35);
}

.calendar {
	width: 200px;

	.calendar-year,
	.calendar-month {
		&.highlighted {
			background-color: $action-hover-color;
		}

		&:focus {
			outline: none;
		}
	}

	table {
		width: 100%;
		margin: 5px 0;

		thead {
			text-transform: $font-transform;
			color: $font-alt-color;
		}

		tbody {
			text-align: center;

			td {
				@include transition(background-color .2s ease-out);

				&.selected {
					background-color: $ui-bg-selected-color;
					color: $white;

					&:hover {
						background-color: darken($ui-bg-selected-color, 4%);
					}
				}

				&:hover {
					background-color: $action-hover-color;
					cursor: pointer;
				}

				&.highlighted {
					@include btn-hover-active($btn-font-color, $btn-bg-color);
					cursor: pointer;
				}

				&:focus {
					outline: none;
				}

				span {
					z-index: -1;
					padding: 4px;
					display: block;
				}
			}
		}
	}
}

.calendar-header {
	text-align: center;

	.btn-grey {
		border: none;
		background-color: $transparent;
	}
}

.calendar-year {
	height: 24px;
	line-height: 26px;
	display: table;
	width: 100%;

	button:first-child {
		float: left;
	}

	button:last-child {
		float: right;
	}

	button:hover {
		background-color: $action-hover-color;
		cursor: pointer;
	}
}

.calendar-month {
	@extend .calendar-year;
}

.calendar-time {
	text-align: center;

	input[type="text"] {
		width: 32px;
	}
}

.calendar-footer {
	margin: 26px 0 0 0;
	text-align: right;

	.btn-grey {
		float: left;
		margin-top: 0;
	}
}

// Problem notification overlay
.notif {
	width: 250px;

	.dashbrd-widget-head {
		margin: -11px 0 7px -9px;
		padding: 0;

		ul {
			position: relative;
			display: inline-block;

			li {
				float: none;
				display: inline-block;
			}
		}
	}

}

.notif-body {
	max-height: 600px;
	padding: 0 5px 0 0;
	overflow-y: auto;
	@extend %webkit-scrollbar;

	h4 {
		display: block;
		max-width: 250px;
		padding-bottom: 0.083em;
		@extend %overflow-ellipsis;
	}

	p {
		margin: 0.25em 0 0 0;
	}

	li {
		padding: 0 0 10px 19px;

		&:last-child {
			padding-bottom: 0;
		}
	}
}

.notif-indic {
	width: 14px;
	height: 14px;
	float: left;
	margin: 2px 0 0 -19px;
	@include border-radius(2px);

	.notif-indic-snooze {
		width: 14px;
		height: 14px;
		float: left;
		margin-top: 20px;
		background: url(../img/icon-sprite.svg) no-repeat -11px -587px;
	}

}

.notif-indic-container {
	border-top: 1px solid $table-border-color;
	margin: 0 0 0 -19px;
	padding: 14px 0 0 0;

	.notif-indic {
		float: none;
		display: inline-block;
		margin: 0 2px 0 0;
	}
}

// Maps, Screens, Graphs
.screen-table {
	background-color: $ui-bg-color;
	width: 100%;

	td {
		padding: 2px 3px;
	}

	.table-forms {
		text-align: left;
	}

	.list-table {
		border: none;

		td {
			text-align: left;
			padding: 6px 5px;
			border: none;
			border-bottom: 1px solid $table-border-color;
		}
	}

	.dashbrd-widget {
		margin: 0;
		border: none;

		th {
			padding: 6px 5px;
		}
	}

	.dashbrd-widget-head {
		text-align: left;
		padding: 4px 5px;

		li {
			line-height: 2.9em;
		}
	}

	.dashbrd-widget-foot {
		margin: 0;
	}

	.nothing-to-show {

		td {
			text-align: center !important;
		}
	}
}

.dashed-border {

	td {
		border: 1px dashed $table-border-color;
	}
}

.top {
	vertical-align: top;
}

.right {
	text-align: right !important;
}

.bottom {
	vertical-align: bottom;
}

.left {
	text-align: left;
}

.center {
	text-align: center;
}

.middle {
	vertical-align: middle;
}

.no-padding {
	padding: 0 !important;
}

.graph-selection {
	position: absolute;
	z-index: 98;
	overflow: hidden;
	background-color: rgba($yellow,0.35);
	border: 1px solid rgba($dark-yellow,0.6);
	border-top: none;
	border-bottom: none;
}
.svg-graph-selection {
	fill: rgba($yellow,0.35);
	stroke: rgba($dark-yellow,0.6);
	stroke-width: 1px;
}
.svg-graph-selection-text {
	fill: $font-color;
}
.svg-helper {
	stroke-opacity: 0.35;
	stroke: $red;
	stroke-width: 2px;
}
.svg-point-highlight {
	fill: $font-color !important;
	fill-opacity: 0.5 !important;
}

.svg-graph-preview {
	margin-top: 10px;
	width: 960px;
	height: 300px;
	position: relative;

	> div {
		background: $ui-bg-color;
		height: 300px;
		position: absolute;
		left: 0;
		right: 0;
		top: 0;
		z-index: 999;
	}
}

.svg-graph {
	display: block;
}

.svg-single-item-graph-legend,
.svg-single-two-items-graph-legend,
.svg-graph-legend {
	// Legend single line height is 18. Value should be synchronized with $legend_height in 'CSvgGraphHelper.php'.
	$svg-legend-line-height: 18px;
	$svg-legend-handle-height: 4px;

	overflow-y: hidden;
	white-space: normal;
	margin: 0 10px;
	line-height: $svg-legend-line-height;

	div {
		display: inline-block;
		margin: 0 4px;
		font-size: 12px;
		line-height: 1.1;
		vertical-align: bottom;
		min-width: 120px;
		overflow: hidden;
		white-space: nowrap;
		text-overflow: ellipsis;
		border: 0 none transparent;
	}

	div:before {
		content: ' ';
		display: inline-block;
		margin-right: 4px;
		width: 10px;
		height: 0;
		vertical-align: middle;
		margin-top: -$svg-legend-handle-height;
		border-top-width: $svg-legend-handle-height;
		border-top-style: solid;
		border-top-color: inherit;
	}
}
.svg-graph-legend div {
	max-width: 30%;
}
.svg-single-two-items-graph-legend div {
	max-width: 50%;
}

.svg-graph-hintbox {
	font-size: 12px;
	line-height: 18px;
	white-space: nowrap;
	min-width: 145px;

	.table-paging {
		min-height: 18px;
		padding: 0px 0px 2px;
		border: none;
		top: 2px;

		.paging-btn-container {
			min-height: inherit;
		}
	}

	.list-table tbody tr:last-child td {
		border-bottom-style: none;
		box-shadow: none;
	}

	li {
		padding-left: 23px;

		.svg-graph-hintbox-item-color {
			margin: 3px 10px 3px -20px;
			width: 10px;
			height: 10px;
			float: left;
			display: block;
		}
	}

	.header {
		margin: 0 0 10px 3px;
	}
}

.ui-selectable-helper {
	position: absolute;
	z-index: 100;
	background-color: rgba($yellow,0.35);
	border: 1px solid rgba($dark-yellow,0.6);
}

#map-area {

	.map-element-area-bg {
		background-color: rgba($action-hover-color,0.35);
	}
}

.map-element-selected {
	border: 3px dashed $dark-yellow;
	margin: -3px;
}

// Debug, Overlay Description
.debug-output {
	display: none;
	max-height: 600px;
	overflow-y: auto;
	padding: 11px;
	margin: 10px 13px 0 13px;
	background-color: $lighter-yellow !important;
	border: 1px solid $ui-border-color;
	@extend %webkit-scrollbar;
}

.btn-debug {
	position: fixed;
	bottom: 13px;
	right: 13px;
	z-index: 15000;
	padding: 4px 11px;
	border: 1px solid $ui-border-color;
	background-color: rgba($body-bg-color, .8);
	@include border-radius(2px);
}

.overlay-descr {
	max-height: 150px;
	overflow-y: auto;
	padding: 0;
	margin: 5px 0;
	background-color: $ui-bg-color;
	@extend %webkit-scrollbar;
	@extend %scroll-vert-shadow;
}

.overlay-descr-url {
	padding: 3px 0 7px;
	@extend %overflow-ellipsis;
}

%scroll-vert-shadow {
	background:
		// Shadow covers
		linear-gradient($ui-bg-color 30%, rgba($ui-bg-color, 0)),
		linear-gradient(rgba($ui-bg-color, 0), $ui-bg-color 70%) 0 100%,
		// Shadows
		radial-gradient(50% 0, farthest-side, rgba($action-shadow-color, .4), rgba($action-shadow-color, 0)),
		radial-gradient(50% 100%,farthest-side, rgba($action-shadow-color, .4), rgba($action-shadow-color, 0)) 0 100%;
	background:
		// Shadow covers
		linear-gradient($ui-bg-color 30%, rgba($ui-bg-color, 0)),
		linear-gradient(rgba($ui-bg-color,0), $ui-bg-color 70%) 0 100%,
		// Shadows
		radial-gradient(farthest-side at 50% 0, rgba($action-shadow-color, .4), rgba($action-shadow-color, 0)),
		radial-gradient(farthest-side at 50% 100%, rgba($action-shadow-color, .4), rgba($action-shadow-color, 0)) 0 100%;
	background-repeat: no-repeat;
	background-color: $ui-bg-color;
	background-size: 100% 40px, 100% 40px, 100% 4px, 100% 4px;
	background-attachment: local, local, scroll, scroll;
}

// Alerts
.green {
	color: $green;
}

a.green {
	@extend .green;
		&:hover, &:focus {
			color: $link-hover-color;
		}
}

.red {
	color: $red;
}

a.red {
	@extend .red;
		&:hover, &:focus {
			color: $link-hover-color;
		}
}

select.red {
	@extend .red;
}

select {

	option.red {
		@extend .red;
	}
}

.orange {
	color: $orange;
}

a.orange {
	@extend .orange;
		&:hover, &:focus {
			color: $link-hover-color;
		}
}

.yellow {
	color: $dark-yellow;
}

a.yellow {
	@extend .yellow;
		&:hover, &:focus {
			color: $link-hover-color;
		}
}

.grey {
	color: $font-alt-color;
}

a.grey {
	@extend .grey;
		&:hover, &:focus {
			color: $link-hover-color;
		}
}

.blue {
	color: $blue;
}

a.blue {
	@extend .blue;
		&:hover, &:focus {
			color: $link-hover-color;
		}
}

.teal {
	color: $teal;
}

a.teal {
	@extend .teal;
		&:hover, &:focus {
			color: $link-hover-color;
		}
}

a.link-action {
	color: $font-color;

	&.red {
		color: $red;
	}

	&.orange {
		color: $orange;
	}

	&.yellow {
		color: $dark-yellow;
	}

	&.green {
		color: $green;
	}

	&.grey {
		color: $font-alt-color;
	}

	&:hover {
		color: $link-hover-color;
		border-bottom: 1px solid rgba($link-hover-color, 0.5);
	}

	&:focus {
		color: $link-hover-color;
	}
}

.progress-bar-container {
	display: inline-block;
	white-space: nowrap;
	position: relative;

	a {
		border: none !important;

		&:hover, &:focus {
			.progress-bar-label {
				display: block;
			}
		}
	}
}

.progress-bar-bg {
	padding: 3px 0 2px 0;
	font-size: $font-h3-size;
	line-height: 1em;
	display: inline-block;

	&.green-bg {
		background-color: darken(desaturate($alt-green, 10%), 16%);
	}

	&.red-bg {
		background-color: darken(desaturate($alt-red, 10%), 5%);
	}
}

.progress-bar-label {
	display: none;
	color: $white;
	font-size: $font-h3-size;

	span {
		position: absolute;

		&:first-child {
			left: .35em;
		}

		&:last-child {
			right: .35em;
		}
	}
}

.status-container {
	display: inline-block;
	white-space: nowrap;
	margin: 1px 3px 1px 0;

	&:last-child {
		margin: 0;
	}

	span {
		@include border-radius(0);

		&:only-child {
			@include border-radius(2px)
		}

		&:first-of-type:not(:only-child) {
			@include border-radius(2px 0 0 2px);
		}

		&:last-of-type:not(:only-child) {
			@include border-radius(0 2px 2px 0);
		}
	}
}

.status-green {
	color: $white;
	border: 1px solid darken(desaturate($alt-green, 10%), 20%);
	background-color: darken(desaturate($alt-green, 10%), 16%);
	@extend %status;
}

.status-red {
	color: $white;
	border: 1px solid darken(desaturate($alt-red, 10%), 9%);
	background-color: darken(desaturate($alt-red, 10%), 5%);
	@extend %status;
}

.status-grey {
	color: $form-disabled-font-color;
	background-color: $form-disabled-bg-color;
	border: 1px solid $form-disabled-border-color;
	@extend %status;
}

.status-dark-grey {
	border: 1px solid darken(desaturate($alt-blue-grey, 10%), 12%);
	background-color: darken(desaturate($alt-blue-grey, 10%), 8%);
	@extend %status;
}

.status-yellow {
	color: $white;
	border: 1px solid darken(desaturate($alt-yellow, 9%), 20%);
	background-color: darken(desaturate($alt-yellow, 9%), 18%);
	@extend %status;
}

.status-na-bg, .status-info-bg, .status-warning-bg, .status-average-bg, .status-high-bg, .status-disaster-bg {
	border: 1px solid rgba($font-color, .2);
	@extend %status;
}

.status-disabled-bg {
	color: $form-disabled-font-color;
	background-color: $form-disabled-bg-color;
	border: 1px solid rgba($font-color, .2);
	@extend %status;
}

.tag {
	display: inline-block;
	color: $font-selected-color;
	background-color: $ui-bg-selected-color;
	margin: 1px 3px 1px 0;
	padding: 2px 3px;
	line-height: 1em;
	max-width: 133px;
	vertical-align: middle;
	@extend %overflow-ellipsis;
	@include border-radius(2px);

	&:last-child {
		margin: 0;
	}
}

%status {
	padding: 2px 3px 1px 3px;
	font-size: $font-h3-size;
	text-transform: $font-transform;
	text-align: center;
	min-width: .7em;
	line-height: 1em;
	display: inline-block;
	@include border-radius(2px);

	&:not(:last-of-type) {
		border-right: none;
	}
}

.green-bg {
	background-color: $alt-green;
}

.red-bg {
	background-color: $alt-red;
}

// SEVERITY STATUSES
@if $theme_name == 'blue' or $theme_name == 'dark' {
	td[class] {
		+ {
			td.na-bg,
			td.normal-bg,
			td.info-bg,
			td.average-bg,
			td.warning-bg,
			td.high-bg,
			td.disaster-bg {
				border-left: 1px dotted $table-border-color;
			}
		}
	}
}

@each $severity-type, $color in (
	na-bg: $alt-blue-grey,
	normal-bg: $alt-green,
	info-bg: $alt-dark-blue,
	average-bg: $alt-orange,
	warning-bg: $alt-yellow,
	high-bg: $alt-dark-orange,
	disaster-bg: $alt-red,
) {
	.#{$severity-type} {
		color: darken($color, 45%);
		position: relative;

		@if $severity-type == normal-bg {
			background-color: $color;

			a.link-action {
				color: darken($color, 45%);
			}
		}
		@else {
			a.link-action,
			input[type="radio"]:checked + label {
				color: darken($color, 45%);
			}
		}
	}

	.log-#{$severity-type} {
		color: darken($color, 45%);
		background-color: $color;
	}
}

.na-bg,
.normal-bg,
.info-bg,
.average-bg,
.warning-bg,
.high-bg,
.disaster-bg {

	a {
		transition: none;
	}

	&.blink-hidden {
		background-color: transparent;

		a {
			color: $font-color;
		}
	}
}

.inactive-bg {
	color: darken($alt-red, 45%);
	background-color: $alt-red;
}

td.inactive-bg {
	@extend .inactive-bg;
}

// FILTER CHECKBOXES

.table-forms-second-column {
	display: inline-block;
	width: 50%;
	min-width: 200px;
	text-align: right;

	.second-column-label {
		padding: 0 10px;
	}
}

// Event status colors

.problem-unack-fg {
	color: $problem-unack-fg-color;
}

.problem-ack-fg {
	color: $problem-ack-fg-color;
}

.ok-unack-fg {
	color: $ok-unack-fg-color;
}

.ok-ack-fg {
	color: $ok-ack-fg-color;
}

%found-bg {
	background-color: $lighter-yellow;
}

.msg-bad,
.msg-good,
.msg-warning {
	background-color: $ui-bg-color;
	color: $font-color;
	border: 2px solid;
	font-size: $font-top-nav-size;
	margin-bottom: 10px;
	padding: 6px 10px 6px 75px;
	text-align: left;
	vertical-align: middle;
	position: relative;
	@include border-radius(2px);

	.overlay-close-btn {
		color: $font-alt-color;
		font-size: $font-top-nav-size;
	}

	.link-action {
		margin-right: 10px;
		font-size: $font-msg-reset-size;

		.arrow-up {
			border-bottom-color: darken(desaturate($green, 10%), 20%);
		}

		.arrow-down {
			border-top-color: darken(desaturate($green, 10%), 20%);
		}
	}

	button {
		background-color: $white;
	}

	&:before {
		content: "";
		width: 61px;
		position: absolute;
		left: 0;
		top: 0;
		bottom: 0;
	}

	&:after {
		content: "";
		background: url(../img/icon-sprite.svg) no-repeat;
		margin-top: 2px;
		margin-left: 16px;
		width: 27px;
		height: 25px;
		position: absolute;
		left: 0;
		top: 0;
	}
}

.msg-bad {
	border-color: $msg-bad-border-color;

	.link-action {
		color: $msg-bad-color;

		.arrow-up {
			border-bottom-color: $msg-bad-color;
		}

		.arrow-down {
			border-top-color: $msg-bad-color;
		}
	}

	ul {
		border-top-color: $msg-bad-border-color;
	}

	button {
		color: $msg-bad-color;
		border-color: $msg-bad-border-color;
	}

	&:before {
		background-color: $msg-bad-border-color;
	}

	&:after {
		background-position: -122px -325px;
	}
}

.msg-good {
	border-color: $msg-good-border-color;

	.link-action {
		color: $msg-good-color;

		.arrow-up {
			border-bottom-color: $msg-good-color;
		}

		.arrow-down {
			border-top-color: $msg-good-color;
		}
	}

	ul {
		border-top-color: $msg-good-border-color;
	}

	button {
		color: $msg-good-color;
		border-color: $msg-good-border-color;
	}

	&:before {
		background-color: $msg-good-border-color;
	}

	&:after {
		background-position: -122px -244px;
	}
}

.msg-warning {
	border-color: $msg-warning-border-color;

	.link-action {
		color: $msg-warning-color;

		.arrow-up {
			border-bottom-color: $msg-warning-color;
		}

		.arrow-down {
			border-top-color: $msg-warning-color;
		}
	}

	ul {
		border-top-color: $msg-warning-border-color;
	}

	button {
		color: $msg-warning-color;
		border-color: $msg-warning-border-color;
	}

	&:before {
		background-color: $msg-warning-border-color;
	}

	&:after {
		background-position: -122px -325px;
	}
}

.msg-details {
	font-size: $font-form-size;
	text-align: left;
	font-weight: normal;

	.link-action {
		position: absolute;
		top: 7px;
		left: 10px;
		margin-bottom: 20px;
	}

	ul {
		font-size: $font-msg-reset-size;
		max-height: 300px;
		padding: 0 5px 0 0;
		overflow-y: auto;
		@extend %webkit-scrollbar;

		li {
			margin: 0 0 0 1em;

			&::before {
				content: '\2013';
				float: left;
				margin-left: -1em;
			}

			&:only-child {
				margin-left: 0;
			}
		}

		&.msg-details-border {
			margin: 8px 0 0 0;
			border-top-width: 1px;
			border-top-style: dashed;
			padding-top: 0.5em;
		}
	}
}

.msg-buttons {
	text-align: right;
	margin: 10px 0 0 0;

	button {
		margin: 0 0 0 10px;
	}
}

.msg-global-footer {
	display: none;
	position: fixed;
	z-index: 10000;
	right: 0;
	left: 0;
	bottom: 0;
	margin: 0 10px 0 10px;
}

.msg-global {
	text-align: left;
	margin-left: auto;
	margin-right: auto;
	margin-top: 5%;
	max-width: 25%;
}

// Plus/Add icon

.plus-icon {
	display: inline-block;
	@extend %plus-icon;
}

%plus-icon {
	width: 2px;
	height: 8px;
	position: relative;

	&::after {
		content: "";
		width: 8px;
		height: 2px;
		top: 3px;
		left: -3px;
		position: absolute;
	}
}

// Close/Remove icon

%close-icon {
	display: block;
	padding: 0;
	width: 18px;
	height: 18px;
	line-height: 18px;
	text-align: center;
	color: $font-alt-color;
	font-size: $font-h2-size;
	font-weight: bold;
	text-decoration: none;
	cursor: pointer;
	@include opacity(0.5);
	@include transition(opacity .2s ease-out);

	&::before {
		content:"\00d7";
	}

	&:hover {
		@include opacity(1);
		text-decoration: none;
		color: $font-alt-color;
	}

	&:focus {
		@include opacity(1);
		text-decoration: none;
		color: $font-alt-color;
	}

	&:active {
		@include opacity(1);
		text-decoration: none;
		color: $font-alt-color;
	}
}

.remove-btn {
	position: absolute;
	top: 5px;
	right: 5px;
	min-height: auto;
	border: none;
	background-color: $transparent !important;
	@extend %close-icon;
	@include border-radius(2px);

	&:focus {
	box-shadow: none;
	}
}

.overlay-close-btn {
	position: absolute;
	z-index: 1000;
	top: 1px;
	right: 1px;
	min-height: auto;
	border: none;
	background-color: $transparent !important;
	@extend %close-icon;
	@include border-radius(2px);
}

a.overlay-close-btn {
	@extend .overlay-close-btn;
}

.subfilter-disable-btn {
	width: 18px;
	height: 18px;
	line-height: 18px;
	display: inline-block;
	position: absolute;
	top: 0;
	right: -12px;
	color: $font-selected-color;
	background-color: $ui-bg-selected-color;
	@extend %close-icon;
	@include border-radius(2px);
	@include opacity(1);

	&:hover {
		color: darken($font-selected-color, 5%);
	}

	&:focus {
		color: darken($font-selected-color, 10%);
	}

	&:active {
		color: darken($font-selected-color, 10%);
	}
}

// Color picker
.color-picker {
	height: 20px;
	white-space: nowrap;

	div {
		display: inline-block;
		width: 18px;
		height: 18px;
		border: 1px solid $ui-bg-color;

		&:hover {
			cursor: pointer;
			@include box-shadow(inset 0 0 0 1px $ui-bg-color);
			border-color: $alt-dark-blue;
		}

		&:active {
			cursor: pointer;
			@include box-shadow(inset 0 0 0 2px $ui-bg-color);
		}
	}
}

.input-color-picker {
	position: relative;
	display: inline-block;

	div {
		position: absolute;
		top: 2px;
		left: 2px;
		width: 18px;
		height: 18px;
		border: 1px solid $form-border-color;
		background: url(../img/icon-sprite.svg) no-repeat -323px -411px;
		cursor: pointer;
	}

	input[readonly],
	input:disabled {
		color: $form-disabled-font-color !important;

		+ div {
			cursor: default;
		}
	}

	input:disabled + div {
		background: $form-disabled-font-color !important;
		border: 1px solid $form-disabled-font-color;
	}

	input[type="text"] {
		padding-left: 25px;
	}
}

.in-progress {
	position: relative;

	img {
		user-select: none;
		-ms-user-select: none;
		-moz-user-select: none;
		-webkit-user-select: none;
	}

	&:before {
		z-index: 3;
		content: '';
		display: block;
		position: absolute;
		top: 0;
		left: 0;
		background-color: rgba($ui-bg-color, 0.6);
		width: 100%;
		height: 100%;
		opacity: 0;
		animation: fadein 2s ease-in 0.5s normal forwards;
	}

	&.delayed-15s:before {
		animation-delay: 15s;
	}

	&:after {
		z-index: 3;
		content: '';
		display: block;
		position: absolute;
		left: 50%;
		top: 50%;
		margin: -12px 0 0 -12px;
		@include border-radius(50%);
		width: 20px;
		height: 20px;
		border: 2px solid #ccd5d9;
		border-bottom: 2px solid #0275b8;
		opacity: 0;
		animation: fadein 2s ease-in 0.5s normal forwards,load 0.6s infinite linear;
	}

	&.delayed-15s:after {
		animation-delay: 15s;
	}
}

.preloader-container {
	z-index: 10;
	padding: 7px;
	display: inline-block;
	width: 24px;
	height: 24px;
	top: 50%;
	left: 0;
	right: 0;
	margin: auto;
	position: absolute;
	background-color: rgba($ui-bg-color, .8);
	@include border-radius(50%);
	@include transform(translateY(-50%));

	&.menu-popup-preloader {
		@include border-radius(0);
		@include box-shadow(0 4px 20px 0 $action-shadow-color);
		@include transform(none);
		background: $action-preloader-bg-color;
		border: 1px solid $action-border-color;
		height: 120px;
		width: 120px;
		position: fixed;
		right: auto;
		bottom: auto;
		display: flex;
		align-items: center;
		margin: 0;
		z-index: 1010;
	}
}

.preloader {
	@include border-radius(50%);
	@include box-shadow (0 0 0 7px rgba($ui-bg-color, .8));
	background-color: rgba($ui-bg-color, .8);
	width: 20px;
	height: 20px;
	margin: 0 auto;
	border: 2px solid #ccd5d9;
	border-bottom: 2px solid #0275b8;
	animation: load 0.6s infinite linear;
}

@keyframes load {
	to { @include rotate(360); }
}

$browser-logos: (
	chrome: url(../img/browser-sprite.png) no-repeat 0 0,
	ff: url(../img/browser-sprite.png) no-repeat -66px 0px,
	ie: url(../img/browser-sprite.png) no-repeat 0 -66px,
	opera: url(../img/browser-sprite.png) no-repeat -66px -66px,
	safari: url(../img/browser-sprite.png) no-repeat 0 -132px

);

@each $browser, $bgimage in $browser-logos {
	.browser-logo-#{$browser} {
		background: $bgimage;
		@extend %browser-logo-style;
	}
}

%browser-logo-style {
	width: 66px;
	height: 66px;
	margin: 0 auto;
	margin-bottom: 5px;
}

.browser-warning-container {
	margin-top: 5%;
	margin-left: auto;
	margin-right: auto;
	width: 766px;
	text-align: center;
	padding: 28px 28px 10px 28px;
	@extend .table-forms-container;

	h2 {
		text-align: left;
	}

	p {
		margin: 0.7em 0;
		text-align: left;
	}

	li {
		display: inline-block;
		margin: 25px 20px;
	}
}

.browser-warning-footer {
	border-top: 1px solid $table-border-color;
	margin: 25px 0 0 0;
	padding: 10px 0 0 0;
	text-align: center;
}

%webkit-scrollbar {
	&::-webkit-scrollbar {
		width: 9px;
	}

	&::-webkit-scrollbar-track {
		background-color: $scrollbar-track-color;
	}

	&::-webkit-scrollbar-thumb {
		background-color: $scrollbar-thumb-color;
		border: 1px solid darken($scrollbar-thumb-color, $scrollbar-thumb-color-darken);
	}
}

%webkit-hor-scrollbar {
	&::-webkit-scrollbar {
		height: 9px;
	}

	@extend %webkit-scrollbar;
}

%cursor-drag {
	cursor: move; /* fallback if grab cursor is unsupported */
	cursor: grab;
}

%cursor-dragging {
	cursor: move; /* fallback if grabbing cursor is unsupported */
	cursor: grabbing;
}

.cursor-dragging {
	@extend %cursor-dragging;
}

.cursor-move {
	cursor: move;
}

tr.cursor-move {

	td * {
		cursor: move;
	}
}

.cursor-pointer {
	cursor: pointer;
}

%overflow-ellipsis {
	overflow: hidden;
	text-overflow: ellipsis;
	white-space: nowrap;
}

.overflow-ellipsis {
	table-layout: fixed;
	@extend %overflow-ellipsis;

	td {
		@extend %overflow-ellipsis;
	}

	th {
		@extend %overflow-ellipsis;

		a {
			@extend %overflow-ellipsis;
		}
	}
}

.rel-container {
	position: relative;
	display: inline-block;
	min-width: 16px;
	white-space: nowrap;

	.icon-info {
		margin-right: 5px;

		&:only-of-type {
			margin-right: 0;
		}

		&:last-child {
			margin-right: 0;
		}
		&.status-green {
			border-right: 1px solid darken(desaturate($alt-green, 10%), 20%);
		}
	}
}

.server-name {
	color: $font-alt-color;
	float: right;
	white-space: nowrap;
	overflow: hidden;
	@extend %overflow-ellipsis;
}

.uppercase {
	text-transform: $font-transform;
}

.flickerfreescreen {
	position: relative;
	overflow: hidden;
}

.graph-wrapper {
	display: inline;
}

// Analog Clock
.clock {
	padding: 0 10px;
	height: 99%;
	width: auto;
}

.clock-svg {
	max-height: 100%;
	max-width: 100%;
	display: block;
	margin: 0 auto;
}

.time-zone {
	margin: 0 0 .5em 0;
	white-space: nowrap;
}

.local-clock {
	margin: .5em 0 0 0;
	white-space: nowrap;
}

.clock-face {
	fill: $clock-face-color;
}

.clock-hand {
	fill: $clock-hand-color;
}

.clock-hand-sec {
	fill: $clock-hand-sec-color;
}

.clock-lines {
	fill: $clock-lines-color;
}

svg {
	overflow: hidden;
}

.sysmap {
	height: 100%;
	width: auto;
	padding: 0 10px;
	text-align: center;
}

.sysmap-scroll-container {
	overflow-x: auto;
	overflow-y: hidden;
	position: relative;
	width: calc(100% - 20px);
	border: 10px solid $ui-bg-color;
	background: $ui-bg-color;
	display: block;
	margin: 4px 0;

	.map-container {
		display: table;
	}

	.flickerfreescreen {
		display: inline-block;
	}

	.table-forms-container {
		display: table;
		margin: 0;
		padding: 0;
		border: 0;
	}
}

.sysmap-widget-container {
	overflow: hidden;
	height: 100%;
	width: 100%;
	max-height: 100%;
	max-width: 100%;
	display: flex;
}

@supports (-ms-ime-align:auto) {
	.navtree .problems {
		margin-left: 10px;
		left: -15px;
	}
}

.overrides-list {
	display: table;
	width: 90%;
	max-width: 738px;
	padding-left: 15px;

	.overrides-list-item {
		display: table-row;

		& .remove-btn {
			position: relative;
			right: -73px;
			top: 3px;
		}
	}
}

.overrides-options-list {
	white-space: normal;
	padding: 5px 0 8px 0;
	margin-bottom: 10px;
	border-bottom: 1px solid $table-border-color;

	> li {
		display: inline-block;
		margin: 2px 7px 2px 0;
		white-space: nowrap;

		> div {
			position: relative;
			padding: 1px 18px 1px 1px;
			background-color: $ui-bg-selected-color;
			border-radius: 2px;

			> span {
				color: lighten($ui-bg-selected-color, 100%);
				padding-left: 8px;
				line-height: 22px;
			}

			> input[type=text] {
				border-style: none;
				line-height: 22px;
				min-height: 22px;
				width: 85px;
			}

			> .subfilter-disable-btn {
				border: none !important;
				right: 0px;
				top: 0px;

				&:focus,
				&:hover {
					background: none;
				}
			}
		}
	}
}

.list-accordion-foot {
	& > div {
		display: table-cell;
		padding-top: 10px;
	}
}

.color-preview-box {
	height: 24px;
	width: 24px;
	float: left;
	margin-right: 10px;
	cursor: pointer;
	border: none;
	border-radius: 0px;
}

.list-vertical-accordion {
	display: table;
	padding-left: 15px;
	width: calc(100% - 15px);

	.list-accordion-item {
		display: table-row;

		& .remove-btn {
			position: relative;
			right: -10px;
			top: 3px;
		}
	}

	.list-accordion-item-head,
	.list-accordion-item-body {
		padding-bottom: 2px;
	}

	.list-accordion-item-closed {
		@extend .multiselect-collapsed;
		height: 30px;

		.list-accordion-item-body {
			display: none;
		}
	}
}

ul.checkbox-list {
	line-height: 20px;
	display: flex;
	flex-wrap: wrap;
	> li {
		ms-flex: 0 0 100%;
		flex: 0 0 100%;
		max-width: 100%;
		-webkit-box-flex: 0;
	}
}

@each $num, $width in (
	3: 33.33333%
) {
	ul.checkbox-list.col-#{$num} > li {
		display: inline-block;
		-ms-flex: 0 0 $width;
		flex: 0 0 $width;
		max-width: $width;
	}
}


.columns-wrapper {

	$columns: (
		5: 5%,
		10: 10%,
		15: 15%,
		20: 20%,
		33: 33.33333%,
		35: 35%,
		40: 40%,
		50: 50%,
		75: 75%,
		90: 90%,
		95: 95%
	);

	display: flex;
	flex-wrap: wrap;

	[class^=column-] {
		-webkit-box-flex: 0;
	}

	/**
	 * Dynamically generated classes, e.g. .column-50.
	 */
	@each $class, $width in $columns {
		.column-#{$class} {
			-ms-flex: 0 0 $width;
			flex: 0 0 $width;
			max-width: $width;
		}
	}

	.column-center {
		display: flex;
		justify-content: center;
		text-align: center;
	}

	.column-middle {
		display: flex;
		align-items: center;
	}
}

.preprocessing-list {
	$name-width: 240px;
	$on-fail-width: 100px;
	$action-width: 120px;

	display: block;
	max-width: 930px;
	min-width: 730px;

	> li {
		display: block;
		position: relative;
	}

	.drag-icon {
		position: absolute;
		left: 0;
		top: 5px;
	}

	.list-numbered-item:before {
		content: counter(line) ":";
		flex: 0 0 15px;
		max-width: 15px;
		line-height: 24px;
		padding-right: 5px;
	}

	input[type=text],
	select {
		width: 100%;
		min-width: 0; // https://stackoverflow.com/a/43361500
	}

	input[type=text],
	.btn-link {

		&:not(:last-of-type) {
			margin-right: 10px;
		}
	}

	.preprocessing-list-head,
	.preprocessing-list-foot,
	.preprocessing-step,
	.on-fail-options,
	.step-name,
	.step-parameters,
	.step-on-fail,
	.step-action {
		display: flex;
		align-items: center;
		box-sizing: border-box;
	}

	.step-name,
	.step-parameters,
	.step-on-fail,
	.step-action,
	.on-fail-options > label,
	.on-fail-options > .radio-segmented {
		padding: 5px 5px 5px 0;
	}

	.step-name {
		flex: 0 0 $name-width;
		max-width: $name-width;
	}

	.step-parameters {
		flex: 1;
	}

	.step-on-fail {
		flex: 0 0 $on-fail-width;
		max-width: $on-fail-width;
		justify-content: center;
		text-align: center;
	}

	.step-action {
		flex: 0 0 $action-width;
		max-width: $action-width;
		padding-right: 0;
	}

	.on-fail-options {
		padding-right: $on-fail-width + $action-width + 5px;
		margin-bottom: 5px;

		& > label {
			padding-left: 30px;
		}

		input[type=text] {
			flex: 1;
		}
	}

	.preprocessing-list-head {
		color: $font-alt-color;
		line-height: 14px;

		.step-name {
			padding-left: 30px;
		}
	}

	.preprocessing-list-item {

		.step-name {
			padding-left: 10px;
		}
	}

	.preprocessing-list-foot {
		justify-content: space-between;

		.step-action {
			height: 24px;
		}

		.step-action + .step-action:last-child {
			margin-left: auto;
			justify-self: flex-end;
		}
	}
}

.navtree {
	$max_depth: 10;

	@keyframes fadein {
		from {opacity: 0;}
		to   {opacity: 1;}
	}
	@-moz-keyframes fadein {
		from {opacity: 0;}
		to   {opacity: 1;}
	}
	@-webkit-keyframes fadein {
		from {opacity: 0;}
		to   {opacity: 1;}
	}
	@-ms-keyframes fadein {
		from {opacity: 0;}
		to   {opacity: 1;}
	}
	@-o-keyframes fadein {
		from {opacity: 0;}
		to   {opacity: 1;}
	}

	.tree {
		width: 100%;
		height: 100%;

		.tree-list {
			list-style: none;
		}

		.tree-list.root > .tree-item > .tree-row > .content > .margin-lvl {
			flex: 0 0 15px;
		}

		.tree-list > .tree-item.ui-sortable-helper .content {
			padding-left: 5px;
		}

		@for $i from 0 through $max_depth {
			.tree-list[data-depth="#{$i}"] > .tree-item {
				&> .tree-row > .content > .margin-lvl {
					flex: 0 0 ($i * 15px + 10px);
				}
				&.ui-sortable-helper {
					margin-left: ($i * 15px + 10px);

					& > .tree-row > .content > .margin-lvl {
						display: none;
					}
				}
			}
		}

		.tree-list[data-depth] .ui-sortable-helper {
			> .tree-row > .content > .margin-lvl {
				flex: 0 0 15px;
			}

			@for $i from 1 through $max_depth - 1 {
				$class_tree_list: '.tree-list';
				@for $j from 1 through $i {
					@if $j != 1 {
						$class_tree_list: $class_tree_list + ' .tree-list';
					}
				}
				#{$class_tree_list} > li > .tree-row > .content > .margin-lvl {
					flex: 0 0 ($i * 15px + 15px);
				}
			}
		}

		.tree-item {
			> .tree-row {
				width: 100%;
				min-width: 320px;
				border-bottom: 1px solid $table-border-color;
				padding: 8px 0;

				&:hover {
					background-color: $ui-hover-color;
				}

				> .problems {
					float: right;
					position: relative;
					padding-left:10px;
					margin-right: 10px;
					background: inherit;
					display: flex;

					.problems-per-item {
						flex: 0 0 7px;
						-ms-flex: 0 0 auto;
						background: gray;
						color: $white;
						padding: 3px 4px 2px;
						font-size: 12px;
						line-height: 1;
						border-radius: 3px;
						margin: 0px 5px 0px 0px;
					}
				}

				> .tools {
					float: right;
					position: relative;
					padding-left:10px;
					margin-right: 10px;
					display: flex;
					width: 85px;

					.edit-item-btn,
					.remove-item-btn,
					.import-items-btn,
					.add-child-btn {
						margin-left: 5px;
						cursor: pointer;
						border: 0px none;
						opacity: 0.5;
						float: left;

						&::-moz-focus-inner {
							padding: 0;
						}
					}
					.edit-item-btn:hover,
					.remove-item-btn:hover,
					.import-items-btn:hover,
					.add-child-btn:hover {
						opacity: 1;
					}
					.edit-item-btn:focus,
					.remove-item-btn:focus,
					.import-items-btn:focus,
					.add-child-btn:focus {
						opacity: 1;
						outline: none;
					}
					.add-child-btn {
						background: url(../img/icon-sprite.svg) no-repeat -47px -551px;
						background-color: $transparent !important;
						height: 15px;
						width: 14px;
					}
					.edit-item-btn {
						background: url(../img/icon-sprite.svg) no-repeat -47px -478px;
						background-color: $transparent !important;
						height: 15px;
						width: 14px;
					}
					.import-items-btn {
						background: url(../img/icon-sprite.svg) no-repeat -47px -515px;
						background-color: $transparent !important;
						height: 15px;
						width: 14px;
					}
					.remove-btn {
						position: relative;
						margin-left: 10px;
						top: 0px;
					}
				}

				> .content {
					display: flex;
					height: 20px;

					> .arrow {
						flex: 0 0 15px;
						text-align: center;
						margin: 2px 2px 0px -5px;

						> .treeview {
							display: none;
						}
					}

					> .drag-icon {
						min-width: 24px;
					}

					> .item-name {
						flex: 0 1 auto;
						white-space: nowrap;
						overflow: hidden;
						margin-right: 5px;
						text-overflow: ellipsis;
						line-height: 1.5;
					}
				}
			}

			&.is-parent {
				> .tree-row{
					> .content {
						> .arrow {
							> .treeview {
								display: block;
							}
						}
					}
				}
			}

			&.selected {
				> .tree-row {
					@extend %found-bg;

					&:hover {
						@extend %found-bg;
					}
				}
			}

			&.no-map,
			&.inaccessible {
				> .tree-row {
					> .content {
						> .item-name {
							color: $form-border-color;
						}
					}
				}
			}

			&.ui-sortable-helper {
				background: $ui-sortable-helper-background-color;
				border-color: $ui-sortable-helper-border-color;
				border-width: 1px;
				border-style: solid;

				.tools {
					display: none;
				}
			}

			&.opened > ul {
				display: block;
			}

			&.closed > ul {
				display: none;
			}

			.sortable-error {
				border-color: transparent;
				background: rgba($red, 0.2);
			}
		}

		.highlighted-parent > .tree-row {
			background: $ui-highlighted-parent-background-color;
		}

		.placeholder {
			background-color: $ui-placeholder-background-color;
			-webkit-animation: fadein .5s;
			-moz-animation: fadein .5s;
			-ms-animation: fadein .5s;
			-o-animation: fadein .5s;
			animation: fadein .5s;
		}
	}
}

::-webkit-input-placeholder {
	color: $input-placeholder-color;
}

:-ms-input-placeholder {
	color: $input-placeholder-color !important;
}

::-ms-input-placeholder {
	color: $input-placeholder-color;
}

::-moz-placeholder {
	color: $input-placeholder-color;
	opacity: 1;
}

:-moz-placeholder {
	color: $input-placeholder-color;
}

:placeholder-shown {
	color: $input-placeholder-color;
}

.icon-action-command,
.icon-action-close,
.icon-action-msg,
.icon-action-msgs,
.icon-action-severity-up,
.icon-action-severity-down,
.icon-action-severity-changed,
.icon-action-message,
.icon-action-ack,
.icon-invisible,
.icon-problem-generated,
.icon-problem-recovery,
.icon-actions-number-gray,
.icon-actions-number-yellow,
.icon-actions-number-red {
	display: inline-block;
	position: relative;
	height: 18px;
	width: 18px;
	margin: 0 5px 0 0;
	top:0;
	bottom:0;
	vertical-align: bottom;

	&::before {
		content: '';
		display: inline-block;
		position: absolute;
		top: 0;
		left: 0;
		width: 18px;
		height: 18px;
		background-image: url(../img/icon-sprite.svg);
		background-repeat: no-repeat;
	}
}

[data-count][class*='icon-']::after {
	position: absolute;
	content: attr(data-count);
	text-align: center;
	margin-top: -2px;
	font-size: 9px;
	letter-spacing: -0.25px;
	width: 18px;
}

.icon-action-command::before {
	background-position: -249px -245px;
}
.icon-action-close::before {
	background-position: -224px -245px;
}
.icon-action-msg::before {
	background-position: -299px -245px;
}
.icon-action-severity-up::before {
	background-position: -349px -245px;
}
.icon-action-severity-down::before {
	background-position: -374px -245px;
}
.icon-action-severity-changed::before {
	background-position: -399px -245px;
}
.icon-action-message::before {
	background-position: -199px -245px;
}
.icon-action-ack::before {
	background-position: -323px -245px;
}
.icon-invisible::before {
	background-position: -89px -803px;
}
.icon-problem-generated::before {
	background-position: -449px -245px;
}
.icon-problem-recovery::before {
	background-position: -424px -245px;
}
.icon-action-msgs {
	&[data-count]::after {
		color: $ui-bg-color;
	}
	&::before {
		background-position: -474px -245px;
	}
}
.icon-actions-number-gray {
	&[data-count]::after {
		color: $font-color;
	}
	&::before {
		background-position: -499px -245px;
	}
}
.icon-actions-number-yellow {
	&[data-count]::after {
		color: $font-color;
	}
	&::before {
		background-position: -549px -245px;
	}
}
.icon-actions-number-red {
	&[data-count]::after {
		color: $font-color;
	}
	&::before {
		background-position: -524px -245px;
	}
}

#expressions_list .ui-sortable-helper {
	display: table;
}

// RANGE CONTROL
$range-track-color: silver;
$range-progress-color: $link-color;
$range-thumb-color: $link-color;
$range-thumb-color-focus: $link-active-color;
$range-progress-color-focus: $link-active-color;
$range-thumb-size: 10px;
$range-track-height: 2px;
$range-input-width: 31px;

.range-control {
	position: relative;
	display: inline-block;
	vertical-align: middle;

	input[type=range] {
		cursor: pointer;
		-webkit-appearance: none; /* Hides the slider so that custom slider can be made */
		width: calc(100% + 10px);
		opacity: 0;
		vertical-align: middle;
		margin: 0 -5px;
		padding: 0px;
		height: 20px;

		&:focus {
			outline: none;
		}

		/* Special styling for WebKit/Blink */
		&::-webkit-slider-thumb {
			margin-top: 1px; /* You need to specify a margin in Chrome, but in Firefox and IE it is automatic */
			height: $range-thumb-size;
			width: $range-thumb-size;
			opacity: 0;
		}

		&::-webkit-slider-runnable-track {
			height: $range-thumb-size;
			opacity: 0;
		}
	}

	input[type=text] {
		width: $range-input-width;
		float: right;
	}

	> div {
		position: relative;
		width: calc(100% - 10px - #{$range-input-width});
		margin: 2px $range-thumb-size 0 0;
		float: left;
	}

	.range-control-track,
	.range-control-progress {
		position: absolute;
		top: 50%;
		margin-top: -$range-track-height/2;
		left: 0;
		height: $range-track-height;
		cursor: pointer;
	}

	.range-control-track {
		width: 100%;
		background: $range-track-color;
	}

	.range-control-progress {
		background: $range-progress-color;
	}

	.range-control-thumb {
		position: absolute;
		top: 50%;
		margin-top: -$range-thumb-size/2;
		margin-left: -$range-thumb-size/2;
		width: $range-thumb-size;
		height: $range-thumb-size;
		border-radius: 50%;
		background: $range-thumb-color;
	}

	&.range-control-focus {
		.range-control-thumb {
			margin-top: -$range-thumb-size/1.5;
			margin-left: -$range-thumb-size/1.5;
			background: $range-thumb-color-focus;
			border: 2px solid lighten($btn-bg-color, 10%);
		}

		.range-control-progress {
			background: $range-progress-color-focus;
		}
	}

	&.disabled {
		opacity: 1;

		input[type=range] {
			cursor: default;
		}
		.range-control-progress,
		.range-control-thumb {
			background: silver;
		}
	}

	datalist {
		position: absolute;
		display: flex;
		width: 100%;
		top: 50%;
		margin-top: -$range-track-height/2;

		option {
			padding: 0;
			font-size: 0;
			flex: 1 0 0px;
			height: $range-track-height;
			border-left: 1px solid $body-bg-color;
		}
	}
}

.graph-legend {
	text-align: left;
	white-space: nowrap;
	text-overflow: ellipsis;
	overflow: hidden;
}

.graph-widget-config-tabs {
	padding: 10px 0px;

	> .tabs-nav {
		padding-left: calc(15% + 10px);
		margin-right: 0;
		margin-left: 0;
	}
}

// Screen reader
.inline-sr-only {
	font-size: 0;
}

.preproc-test-popup-value-row {
	display: flex;

	label {
		padding: 0 10px;
		margin-left: auto;
		line-height: 24px;
	}
}

table.preprocessing-test-results {

	td {
		vertical-align: top !important;
	}

	.rel-container {
		top: 4px;
		margin-left: 3px;
	}
}

#preprocessing-test-form {
	.table-forms-separator {
		margin-top: -2px;
	}
}

.totals-list {

	&:not(.list-table) {
		display: flex;
		height: 100%;
	}

	> div {
		flex: 1;
		align-items: center;
		display: flex;
		line-height: 18px;
		overflow: hidden;
		padding: 0 10px;
		position: relative;
	}

	.count {
		font-size: 16px;
	}

	&.totals-list-horizontal {

		> div {
			flex-direction: column;
			justify-content: center;
			min-width: 55px;
			text-align: center
		}
	}

	&.totals-list-vertical {
		flex-direction: column;

		> div {
			min-height: 21px;
			padding-top: 3px;
		}

		.count {
			margin-right: 5px;
		}
	}
}

<<<<<<< HEAD
// WIDGET "HOST AVAILABILITY"

.host-avail-widget {
=======
#preprocessing_div {
	display: block;
	max-width: 940px;
}

@media screen and (-ms-high-contrast: active), (-ms-high-contrast: none) {
>>>>>>> ebd4a083

	td:not(:first-child) {
		border-left: 1px dotted $table-border-color;

	}

	.host-avail-true {
		background: $host-avail-true-bg-color;
	}

	.host-avail-false {
		background: $host-avail-false-bg-color;
	}

	.host-avail-unknown {
		background: $host-avail-unknown-bg-color;
	}

	.host-avail-total {
		background: $host-avail-total-bg-color;
	}
}

@if $theme_name == 'dev' {

/*doc
---
//title: About
name: about
category: About
---

##About the Zabbix Styleguide

The Zabbix styleguide is our journey to the bright future of a more modular and systematic approach to design. It is a single source of information for front-end developers and designers. Instead of reinventing the wheel every time there is a need to implement an already existing UI pattern, developers can consult with the styleguide.

* A common design language inside the company and community
* More modular approach to design, reusable components
* A single source of information for front-end developers

May the force be with you!
*/

/*doc
---
//title: Components
name: components
category: Components
---
*/

/*doc
---
parent: components
title: Typography
name: typography
---

The default font face is Arial. Relative units (em) should be used to set the type size and line height.

##Headings

```html_example
<h1>Main Heading</h1><br>
<h2>Section Header</h2><br>
<h3>Contextual Menu Heading</h3><br>
<h4>Widget and Dialog Heading</h4>
```

##Paragraphs

Paragraphs are used to visually separate blocks of multiple sentences.

```html_example
<p>Zabbix offers great performance for data gathering and can be scaled to very large environments. Distributed monitoring options are available with the use of Zabbix proxies. Zabbix comes with a web-based interface, secure user authentication and a flexible user permission schema.</p>
<p class="grey">Zabbix offers great performance for data gathering and can be scaled to very large environments. Distributed monitoring options are available with the use of Zabbix proxies. Zabbix comes with a web-based interface, secure user authentication and a flexible user permission schema.</p>
```
*/

/*doc
---
parent: components
title: Tables
name: table
---

Tables are used to display tabular data. All tables are declared with the `list-table` class. Very wide tables should be housed inside a container with `overflow-table` class applied to it.

```html_example
<div class="overflow-table">
   <table class="list-table">
      <thead>
         <tr>
            <th class="cell-width"><input type="checkbox"></th>
            <th><a href="">Hosts<span class="arrow-down"></span></a></th>
            <th><a href="">Applications<span class="arrow-up"></span></a></th>
            <th>Items</th>
            <th>Triggers</th>
            <th>Graphs</th>
            <th>Discovery</th>
            <th>Web</th>
            <th>Interface</th>
            <th>Templates</th>
            <th><a href="">Status</a></th>
         </tr>
      </thead>
      <tbody>
         <tr>
            <td><input type="checkbox"></td>
            <td><a href="">Test host</a></td>
            <td><a href="">Applications</a></td>
            <td><a href="">Items</a></td>
            <td><a href="">Triggers</a></td>
            <td><a href="">Graphs</a></td>
            <td><a href="">Discovery</a></td>
            <td><a href="">Web</a></td>
            <td>127.0.01: 10050</td>
            <td><a href="" class="grey link-alt">Template App Zabbix Server</a></td>
            <td><a href="">Enabled</a></td>
         </tr>
         <tr class="row-selected">
            <td><input type="checkbox" checked=""></td>
            <td><a href="">Zabbix server</a></td>
            <td><a href="">Applications</a>&nbsp;<sup>11</sup></td>
            <td><a href="">Items</a>&nbsp;<sup>41</sup></td>
            <td><a href="">Triggers</a>&nbsp;<sup>3</sup></td>
            <td><a href="">Graphs</a>&nbsp;<sup>4</sup></td>
            <td><a href="">Discovery</a>&nbsp;<sup>6</sup></td>
            <td><a href="">Web</a></td>
            <td>127.0.01: 10050</td>
            <td><a href="" class="grey link-alt">Template App Zabbix Server</a></td>
            <td><a href="">Enabled</a></td>
         </tr>
         <tr>
            <td><input type="checkbox"></td>
            <td><a href="">Main server</a></td>
            <td><a href="">Applications</a>&nbsp;<sup>32</sup></td>
            <td><a href="">Items</a>&nbsp;<sup>54</sup></td>
            <td><a href="">Triggers</a>&nbsp;<sup>21</sup></td>
            <td><a href="">Graphs</a>&nbsp;<sup>72</sup></td>
            <td><a href="">Discovery</a>&nbsp;<sup>40</sup></td>
            <td><a href="">Web</a></td>
            <td>127.0.01: 10050</td>
            <td><a href="" class="grey link-alt">Template App Zabbix Server</a></td>
            <td><a href="">Enabled</a></td>
         </tr>
         <tr>
            <td><input type="checkbox"></td>
            <td><a href="">Backup server</a></td>
            <td><a href="">Applications</a>&nbsp;<sup>8</sup></td>
            <td><a href="">Items</a>&nbsp;<sup>9</sup></td>
            <td><a href="">Triggers</a>&nbsp;<sup>88</sup></td>
            <td><a href="">Graphs</a>&nbsp;<sup>221</sup></td>
            <td><a href="">Discovery</a>&nbsp;<sup>56</sup></td>
            <td><a href="">Web</a></td>
            <td>127.0.01: 10050</td>
            <td><a href="" class="grey link-alt">Template App Zabbix Server</a></td>
            <td><a href="">Enabled</a></td>
         </tr>
      </tbody>
   </table>
</div>
```

##Table with Pagination

Pagination is used to separate large amounts of tabular data into descrete peices.

```html_example
<div class="overflow-table">
   <table class="list-table">
      <thead>
         <tr>
            <th class="cell-width"><input type="checkbox"></th>
            <th><a href="">Hosts<span class="arrow-down"></span></a></th>
            <th><a href="">Applications<span class="arrow-up"></span></a></th>
            <th>Items</th>
            <th>Triggers</th>
            <th>Graphs</th>
            <th>Discovery</th>
            <th>Web</th>
            <th>Interface</th>
            <th>Templates</th>
            <th><a href="">Status</a></th>
         </tr>
      </thead>
      <tbody>
         <tr>
            <td><input type="checkbox"></td>
            <td><a href="">Test host</a></td>
            <td><a href="">Applications</a></td>
            <td><a href="">Items</a></td>
            <td><a href="">Triggers</a></td>
            <td><a href="">Graphs</a></td>
            <td><a href="">Discovery</a></td>
            <td><a href="">Web</a></td>
            <td>127.0.01: 10050</td>
            <td><a href="" class="grey link-alt">Template App Zabbix Server</a></td>
            <td><a href="">Enabled</a></td>
         </tr>
         <tr class="row-selected">
            <td><input type="checkbox" checked=""></td>
            <td><a href="">Zabbix server</a></td>
            <td><a href="">Applications</a>&nbsp;<sup>11</sup></td>
            <td><a href="">Items</a>&nbsp;<sup>41</sup></td>
            <td><a href="">Triggers</a>&nbsp;<sup>3</sup></td>
            <td><a href="">Graphs</a>&nbsp;<sup>4</sup></td>
            <td><a href="">Discovery</a>&nbsp;<sup>6</sup></td>
            <td><a href="">Web</a></td>
            <td>127.0.01: 10050</td>
            <td><a href="" class="grey link-alt">Template App Zabbix Server</a></td>
            <td><a href="">Enabled</a></td>
         </tr>
         <tr>
            <td><input type="checkbox"></td>
            <td><a href="">Main server</a></td>
            <td><a href="">Applications</a>&nbsp;<sup>32</sup></td>
            <td><a href="">Items</a>&nbsp;<sup>54</sup></td>
            <td><a href="">Triggers</a>&nbsp;<sup>21</sup></td>
            <td><a href="">Graphs</a>&nbsp;<sup>72</sup></td>
            <td><a href="">Discovery</a>&nbsp;<sup>40</sup></td>
            <td><a href="">Web</a></td>
            <td>127.0.01: 10050</td>
            <td><a href="" class="grey link-alt">Template App Zabbix Server</a></td>
            <td><a href="">Enabled</a></td>
         </tr>
         <tr>
            <td><input type="checkbox"></td>
            <td><a href="">Backup server</a></td>
            <td><a href="">Applications</a>&nbsp;<sup>8</sup></td>
            <td><a href="">Items</a>&nbsp;<sup>9</sup></td>
            <td><a href="">Triggers</a>&nbsp;<sup>88</sup></td>
            <td><a href="">Graphs</a>&nbsp;<sup>221</sup></td>
            <td><a href="">Discovery</a>&nbsp;<sup>56</sup></td>
            <td><a href="">Web</a></td>
            <td>127.0.01: 10050</td>
            <td><a href="" class="grey link-alt">Template App Zabbix Server</a></td>
            <td><a href="">Enabled</a></td>
         </tr>
      </tbody>
   </table>
</div>
<div class="table-paging">
   <a href=""><span class="arrow-left"></span></a><a href="">1</a><a href="" class="paging-selected">2</a><a href="">3</a><a href=""><span class="arrow-right"></span></a>
</div>
```

##Table with No Results

In cases when no data can be shown, table should be accompanied by an explanatory text. It should not be left blank.

```html_example
<div class="overflow-table">
   <table class="list-table">
      <thead>
         <tr>
            <th class="cell-width"><input type="checkbox"></th>
            <th><a href="">Hosts<span class="arrow-down"></span></a></th>
            <th><a href="">Applications<span class="arrow-up"></span></a></th>
            <th>Items</th>
            <th>Triggers</th>
            <th>Graphs</th>
            <th>Discovery</th>
            <th>Web</th>
            <th>Interface</th>
            <th>Templates</th>
            <th><a href="">Status</a></th>
         </tr>
      </thead>
      <tbody>
         <tr class="nothing-to-show">
            <td colspan="11">We couldn't find any results</td>
         </tr>
      </tbody>
   </table>
</div>
```

##Tables with Elements and Highlights

Besides textual information tables may contain other elements like icons. Table cells may be highlighted with various colors, for example to indicate severity level.

```html_example
<div class="overflow-table">
   <table class="list-table">
      <thead>
         <tr>
            <th>Type</th>
            <th>Description</th>
            <th>Example</th>
         </tr>
      </thead>
      <tbody>
         <tr>
            <td>Alert labels</td>
            <td>asdasasdasd</td>
            <td><span class="status-yellow"><b>!</b></span> <span class="status-red"><b>&times;</b></span></td>
         </tr>
         <tr>
            <td>Icons</td>
            <td>asdasasdasd</td>
            <td><span class="rel-container"><span class="icon-depend-down cursor-pointer"></span></span><span class="rel-container"><span class="icon-depend-up cursor-pointer"></span></span><span class="rel-container"><span class="icon-ackn cursor-pointer"></span></span></td>
         </tr>
         <tr>
            <td>Links with icons</td>
            <td>asdasasdasd</td>
            <td><span class="rel-container"><a href="">Some link</a><span class="icon-maint cursor-pointer"></span></span></td>
         </tr>
         <tr>
            <td>Labels</td>
            <td>asdasasdasd</td>
            <td>
               <div class="status-container"><span class="status-green">label</span> <span class="status-grey">label</span></div>
               <div class="status-container"><span class="status-red">label</span></div>
            </td>
         </tr>
         <tr>
            <td>Tree</td>
            <td>Trees are used to represent a hierarchy of different structures: navigation, table, data, etc. Tree branches can be collapsed and expanded.</td>
            <td>
               <div class="treeview"><span class="arrow-right"></span></div>
               <a href="#">Collapsed</a>
               <div class="treeview"><span class="arrow-down"></span></div>
               <a href="#">Expanded</a>
            </td>
         </tr>
          <tr>
            <td>Severity</td>
            <td>asdasd</td>
            <td class="normal-bg">
               <span class="link-action">25</span>
            </td>
         </tr>
      </tbody>
   </table>
</div>
```
*/

/*doc
---
parent: components
title: Forms
name: forms
---

Forms contain UI elements that are used to submit information.

##Primary Button

```html_example
<button type="button">Primary Button</button>
<button type="button" disabled>Primary Button</button>
```

##Secondary Button

```html_example
<button type="button" class="btn-alt">Secondary Button</button>
<button type="button" class="btn-alt" disabled>Secondary Button</button>
```

##Form Button

```html_example
<button type="button" class="btn-grey">Form Button</button>
<button type="button" class="btn-grey" disabled>Form Button</button>
```

##Link Button

```html_example
<button type="button" class="btn-link">Link Button</button>
<button type="button" class="btn-link" disabled>Link Button</button>
```

##Icon Button

```html_example
<button type="button" class="btn-max" title="Maximize"></button>
<button type="button" class="btn-max" title="Maximize" disabled></button>
```

##Inputs

Text on html5 input types

```html_example
<ul class="table-forms">
   <li>
      <div class="table-forms-td-left"><label for="DefaultInput">Default Input</label></div>
      <div class="table-forms-td-right">
         <input type="text" placeholder="Text" id="DefaultInput">
         <div class="red">You can't leave this empty.</div>
      </div>
   </li>
   <li>
      <div class="table-forms-td-left"><label for="DisabledInput">Disabled Input</label></div>
      <div class="table-forms-td-right"><input type="text" placeholder="Text" id="DisabledtInput" disabled></div>
   </li>
   <li>
      <div class="table-forms-td-left"><label for="ReadOnlyInput">Readonly Input</label></div>
      <div class="table-forms-td-right"><input type="text" placeholder="Text" id="ReadOnlyInput" readonly></div>
   </li>
   <li>
      <div class="table-forms-td-left"><label for="ButtonInput">Input with a Button</label></div>
      <div class="table-forms-td-right">
         <input type="text" placeholder="Text" id="ButtonInput"><div class="form-input-margin"></div><button type="button" class="btn-grey">Button</button>
      </div>
   </li>
</ul>
```

##Selects

```html_example
<select>
   <option>Select options</option>
   <option>Option 1</option>
   <option>Option 2</option>
   <option>Option 3</option>
</select>
<select disabled>
   <option>Select options</option>
   <option>Option 1</option>
   <option>Option 2</option>
   <option>Option 3</option>
</select>
```

## Radios

```html_example
<label for="Radio"><input type="radio" id="Radio">I am a radio</label>
<label for="RadioDisbld"><input type="radio" id="RadioDisbld" disabled>I am a disabled radio</label>
```

## Segmented Radio Controls

```html_example
<p>
<ul class="radio-list-control">
   <li><input type="radio" id="RadioSegm1"><label for="RadioSegm1">Radio 1</label></li><li><input type="radio" id="RadioSegm2"><label for="RadioSegm2">Radio 2</label></li><li><input type="radio" id="RadioSegm3" disabled><label for="RadioSegm3">Radio 3</label></li>
</ul>
</p>
```

## Checkboxes

```html_example
<label for="CheckBox"><input type="checkbox" id="CheckBox">I am a checkbox</label>
<label for="ChecBoxkDisbld"><input type="checkbox" id="CheckBoxDisbld" disabled>I am a disabled checkbox</label>
```

## Radio and Checkbox Lists

```html_example
<ul class="list-check-radio">
   <li><label for="RadioDescr"><input type="radio" id="RadioDescr">Zabbix offers great performance for data gathering and can be scaled to very large environments. Distributed monitoring options are available with the use of Zabbix proxies. Zabbix comes with a web-based interface, secure user authentication and a flexible user permission schema.</label></li>
   <li><label for="CheckBoxDescr"><input type="checkbox" id="CheckBoxDescr">Zabbix offers great performance for data gathering and can be scaled to very large environments. Distributed monitoring options are available with the use of Zabbix proxies. Zabbix comes with a web-based interface, secure user authentication and a flexible user permission schema.</label></li>
</ul>
```
*/

/*doc
---
parent: components
title: Dialogs
name: dialog
---

Dialogs are used to reveal an addtional piece of information: data tables, text, forms or certain actions. Dialogs can be dismissed by clicking/pushing &times; at the top right corner, *cancel* button, or outside of the dialog area.

##Alert Dialogs

Alert dialogs are used to urgently inform the user about a certain situation. Primary action button, labeled with the specific action, should be furthest to the right and continue the process. Secondary action button should be placed to the left of the primary action button and return the user to the general screen. Avoid labeling buttons with *No*, *Ok*, *Confirm*, *Done* and asking equally uninformative questions like *Are you sure?*

```html_example
<div class="overlay-dialogue">
   <!--<span class="overlay-close-btn"></span>-->
   <div class="dashbrd-widget-head cursor-move">
      <h4>Delete the selected item?</h4>
   </div>
   <div class="overlay-dialogue-body">Some explanatory information</div>
   <div class="overlay-dialogue-footer"><button type="button" class="btn-alt">Cancel</button><button type="button">Delete</button></div>
</div>

<div class="overlay-dialogue">
   <!--<span class="overlay-close-btn"></span>-->
   <div class="dashbrd-widget-head cursor-move">
      <h4>Delete the selected item?</h4>
   </div>
   <div class="overlay-dialogue-body"></div>
   <div class="overlay-dialogue-footer"><button type="button" class="btn-alt">Cancel</button><button type="button">Delete</button></div>
</div>
```

##Dialogs with Scrollable Content

In exceptional cases dialogs may contain additional information inside a scrollable area.

```html_example
<div class="overlay-dialogue" style="max-width: 500px">
   <span class="overlay-close-btn"></span>
   <div class="overlay-descr">Zabbix offers great <a href="">performance</a> for data gathering and can be scaled to very large environments. Distributed monitoring options are available with the use of Zabbix proxies. Zabbix comes with a web-based interface, secure user authentication and a flexible user permission schema. Polling and trapping is supported, with native high performance agents gathering data from virtually any popular operating system; agent-less monitoring methods are available as well.Zabbix offers great performance for data gathering and can be scaled to very large environments. Distributed monitoring options are available with the use of Zabbix proxies. Zabbix comes with a web-based interface, secure user authentication and a flexible user permission schema. Polling and trapping is supported, with native high performance agents gathering data from virtually any popular operating system; agent-less monitoring methods are available as well.Zabbix offers great performance for data gathering and can be scaled to very large environments.
   </div>
   <div class="overlay-descr-url"><a href="">A random link goes here</a></div>
   <table class="list-table">
      <thead>
         <tr>
            <th>Time</th>
            <th>Status</th>
            <th>Duration</th>
            <th>Age</th>
            <th>Ack</th>
         </tr>
      </thead>
      <tbody>
         <tr>
            <td>2015-09-08 13:47:58</td>
            <td><span class="red">PROBLEM</span></td>
            <td>15d 23h 45m</td>
            <td>15d 23h 45m</td>
            <td><a class="link-alt red" href="">No</a></td>
         </tr>
         <tr>
            <td>2015-08-05 06:14:58</td>
            <td><span class="green">OK</span></td>
            <td>1m 4d 7h</td>
            <td>1m 20d 7h</td>
            <td><a class="link-alt red" href="">No</a></td>
         </tr>
         <tr>
            <td>2015-08-05 05:32:58</td>
            <td><span class="red">PROBLEM</span></td>
            <td>42m</td>
            <td>1m 20d 8h</td>
            <td><a class="link-alt red" href="">No</a></td>
         </tr>
         <tr>
            <td>2015-08-04 06:11:58</td>
            <td><span class="green">OK</span></td>
            <td>23h 21m</td>
            <td>1m 21d 7h</td>
            <td><a class="link-alt red" href="">No</a></td>
         </tr>
         <tr>
            <td>2015-08-04 05:38:58</td>
            <td><span class="red">PROBLEM</span></td>
            <td>33m</td>
            <td>1m 21d 7h</td>
            <td><a class="link-alt red" href="">No</a></td>
         </tr>
      </tbody>
   </table>
</div>
```

##Contextual Dialogs

Contextual dialogs are used to display commands that are directly related to an item. Contextual dialogs are revealed on click or touch.

```html_example
<ul class="menu-popup">
   <li>
      <h3>Favourite screens</h3>
   </li>
   <li><span class="menu-popup-item">Add</span></li>
   <li>
      <span class="menu-popup-item">Remove<span class="arrow-right"></span></span>
      <ul class="menu-popup" style="top: 47px; left: 203px;">
         <li><span class="menu-popup-item">Zabbix server</span></li>
      </ul>
   </li>
   <li><span class="menu-popup-item">Remove all</span></li>
   <li>
      <div></div>
   </li>
   <li>
      <h3>Favourite slide shows</h3>
   </li>
   <li><span class="menu-popup-item selected">Add</span></li>
   <li><span class="menu-popup-item-disabled">Remove</span></li>
   <li><span class="menu-popup-item-disabled">Remove all</span></li>
</ul>
```
*/

/*doc
---
parent: components
title: Notifications
name: notifications
---

Notificatiions are used to provide feedback after certain actions or give information.

##Success Notification

Success notification appears after an action has been completed without errors. Has green background.

```html_example
<div class="msg-good">
   Well done! You successfully added new parameters.
   <div class="msg-details">
      <span class="link-action">Details</span>
      <ul class="msg-details-border">
         <li>Something</li>
         <li>Something</li>
         <li>Something</li>
         <li>Something</li>
      </ul>
   </div>
   <span class="overlay-close-btn" title="Close"></span>
</div>
```

##Error Notification

Error notification appears after an action has been completed with errors or an error in general. Has red background.

```html_example
<div class="msg-bad">
   Oh snap! Check form fields and try submitting again.
   <div class="msg-details">
      <span class="link-action">Details</span>
      <ul class="msg-details-border">
         <li>Something</li>
         <li>Something</li>
         <li>Something</li>
         <li>Something</li>
      </ul>
   </div>
   <span class="overlay-close-btn" title="Close"></span>
</div>
```

##Global Notification

Global notification.

```html_example
<div class="msg-global-footer msg-warning">Zabbix server is not running: the information displayed may not be current.</div>
```
*/

/*doc
---
parent: components
title: Icons
name: icons
---

Icons:

```html_example
<div class="icon-help"></div>
```
*/

/*doc
---
parent: components
title: Datepickers
name: date
---

Datepickers are used to select a single date or a date range.

```html_example
<div class="overlay-dialogue calendar">
   <div class="calendar-header">
      <div class="calendar-year">
         <button type="button" class="btn-grey"><span class="arrow-left"></span></button>2015<button type="button" class="btn-grey"><span class="arrow-right"></span></button>
      </div>
      <div class="calendar-month"><button type="button" class="btn-grey"><span class="arrow-left"></span></button>March<button type="button" class="btn-grey"><span class="arrow-right"></span></button></div>
   </div>
   <table>
      <thead>
         <tr>
            <th>M</th>
            <th>T</th>
            <th>W</th>
            <th>T</th>
            <th>F</th>
            <th>S</th>
            <th>S</th>
         </tr>
      </thead>
      <tbody>
         <tr>
            <td class="grey">29</td>
            <td>1</td>
            <td>2</td>
            <td>3</td>
            <td>4</td>
            <td>5</td>
            <td>6</td>
         </tr>
         <tr>
            <td>7</td>
            <td>8</td>
            <td>9</td>
            <td>10</td>
            <td>11</td>
            <td>12</td>
            <td>13</td>
         </tr>
         <tr>
            <td>14</td>
            <td>15</td>
            <td class="selected">16</td>
            <td>17</td>
            <td>18</td>
            <td>19</td>
            <td>20</td>
         </tr>
         <tr>
            <td>21</td>
            <td>22</td>
            <td>23</td>
            <td>24</td>
            <td>25</td>
            <td>26</td>
            <td>27</td>
         </tr>
         <tr>
            <td>28</td>
            <td>29</td>
            <td>30</td>
            <td>31</td>
            <td class="grey">1</td>
            <td class="grey">2</td>
            <td class="grey">3</td>
         </tr>
         <tr>
            <td class="grey">4</td>
            <td class="grey">5</td>
            <td class="grey">6</td>
            <td class="grey">7</td>
            <td class="grey">8</td>
            <td class="grey">9</td>
            <td class="grey">10</td>
         </tr>
      </tbody>
   </table>
   <div class="calendar-time"><label>Time</label> <input type="text" placeholder="HH" maxlength="2"> : <input type="text" placeholder="MM" maxlength="2"></div>
   <div class="calendar-footer"><button type="button" class="btn-grey">Now</button><button type="button">Set date</button></div>
</div>
```
*/

/*doc
---
parent: components
title: Navigation
name: navigation
---

##Main Navigation

Main navigation is used to jump between high level sections of the application.

```html_example
<nav role="navigation">
   <div class="top-nav-container">
      <ul class="top-nav">
         <li class="selected"><a href="#">Monitoring</a></li>
         <li><a href="#">Inventory</a></li>
         <li><a href="#">Reports</a></li>
         <li><a href="#">Configuration</a></li>
         <li><a href="#">Administration</a></li>
      </ul>
      <!--<ul class="top-nav-icons">
         <li>
            <form><input type="text"><button type="button" class="btn-search"></button></form>
         </li>
         <li><a href="#" class="top-nav-help" title="Help"></a></li>
         <li><a href="#" class="top-nav-zbbshare" title="Zabbix Share">Share</a></li>
         <li><a href="#" class="top-nav-profile" title="Profile"></a></li>
	display: inline-block;
	color: $font-selected-color;
	background-color: $ui-bg-selected-color;
	margin: 1px 3px 1px 0;
	padding: 2px 3px;
	text-align: center;
	line-height: 1em;
	max-width: 133px;
	vertical-align: middle;
	@extend %overflow-ellipsis;
	@include border-radius(2px);

	&:last-child {
		margin: 0;
	}
}

         <li><a href="#" class="top-nav-signout" title="Sign out"></a></li>
      </ul>-->
   </div>
   <div class="top-subnav-container">
      <ul class="top-subnav">
         <li><a href="#" class="selected">Dashboard</a></li>
         <li><a href="#">Overview</a></li>
         <li><a href="#">Web</a></li>
         <li><a href="#">Latest data</a></li>
         <li><a href="#">Triggers</a></li>
         <li><a href="#">Events</a></li>
         <li><a href="#">Graphs</a></li>
         <li><a href="#">Screens</a></li>
         <li><a href="#">Maps</a></li>
         <li><a href="#">Discovery</a></li>
         <li><a href="#">Services</a></li>
      </ul>
      <!--<div class="server-name">This is a loooooooong loooooooong loooooooong loooooooong server name</div>-->
   </div>
</nav>
```

##Object Navigation

```html_example
<ul class="object-group">
   <li><b><a href="#">All hosts</a> / Zabbix server:</b></li>
   <li class="green">Enabled</li>
   <li>
      <div class="status-container"><span class="status-grey">zbx</span><span class="status-green">snmp</span><span class="status-grey">jmx</span><span class="status-grey">ipmi</span></div>
   </li>
   <li><span class="selected"><a href="#">Discovery</a></span></li>
   <li><span><a href="#">Applications</a>&nbsp;<sup>11</sup></span></li>
   <li><span class="selected"><a href="">Items</a>&nbsp;<sup>67</sup></span></li>
   <li><span><a href="#">Triggers</a>&nbsp;<sup>41</sup></span></li>
   <li><span><a href="#">Graphs</a>&nbsp;<sup>11</sup></span></li>
   <li><span><a href="#">Discovery rules</a>&nbsp;<sup>2</sup></span></li>
   <li><span><a href="#">Web scenarios</a></span></li>
</ul>
```

##Tabs

Tabs are used to switch between sections of grouped content. Don't use tabs as a navigation between urelated content.

```html_example
<ul class="ui-tabs-nav"><li class="ui-tabs-active"><a href="#">Host</a></li><li class="ui-state-disabled"><a href="#">Templates</a></li><li><a href="#">IPMI</a></li><li><a href="#">Macros</a></li><li><a href="#">Host inventory</a></li></ul>
```
*/

/*doc
---
parent: components
title: Links
name: links
---

A link is used to navigate through different parts of the front-end. *Alternative* links are used to indicate a particular state or type. *Action* links are used call out any additional content, like contextual menus and popovers.

```html_example
<p><a href="#">Default link</a></p>
<p><a href="#" class="grey link-alt">Alternative link</a></p>
<p><a href="#" class="green link-alt">Alternative link</a></p>
<p><a href="#" class="red link-alt">Alternative link</a></p>
<p><span class="link-action">Action link</span></p>
<p><span class="green link-action">Action link</span></p>
<p><span class="yellow link-action">Action link</span></p>
<span class="red link-action">Action link</span>
```
*/

/*doc
---
parent: components
title: Labels
name: labels
---

Labels add information. Different colors

```html_example
<div class="status-container"><span class="status-red">zbx</span><span class="status-green">snmp</span><span class="status-green">jmx</span><span class="status-grey">ipmi</span></div>
```
*/

/*doc
---
parent: components
title: Progress Indicators
name: progress
---

Progress indocators are used to show data retrieval or an ongoing computation. Use progress indicators to make UI look more fast and responsive.

```html_example
<div class="preloader-container">
   <div class="preloader"></div>
</div>
```
*/

/*doc
---
parent: components
title: Widgets
name: widgets
---

Widgets are used as containers to group any related information. Widget consists of *header*, *body* and *footer*. Widgets can be collapsed and expanded.

```html_example
<div class="dashbrd-widget">
   <div class="dashbrd-widget-head cursor-move">
      <h4>Favorite screens</h4>
      <ul>
         <li><button type="button" class="btn-widget-action" title="Action"></button></li>
         <li><button type="button" class="btn-widget-collapse" title="Collapse"></button></li>
         <!--<li><button type="button" class="btn-widget-expand" title="Expand"></button></li>-->
      </ul>
   </div>
   <table class="list-table">
      <tbody>
         <tr>
            <td><a href="#">Zabbix server</a></td>
         </tr>
         <tr>
            <td><a href="#">My 2nd megaserver</a></td>
         </tr>
      </tbody>
   </table>
   <ul class="dashbrd-widget-foot">
      <li><a href="#">Screens</a></li>
      <li><a href="#">Slide shows</a></li>
   </ul>
</div>
```
*/
}<|MERGE_RESOLUTION|>--- conflicted
+++ resolved
@@ -7320,18 +7320,9 @@
 	}
 }
 
-<<<<<<< HEAD
 // WIDGET "HOST AVAILABILITY"
 
 .host-avail-widget {
-=======
-#preprocessing_div {
-	display: block;
-	max-width: 940px;
-}
-
-@media screen and (-ms-high-contrast: active), (-ms-high-contrast: none) {
->>>>>>> ebd4a083
 
 	td:not(:first-child) {
 		border-left: 1px dotted $table-border-color;
@@ -7354,6 +7345,19 @@
 		background: $host-avail-total-bg-color;
 	}
 }
+
+
+@media screen and (-ms-high-contrast: active), (-ms-high-contrast: none) {
+
+	/* for IE11 only. Fixed cell height if table has 100% height */
+	.host-avail-widget {
+
+		td {
+			height: 100%;
+		}
+	}
+}
+
 
 @if $theme_name == 'dev' {
 
