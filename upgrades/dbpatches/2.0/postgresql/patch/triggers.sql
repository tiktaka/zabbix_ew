----
---- Patching table `events`
----

DROP INDEX events_2;
CREATE INDEX events_2 on events (clock);
ALTER TABLE ONLY events ALTER eventid DROP DEFAULT,
			ADD ns integer DEFAULT '0' NOT NULL,
			ADD value_changed integer DEFAULT '0' NOT NULL;

-- Begin event redesign patch

CREATE TEMPORARY TABLE tmp_events_eventid (eventid bigint PRIMARY KEY,prev_value integer,value integer);
CREATE INDEX tmp_events_index on events (source, object, objectid, clock, eventid, value);

-- Which OK events should have value_changed flag set?
-- Those that have a PROBLEM event (or no event) before them.

INSERT INTO tmp_events_eventid (eventid,prev_value,value)
(
	SELECT e1.eventid,(SELECT e2.value
				FROM events e2
				WHERE e2.source=e1.source
					AND e2.object=e1.object
					AND e2.objectid=e1.objectid
					AND (e2.clock<e1.clock OR (e2.clock=e1.clock AND e2.eventid<e1.eventid))
					AND e2.value<2					-- TRIGGER_VALUE_UNKNOWN
				ORDER BY e2.source DESC,
						e2.object DESC,
						e2.objectid DESC,
						e2.clock DESC,
						e2.eventid DESC,
						e2.value DESC
				LIMIT 1),e1.value
		FROM events e1
		WHERE e1.source=0							-- EVENT_SOURCE_TRIGGERS
			AND e1.object=0 						-- EVENT_OBJECT_TRIGGER
			AND e1.value=0							-- TRIGGER_VALUE_FALSE (OK)
);

-- Which PROBLEM events should have value_changed flag set?
-- (1) Those that have an OK event (or no event) before them.
-- (2) Those that came from a "MULTIPLE PROBLEM" trigger.

INSERT INTO tmp_events_eventid (eventid,prev_value,value)
(
	SELECT e1.eventid,(SELECT e2.value
				FROM events e2
				WHERE e2.source=e1.source
					AND e2.object=e1.object
					AND e2.objectid=e1.objectid
					AND (e2.clock<e1.clock OR (e2.clock=e1.clock AND e2.eventid<e1.eventid))
					AND e2.value<2					-- TRIGGER_VALUE_UNKNOWN
				ORDER BY e2.source DESC,
						e2.object DESC,
						e2.objectid DESC,
						e2.clock DESC,
						e2.eventid DESC,
						e2.value DESC
				LIMIT 1),e1.value
		FROM events e1,triggers t
		WHERE e1.source=0							-- EVENT_SOURCE_TRIGGERS
			AND e1.object=0 						-- EVENT_OBJECT_TRIGGER
			AND e1.objectid=t.triggerid
			AND e1.value=1							-- TRIGGER_VALUE_TRUE
			AND t.type=0							-- TRIGGER_TYPE_NORMAL
);

INSERT INTO tmp_events_eventid (eventid,value)
(
	SELECT e1.eventid,e1.value
		FROM events e1,triggers t
		WHERE e1.source=0							-- EVENT_SOURCE_TRIGGERS
			AND e1.object=0 						-- EVENT_OBJECT_TRIGGER
			AND e1.objectid=t.triggerid
			AND e1.value=1							-- TRIGGER_VALUE_TRUE (PROBLEM)
			AND t.type=1							-- TRIGGER_TYPE_MULTIPLE_TRUE
);

DELETE FROM tmp_events_eventid WHERE prev_value = value;

-- Update the value_changed flag.

DROP INDEX tmp_events_index;

UPDATE events SET value_changed=1 WHERE eventid IN (SELECT eventid FROM tmp_events_eventid);

DROP TABLE tmp_events_eventid;

-- End event redesign patch

----
---- Patching table `triggers`
----

ALTER TABLE ONLY triggers ALTER triggerid DROP DEFAULT,
			  ALTER templateid DROP DEFAULT,
			  ALTER templateid DROP NOT NULL,
<<<<<<< HEAD
			  DROP dep_level,
			  ADD value_flags integer DEFAULT '0' NOT NULL;
=======
			  ADD flags integer DEFAULT '0' NOT NULL;
>>>>>>> 585f1a15
UPDATE triggers SET templateid=NULL WHERE templateid=0;
UPDATE triggers SET templateid=NULL WHERE NOT templateid IS NULL AND NOT templateid IN (SELECT triggerid FROM triggers);
ALTER TABLE ONLY triggers ADD CONSTRAINT c_triggers_1 FOREIGN KEY (templateid) REFERENCES triggers (triggerid) ON DELETE CASCADE;

-- Begin event redesign patch

CREATE TEMPORARY TABLE tmp_triggers (triggerid bigint PRIMARY KEY, eventid bigint);

INSERT INTO tmp_triggers (triggerid, eventid)
(
	SELECT t.triggerid, MAX(e.eventid)
		FROM triggers t, events e
		WHERE t.value=2				-- TRIGGER_VALUE_UNKNOWN
			AND e.source=0			-- EVENT_SOURCE_TRIGGERS	
			AND e.object=0			-- EVENT_OBJECT_TRIGGER
			AND e.objectid=t.triggerid
			AND e.value<>2			-- TRIGGER_VALUE_UNKNOWN
		GROUP BY t.triggerid
);

UPDATE triggers
	SET value=(
		SELECT e.value
			FROM events e,tmp_triggers t
			WHERE e.eventid=t.eventid
				AND triggers.triggerid=t.triggerid
	)
	WHERE triggerid IN (
		SELECT triggerid
			FROM tmp_triggers
	);

UPDATE triggers
	SET value=0,					-- TRIGGER_VALUE_FALSE
		value_flags=1
	WHERE value=2;					-- TRIGGER_VALUE_UNKNOWN

DROP TABLE tmp_triggers;

-- End event redesign patch<|MERGE_RESOLUTION|>--- conflicted
+++ resolved
@@ -96,12 +96,9 @@
 ALTER TABLE ONLY triggers ALTER triggerid DROP DEFAULT,
 			  ALTER templateid DROP DEFAULT,
 			  ALTER templateid DROP NOT NULL,
-<<<<<<< HEAD
 			  DROP dep_level,
-			  ADD value_flags integer DEFAULT '0' NOT NULL;
-=======
+			  ADD value_flags integer DEFAULT '0' NOT NULL,
 			  ADD flags integer DEFAULT '0' NOT NULL;
->>>>>>> 585f1a15
 UPDATE triggers SET templateid=NULL WHERE templateid=0;
 UPDATE triggers SET templateid=NULL WHERE NOT templateid IS NULL AND NOT templateid IN (SELECT triggerid FROM triggers);
 ALTER TABLE ONLY triggers ADD CONSTRAINT c_triggers_1 FOREIGN KEY (templateid) REFERENCES triggers (triggerid) ON DELETE CASCADE;
